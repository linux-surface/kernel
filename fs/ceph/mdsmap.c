--- conflicted
+++ resolved
@@ -29,11 +29,7 @@
 		return -1;
 
 	/* pick */
-<<<<<<< HEAD
-	n = prandom_u32_max(n);
-=======
 	n = get_random_u32_below(n);
->>>>>>> 0ee29814
 	for (j = 0, i = 0; i < m->possible_max_rank; i++) {
 		if (CEPH_MDS_IS_READY(i, ignore_laggy))
 			j++;
