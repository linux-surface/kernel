--- conflicted
+++ resolved
@@ -1970,34 +1970,13 @@
 
 	if (!dbg_is_chk_gen(c))
 		return 0;
-<<<<<<< HEAD
-	if (prandom_u32_max(4))
-=======
 	if (get_random_u32_below(4))
->>>>>>> 0ee29814
 		return 0;
 
 	for (i = 0; i < c->lsave_cnt; i++)
 		c->lsave[i] = c->main_first;
 
 	list_for_each_entry(lprops, &c->empty_list, list)
-<<<<<<< HEAD
-		c->lsave[prandom_u32_max(c->lsave_cnt)] = lprops->lnum;
-	list_for_each_entry(lprops, &c->freeable_list, list)
-		c->lsave[prandom_u32_max(c->lsave_cnt)] = lprops->lnum;
-	list_for_each_entry(lprops, &c->frdi_idx_list, list)
-		c->lsave[prandom_u32_max(c->lsave_cnt)] = lprops->lnum;
-
-	heap = &c->lpt_heap[LPROPS_DIRTY_IDX - 1];
-	for (i = 0; i < heap->cnt; i++)
-		c->lsave[prandom_u32_max(c->lsave_cnt)] = heap->arr[i]->lnum;
-	heap = &c->lpt_heap[LPROPS_DIRTY - 1];
-	for (i = 0; i < heap->cnt; i++)
-		c->lsave[prandom_u32_max(c->lsave_cnt)] = heap->arr[i]->lnum;
-	heap = &c->lpt_heap[LPROPS_FREE - 1];
-	for (i = 0; i < heap->cnt; i++)
-		c->lsave[prandom_u32_max(c->lsave_cnt)] = heap->arr[i]->lnum;
-=======
 		c->lsave[get_random_u32_below(c->lsave_cnt)] = lprops->lnum;
 	list_for_each_entry(lprops, &c->freeable_list, list)
 		c->lsave[get_random_u32_below(c->lsave_cnt)] = lprops->lnum;
@@ -2013,7 +1992,6 @@
 	heap = &c->lpt_heap[LPROPS_FREE - 1];
 	for (i = 0; i < heap->cnt; i++)
 		c->lsave[get_random_u32_below(c->lsave_cnt)] = heap->arr[i]->lnum;
->>>>>>> 0ee29814
 
 	return 1;
 }