/* SPDX-License-Identifier: GPL-2.0-only */
/*
 * Copyright (C) Sistina Software, Inc.  1997-2003 All rights reserved.
 * Copyright (C) 2004-2006 Red Hat, Inc.  All rights reserved.
 */

#ifndef __GLOCK_DOT_H__
#define __GLOCK_DOT_H__

#include <linux/sched.h>
#include <linux/parser.h>
#include "incore.h"
#include "util.h"

/* Options for hostdata parser */

enum {
	Opt_jid,
	Opt_id,
	Opt_first,
	Opt_nodir,
	Opt_err,
};

/*
 * lm_lockname types
 */

#define LM_TYPE_RESERVED	0x00
#define LM_TYPE_NONDISK		0x01
#define LM_TYPE_INODE		0x02
#define LM_TYPE_RGRP		0x03
#define LM_TYPE_META		0x04
#define LM_TYPE_IOPEN		0x05
#define LM_TYPE_FLOCK		0x06
#define LM_TYPE_PLOCK		0x07
#define LM_TYPE_QUOTA		0x08
#define LM_TYPE_JOURNAL		0x09

/*
 * lm_lock() states
 *
 * SHARED is compatible with SHARED, not with DEFERRED or EX.
 * DEFERRED is compatible with DEFERRED, not with SHARED or EX.
 */

#define LM_ST_UNLOCKED		0
#define LM_ST_EXCLUSIVE		1
#define LM_ST_DEFERRED		2
#define LM_ST_SHARED		3

/*
 * lm_lock() flags
 *
 * LM_FLAG_TRY
 * Don't wait to acquire the lock if it can't be granted immediately.
 *
 * LM_FLAG_TRY_1CB
 * Send one blocking callback if TRY is set and the lock is not granted.
 *
 * LM_FLAG_NOEXP
 * GFS sets this flag on lock requests it makes while doing journal recovery.
 * These special requests should not be blocked due to the recovery like
 * ordinary locks would be.
 *
 * LM_FLAG_ANY
 * A SHARED request may also be granted in DEFERRED, or a DEFERRED request may
 * also be granted in SHARED.  The preferred state is whichever is compatible
 * with other granted locks, or the specified state if no other locks exist.
 *
 * LM_FLAG_NODE_SCOPE
 * This holder agrees to share the lock within this node. In other words,
 * the glock is held in EX mode according to DLM, but local holders on the
 * same node can share it.
 */

#define LM_FLAG_TRY		0x0001
#define LM_FLAG_TRY_1CB		0x0002
#define LM_FLAG_NOEXP		0x0004
#define LM_FLAG_ANY		0x0008
#define LM_FLAG_NODE_SCOPE	0x0020
#define GL_ASYNC		0x0040
#define GL_EXACT		0x0080
#define GL_SKIP			0x0100
#define GL_NOPID		0x0200
#define GL_NOCACHE		0x0400
#define GL_NOBLOCK		0x0800
  
/*
 * lm_async_cb return flags
 *
 * LM_OUT_ST_MASK
 * Masks the lower two bits of lock state in the returned value.
 *
 * LM_OUT_CANCELED
 * The lock request was canceled.
 *
 */

#define LM_OUT_ST_MASK		0x00000003
#define LM_OUT_CANCELED		0x00000008
#define LM_OUT_ERROR		0x00000004

/*
 * lm_recovery_done() messages
 */

#define LM_RD_GAVEUP		308
#define LM_RD_SUCCESS		309

#define GLR_TRYFAILED		13

#define GL_GLOCK_MAX_HOLD        (long)(HZ / 5)
#define GL_GLOCK_DFT_HOLD        (long)(HZ / 5)
#define GL_GLOCK_MIN_HOLD        (long)(10)
#define GL_GLOCK_HOLD_INCR       (long)(HZ / 20)
#define GL_GLOCK_HOLD_DECR       (long)(HZ / 40)

struct lm_lockops {
	const char *lm_proto_name;
	int (*lm_mount) (struct gfs2_sbd *sdp, const char *table);
	void (*lm_first_done) (struct gfs2_sbd *sdp);
	void (*lm_recovery_result) (struct gfs2_sbd *sdp, unsigned int jid,
				    unsigned int result);
	void (*lm_unmount) (struct gfs2_sbd *sdp);
	void (*lm_withdraw) (struct gfs2_sbd *sdp);
	void (*lm_put_lock) (struct gfs2_glock *gl);
	int (*lm_lock) (struct gfs2_glock *gl, unsigned int req_state,
			unsigned int flags);
	void (*lm_cancel) (struct gfs2_glock *gl);
	const match_table_t *lm_tokens;
};

struct gfs2_glock_aspace {
	struct gfs2_glock glock;
	struct address_space mapping;
};

static inline struct gfs2_holder *gfs2_glock_is_locked_by_me(struct gfs2_glock *gl)
{
	struct gfs2_holder *gh;
	struct pid *pid;

	/* Look in glock's list of holders for one with current task as owner */
	spin_lock(&gl->gl_lockref.lock);
	pid = task_pid(current);
	list_for_each_entry(gh, &gl->gl_holders, gh_list) {
		if (!test_bit(HIF_HOLDER, &gh->gh_iflags))
			break;
		if (gh->gh_owner_pid == pid)
			goto out;
	}
	gh = NULL;
out:
	spin_unlock(&gl->gl_lockref.lock);

	return gh;
}

static inline struct address_space *gfs2_glock2aspace(struct gfs2_glock *gl)
{
	if (gl->gl_ops->go_flags & GLOF_ASPACE) {
		struct gfs2_glock_aspace *gla =
			container_of(gl, struct gfs2_glock_aspace, glock);
		return &gla->mapping;
	}
	return NULL;
}

int gfs2_glock_get(struct gfs2_sbd *sdp, u64 number,
		   const struct gfs2_glock_operations *glops,
		   int create, struct gfs2_glock **glp);
struct gfs2_glock *gfs2_glock_hold(struct gfs2_glock *gl);
void gfs2_glock_put(struct gfs2_glock *gl);
<<<<<<< HEAD
void gfs2_glock_queue_put(struct gfs2_glock *gl);
=======
void gfs2_glock_put_async(struct gfs2_glock *gl);
>>>>>>> 0c383648

void __gfs2_holder_init(struct gfs2_glock *gl, unsigned int state,
		        u16 flags, struct gfs2_holder *gh,
		        unsigned long ip);
static inline void gfs2_holder_init(struct gfs2_glock *gl, unsigned int state,
				    u16 flags, struct gfs2_holder *gh) {
	__gfs2_holder_init(gl, state, flags, gh, _RET_IP_);
}

void gfs2_holder_reinit(unsigned int state, u16 flags,
		        struct gfs2_holder *gh);
void gfs2_holder_uninit(struct gfs2_holder *gh);
int gfs2_glock_nq(struct gfs2_holder *gh);
int gfs2_glock_poll(struct gfs2_holder *gh);
int gfs2_instantiate(struct gfs2_holder *gh);
int gfs2_glock_holder_ready(struct gfs2_holder *gh);
int gfs2_glock_wait(struct gfs2_holder *gh);
int gfs2_glock_async_wait(unsigned int num_gh, struct gfs2_holder *ghs);
void gfs2_glock_dq(struct gfs2_holder *gh);
void gfs2_glock_dq_wait(struct gfs2_holder *gh);
void gfs2_glock_dq_uninit(struct gfs2_holder *gh);
int gfs2_glock_nq_num(struct gfs2_sbd *sdp, u64 number,
		      const struct gfs2_glock_operations *glops,
		      unsigned int state, u16 flags,
		      struct gfs2_holder *gh);
int gfs2_glock_nq_m(unsigned int num_gh, struct gfs2_holder *ghs);
void gfs2_glock_dq_m(unsigned int num_gh, struct gfs2_holder *ghs);
void gfs2_dump_glock(struct seq_file *seq, struct gfs2_glock *gl,
			    bool fsid);
#define GLOCK_BUG_ON(gl,x) do { if (unlikely(x)) {		\
			gfs2_dump_glock(NULL, gl, true);	\
			BUG(); } } while(0)
#define gfs2_glock_assert_warn(gl, x) do { if (unlikely(!(x))) {	\
			gfs2_dump_glock(NULL, gl, true);		\
			gfs2_assert_warn((gl)->gl_name.ln_sbd, (x)); } } \
	while (0)
#define gfs2_glock_assert_withdraw(gl, x) do { if (unlikely(!(x))) {	\
			gfs2_dump_glock(NULL, gl, true);		\
			gfs2_assert_withdraw((gl)->gl_name.ln_sbd, (x)); } } \
	while (0)

__printf(2, 3)
void gfs2_print_dbg(struct seq_file *seq, const char *fmt, ...);

/**
 * gfs2_glock_nq_init - initialize a holder and enqueue it on a glock
 * @gl: the glock
 * @state: the state we're requesting
 * @flags: the modifier flags
 * @gh: the holder structure
 *
 * Returns: 0, GLR_*, or errno
 */

static inline int gfs2_glock_nq_init(struct gfs2_glock *gl,
				     unsigned int state, u16 flags,
				     struct gfs2_holder *gh)
{
	int error;

	__gfs2_holder_init(gl, state, flags, gh, _RET_IP_);

	error = gfs2_glock_nq(gh);
	if (error)
		gfs2_holder_uninit(gh);

	return error;
}

void gfs2_glock_cb(struct gfs2_glock *gl, unsigned int state);
void gfs2_glock_complete(struct gfs2_glock *gl, int ret);
bool gfs2_queue_try_to_evict(struct gfs2_glock *gl);
void gfs2_cancel_delete_work(struct gfs2_glock *gl);
void gfs2_flush_delete_work(struct gfs2_sbd *sdp);
void gfs2_gl_hash_clear(struct gfs2_sbd *sdp);
void gfs2_gl_dq_holders(struct gfs2_sbd *sdp);
void gfs2_glock_thaw(struct gfs2_sbd *sdp);
void gfs2_glock_add_to_lru(struct gfs2_glock *gl);
void gfs2_glock_free(struct gfs2_glock *gl);
<<<<<<< HEAD
=======
void gfs2_glock_free_later(struct gfs2_glock *gl);
>>>>>>> 0c383648

int __init gfs2_glock_init(void);
void gfs2_glock_exit(void);

void gfs2_create_debugfs_file(struct gfs2_sbd *sdp);
void gfs2_delete_debugfs_file(struct gfs2_sbd *sdp);
void gfs2_register_debugfs(void);
void gfs2_unregister_debugfs(void);

void glock_set_object(struct gfs2_glock *gl, void *object);
void glock_clear_object(struct gfs2_glock *gl, void *object);

extern const struct lm_lockops gfs2_dlm_ops;

static inline void gfs2_holder_mark_uninitialized(struct gfs2_holder *gh)
{
	gh->gh_gl = NULL;
}

static inline bool gfs2_holder_initialized(struct gfs2_holder *gh)
{
	return gh->gh_gl;
}

static inline bool gfs2_holder_queued(struct gfs2_holder *gh)
{
	return !list_empty(&gh->gh_list);
}

void gfs2_inode_remember_delete(struct gfs2_glock *gl, u64 generation);
bool gfs2_inode_already_deleted(struct gfs2_glock *gl, u64 generation);

#endif /* __GLOCK_DOT_H__ */<|MERGE_RESOLUTION|>--- conflicted
+++ resolved
@@ -172,11 +172,7 @@
 		   int create, struct gfs2_glock **glp);
 struct gfs2_glock *gfs2_glock_hold(struct gfs2_glock *gl);
 void gfs2_glock_put(struct gfs2_glock *gl);
-<<<<<<< HEAD
-void gfs2_glock_queue_put(struct gfs2_glock *gl);
-=======
 void gfs2_glock_put_async(struct gfs2_glock *gl);
->>>>>>> 0c383648
 
 void __gfs2_holder_init(struct gfs2_glock *gl, unsigned int state,
 		        u16 flags, struct gfs2_holder *gh,
@@ -256,10 +252,7 @@
 void gfs2_glock_thaw(struct gfs2_sbd *sdp);
 void gfs2_glock_add_to_lru(struct gfs2_glock *gl);
 void gfs2_glock_free(struct gfs2_glock *gl);
-<<<<<<< HEAD
-=======
 void gfs2_glock_free_later(struct gfs2_glock *gl);
->>>>>>> 0c383648
 
 int __init gfs2_glock_init(void);
 void gfs2_glock_exit(void);
