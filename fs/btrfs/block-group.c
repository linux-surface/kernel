// SPDX-License-Identifier: GPL-2.0

#include <linux/sizes.h>
#include <linux/list_sort.h>
#include "misc.h"
#include "ctree.h"
#include "block-group.h"
#include "space-info.h"
#include "disk-io.h"
#include "free-space-cache.h"
#include "free-space-tree.h"
#include "volumes.h"
#include "transaction.h"
#include "ref-verify.h"
#include "sysfs.h"
#include "tree-log.h"
#include "delalloc-space.h"
#include "discard.h"
#include "raid56.h"
#include "zoned.h"
#include "fs.h"
#include "accessors.h"
#include "extent-tree.h"

#ifdef CONFIG_BTRFS_DEBUG
int btrfs_should_fragment_free_space(struct btrfs_block_group *block_group)
{
	struct btrfs_fs_info *fs_info = block_group->fs_info;

	return (btrfs_test_opt(fs_info, FRAGMENT_METADATA) &&
		block_group->flags & BTRFS_BLOCK_GROUP_METADATA) ||
	       (btrfs_test_opt(fs_info, FRAGMENT_DATA) &&
		block_group->flags &  BTRFS_BLOCK_GROUP_DATA);
}
#endif

/*
 * Return target flags in extended format or 0 if restripe for this chunk_type
 * is not in progress
 *
 * Should be called with balance_lock held
 */
static u64 get_restripe_target(struct btrfs_fs_info *fs_info, u64 flags)
{
	struct btrfs_balance_control *bctl = fs_info->balance_ctl;
	u64 target = 0;

	if (!bctl)
		return 0;

	if (flags & BTRFS_BLOCK_GROUP_DATA &&
	    bctl->data.flags & BTRFS_BALANCE_ARGS_CONVERT) {
		target = BTRFS_BLOCK_GROUP_DATA | bctl->data.target;
	} else if (flags & BTRFS_BLOCK_GROUP_SYSTEM &&
		   bctl->sys.flags & BTRFS_BALANCE_ARGS_CONVERT) {
		target = BTRFS_BLOCK_GROUP_SYSTEM | bctl->sys.target;
	} else if (flags & BTRFS_BLOCK_GROUP_METADATA &&
		   bctl->meta.flags & BTRFS_BALANCE_ARGS_CONVERT) {
		target = BTRFS_BLOCK_GROUP_METADATA | bctl->meta.target;
	}

	return target;
}

/*
 * @flags: available profiles in extended format (see ctree.h)
 *
 * Return reduced profile in chunk format.  If profile changing is in progress
 * (either running or paused) picks the target profile (if it's already
 * available), otherwise falls back to plain reducing.
 */
static u64 btrfs_reduce_alloc_profile(struct btrfs_fs_info *fs_info, u64 flags)
{
	u64 num_devices = fs_info->fs_devices->rw_devices;
	u64 target;
	u64 raid_type;
	u64 allowed = 0;

	/*
	 * See if restripe for this chunk_type is in progress, if so try to
	 * reduce to the target profile
	 */
	spin_lock(&fs_info->balance_lock);
	target = get_restripe_target(fs_info, flags);
	if (target) {
		spin_unlock(&fs_info->balance_lock);
		return extended_to_chunk(target);
	}
	spin_unlock(&fs_info->balance_lock);

	/* First, mask out the RAID levels which aren't possible */
	for (raid_type = 0; raid_type < BTRFS_NR_RAID_TYPES; raid_type++) {
		if (num_devices >= btrfs_raid_array[raid_type].devs_min)
			allowed |= btrfs_raid_array[raid_type].bg_flag;
	}
	allowed &= flags;

	/* Select the highest-redundancy RAID level. */
	if (allowed & BTRFS_BLOCK_GROUP_RAID1C4)
		allowed = BTRFS_BLOCK_GROUP_RAID1C4;
	else if (allowed & BTRFS_BLOCK_GROUP_RAID6)
		allowed = BTRFS_BLOCK_GROUP_RAID6;
	else if (allowed & BTRFS_BLOCK_GROUP_RAID1C3)
		allowed = BTRFS_BLOCK_GROUP_RAID1C3;
	else if (allowed & BTRFS_BLOCK_GROUP_RAID5)
		allowed = BTRFS_BLOCK_GROUP_RAID5;
	else if (allowed & BTRFS_BLOCK_GROUP_RAID10)
		allowed = BTRFS_BLOCK_GROUP_RAID10;
	else if (allowed & BTRFS_BLOCK_GROUP_RAID1)
		allowed = BTRFS_BLOCK_GROUP_RAID1;
	else if (allowed & BTRFS_BLOCK_GROUP_DUP)
		allowed = BTRFS_BLOCK_GROUP_DUP;
	else if (allowed & BTRFS_BLOCK_GROUP_RAID0)
		allowed = BTRFS_BLOCK_GROUP_RAID0;

	flags &= ~BTRFS_BLOCK_GROUP_PROFILE_MASK;

	return extended_to_chunk(flags | allowed);
}

u64 btrfs_get_alloc_profile(struct btrfs_fs_info *fs_info, u64 orig_flags)
{
	unsigned seq;
	u64 flags;

	do {
		flags = orig_flags;
		seq = read_seqbegin(&fs_info->profiles_lock);

		if (flags & BTRFS_BLOCK_GROUP_DATA)
			flags |= fs_info->avail_data_alloc_bits;
		else if (flags & BTRFS_BLOCK_GROUP_SYSTEM)
			flags |= fs_info->avail_system_alloc_bits;
		else if (flags & BTRFS_BLOCK_GROUP_METADATA)
			flags |= fs_info->avail_metadata_alloc_bits;
	} while (read_seqretry(&fs_info->profiles_lock, seq));

	return btrfs_reduce_alloc_profile(fs_info, flags);
}

void btrfs_get_block_group(struct btrfs_block_group *cache)
{
	refcount_inc(&cache->refs);
}

void btrfs_put_block_group(struct btrfs_block_group *cache)
{
	if (refcount_dec_and_test(&cache->refs)) {
		WARN_ON(cache->pinned > 0);
		/*
		 * If there was a failure to cleanup a log tree, very likely due
		 * to an IO failure on a writeback attempt of one or more of its
		 * extent buffers, we could not do proper (and cheap) unaccounting
		 * of their reserved space, so don't warn on reserved > 0 in that
		 * case.
		 */
		if (!(cache->flags & BTRFS_BLOCK_GROUP_METADATA) ||
		    !BTRFS_FS_LOG_CLEANUP_ERROR(cache->fs_info))
			WARN_ON(cache->reserved > 0);

		/*
		 * A block_group shouldn't be on the discard_list anymore.
		 * Remove the block_group from the discard_list to prevent us
		 * from causing a panic due to NULL pointer dereference.
		 */
		if (WARN_ON(!list_empty(&cache->discard_list)))
			btrfs_discard_cancel_work(&cache->fs_info->discard_ctl,
						  cache);

		kfree(cache->free_space_ctl);
		kfree(cache->physical_map);
		kfree(cache);
	}
}

/*
 * This adds the block group to the fs_info rb tree for the block group cache
 */
static int btrfs_add_block_group_cache(struct btrfs_fs_info *info,
				       struct btrfs_block_group *block_group)
{
	struct rb_node **p;
	struct rb_node *parent = NULL;
	struct btrfs_block_group *cache;
	bool leftmost = true;

	ASSERT(block_group->length != 0);

	write_lock(&info->block_group_cache_lock);
	p = &info->block_group_cache_tree.rb_root.rb_node;

	while (*p) {
		parent = *p;
		cache = rb_entry(parent, struct btrfs_block_group, cache_node);
		if (block_group->start < cache->start) {
			p = &(*p)->rb_left;
		} else if (block_group->start > cache->start) {
			p = &(*p)->rb_right;
			leftmost = false;
		} else {
			write_unlock(&info->block_group_cache_lock);
			return -EEXIST;
		}
	}

	rb_link_node(&block_group->cache_node, parent, p);
	rb_insert_color_cached(&block_group->cache_node,
			       &info->block_group_cache_tree, leftmost);

	write_unlock(&info->block_group_cache_lock);

	return 0;
}

/*
 * This will return the block group at or after bytenr if contains is 0, else
 * it will return the block group that contains the bytenr
 */
static struct btrfs_block_group *block_group_cache_tree_search(
		struct btrfs_fs_info *info, u64 bytenr, int contains)
{
	struct btrfs_block_group *cache, *ret = NULL;
	struct rb_node *n;
	u64 end, start;

	read_lock(&info->block_group_cache_lock);
	n = info->block_group_cache_tree.rb_root.rb_node;

	while (n) {
		cache = rb_entry(n, struct btrfs_block_group, cache_node);
		end = cache->start + cache->length - 1;
		start = cache->start;

		if (bytenr < start) {
			if (!contains && (!ret || start < ret->start))
				ret = cache;
			n = n->rb_left;
		} else if (bytenr > start) {
			if (contains && bytenr <= end) {
				ret = cache;
				break;
			}
			n = n->rb_right;
		} else {
			ret = cache;
			break;
		}
	}
	if (ret)
		btrfs_get_block_group(ret);
	read_unlock(&info->block_group_cache_lock);

	return ret;
}

/*
 * Return the block group that starts at or after bytenr
 */
struct btrfs_block_group *btrfs_lookup_first_block_group(
		struct btrfs_fs_info *info, u64 bytenr)
{
	return block_group_cache_tree_search(info, bytenr, 0);
}

/*
 * Return the block group that contains the given bytenr
 */
struct btrfs_block_group *btrfs_lookup_block_group(
		struct btrfs_fs_info *info, u64 bytenr)
{
	return block_group_cache_tree_search(info, bytenr, 1);
}

struct btrfs_block_group *btrfs_next_block_group(
		struct btrfs_block_group *cache)
{
	struct btrfs_fs_info *fs_info = cache->fs_info;
	struct rb_node *node;

	read_lock(&fs_info->block_group_cache_lock);

	/* If our block group was removed, we need a full search. */
	if (RB_EMPTY_NODE(&cache->cache_node)) {
		const u64 next_bytenr = cache->start + cache->length;

		read_unlock(&fs_info->block_group_cache_lock);
		btrfs_put_block_group(cache);
		return btrfs_lookup_first_block_group(fs_info, next_bytenr);
	}
	node = rb_next(&cache->cache_node);
	btrfs_put_block_group(cache);
	if (node) {
		cache = rb_entry(node, struct btrfs_block_group, cache_node);
		btrfs_get_block_group(cache);
	} else
		cache = NULL;
	read_unlock(&fs_info->block_group_cache_lock);
	return cache;
}

/*
 * Check if we can do a NOCOW write for a given extent.
 *
 * @fs_info:       The filesystem information object.
 * @bytenr:        Logical start address of the extent.
 *
 * Check if we can do a NOCOW write for the given extent, and increments the
 * number of NOCOW writers in the block group that contains the extent, as long
 * as the block group exists and it's currently not in read-only mode.
 *
 * Returns: A non-NULL block group pointer if we can do a NOCOW write, the caller
 *          is responsible for calling btrfs_dec_nocow_writers() later.
 *
 *          Or NULL if we can not do a NOCOW write
 */
struct btrfs_block_group *btrfs_inc_nocow_writers(struct btrfs_fs_info *fs_info,
						  u64 bytenr)
{
	struct btrfs_block_group *bg;
	bool can_nocow = true;

	bg = btrfs_lookup_block_group(fs_info, bytenr);
	if (!bg)
		return NULL;

	spin_lock(&bg->lock);
	if (bg->ro)
		can_nocow = false;
	else
		atomic_inc(&bg->nocow_writers);
	spin_unlock(&bg->lock);

	if (!can_nocow) {
		btrfs_put_block_group(bg);
		return NULL;
	}

	/* No put on block group, done by btrfs_dec_nocow_writers(). */
	return bg;
}

/*
 * Decrement the number of NOCOW writers in a block group.
 *
 * This is meant to be called after a previous call to btrfs_inc_nocow_writers(),
 * and on the block group returned by that call. Typically this is called after
 * creating an ordered extent for a NOCOW write, to prevent races with scrub and
 * relocation.
 *
 * After this call, the caller should not use the block group anymore. It it wants
 * to use it, then it should get a reference on it before calling this function.
 */
void btrfs_dec_nocow_writers(struct btrfs_block_group *bg)
{
	if (atomic_dec_and_test(&bg->nocow_writers))
		wake_up_var(&bg->nocow_writers);

	/* For the lookup done by a previous call to btrfs_inc_nocow_writers(). */
	btrfs_put_block_group(bg);
}

void btrfs_wait_nocow_writers(struct btrfs_block_group *bg)
{
	wait_var_event(&bg->nocow_writers, !atomic_read(&bg->nocow_writers));
}

void btrfs_dec_block_group_reservations(struct btrfs_fs_info *fs_info,
					const u64 start)
{
	struct btrfs_block_group *bg;

	bg = btrfs_lookup_block_group(fs_info, start);
	ASSERT(bg);
	if (atomic_dec_and_test(&bg->reservations))
		wake_up_var(&bg->reservations);
	btrfs_put_block_group(bg);
}

void btrfs_wait_block_group_reservations(struct btrfs_block_group *bg)
{
	struct btrfs_space_info *space_info = bg->space_info;

	ASSERT(bg->ro);

	if (!(bg->flags & BTRFS_BLOCK_GROUP_DATA))
		return;

	/*
	 * Our block group is read only but before we set it to read only,
	 * some task might have had allocated an extent from it already, but it
	 * has not yet created a respective ordered extent (and added it to a
	 * root's list of ordered extents).
	 * Therefore wait for any task currently allocating extents, since the
	 * block group's reservations counter is incremented while a read lock
	 * on the groups' semaphore is held and decremented after releasing
	 * the read access on that semaphore and creating the ordered extent.
	 */
	down_write(&space_info->groups_sem);
	up_write(&space_info->groups_sem);

	wait_var_event(&bg->reservations, !atomic_read(&bg->reservations));
}

struct btrfs_caching_control *btrfs_get_caching_control(
		struct btrfs_block_group *cache)
{
	struct btrfs_caching_control *ctl;

	spin_lock(&cache->lock);
	if (!cache->caching_ctl) {
		spin_unlock(&cache->lock);
		return NULL;
	}

	ctl = cache->caching_ctl;
	refcount_inc(&ctl->count);
	spin_unlock(&cache->lock);
	return ctl;
}

void btrfs_put_caching_control(struct btrfs_caching_control *ctl)
{
	if (refcount_dec_and_test(&ctl->count))
		kfree(ctl);
}

/*
 * When we wait for progress in the block group caching, its because our
 * allocation attempt failed at least once.  So, we must sleep and let some
 * progress happen before we try again.
 *
 * This function will sleep at least once waiting for new free space to show
 * up, and then it will check the block group free space numbers for our min
 * num_bytes.  Another option is to have it go ahead and look in the rbtree for
 * a free extent of a given size, but this is a good start.
 *
 * Callers of this must check if cache->cached == BTRFS_CACHE_ERROR before using
 * any of the information in this block group.
 */
void btrfs_wait_block_group_cache_progress(struct btrfs_block_group *cache,
					   u64 num_bytes)
{
	struct btrfs_caching_control *caching_ctl;

	caching_ctl = btrfs_get_caching_control(cache);
	if (!caching_ctl)
		return;

	wait_event(caching_ctl->wait, btrfs_block_group_done(cache) ||
		   (cache->free_space_ctl->free_space >= num_bytes));

	btrfs_put_caching_control(caching_ctl);
}

static int btrfs_caching_ctl_wait_done(struct btrfs_block_group *cache,
				       struct btrfs_caching_control *caching_ctl)
{
	wait_event(caching_ctl->wait, btrfs_block_group_done(cache));
	return cache->cached == BTRFS_CACHE_ERROR ? -EIO : 0;
}

static int btrfs_wait_block_group_cache_done(struct btrfs_block_group *cache)
{
	struct btrfs_caching_control *caching_ctl;
	int ret;

	caching_ctl = btrfs_get_caching_control(cache);
	if (!caching_ctl)
		return (cache->cached == BTRFS_CACHE_ERROR) ? -EIO : 0;
	ret = btrfs_caching_ctl_wait_done(cache, caching_ctl);
	btrfs_put_caching_control(caching_ctl);
	return ret;
}

#ifdef CONFIG_BTRFS_DEBUG
static void fragment_free_space(struct btrfs_block_group *block_group)
{
	struct btrfs_fs_info *fs_info = block_group->fs_info;
	u64 start = block_group->start;
	u64 len = block_group->length;
	u64 chunk = block_group->flags & BTRFS_BLOCK_GROUP_METADATA ?
		fs_info->nodesize : fs_info->sectorsize;
	u64 step = chunk << 1;

	while (len > chunk) {
		btrfs_remove_free_space(block_group, start, chunk);
		start += step;
		if (len < step)
			len = 0;
		else
			len -= step;
	}
}
#endif

/*
 * Add a free space range to the in memory free space cache of a block group.
 * This checks if the range contains super block locations and any such
 * locations are not added to the free space cache.
 *
 * @block_group:      The target block group.
 * @start:            Start offset of the range.
 * @end:              End offset of the range (exclusive).
 * @total_added_ret:  Optional pointer to return the total amount of space
 *                    added to the block group's free space cache.
 *
 * Returns 0 on success or < 0 on error.
 */
<<<<<<< HEAD
int add_new_free_space(struct btrfs_block_group *block_group, u64 start, u64 end,
		       u64 *total_added_ret)
=======
int btrfs_add_new_free_space(struct btrfs_block_group *block_group, u64 start,
			     u64 end, u64 *total_added_ret)
>>>>>>> 07d4f6ef
{
	struct btrfs_fs_info *info = block_group->fs_info;
	u64 extent_start, extent_end, size;
	int ret;

	if (total_added_ret)
		*total_added_ret = 0;

	while (start < end) {
		if (!find_first_extent_bit(&info->excluded_extents, start,
					   &extent_start, &extent_end,
					   EXTENT_DIRTY | EXTENT_UPTODATE,
					   NULL))
			break;

		if (extent_start <= start) {
			start = extent_end + 1;
		} else if (extent_start > start && extent_start < end) {
			size = extent_start - start;
			ret = btrfs_add_free_space_async_trimmed(block_group,
								 start, size);
			if (ret)
				return ret;
			if (total_added_ret)
				*total_added_ret += size;
			start = extent_end + 1;
		} else {
			break;
		}
	}

	if (start < end) {
		size = end - start;
		ret = btrfs_add_free_space_async_trimmed(block_group, start,
							 size);
		if (ret)
			return ret;
		if (total_added_ret)
			*total_added_ret += size;
	}

	return 0;
}

/*
 * Get an arbitrary extent item index / max_index through the block group
 *
 * @block_group   the block group to sample from
 * @index:        the integral step through the block group to grab from
 * @max_index:    the granularity of the sampling
 * @key:          return value parameter for the item we find
 *
 * Pre-conditions on indices:
 * 0 <= index <= max_index
 * 0 < max_index
 *
 * Returns: 0 on success, 1 if the search didn't yield a useful item, negative
 * error code on error.
 */
static int sample_block_group_extent_item(struct btrfs_caching_control *caching_ctl,
					  struct btrfs_block_group *block_group,
					  int index, int max_index,
					  struct btrfs_key *found_key)
{
	struct btrfs_fs_info *fs_info = block_group->fs_info;
	struct btrfs_root *extent_root;
	u64 search_offset;
	u64 search_end = block_group->start + block_group->length;
	struct btrfs_path *path;
	struct btrfs_key search_key;
	int ret = 0;

	ASSERT(index >= 0);
	ASSERT(index <= max_index);
	ASSERT(max_index > 0);
	lockdep_assert_held(&caching_ctl->mutex);
	lockdep_assert_held_read(&fs_info->commit_root_sem);

	path = btrfs_alloc_path();
	if (!path)
		return -ENOMEM;

	extent_root = btrfs_extent_root(fs_info, max_t(u64, block_group->start,
						       BTRFS_SUPER_INFO_OFFSET));

	path->skip_locking = 1;
	path->search_commit_root = 1;
	path->reada = READA_FORWARD;

	search_offset = index * div_u64(block_group->length, max_index);
	search_key.objectid = block_group->start + search_offset;
	search_key.type = BTRFS_EXTENT_ITEM_KEY;
	search_key.offset = 0;

	btrfs_for_each_slot(extent_root, &search_key, found_key, path, ret) {
		/* Success; sampled an extent item in the block group */
		if (found_key->type == BTRFS_EXTENT_ITEM_KEY &&
		    found_key->objectid >= block_group->start &&
		    found_key->objectid + found_key->offset <= search_end)
			break;

		/* We can't possibly find a valid extent item anymore */
		if (found_key->objectid >= search_end) {
			ret = 1;
			break;
		}
	}

	lockdep_assert_held(&caching_ctl->mutex);
	lockdep_assert_held_read(&fs_info->commit_root_sem);
	btrfs_free_path(path);
	return ret;
}

/*
 * Best effort attempt to compute a block group's size class while caching it.
 *
 * @block_group: the block group we are caching
 *
 * We cannot infer the size class while adding free space extents, because that
 * logic doesn't care about contiguous file extents (it doesn't differentiate
 * between a 100M extent and 100 contiguous 1M extents). So we need to read the
 * file extent items. Reading all of them is quite wasteful, because usually
 * only a handful are enough to give a good answer. Therefore, we just grab 5 of
 * them at even steps through the block group and pick the smallest size class
 * we see. Since size class is best effort, and not guaranteed in general,
 * inaccuracy is acceptable.
 *
 * To be more explicit about why this algorithm makes sense:
 *
 * If we are caching in a block group from disk, then there are three major cases
 * to consider:
 * 1. the block group is well behaved and all extents in it are the same size
 *    class.
 * 2. the block group is mostly one size class with rare exceptions for last
 *    ditch allocations
 * 3. the block group was populated before size classes and can have a totally
 *    arbitrary mix of size classes.
 *
 * In case 1, looking at any extent in the block group will yield the correct
 * result. For the mixed cases, taking the minimum size class seems like a good
 * approximation, since gaps from frees will be usable to the size class. For
 * 2., a small handful of file extents is likely to yield the right answer. For
 * 3, we can either read every file extent, or admit that this is best effort
 * anyway and try to stay fast.
 *
 * Returns: 0 on success, negative error code on error.
 */
static int load_block_group_size_class(struct btrfs_caching_control *caching_ctl,
				       struct btrfs_block_group *block_group)
{
	struct btrfs_fs_info *fs_info = block_group->fs_info;
	struct btrfs_key key;
	int i;
	u64 min_size = block_group->length;
	enum btrfs_block_group_size_class size_class = BTRFS_BG_SZ_NONE;
	int ret;

	if (!btrfs_block_group_should_use_size_class(block_group))
		return 0;

	lockdep_assert_held(&caching_ctl->mutex);
	lockdep_assert_held_read(&fs_info->commit_root_sem);
	for (i = 0; i < 5; ++i) {
		ret = sample_block_group_extent_item(caching_ctl, block_group, i, 5, &key);
		if (ret < 0)
			goto out;
		if (ret > 0)
			continue;
		min_size = min_t(u64, min_size, key.offset);
		size_class = btrfs_calc_block_group_size_class(min_size);
	}
	if (size_class != BTRFS_BG_SZ_NONE) {
		spin_lock(&block_group->lock);
		block_group->size_class = size_class;
		spin_unlock(&block_group->lock);
	}
out:
	return ret;
}

static int load_extent_tree_free(struct btrfs_caching_control *caching_ctl)
{
	struct btrfs_block_group *block_group = caching_ctl->block_group;
	struct btrfs_fs_info *fs_info = block_group->fs_info;
	struct btrfs_root *extent_root;
	struct btrfs_path *path;
	struct extent_buffer *leaf;
	struct btrfs_key key;
	u64 total_found = 0;
	u64 last = 0;
	u32 nritems;
	int ret;
	bool wakeup = true;

	path = btrfs_alloc_path();
	if (!path)
		return -ENOMEM;

	last = max_t(u64, block_group->start, BTRFS_SUPER_INFO_OFFSET);
	extent_root = btrfs_extent_root(fs_info, last);

#ifdef CONFIG_BTRFS_DEBUG
	/*
	 * If we're fragmenting we don't want to make anybody think we can
	 * allocate from this block group until we've had a chance to fragment
	 * the free space.
	 */
	if (btrfs_should_fragment_free_space(block_group))
		wakeup = false;
#endif
	/*
	 * We don't want to deadlock with somebody trying to allocate a new
	 * extent for the extent root while also trying to search the extent
	 * root to add free space.  So we skip locking and search the commit
	 * root, since its read-only
	 */
	path->skip_locking = 1;
	path->search_commit_root = 1;
	path->reada = READA_FORWARD;

	key.objectid = last;
	key.offset = 0;
	key.type = BTRFS_EXTENT_ITEM_KEY;

next:
	ret = btrfs_search_slot(NULL, extent_root, &key, path, 0, 0);
	if (ret < 0)
		goto out;

	leaf = path->nodes[0];
	nritems = btrfs_header_nritems(leaf);

	while (1) {
		if (btrfs_fs_closing(fs_info) > 1) {
			last = (u64)-1;
			break;
		}

		if (path->slots[0] < nritems) {
			btrfs_item_key_to_cpu(leaf, &key, path->slots[0]);
		} else {
			ret = btrfs_find_next_key(extent_root, path, &key, 0, 0);
			if (ret)
				break;

			if (need_resched() ||
			    rwsem_is_contended(&fs_info->commit_root_sem)) {
				btrfs_release_path(path);
				up_read(&fs_info->commit_root_sem);
				mutex_unlock(&caching_ctl->mutex);
				cond_resched();
				mutex_lock(&caching_ctl->mutex);
				down_read(&fs_info->commit_root_sem);
				goto next;
			}

			ret = btrfs_next_leaf(extent_root, path);
			if (ret < 0)
				goto out;
			if (ret)
				break;
			leaf = path->nodes[0];
			nritems = btrfs_header_nritems(leaf);
			continue;
		}

		if (key.objectid < last) {
			key.objectid = last;
			key.offset = 0;
			key.type = BTRFS_EXTENT_ITEM_KEY;
			btrfs_release_path(path);
			goto next;
		}

		if (key.objectid < block_group->start) {
			path->slots[0]++;
			continue;
		}

		if (key.objectid >= block_group->start + block_group->length)
			break;

		if (key.type == BTRFS_EXTENT_ITEM_KEY ||
		    key.type == BTRFS_METADATA_ITEM_KEY) {
			u64 space_added;

<<<<<<< HEAD
			ret = add_new_free_space(block_group, last, key.objectid,
						 &space_added);
=======
			ret = btrfs_add_new_free_space(block_group, last,
						       key.objectid, &space_added);
>>>>>>> 07d4f6ef
			if (ret)
				goto out;
			total_found += space_added;
			if (key.type == BTRFS_METADATA_ITEM_KEY)
				last = key.objectid +
					fs_info->nodesize;
			else
				last = key.objectid + key.offset;

			if (total_found > CACHING_CTL_WAKE_UP) {
				total_found = 0;
				if (wakeup)
					wake_up(&caching_ctl->wait);
			}
		}
		path->slots[0]++;
	}

<<<<<<< HEAD
	ret = add_new_free_space(block_group, last,
				 block_group->start + block_group->length,
				 NULL);
=======
	ret = btrfs_add_new_free_space(block_group, last,
				       block_group->start + block_group->length,
				       NULL);
>>>>>>> 07d4f6ef
out:
	btrfs_free_path(path);
	return ret;
}

static inline void btrfs_free_excluded_extents(const struct btrfs_block_group *bg)
{
	clear_extent_bits(&bg->fs_info->excluded_extents, bg->start,
			  bg->start + bg->length - 1, EXTENT_UPTODATE);
}

static noinline void caching_thread(struct btrfs_work *work)
{
	struct btrfs_block_group *block_group;
	struct btrfs_fs_info *fs_info;
	struct btrfs_caching_control *caching_ctl;
	int ret;

	caching_ctl = container_of(work, struct btrfs_caching_control, work);
	block_group = caching_ctl->block_group;
	fs_info = block_group->fs_info;

	mutex_lock(&caching_ctl->mutex);
	down_read(&fs_info->commit_root_sem);

	load_block_group_size_class(caching_ctl, block_group);
	if (btrfs_test_opt(fs_info, SPACE_CACHE)) {
		ret = load_free_space_cache(block_group);
		if (ret == 1) {
			ret = 0;
			goto done;
		}

		/*
		 * We failed to load the space cache, set ourselves to
		 * CACHE_STARTED and carry on.
		 */
		spin_lock(&block_group->lock);
		block_group->cached = BTRFS_CACHE_STARTED;
		spin_unlock(&block_group->lock);
		wake_up(&caching_ctl->wait);
	}

	/*
	 * If we are in the transaction that populated the free space tree we
	 * can't actually cache from the free space tree as our commit root and
	 * real root are the same, so we could change the contents of the blocks
	 * while caching.  Instead do the slow caching in this case, and after
	 * the transaction has committed we will be safe.
	 */
	if (btrfs_fs_compat_ro(fs_info, FREE_SPACE_TREE) &&
	    !(test_bit(BTRFS_FS_FREE_SPACE_TREE_UNTRUSTED, &fs_info->flags)))
		ret = load_free_space_tree(caching_ctl);
	else
		ret = load_extent_tree_free(caching_ctl);
done:
	spin_lock(&block_group->lock);
	block_group->caching_ctl = NULL;
	block_group->cached = ret ? BTRFS_CACHE_ERROR : BTRFS_CACHE_FINISHED;
	spin_unlock(&block_group->lock);

#ifdef CONFIG_BTRFS_DEBUG
	if (btrfs_should_fragment_free_space(block_group)) {
		u64 bytes_used;

		spin_lock(&block_group->space_info->lock);
		spin_lock(&block_group->lock);
		bytes_used = block_group->length - block_group->used;
		block_group->space_info->bytes_used += bytes_used >> 1;
		spin_unlock(&block_group->lock);
		spin_unlock(&block_group->space_info->lock);
		fragment_free_space(block_group);
	}
#endif

	up_read(&fs_info->commit_root_sem);
	btrfs_free_excluded_extents(block_group);
	mutex_unlock(&caching_ctl->mutex);

	wake_up(&caching_ctl->wait);

	btrfs_put_caching_control(caching_ctl);
	btrfs_put_block_group(block_group);
}

int btrfs_cache_block_group(struct btrfs_block_group *cache, bool wait)
{
	struct btrfs_fs_info *fs_info = cache->fs_info;
	struct btrfs_caching_control *caching_ctl = NULL;
	int ret = 0;

	/* Allocator for zoned filesystems does not use the cache at all */
	if (btrfs_is_zoned(fs_info))
		return 0;

	caching_ctl = kzalloc(sizeof(*caching_ctl), GFP_NOFS);
	if (!caching_ctl)
		return -ENOMEM;

	INIT_LIST_HEAD(&caching_ctl->list);
	mutex_init(&caching_ctl->mutex);
	init_waitqueue_head(&caching_ctl->wait);
	caching_ctl->block_group = cache;
	refcount_set(&caching_ctl->count, 2);
	btrfs_init_work(&caching_ctl->work, caching_thread, NULL, NULL);

	spin_lock(&cache->lock);
	if (cache->cached != BTRFS_CACHE_NO) {
		kfree(caching_ctl);

		caching_ctl = cache->caching_ctl;
		if (caching_ctl)
			refcount_inc(&caching_ctl->count);
		spin_unlock(&cache->lock);
		goto out;
	}
	WARN_ON(cache->caching_ctl);
	cache->caching_ctl = caching_ctl;
	cache->cached = BTRFS_CACHE_STARTED;
	spin_unlock(&cache->lock);

	write_lock(&fs_info->block_group_cache_lock);
	refcount_inc(&caching_ctl->count);
	list_add_tail(&caching_ctl->list, &fs_info->caching_block_groups);
	write_unlock(&fs_info->block_group_cache_lock);

	btrfs_get_block_group(cache);

	btrfs_queue_work(fs_info->caching_workers, &caching_ctl->work);
out:
	if (wait && caching_ctl)
		ret = btrfs_caching_ctl_wait_done(cache, caching_ctl);
	if (caching_ctl)
		btrfs_put_caching_control(caching_ctl);

	return ret;
}

static void clear_avail_alloc_bits(struct btrfs_fs_info *fs_info, u64 flags)
{
	u64 extra_flags = chunk_to_extended(flags) &
				BTRFS_EXTENDED_PROFILE_MASK;

	write_seqlock(&fs_info->profiles_lock);
	if (flags & BTRFS_BLOCK_GROUP_DATA)
		fs_info->avail_data_alloc_bits &= ~extra_flags;
	if (flags & BTRFS_BLOCK_GROUP_METADATA)
		fs_info->avail_metadata_alloc_bits &= ~extra_flags;
	if (flags & BTRFS_BLOCK_GROUP_SYSTEM)
		fs_info->avail_system_alloc_bits &= ~extra_flags;
	write_sequnlock(&fs_info->profiles_lock);
}

/*
 * Clear incompat bits for the following feature(s):
 *
 * - RAID56 - in case there's neither RAID5 nor RAID6 profile block group
 *            in the whole filesystem
 *
 * - RAID1C34 - same as above for RAID1C3 and RAID1C4 block groups
 */
static void clear_incompat_bg_bits(struct btrfs_fs_info *fs_info, u64 flags)
{
	bool found_raid56 = false;
	bool found_raid1c34 = false;

	if ((flags & BTRFS_BLOCK_GROUP_RAID56_MASK) ||
	    (flags & BTRFS_BLOCK_GROUP_RAID1C3) ||
	    (flags & BTRFS_BLOCK_GROUP_RAID1C4)) {
		struct list_head *head = &fs_info->space_info;
		struct btrfs_space_info *sinfo;

		list_for_each_entry_rcu(sinfo, head, list) {
			down_read(&sinfo->groups_sem);
			if (!list_empty(&sinfo->block_groups[BTRFS_RAID_RAID5]))
				found_raid56 = true;
			if (!list_empty(&sinfo->block_groups[BTRFS_RAID_RAID6]))
				found_raid56 = true;
			if (!list_empty(&sinfo->block_groups[BTRFS_RAID_RAID1C3]))
				found_raid1c34 = true;
			if (!list_empty(&sinfo->block_groups[BTRFS_RAID_RAID1C4]))
				found_raid1c34 = true;
			up_read(&sinfo->groups_sem);
		}
		if (!found_raid56)
			btrfs_clear_fs_incompat(fs_info, RAID56);
		if (!found_raid1c34)
			btrfs_clear_fs_incompat(fs_info, RAID1C34);
	}
}

static int remove_block_group_item(struct btrfs_trans_handle *trans,
				   struct btrfs_path *path,
				   struct btrfs_block_group *block_group)
{
	struct btrfs_fs_info *fs_info = trans->fs_info;
	struct btrfs_root *root;
	struct btrfs_key key;
	int ret;

	root = btrfs_block_group_root(fs_info);
	key.objectid = block_group->start;
	key.type = BTRFS_BLOCK_GROUP_ITEM_KEY;
	key.offset = block_group->length;

	ret = btrfs_search_slot(trans, root, &key, path, -1, 1);
	if (ret > 0)
		ret = -ENOENT;
	if (ret < 0)
		return ret;

	ret = btrfs_del_item(trans, root, path);
	return ret;
}

int btrfs_remove_block_group(struct btrfs_trans_handle *trans,
			     u64 group_start, struct extent_map *em)
{
	struct btrfs_fs_info *fs_info = trans->fs_info;
	struct btrfs_path *path;
	struct btrfs_block_group *block_group;
	struct btrfs_free_cluster *cluster;
	struct inode *inode;
	struct kobject *kobj = NULL;
	int ret;
	int index;
	int factor;
	struct btrfs_caching_control *caching_ctl = NULL;
	bool remove_em;
	bool remove_rsv = false;

	block_group = btrfs_lookup_block_group(fs_info, group_start);
	BUG_ON(!block_group);
	BUG_ON(!block_group->ro);

	trace_btrfs_remove_block_group(block_group);
	/*
	 * Free the reserved super bytes from this block group before
	 * remove it.
	 */
	btrfs_free_excluded_extents(block_group);
	btrfs_free_ref_tree_range(fs_info, block_group->start,
				  block_group->length);

	index = btrfs_bg_flags_to_raid_index(block_group->flags);
	factor = btrfs_bg_type_to_factor(block_group->flags);

	/* make sure this block group isn't part of an allocation cluster */
	cluster = &fs_info->data_alloc_cluster;
	spin_lock(&cluster->refill_lock);
	btrfs_return_cluster_to_free_space(block_group, cluster);
	spin_unlock(&cluster->refill_lock);

	/*
	 * make sure this block group isn't part of a metadata
	 * allocation cluster
	 */
	cluster = &fs_info->meta_alloc_cluster;
	spin_lock(&cluster->refill_lock);
	btrfs_return_cluster_to_free_space(block_group, cluster);
	spin_unlock(&cluster->refill_lock);

	btrfs_clear_treelog_bg(block_group);
	btrfs_clear_data_reloc_bg(block_group);

	path = btrfs_alloc_path();
	if (!path) {
		ret = -ENOMEM;
		goto out;
	}

	/*
	 * get the inode first so any iput calls done for the io_list
	 * aren't the final iput (no unlinks allowed now)
	 */
	inode = lookup_free_space_inode(block_group, path);

	mutex_lock(&trans->transaction->cache_write_mutex);
	/*
	 * Make sure our free space cache IO is done before removing the
	 * free space inode
	 */
	spin_lock(&trans->transaction->dirty_bgs_lock);
	if (!list_empty(&block_group->io_list)) {
		list_del_init(&block_group->io_list);

		WARN_ON(!IS_ERR(inode) && inode != block_group->io_ctl.inode);

		spin_unlock(&trans->transaction->dirty_bgs_lock);
		btrfs_wait_cache_io(trans, block_group, path);
		btrfs_put_block_group(block_group);
		spin_lock(&trans->transaction->dirty_bgs_lock);
	}

	if (!list_empty(&block_group->dirty_list)) {
		list_del_init(&block_group->dirty_list);
		remove_rsv = true;
		btrfs_put_block_group(block_group);
	}
	spin_unlock(&trans->transaction->dirty_bgs_lock);
	mutex_unlock(&trans->transaction->cache_write_mutex);

	ret = btrfs_remove_free_space_inode(trans, inode, block_group);
	if (ret)
		goto out;

	write_lock(&fs_info->block_group_cache_lock);
	rb_erase_cached(&block_group->cache_node,
			&fs_info->block_group_cache_tree);
	RB_CLEAR_NODE(&block_group->cache_node);

	/* Once for the block groups rbtree */
	btrfs_put_block_group(block_group);

	write_unlock(&fs_info->block_group_cache_lock);

	down_write(&block_group->space_info->groups_sem);
	/*
	 * we must use list_del_init so people can check to see if they
	 * are still on the list after taking the semaphore
	 */
	list_del_init(&block_group->list);
	if (list_empty(&block_group->space_info->block_groups[index])) {
		kobj = block_group->space_info->block_group_kobjs[index];
		block_group->space_info->block_group_kobjs[index] = NULL;
		clear_avail_alloc_bits(fs_info, block_group->flags);
	}
	up_write(&block_group->space_info->groups_sem);
	clear_incompat_bg_bits(fs_info, block_group->flags);
	if (kobj) {
		kobject_del(kobj);
		kobject_put(kobj);
	}

	if (block_group->cached == BTRFS_CACHE_STARTED)
		btrfs_wait_block_group_cache_done(block_group);

	write_lock(&fs_info->block_group_cache_lock);
	caching_ctl = btrfs_get_caching_control(block_group);
	if (!caching_ctl) {
		struct btrfs_caching_control *ctl;

		list_for_each_entry(ctl, &fs_info->caching_block_groups, list) {
			if (ctl->block_group == block_group) {
				caching_ctl = ctl;
				refcount_inc(&caching_ctl->count);
				break;
			}
		}
	}
	if (caching_ctl)
		list_del_init(&caching_ctl->list);
	write_unlock(&fs_info->block_group_cache_lock);

	if (caching_ctl) {
		/* Once for the caching bgs list and once for us. */
		btrfs_put_caching_control(caching_ctl);
		btrfs_put_caching_control(caching_ctl);
	}

	spin_lock(&trans->transaction->dirty_bgs_lock);
	WARN_ON(!list_empty(&block_group->dirty_list));
	WARN_ON(!list_empty(&block_group->io_list));
	spin_unlock(&trans->transaction->dirty_bgs_lock);

	btrfs_remove_free_space_cache(block_group);

	spin_lock(&block_group->space_info->lock);
	list_del_init(&block_group->ro_list);

	if (btrfs_test_opt(fs_info, ENOSPC_DEBUG)) {
		WARN_ON(block_group->space_info->total_bytes
			< block_group->length);
		WARN_ON(block_group->space_info->bytes_readonly
			< block_group->length - block_group->zone_unusable);
		WARN_ON(block_group->space_info->bytes_zone_unusable
			< block_group->zone_unusable);
		WARN_ON(block_group->space_info->disk_total
			< block_group->length * factor);
	}
	block_group->space_info->total_bytes -= block_group->length;
	block_group->space_info->bytes_readonly -=
		(block_group->length - block_group->zone_unusable);
	block_group->space_info->bytes_zone_unusable -=
		block_group->zone_unusable;
	block_group->space_info->disk_total -= block_group->length * factor;

	spin_unlock(&block_group->space_info->lock);

	/*
	 * Remove the free space for the block group from the free space tree
	 * and the block group's item from the extent tree before marking the
	 * block group as removed. This is to prevent races with tasks that
	 * freeze and unfreeze a block group, this task and another task
	 * allocating a new block group - the unfreeze task ends up removing
	 * the block group's extent map before the task calling this function
	 * deletes the block group item from the extent tree, allowing for
	 * another task to attempt to create another block group with the same
	 * item key (and failing with -EEXIST and a transaction abort).
	 */
	ret = remove_block_group_free_space(trans, block_group);
	if (ret)
		goto out;

	ret = remove_block_group_item(trans, path, block_group);
	if (ret < 0)
		goto out;

	spin_lock(&block_group->lock);
	set_bit(BLOCK_GROUP_FLAG_REMOVED, &block_group->runtime_flags);

	/*
	 * At this point trimming or scrub can't start on this block group,
	 * because we removed the block group from the rbtree
	 * fs_info->block_group_cache_tree so no one can't find it anymore and
	 * even if someone already got this block group before we removed it
	 * from the rbtree, they have already incremented block_group->frozen -
	 * if they didn't, for the trimming case they won't find any free space
	 * entries because we already removed them all when we called
	 * btrfs_remove_free_space_cache().
	 *
	 * And we must not remove the extent map from the fs_info->mapping_tree
	 * to prevent the same logical address range and physical device space
	 * ranges from being reused for a new block group. This is needed to
	 * avoid races with trimming and scrub.
	 *
	 * An fs trim operation (btrfs_trim_fs() / btrfs_ioctl_fitrim()) is
	 * completely transactionless, so while it is trimming a range the
	 * currently running transaction might finish and a new one start,
	 * allowing for new block groups to be created that can reuse the same
	 * physical device locations unless we take this special care.
	 *
	 * There may also be an implicit trim operation if the file system
	 * is mounted with -odiscard. The same protections must remain
	 * in place until the extents have been discarded completely when
	 * the transaction commit has completed.
	 */
	remove_em = (atomic_read(&block_group->frozen) == 0);
	spin_unlock(&block_group->lock);

	if (remove_em) {
		struct extent_map_tree *em_tree;

		em_tree = &fs_info->mapping_tree;
		write_lock(&em_tree->lock);
		remove_extent_mapping(em_tree, em);
		write_unlock(&em_tree->lock);
		/* once for the tree */
		free_extent_map(em);
	}

out:
	/* Once for the lookup reference */
	btrfs_put_block_group(block_group);
	if (remove_rsv)
		btrfs_delayed_refs_rsv_release(fs_info, 1);
	btrfs_free_path(path);
	return ret;
}

struct btrfs_trans_handle *btrfs_start_trans_remove_block_group(
		struct btrfs_fs_info *fs_info, const u64 chunk_offset)
{
	struct btrfs_root *root = btrfs_block_group_root(fs_info);
	struct extent_map_tree *em_tree = &fs_info->mapping_tree;
	struct extent_map *em;
	struct map_lookup *map;
	unsigned int num_items;

	read_lock(&em_tree->lock);
	em = lookup_extent_mapping(em_tree, chunk_offset, 1);
	read_unlock(&em_tree->lock);
	ASSERT(em && em->start == chunk_offset);

	/*
	 * We need to reserve 3 + N units from the metadata space info in order
	 * to remove a block group (done at btrfs_remove_chunk() and at
	 * btrfs_remove_block_group()), which are used for:
	 *
	 * 1 unit for adding the free space inode's orphan (located in the tree
	 * of tree roots).
	 * 1 unit for deleting the block group item (located in the extent
	 * tree).
	 * 1 unit for deleting the free space item (located in tree of tree
	 * roots).
	 * N units for deleting N device extent items corresponding to each
	 * stripe (located in the device tree).
	 *
	 * In order to remove a block group we also need to reserve units in the
	 * system space info in order to update the chunk tree (update one or
	 * more device items and remove one chunk item), but this is done at
	 * btrfs_remove_chunk() through a call to check_system_chunk().
	 */
	map = em->map_lookup;
	num_items = 3 + map->num_stripes;
	free_extent_map(em);

	return btrfs_start_transaction_fallback_global_rsv(root, num_items);
}

/*
 * Mark block group @cache read-only, so later write won't happen to block
 * group @cache.
 *
 * If @force is not set, this function will only mark the block group readonly
 * if we have enough free space (1M) in other metadata/system block groups.
 * If @force is not set, this function will mark the block group readonly
 * without checking free space.
 *
 * NOTE: This function doesn't care if other block groups can contain all the
 * data in this block group. That check should be done by relocation routine,
 * not this function.
 */
static int inc_block_group_ro(struct btrfs_block_group *cache, int force)
{
	struct btrfs_space_info *sinfo = cache->space_info;
	u64 num_bytes;
	int ret = -ENOSPC;

	spin_lock(&sinfo->lock);
	spin_lock(&cache->lock);

	if (cache->swap_extents) {
		ret = -ETXTBSY;
		goto out;
	}

	if (cache->ro) {
		cache->ro++;
		ret = 0;
		goto out;
	}

	num_bytes = cache->length - cache->reserved - cache->pinned -
		    cache->bytes_super - cache->zone_unusable - cache->used;

	/*
	 * Data never overcommits, even in mixed mode, so do just the straight
	 * check of left over space in how much we have allocated.
	 */
	if (force) {
		ret = 0;
	} else if (sinfo->flags & BTRFS_BLOCK_GROUP_DATA) {
		u64 sinfo_used = btrfs_space_info_used(sinfo, true);

		/*
		 * Here we make sure if we mark this bg RO, we still have enough
		 * free space as buffer.
		 */
		if (sinfo_used + num_bytes <= sinfo->total_bytes)
			ret = 0;
	} else {
		/*
		 * We overcommit metadata, so we need to do the
		 * btrfs_can_overcommit check here, and we need to pass in
		 * BTRFS_RESERVE_NO_FLUSH to give ourselves the most amount of
		 * leeway to allow us to mark this block group as read only.
		 */
		if (btrfs_can_overcommit(cache->fs_info, sinfo, num_bytes,
					 BTRFS_RESERVE_NO_FLUSH))
			ret = 0;
	}

	if (!ret) {
		sinfo->bytes_readonly += num_bytes;
		if (btrfs_is_zoned(cache->fs_info)) {
			/* Migrate zone_unusable bytes to readonly */
			sinfo->bytes_readonly += cache->zone_unusable;
			sinfo->bytes_zone_unusable -= cache->zone_unusable;
			cache->zone_unusable = 0;
		}
		cache->ro++;
		list_add_tail(&cache->ro_list, &sinfo->ro_bgs);
	}
out:
	spin_unlock(&cache->lock);
	spin_unlock(&sinfo->lock);
	if (ret == -ENOSPC && btrfs_test_opt(cache->fs_info, ENOSPC_DEBUG)) {
		btrfs_info(cache->fs_info,
			"unable to make block group %llu ro", cache->start);
		btrfs_dump_space_info(cache->fs_info, cache->space_info, 0, 0);
	}
	return ret;
}

static bool clean_pinned_extents(struct btrfs_trans_handle *trans,
				 struct btrfs_block_group *bg)
{
	struct btrfs_fs_info *fs_info = bg->fs_info;
	struct btrfs_transaction *prev_trans = NULL;
	const u64 start = bg->start;
	const u64 end = start + bg->length - 1;
	int ret;

	spin_lock(&fs_info->trans_lock);
	if (trans->transaction->list.prev != &fs_info->trans_list) {
		prev_trans = list_last_entry(&trans->transaction->list,
					     struct btrfs_transaction, list);
		refcount_inc(&prev_trans->use_count);
	}
	spin_unlock(&fs_info->trans_lock);

	/*
	 * Hold the unused_bg_unpin_mutex lock to avoid racing with
	 * btrfs_finish_extent_commit(). If we are at transaction N, another
	 * task might be running finish_extent_commit() for the previous
	 * transaction N - 1, and have seen a range belonging to the block
	 * group in pinned_extents before we were able to clear the whole block
	 * group range from pinned_extents. This means that task can lookup for
	 * the block group after we unpinned it from pinned_extents and removed
	 * it, leading to a BUG_ON() at unpin_extent_range().
	 */
	mutex_lock(&fs_info->unused_bg_unpin_mutex);
	if (prev_trans) {
		ret = clear_extent_bits(&prev_trans->pinned_extents, start, end,
					EXTENT_DIRTY);
		if (ret)
			goto out;
	}

	ret = clear_extent_bits(&trans->transaction->pinned_extents, start, end,
				EXTENT_DIRTY);
out:
	mutex_unlock(&fs_info->unused_bg_unpin_mutex);
	if (prev_trans)
		btrfs_put_transaction(prev_trans);

	return ret == 0;
}

/*
 * Process the unused_bgs list and remove any that don't have any allocated
 * space inside of them.
 */
void btrfs_delete_unused_bgs(struct btrfs_fs_info *fs_info)
{
	struct btrfs_block_group *block_group;
	struct btrfs_space_info *space_info;
	struct btrfs_trans_handle *trans;
	const bool async_trim_enabled = btrfs_test_opt(fs_info, DISCARD_ASYNC);
	int ret = 0;

	if (!test_bit(BTRFS_FS_OPEN, &fs_info->flags))
		return;

	if (btrfs_fs_closing(fs_info))
		return;

	/*
	 * Long running balances can keep us blocked here for eternity, so
	 * simply skip deletion if we're unable to get the mutex.
	 */
	if (!mutex_trylock(&fs_info->reclaim_bgs_lock))
		return;

	spin_lock(&fs_info->unused_bgs_lock);
	while (!list_empty(&fs_info->unused_bgs)) {
		int trimming;

		block_group = list_first_entry(&fs_info->unused_bgs,
					       struct btrfs_block_group,
					       bg_list);
		list_del_init(&block_group->bg_list);

		space_info = block_group->space_info;

		if (ret || btrfs_mixed_space_info(space_info)) {
			btrfs_put_block_group(block_group);
			continue;
		}
		spin_unlock(&fs_info->unused_bgs_lock);

		btrfs_discard_cancel_work(&fs_info->discard_ctl, block_group);

		/* Don't want to race with allocators so take the groups_sem */
		down_write(&space_info->groups_sem);

		/*
		 * Async discard moves the final block group discard to be prior
		 * to the unused_bgs code path.  Therefore, if it's not fully
		 * trimmed, punt it back to the async discard lists.
		 */
		if (btrfs_test_opt(fs_info, DISCARD_ASYNC) &&
		    !btrfs_is_free_space_trimmed(block_group)) {
			trace_btrfs_skip_unused_block_group(block_group);
			up_write(&space_info->groups_sem);
			/* Requeue if we failed because of async discard */
			btrfs_discard_queue_work(&fs_info->discard_ctl,
						 block_group);
			goto next;
		}

		spin_lock(&block_group->lock);
		if (block_group->reserved || block_group->pinned ||
		    block_group->used || block_group->ro ||
		    list_is_singular(&block_group->list)) {
			/*
			 * We want to bail if we made new allocations or have
			 * outstanding allocations in this block group.  We do
			 * the ro check in case balance is currently acting on
			 * this block group.
			 */
			trace_btrfs_skip_unused_block_group(block_group);
			spin_unlock(&block_group->lock);
			up_write(&space_info->groups_sem);
			goto next;
		}
		spin_unlock(&block_group->lock);

		/* We don't want to force the issue, only flip if it's ok. */
		ret = inc_block_group_ro(block_group, 0);
		up_write(&space_info->groups_sem);
		if (ret < 0) {
			ret = 0;
			goto next;
		}

		ret = btrfs_zone_finish(block_group);
		if (ret < 0) {
			btrfs_dec_block_group_ro(block_group);
			if (ret == -EAGAIN)
				ret = 0;
			goto next;
		}

		/*
		 * Want to do this before we do anything else so we can recover
		 * properly if we fail to join the transaction.
		 */
		trans = btrfs_start_trans_remove_block_group(fs_info,
						     block_group->start);
		if (IS_ERR(trans)) {
			btrfs_dec_block_group_ro(block_group);
			ret = PTR_ERR(trans);
			goto next;
		}

		/*
		 * We could have pending pinned extents for this block group,
		 * just delete them, we don't care about them anymore.
		 */
		if (!clean_pinned_extents(trans, block_group)) {
			btrfs_dec_block_group_ro(block_group);
			goto end_trans;
		}

		/*
		 * At this point, the block_group is read only and should fail
		 * new allocations.  However, btrfs_finish_extent_commit() can
		 * cause this block_group to be placed back on the discard
		 * lists because now the block_group isn't fully discarded.
		 * Bail here and try again later after discarding everything.
		 */
		spin_lock(&fs_info->discard_ctl.lock);
		if (!list_empty(&block_group->discard_list)) {
			spin_unlock(&fs_info->discard_ctl.lock);
			btrfs_dec_block_group_ro(block_group);
			btrfs_discard_queue_work(&fs_info->discard_ctl,
						 block_group);
			goto end_trans;
		}
		spin_unlock(&fs_info->discard_ctl.lock);

		/* Reset pinned so btrfs_put_block_group doesn't complain */
		spin_lock(&space_info->lock);
		spin_lock(&block_group->lock);

		btrfs_space_info_update_bytes_pinned(fs_info, space_info,
						     -block_group->pinned);
		space_info->bytes_readonly += block_group->pinned;
		block_group->pinned = 0;

		spin_unlock(&block_group->lock);
		spin_unlock(&space_info->lock);

		/*
		 * The normal path here is an unused block group is passed here,
		 * then trimming is handled in the transaction commit path.
		 * Async discard interposes before this to do the trimming
		 * before coming down the unused block group path as trimming
		 * will no longer be done later in the transaction commit path.
		 */
		if (!async_trim_enabled && btrfs_test_opt(fs_info, DISCARD_ASYNC))
			goto flip_async;

		/*
		 * DISCARD can flip during remount. On zoned filesystems, we
		 * need to reset sequential-required zones.
		 */
		trimming = btrfs_test_opt(fs_info, DISCARD_SYNC) ||
				btrfs_is_zoned(fs_info);

		/* Implicit trim during transaction commit. */
		if (trimming)
			btrfs_freeze_block_group(block_group);

		/*
		 * Btrfs_remove_chunk will abort the transaction if things go
		 * horribly wrong.
		 */
		ret = btrfs_remove_chunk(trans, block_group->start);

		if (ret) {
			if (trimming)
				btrfs_unfreeze_block_group(block_group);
			goto end_trans;
		}

		/*
		 * If we're not mounted with -odiscard, we can just forget
		 * about this block group. Otherwise we'll need to wait
		 * until transaction commit to do the actual discard.
		 */
		if (trimming) {
			spin_lock(&fs_info->unused_bgs_lock);
			/*
			 * A concurrent scrub might have added us to the list
			 * fs_info->unused_bgs, so use a list_move operation
			 * to add the block group to the deleted_bgs list.
			 */
			list_move(&block_group->bg_list,
				  &trans->transaction->deleted_bgs);
			spin_unlock(&fs_info->unused_bgs_lock);
			btrfs_get_block_group(block_group);
		}
end_trans:
		btrfs_end_transaction(trans);
next:
		btrfs_put_block_group(block_group);
		spin_lock(&fs_info->unused_bgs_lock);
	}
	spin_unlock(&fs_info->unused_bgs_lock);
	mutex_unlock(&fs_info->reclaim_bgs_lock);
	return;

flip_async:
	btrfs_end_transaction(trans);
	mutex_unlock(&fs_info->reclaim_bgs_lock);
	btrfs_put_block_group(block_group);
	btrfs_discard_punt_unused_bgs_list(fs_info);
}

void btrfs_mark_bg_unused(struct btrfs_block_group *bg)
{
	struct btrfs_fs_info *fs_info = bg->fs_info;

	spin_lock(&fs_info->unused_bgs_lock);
	if (list_empty(&bg->bg_list)) {
		btrfs_get_block_group(bg);
		trace_btrfs_add_unused_block_group(bg);
		list_add_tail(&bg->bg_list, &fs_info->unused_bgs);
	} else if (!test_bit(BLOCK_GROUP_FLAG_NEW, &bg->runtime_flags)) {
		/* Pull out the block group from the reclaim_bgs list. */
		trace_btrfs_add_unused_block_group(bg);
		list_move_tail(&bg->bg_list, &fs_info->unused_bgs);
	}
	spin_unlock(&fs_info->unused_bgs_lock);
}

/*
 * We want block groups with a low number of used bytes to be in the beginning
 * of the list, so they will get reclaimed first.
 */
static int reclaim_bgs_cmp(void *unused, const struct list_head *a,
			   const struct list_head *b)
{
	const struct btrfs_block_group *bg1, *bg2;

	bg1 = list_entry(a, struct btrfs_block_group, bg_list);
	bg2 = list_entry(b, struct btrfs_block_group, bg_list);

	return bg1->used > bg2->used;
}

static inline bool btrfs_should_reclaim(struct btrfs_fs_info *fs_info)
{
	if (btrfs_is_zoned(fs_info))
		return btrfs_zoned_should_reclaim(fs_info);
	return true;
}

static bool should_reclaim_block_group(struct btrfs_block_group *bg, u64 bytes_freed)
{
	const struct btrfs_space_info *space_info = bg->space_info;
	const int reclaim_thresh = READ_ONCE(space_info->bg_reclaim_threshold);
	const u64 new_val = bg->used;
	const u64 old_val = new_val + bytes_freed;
	u64 thresh;

	if (reclaim_thresh == 0)
		return false;

	thresh = mult_perc(bg->length, reclaim_thresh);

	/*
	 * If we were below the threshold before don't reclaim, we are likely a
	 * brand new block group and we don't want to relocate new block groups.
	 */
	if (old_val < thresh)
		return false;
	if (new_val >= thresh)
		return false;
	return true;
}

void btrfs_reclaim_bgs_work(struct work_struct *work)
{
	struct btrfs_fs_info *fs_info =
		container_of(work, struct btrfs_fs_info, reclaim_bgs_work);
	struct btrfs_block_group *bg;
	struct btrfs_space_info *space_info;

	if (!test_bit(BTRFS_FS_OPEN, &fs_info->flags))
		return;

	if (btrfs_fs_closing(fs_info))
		return;

	if (!btrfs_should_reclaim(fs_info))
		return;

	sb_start_write(fs_info->sb);

	if (!btrfs_exclop_start(fs_info, BTRFS_EXCLOP_BALANCE)) {
		sb_end_write(fs_info->sb);
		return;
	}

	/*
	 * Long running balances can keep us blocked here for eternity, so
	 * simply skip reclaim if we're unable to get the mutex.
	 */
	if (!mutex_trylock(&fs_info->reclaim_bgs_lock)) {
		btrfs_exclop_finish(fs_info);
		sb_end_write(fs_info->sb);
		return;
	}

	spin_lock(&fs_info->unused_bgs_lock);
	/*
	 * Sort happens under lock because we can't simply splice it and sort.
	 * The block groups might still be in use and reachable via bg_list,
	 * and their presence in the reclaim_bgs list must be preserved.
	 */
	list_sort(NULL, &fs_info->reclaim_bgs, reclaim_bgs_cmp);
	while (!list_empty(&fs_info->reclaim_bgs)) {
		u64 zone_unusable;
		int ret = 0;

		bg = list_first_entry(&fs_info->reclaim_bgs,
				      struct btrfs_block_group,
				      bg_list);
		list_del_init(&bg->bg_list);

		space_info = bg->space_info;
		spin_unlock(&fs_info->unused_bgs_lock);

		/* Don't race with allocators so take the groups_sem */
		down_write(&space_info->groups_sem);

		spin_lock(&bg->lock);
		if (bg->reserved || bg->pinned || bg->ro) {
			/*
			 * We want to bail if we made new allocations or have
			 * outstanding allocations in this block group.  We do
			 * the ro check in case balance is currently acting on
			 * this block group.
			 */
			spin_unlock(&bg->lock);
			up_write(&space_info->groups_sem);
			goto next;
		}
		if (bg->used == 0) {
			/*
			 * It is possible that we trigger relocation on a block
			 * group as its extents are deleted and it first goes
			 * below the threshold, then shortly after goes empty.
			 *
			 * In this case, relocating it does delete it, but has
			 * some overhead in relocation specific metadata, looking
			 * for the non-existent extents and running some extra
			 * transactions, which we can avoid by using one of the
			 * other mechanisms for dealing with empty block groups.
			 */
			if (!btrfs_test_opt(fs_info, DISCARD_ASYNC))
				btrfs_mark_bg_unused(bg);
			spin_unlock(&bg->lock);
			up_write(&space_info->groups_sem);
			goto next;

		}
		/*
		 * The block group might no longer meet the reclaim condition by
		 * the time we get around to reclaiming it, so to avoid
		 * reclaiming overly full block_groups, skip reclaiming them.
		 *
		 * Since the decision making process also depends on the amount
		 * being freed, pass in a fake giant value to skip that extra
		 * check, which is more meaningful when adding to the list in
		 * the first place.
		 */
		if (!should_reclaim_block_group(bg, bg->length)) {
			spin_unlock(&bg->lock);
			up_write(&space_info->groups_sem);
			goto next;
		}
		spin_unlock(&bg->lock);

		/*
		 * Get out fast, in case we're read-only or unmounting the
		 * filesystem. It is OK to drop block groups from the list even
		 * for the read-only case. As we did sb_start_write(),
		 * "mount -o remount,ro" won't happen and read-only filesystem
		 * means it is forced read-only due to a fatal error. So, it
		 * never gets back to read-write to let us reclaim again.
		 */
		if (btrfs_need_cleaner_sleep(fs_info)) {
			up_write(&space_info->groups_sem);
			goto next;
		}

		/*
		 * Cache the zone_unusable value before turning the block group
		 * to read only. As soon as the blog group is read only it's
		 * zone_unusable value gets moved to the block group's read-only
		 * bytes and isn't available for calculations anymore.
		 */
		zone_unusable = bg->zone_unusable;
		ret = inc_block_group_ro(bg, 0);
		up_write(&space_info->groups_sem);
		if (ret < 0)
			goto next;

		btrfs_info(fs_info,
			"reclaiming chunk %llu with %llu%% used %llu%% unusable",
				bg->start,
				div64_u64(bg->used * 100, bg->length),
				div64_u64(zone_unusable * 100, bg->length));
		trace_btrfs_reclaim_block_group(bg);
		ret = btrfs_relocate_chunk(fs_info, bg->start);
		if (ret) {
			btrfs_dec_block_group_ro(bg);
			btrfs_err(fs_info, "error relocating chunk %llu",
				  bg->start);
		}

next:
		if (ret)
			btrfs_mark_bg_to_reclaim(bg);
		btrfs_put_block_group(bg);

		mutex_unlock(&fs_info->reclaim_bgs_lock);
		/*
		 * Reclaiming all the block groups in the list can take really
		 * long.  Prioritize cleaning up unused block groups.
		 */
		btrfs_delete_unused_bgs(fs_info);
		/*
		 * If we are interrupted by a balance, we can just bail out. The
		 * cleaner thread restart again if necessary.
		 */
		if (!mutex_trylock(&fs_info->reclaim_bgs_lock))
			goto end;
		spin_lock(&fs_info->unused_bgs_lock);
	}
	spin_unlock(&fs_info->unused_bgs_lock);
	mutex_unlock(&fs_info->reclaim_bgs_lock);
end:
	btrfs_exclop_finish(fs_info);
	sb_end_write(fs_info->sb);
}

void btrfs_reclaim_bgs(struct btrfs_fs_info *fs_info)
{
	spin_lock(&fs_info->unused_bgs_lock);
	if (!list_empty(&fs_info->reclaim_bgs))
		queue_work(system_unbound_wq, &fs_info->reclaim_bgs_work);
	spin_unlock(&fs_info->unused_bgs_lock);
}

void btrfs_mark_bg_to_reclaim(struct btrfs_block_group *bg)
{
	struct btrfs_fs_info *fs_info = bg->fs_info;

	spin_lock(&fs_info->unused_bgs_lock);
	if (list_empty(&bg->bg_list)) {
		btrfs_get_block_group(bg);
		trace_btrfs_add_reclaim_block_group(bg);
		list_add_tail(&bg->bg_list, &fs_info->reclaim_bgs);
	}
	spin_unlock(&fs_info->unused_bgs_lock);
}

static int read_bg_from_eb(struct btrfs_fs_info *fs_info, struct btrfs_key *key,
			   struct btrfs_path *path)
{
	struct extent_map_tree *em_tree;
	struct extent_map *em;
	struct btrfs_block_group_item bg;
	struct extent_buffer *leaf;
	int slot;
	u64 flags;
	int ret = 0;

	slot = path->slots[0];
	leaf = path->nodes[0];

	em_tree = &fs_info->mapping_tree;
	read_lock(&em_tree->lock);
	em = lookup_extent_mapping(em_tree, key->objectid, key->offset);
	read_unlock(&em_tree->lock);
	if (!em) {
		btrfs_err(fs_info,
			  "logical %llu len %llu found bg but no related chunk",
			  key->objectid, key->offset);
		return -ENOENT;
	}

	if (em->start != key->objectid || em->len != key->offset) {
		btrfs_err(fs_info,
			"block group %llu len %llu mismatch with chunk %llu len %llu",
			key->objectid, key->offset, em->start, em->len);
		ret = -EUCLEAN;
		goto out_free_em;
	}

	read_extent_buffer(leaf, &bg, btrfs_item_ptr_offset(leaf, slot),
			   sizeof(bg));
	flags = btrfs_stack_block_group_flags(&bg) &
		BTRFS_BLOCK_GROUP_TYPE_MASK;

	if (flags != (em->map_lookup->type & BTRFS_BLOCK_GROUP_TYPE_MASK)) {
		btrfs_err(fs_info,
"block group %llu len %llu type flags 0x%llx mismatch with chunk type flags 0x%llx",
			  key->objectid, key->offset, flags,
			  (BTRFS_BLOCK_GROUP_TYPE_MASK & em->map_lookup->type));
		ret = -EUCLEAN;
	}

out_free_em:
	free_extent_map(em);
	return ret;
}

static int find_first_block_group(struct btrfs_fs_info *fs_info,
				  struct btrfs_path *path,
				  struct btrfs_key *key)
{
	struct btrfs_root *root = btrfs_block_group_root(fs_info);
	int ret;
	struct btrfs_key found_key;

	btrfs_for_each_slot(root, key, &found_key, path, ret) {
		if (found_key.objectid >= key->objectid &&
		    found_key.type == BTRFS_BLOCK_GROUP_ITEM_KEY) {
			return read_bg_from_eb(fs_info, &found_key, path);
		}
	}
	return ret;
}

static void set_avail_alloc_bits(struct btrfs_fs_info *fs_info, u64 flags)
{
	u64 extra_flags = chunk_to_extended(flags) &
				BTRFS_EXTENDED_PROFILE_MASK;

	write_seqlock(&fs_info->profiles_lock);
	if (flags & BTRFS_BLOCK_GROUP_DATA)
		fs_info->avail_data_alloc_bits |= extra_flags;
	if (flags & BTRFS_BLOCK_GROUP_METADATA)
		fs_info->avail_metadata_alloc_bits |= extra_flags;
	if (flags & BTRFS_BLOCK_GROUP_SYSTEM)
		fs_info->avail_system_alloc_bits |= extra_flags;
	write_sequnlock(&fs_info->profiles_lock);
}

/*
 * Map a physical disk address to a list of logical addresses.
 *
 * @fs_info:       the filesystem
 * @chunk_start:   logical address of block group
 * @physical:	   physical address to map to logical addresses
 * @logical:	   return array of logical addresses which map to @physical
 * @naddrs:	   length of @logical
 * @stripe_len:    size of IO stripe for the given block group
 *
 * Maps a particular @physical disk address to a list of @logical addresses.
 * Used primarily to exclude those portions of a block group that contain super
 * block copies.
 */
int btrfs_rmap_block(struct btrfs_fs_info *fs_info, u64 chunk_start,
		     u64 physical, u64 **logical, int *naddrs, int *stripe_len)
{
	struct extent_map *em;
	struct map_lookup *map;
	u64 *buf;
	u64 bytenr;
	u64 data_stripe_length;
	u64 io_stripe_size;
	int i, nr = 0;
	int ret = 0;

	em = btrfs_get_chunk_map(fs_info, chunk_start, 1);
	if (IS_ERR(em))
		return -EIO;

	map = em->map_lookup;
	data_stripe_length = em->orig_block_len;
	io_stripe_size = BTRFS_STRIPE_LEN;
	chunk_start = em->start;

	/* For RAID5/6 adjust to a full IO stripe length */
	if (map->type & BTRFS_BLOCK_GROUP_RAID56_MASK)
		io_stripe_size = btrfs_stripe_nr_to_offset(nr_data_stripes(map));

	buf = kcalloc(map->num_stripes, sizeof(u64), GFP_NOFS);
	if (!buf) {
		ret = -ENOMEM;
		goto out;
	}

	for (i = 0; i < map->num_stripes; i++) {
		bool already_inserted = false;
		u32 stripe_nr;
		u32 offset;
		int j;

		if (!in_range(physical, map->stripes[i].physical,
			      data_stripe_length))
			continue;

		stripe_nr = (physical - map->stripes[i].physical) >>
			    BTRFS_STRIPE_LEN_SHIFT;
		offset = (physical - map->stripes[i].physical) &
			 BTRFS_STRIPE_LEN_MASK;

		if (map->type & (BTRFS_BLOCK_GROUP_RAID0 |
				 BTRFS_BLOCK_GROUP_RAID10))
			stripe_nr = div_u64(stripe_nr * map->num_stripes + i,
					    map->sub_stripes);
		/*
		 * The remaining case would be for RAID56, multiply by
		 * nr_data_stripes().  Alternatively, just use rmap_len below
		 * instead of map->stripe_len
		 */
		bytenr = chunk_start + stripe_nr * io_stripe_size + offset;

		/* Ensure we don't add duplicate addresses */
		for (j = 0; j < nr; j++) {
			if (buf[j] == bytenr) {
				already_inserted = true;
				break;
			}
		}

		if (!already_inserted)
			buf[nr++] = bytenr;
	}

	*logical = buf;
	*naddrs = nr;
	*stripe_len = io_stripe_size;
out:
	free_extent_map(em);
	return ret;
}

static int exclude_super_stripes(struct btrfs_block_group *cache)
{
	struct btrfs_fs_info *fs_info = cache->fs_info;
	const bool zoned = btrfs_is_zoned(fs_info);
	u64 bytenr;
	u64 *logical;
	int stripe_len;
	int i, nr, ret;

	if (cache->start < BTRFS_SUPER_INFO_OFFSET) {
		stripe_len = BTRFS_SUPER_INFO_OFFSET - cache->start;
		cache->bytes_super += stripe_len;
		ret = set_extent_bit(&fs_info->excluded_extents, cache->start,
				     cache->start + stripe_len - 1,
				     EXTENT_UPTODATE, NULL);
		if (ret)
			return ret;
	}

	for (i = 0; i < BTRFS_SUPER_MIRROR_MAX; i++) {
		bytenr = btrfs_sb_offset(i);
		ret = btrfs_rmap_block(fs_info, cache->start,
				       bytenr, &logical, &nr, &stripe_len);
		if (ret)
			return ret;

		/* Shouldn't have super stripes in sequential zones */
		if (zoned && nr) {
			kfree(logical);
			btrfs_err(fs_info,
			"zoned: block group %llu must not contain super block",
				  cache->start);
			return -EUCLEAN;
		}

		while (nr--) {
			u64 len = min_t(u64, stripe_len,
				cache->start + cache->length - logical[nr]);

			cache->bytes_super += len;
			ret = set_extent_bit(&fs_info->excluded_extents, logical[nr],
					     logical[nr] + len - 1,
					     EXTENT_UPTODATE, NULL);
			if (ret) {
				kfree(logical);
				return ret;
			}
		}

		kfree(logical);
	}
	return 0;
}

static struct btrfs_block_group *btrfs_create_block_group_cache(
		struct btrfs_fs_info *fs_info, u64 start)
{
	struct btrfs_block_group *cache;

	cache = kzalloc(sizeof(*cache), GFP_NOFS);
	if (!cache)
		return NULL;

	cache->free_space_ctl = kzalloc(sizeof(*cache->free_space_ctl),
					GFP_NOFS);
	if (!cache->free_space_ctl) {
		kfree(cache);
		return NULL;
	}

	cache->start = start;

	cache->fs_info = fs_info;
	cache->full_stripe_len = btrfs_full_stripe_len(fs_info, start);

	cache->discard_index = BTRFS_DISCARD_INDEX_UNUSED;

	refcount_set(&cache->refs, 1);
	spin_lock_init(&cache->lock);
	init_rwsem(&cache->data_rwsem);
	INIT_LIST_HEAD(&cache->list);
	INIT_LIST_HEAD(&cache->cluster_list);
	INIT_LIST_HEAD(&cache->bg_list);
	INIT_LIST_HEAD(&cache->ro_list);
	INIT_LIST_HEAD(&cache->discard_list);
	INIT_LIST_HEAD(&cache->dirty_list);
	INIT_LIST_HEAD(&cache->io_list);
	INIT_LIST_HEAD(&cache->active_bg_list);
	btrfs_init_free_space_ctl(cache, cache->free_space_ctl);
	atomic_set(&cache->frozen, 0);
	mutex_init(&cache->free_space_lock);

	return cache;
}

/*
 * Iterate all chunks and verify that each of them has the corresponding block
 * group
 */
static int check_chunk_block_group_mappings(struct btrfs_fs_info *fs_info)
{
	struct extent_map_tree *map_tree = &fs_info->mapping_tree;
	struct extent_map *em;
	struct btrfs_block_group *bg;
	u64 start = 0;
	int ret = 0;

	while (1) {
		read_lock(&map_tree->lock);
		/*
		 * lookup_extent_mapping will return the first extent map
		 * intersecting the range, so setting @len to 1 is enough to
		 * get the first chunk.
		 */
		em = lookup_extent_mapping(map_tree, start, 1);
		read_unlock(&map_tree->lock);
		if (!em)
			break;

		bg = btrfs_lookup_block_group(fs_info, em->start);
		if (!bg) {
			btrfs_err(fs_info,
	"chunk start=%llu len=%llu doesn't have corresponding block group",
				     em->start, em->len);
			ret = -EUCLEAN;
			free_extent_map(em);
			break;
		}
		if (bg->start != em->start || bg->length != em->len ||
		    (bg->flags & BTRFS_BLOCK_GROUP_TYPE_MASK) !=
		    (em->map_lookup->type & BTRFS_BLOCK_GROUP_TYPE_MASK)) {
			btrfs_err(fs_info,
"chunk start=%llu len=%llu flags=0x%llx doesn't match block group start=%llu len=%llu flags=0x%llx",
				em->start, em->len,
				em->map_lookup->type & BTRFS_BLOCK_GROUP_TYPE_MASK,
				bg->start, bg->length,
				bg->flags & BTRFS_BLOCK_GROUP_TYPE_MASK);
			ret = -EUCLEAN;
			free_extent_map(em);
			btrfs_put_block_group(bg);
			break;
		}
		start = em->start + em->len;
		free_extent_map(em);
		btrfs_put_block_group(bg);
	}
	return ret;
}

static int read_one_block_group(struct btrfs_fs_info *info,
				struct btrfs_block_group_item *bgi,
				const struct btrfs_key *key,
				int need_clear)
{
	struct btrfs_block_group *cache;
	const bool mixed = btrfs_fs_incompat(info, MIXED_GROUPS);
	int ret;

	ASSERT(key->type == BTRFS_BLOCK_GROUP_ITEM_KEY);

	cache = btrfs_create_block_group_cache(info, key->objectid);
	if (!cache)
		return -ENOMEM;

	cache->length = key->offset;
	cache->used = btrfs_stack_block_group_used(bgi);
	cache->commit_used = cache->used;
	cache->flags = btrfs_stack_block_group_flags(bgi);
	cache->global_root_id = btrfs_stack_block_group_chunk_objectid(bgi);

	set_free_space_tree_thresholds(cache);

	if (need_clear) {
		/*
		 * When we mount with old space cache, we need to
		 * set BTRFS_DC_CLEAR and set dirty flag.
		 *
		 * a) Setting 'BTRFS_DC_CLEAR' makes sure that we
		 *    truncate the old free space cache inode and
		 *    setup a new one.
		 * b) Setting 'dirty flag' makes sure that we flush
		 *    the new space cache info onto disk.
		 */
		if (btrfs_test_opt(info, SPACE_CACHE))
			cache->disk_cache_state = BTRFS_DC_CLEAR;
	}
	if (!mixed && ((cache->flags & BTRFS_BLOCK_GROUP_METADATA) &&
	    (cache->flags & BTRFS_BLOCK_GROUP_DATA))) {
			btrfs_err(info,
"bg %llu is a mixed block group but filesystem hasn't enabled mixed block groups",
				  cache->start);
			ret = -EINVAL;
			goto error;
	}

	ret = btrfs_load_block_group_zone_info(cache, false);
	if (ret) {
		btrfs_err(info, "zoned: failed to load zone info of bg %llu",
			  cache->start);
		goto error;
	}

	/*
	 * We need to exclude the super stripes now so that the space info has
	 * super bytes accounted for, otherwise we'll think we have more space
	 * than we actually do.
	 */
	ret = exclude_super_stripes(cache);
	if (ret) {
		/* We may have excluded something, so call this just in case. */
		btrfs_free_excluded_extents(cache);
		goto error;
	}

	/*
	 * For zoned filesystem, space after the allocation offset is the only
	 * free space for a block group. So, we don't need any caching work.
	 * btrfs_calc_zone_unusable() will set the amount of free space and
	 * zone_unusable space.
	 *
	 * For regular filesystem, check for two cases, either we are full, and
	 * therefore don't need to bother with the caching work since we won't
	 * find any space, or we are empty, and we can just add all the space
	 * in and be done with it.  This saves us _a_lot_ of time, particularly
	 * in the full case.
	 */
	if (btrfs_is_zoned(info)) {
		btrfs_calc_zone_unusable(cache);
		/* Should not have any excluded extents. Just in case, though. */
		btrfs_free_excluded_extents(cache);
	} else if (cache->length == cache->used) {
		cache->cached = BTRFS_CACHE_FINISHED;
		btrfs_free_excluded_extents(cache);
	} else if (cache->used == 0) {
		cache->cached = BTRFS_CACHE_FINISHED;
<<<<<<< HEAD
		ret = add_new_free_space(cache, cache->start,
					 cache->start + cache->length, NULL);
=======
		ret = btrfs_add_new_free_space(cache, cache->start,
					       cache->start + cache->length, NULL);
>>>>>>> 07d4f6ef
		btrfs_free_excluded_extents(cache);
		if (ret)
			goto error;
	}

	ret = btrfs_add_block_group_cache(info, cache);
	if (ret) {
		btrfs_remove_free_space_cache(cache);
		goto error;
	}
	trace_btrfs_add_block_group(info, cache, 0);
	btrfs_add_bg_to_space_info(info, cache);

	set_avail_alloc_bits(info, cache->flags);
	if (btrfs_chunk_writeable(info, cache->start)) {
		if (cache->used == 0) {
			ASSERT(list_empty(&cache->bg_list));
			if (btrfs_test_opt(info, DISCARD_ASYNC))
				btrfs_discard_queue_work(&info->discard_ctl, cache);
			else
				btrfs_mark_bg_unused(cache);
		}
	} else {
		inc_block_group_ro(cache, 1);
	}

	return 0;
error:
	btrfs_put_block_group(cache);
	return ret;
}

static int fill_dummy_bgs(struct btrfs_fs_info *fs_info)
{
	struct extent_map_tree *em_tree = &fs_info->mapping_tree;
	struct rb_node *node;
	int ret = 0;

	for (node = rb_first_cached(&em_tree->map); node; node = rb_next(node)) {
		struct extent_map *em;
		struct map_lookup *map;
		struct btrfs_block_group *bg;

		em = rb_entry(node, struct extent_map, rb_node);
		map = em->map_lookup;
		bg = btrfs_create_block_group_cache(fs_info, em->start);
		if (!bg) {
			ret = -ENOMEM;
			break;
		}

		/* Fill dummy cache as FULL */
		bg->length = em->len;
		bg->flags = map->type;
		bg->cached = BTRFS_CACHE_FINISHED;
		bg->used = em->len;
		bg->flags = map->type;
		ret = btrfs_add_block_group_cache(fs_info, bg);
		/*
		 * We may have some valid block group cache added already, in
		 * that case we skip to the next one.
		 */
		if (ret == -EEXIST) {
			ret = 0;
			btrfs_put_block_group(bg);
			continue;
		}

		if (ret) {
			btrfs_remove_free_space_cache(bg);
			btrfs_put_block_group(bg);
			break;
		}

		btrfs_add_bg_to_space_info(fs_info, bg);

		set_avail_alloc_bits(fs_info, bg->flags);
	}
	if (!ret)
		btrfs_init_global_block_rsv(fs_info);
	return ret;
}

int btrfs_read_block_groups(struct btrfs_fs_info *info)
{
	struct btrfs_root *root = btrfs_block_group_root(info);
	struct btrfs_path *path;
	int ret;
	struct btrfs_block_group *cache;
	struct btrfs_space_info *space_info;
	struct btrfs_key key;
	int need_clear = 0;
	u64 cache_gen;

	/*
	 * Either no extent root (with ibadroots rescue option) or we have
	 * unsupported RO options. The fs can never be mounted read-write, so no
	 * need to waste time searching block group items.
	 *
	 * This also allows new extent tree related changes to be RO compat,
	 * no need for a full incompat flag.
	 */
	if (!root || (btrfs_super_compat_ro_flags(info->super_copy) &
		      ~BTRFS_FEATURE_COMPAT_RO_SUPP))
		return fill_dummy_bgs(info);

	key.objectid = 0;
	key.offset = 0;
	key.type = BTRFS_BLOCK_GROUP_ITEM_KEY;
	path = btrfs_alloc_path();
	if (!path)
		return -ENOMEM;

	cache_gen = btrfs_super_cache_generation(info->super_copy);
	if (btrfs_test_opt(info, SPACE_CACHE) &&
	    btrfs_super_generation(info->super_copy) != cache_gen)
		need_clear = 1;
	if (btrfs_test_opt(info, CLEAR_CACHE))
		need_clear = 1;

	while (1) {
		struct btrfs_block_group_item bgi;
		struct extent_buffer *leaf;
		int slot;

		ret = find_first_block_group(info, path, &key);
		if (ret > 0)
			break;
		if (ret != 0)
			goto error;

		leaf = path->nodes[0];
		slot = path->slots[0];

		read_extent_buffer(leaf, &bgi, btrfs_item_ptr_offset(leaf, slot),
				   sizeof(bgi));

		btrfs_item_key_to_cpu(leaf, &key, slot);
		btrfs_release_path(path);
		ret = read_one_block_group(info, &bgi, &key, need_clear);
		if (ret < 0)
			goto error;
		key.objectid += key.offset;
		key.offset = 0;
	}
	btrfs_release_path(path);

	list_for_each_entry(space_info, &info->space_info, list) {
		int i;

		for (i = 0; i < BTRFS_NR_RAID_TYPES; i++) {
			if (list_empty(&space_info->block_groups[i]))
				continue;
			cache = list_first_entry(&space_info->block_groups[i],
						 struct btrfs_block_group,
						 list);
			btrfs_sysfs_add_block_group_type(cache);
		}

		if (!(btrfs_get_alloc_profile(info, space_info->flags) &
		      (BTRFS_BLOCK_GROUP_RAID10 |
		       BTRFS_BLOCK_GROUP_RAID1_MASK |
		       BTRFS_BLOCK_GROUP_RAID56_MASK |
		       BTRFS_BLOCK_GROUP_DUP)))
			continue;
		/*
		 * Avoid allocating from un-mirrored block group if there are
		 * mirrored block groups.
		 */
		list_for_each_entry(cache,
				&space_info->block_groups[BTRFS_RAID_RAID0],
				list)
			inc_block_group_ro(cache, 1);
		list_for_each_entry(cache,
				&space_info->block_groups[BTRFS_RAID_SINGLE],
				list)
			inc_block_group_ro(cache, 1);
	}

	btrfs_init_global_block_rsv(info);
	ret = check_chunk_block_group_mappings(info);
error:
	btrfs_free_path(path);
	/*
	 * We've hit some error while reading the extent tree, and have
	 * rescue=ibadroots mount option.
	 * Try to fill the tree using dummy block groups so that the user can
	 * continue to mount and grab their data.
	 */
	if (ret && btrfs_test_opt(info, IGNOREBADROOTS))
		ret = fill_dummy_bgs(info);
	return ret;
}

/*
 * This function, insert_block_group_item(), belongs to the phase 2 of chunk
 * allocation.
 *
 * See the comment at btrfs_chunk_alloc() for details about the chunk allocation
 * phases.
 */
static int insert_block_group_item(struct btrfs_trans_handle *trans,
				   struct btrfs_block_group *block_group)
{
	struct btrfs_fs_info *fs_info = trans->fs_info;
	struct btrfs_block_group_item bgi;
	struct btrfs_root *root = btrfs_block_group_root(fs_info);
	struct btrfs_key key;
	u64 old_commit_used;
	int ret;

	spin_lock(&block_group->lock);
	btrfs_set_stack_block_group_used(&bgi, block_group->used);
	btrfs_set_stack_block_group_chunk_objectid(&bgi,
						   block_group->global_root_id);
	btrfs_set_stack_block_group_flags(&bgi, block_group->flags);
	old_commit_used = block_group->commit_used;
	block_group->commit_used = block_group->used;
	key.objectid = block_group->start;
	key.type = BTRFS_BLOCK_GROUP_ITEM_KEY;
	key.offset = block_group->length;
	spin_unlock(&block_group->lock);

	ret = btrfs_insert_item(trans, root, &key, &bgi, sizeof(bgi));
	if (ret < 0) {
		spin_lock(&block_group->lock);
		block_group->commit_used = old_commit_used;
		spin_unlock(&block_group->lock);
	}

	return ret;
}

static int insert_dev_extent(struct btrfs_trans_handle *trans,
			    struct btrfs_device *device, u64 chunk_offset,
			    u64 start, u64 num_bytes)
{
	struct btrfs_fs_info *fs_info = device->fs_info;
	struct btrfs_root *root = fs_info->dev_root;
	struct btrfs_path *path;
	struct btrfs_dev_extent *extent;
	struct extent_buffer *leaf;
	struct btrfs_key key;
	int ret;

	WARN_ON(!test_bit(BTRFS_DEV_STATE_IN_FS_METADATA, &device->dev_state));
	WARN_ON(test_bit(BTRFS_DEV_STATE_REPLACE_TGT, &device->dev_state));
	path = btrfs_alloc_path();
	if (!path)
		return -ENOMEM;

	key.objectid = device->devid;
	key.type = BTRFS_DEV_EXTENT_KEY;
	key.offset = start;
	ret = btrfs_insert_empty_item(trans, root, path, &key, sizeof(*extent));
	if (ret)
		goto out;

	leaf = path->nodes[0];
	extent = btrfs_item_ptr(leaf, path->slots[0], struct btrfs_dev_extent);
	btrfs_set_dev_extent_chunk_tree(leaf, extent, BTRFS_CHUNK_TREE_OBJECTID);
	btrfs_set_dev_extent_chunk_objectid(leaf, extent,
					    BTRFS_FIRST_CHUNK_TREE_OBJECTID);
	btrfs_set_dev_extent_chunk_offset(leaf, extent, chunk_offset);

	btrfs_set_dev_extent_length(leaf, extent, num_bytes);
	btrfs_mark_buffer_dirty(leaf);
out:
	btrfs_free_path(path);
	return ret;
}

/*
 * This function belongs to phase 2.
 *
 * See the comment at btrfs_chunk_alloc() for details about the chunk allocation
 * phases.
 */
static int insert_dev_extents(struct btrfs_trans_handle *trans,
				   u64 chunk_offset, u64 chunk_size)
{
	struct btrfs_fs_info *fs_info = trans->fs_info;
	struct btrfs_device *device;
	struct extent_map *em;
	struct map_lookup *map;
	u64 dev_offset;
	u64 stripe_size;
	int i;
	int ret = 0;

	em = btrfs_get_chunk_map(fs_info, chunk_offset, chunk_size);
	if (IS_ERR(em))
		return PTR_ERR(em);

	map = em->map_lookup;
	stripe_size = em->orig_block_len;

	/*
	 * Take the device list mutex to prevent races with the final phase of
	 * a device replace operation that replaces the device object associated
	 * with the map's stripes, because the device object's id can change
	 * at any time during that final phase of the device replace operation
	 * (dev-replace.c:btrfs_dev_replace_finishing()), so we could grab the
	 * replaced device and then see it with an ID of BTRFS_DEV_REPLACE_DEVID,
	 * resulting in persisting a device extent item with such ID.
	 */
	mutex_lock(&fs_info->fs_devices->device_list_mutex);
	for (i = 0; i < map->num_stripes; i++) {
		device = map->stripes[i].dev;
		dev_offset = map->stripes[i].physical;

		ret = insert_dev_extent(trans, device, chunk_offset, dev_offset,
				       stripe_size);
		if (ret)
			break;
	}
	mutex_unlock(&fs_info->fs_devices->device_list_mutex);

	free_extent_map(em);
	return ret;
}

/*
 * This function, btrfs_create_pending_block_groups(), belongs to the phase 2 of
 * chunk allocation.
 *
 * See the comment at btrfs_chunk_alloc() for details about the chunk allocation
 * phases.
 */
void btrfs_create_pending_block_groups(struct btrfs_trans_handle *trans)
{
	struct btrfs_fs_info *fs_info = trans->fs_info;
	struct btrfs_block_group *block_group;
	int ret = 0;

	while (!list_empty(&trans->new_bgs)) {
		int index;

		block_group = list_first_entry(&trans->new_bgs,
					       struct btrfs_block_group,
					       bg_list);
		if (ret)
			goto next;

		index = btrfs_bg_flags_to_raid_index(block_group->flags);

		ret = insert_block_group_item(trans, block_group);
		if (ret)
			btrfs_abort_transaction(trans, ret);
		if (!test_bit(BLOCK_GROUP_FLAG_CHUNK_ITEM_INSERTED,
			      &block_group->runtime_flags)) {
			mutex_lock(&fs_info->chunk_mutex);
			ret = btrfs_chunk_alloc_add_chunk_item(trans, block_group);
			mutex_unlock(&fs_info->chunk_mutex);
			if (ret)
				btrfs_abort_transaction(trans, ret);
		}
		ret = insert_dev_extents(trans, block_group->start,
					 block_group->length);
		if (ret)
			btrfs_abort_transaction(trans, ret);
		add_block_group_free_space(trans, block_group);

		/*
		 * If we restriped during balance, we may have added a new raid
		 * type, so now add the sysfs entries when it is safe to do so.
		 * We don't have to worry about locking here as it's handled in
		 * btrfs_sysfs_add_block_group_type.
		 */
		if (block_group->space_info->block_group_kobjs[index] == NULL)
			btrfs_sysfs_add_block_group_type(block_group);

		/* Already aborted the transaction if it failed. */
next:
		btrfs_delayed_refs_rsv_release(fs_info, 1);
		list_del_init(&block_group->bg_list);
		clear_bit(BLOCK_GROUP_FLAG_NEW, &block_group->runtime_flags);
	}
	btrfs_trans_release_chunk_metadata(trans);
}

/*
 * For extent tree v2 we use the block_group_item->chunk_offset to point at our
 * global root id.  For v1 it's always set to BTRFS_FIRST_CHUNK_TREE_OBJECTID.
 */
static u64 calculate_global_root_id(struct btrfs_fs_info *fs_info, u64 offset)
{
	u64 div = SZ_1G;
	u64 index;

	if (!btrfs_fs_incompat(fs_info, EXTENT_TREE_V2))
		return BTRFS_FIRST_CHUNK_TREE_OBJECTID;

	/* If we have a smaller fs index based on 128MiB. */
	if (btrfs_super_total_bytes(fs_info->super_copy) <= (SZ_1G * 10ULL))
		div = SZ_128M;

	offset = div64_u64(offset, div);
	div64_u64_rem(offset, fs_info->nr_global_roots, &index);
	return index;
}

struct btrfs_block_group *btrfs_make_block_group(struct btrfs_trans_handle *trans,
						 u64 type,
						 u64 chunk_offset, u64 size)
{
	struct btrfs_fs_info *fs_info = trans->fs_info;
	struct btrfs_block_group *cache;
	int ret;

	btrfs_set_log_full_commit(trans);

	cache = btrfs_create_block_group_cache(fs_info, chunk_offset);
	if (!cache)
		return ERR_PTR(-ENOMEM);

	/*
	 * Mark it as new before adding it to the rbtree of block groups or any
	 * list, so that no other task finds it and calls btrfs_mark_bg_unused()
	 * before the new flag is set.
	 */
	set_bit(BLOCK_GROUP_FLAG_NEW, &cache->runtime_flags);

	cache->length = size;
	set_free_space_tree_thresholds(cache);
	cache->flags = type;
	cache->cached = BTRFS_CACHE_FINISHED;
	cache->global_root_id = calculate_global_root_id(fs_info, cache->start);

	if (btrfs_fs_compat_ro(fs_info, FREE_SPACE_TREE))
		set_bit(BLOCK_GROUP_FLAG_NEEDS_FREE_SPACE, &cache->runtime_flags);

	ret = btrfs_load_block_group_zone_info(cache, true);
	if (ret) {
		btrfs_put_block_group(cache);
		return ERR_PTR(ret);
	}

	ret = exclude_super_stripes(cache);
	if (ret) {
		/* We may have excluded something, so call this just in case */
		btrfs_free_excluded_extents(cache);
		btrfs_put_block_group(cache);
		return ERR_PTR(ret);
	}

<<<<<<< HEAD
	ret = add_new_free_space(cache, chunk_offset, chunk_offset + size, NULL);
=======
	ret = btrfs_add_new_free_space(cache, chunk_offset, chunk_offset + size, NULL);
>>>>>>> 07d4f6ef
	btrfs_free_excluded_extents(cache);
	if (ret) {
		btrfs_put_block_group(cache);
		return ERR_PTR(ret);
	}

	/*
	 * Ensure the corresponding space_info object is created and
	 * assigned to our block group. We want our bg to be added to the rbtree
	 * with its ->space_info set.
	 */
	cache->space_info = btrfs_find_space_info(fs_info, cache->flags);
	ASSERT(cache->space_info);

	ret = btrfs_add_block_group_cache(fs_info, cache);
	if (ret) {
		btrfs_remove_free_space_cache(cache);
		btrfs_put_block_group(cache);
		return ERR_PTR(ret);
	}

	/*
	 * Now that our block group has its ->space_info set and is inserted in
	 * the rbtree, update the space info's counters.
	 */
	trace_btrfs_add_block_group(fs_info, cache, 1);
	btrfs_add_bg_to_space_info(fs_info, cache);
	btrfs_update_global_block_rsv(fs_info);

#ifdef CONFIG_BTRFS_DEBUG
	if (btrfs_should_fragment_free_space(cache)) {
		cache->space_info->bytes_used += size >> 1;
		fragment_free_space(cache);
	}
#endif

	list_add_tail(&cache->bg_list, &trans->new_bgs);
	trans->delayed_ref_updates++;
	btrfs_update_delayed_refs_rsv(trans);

	set_avail_alloc_bits(fs_info, type);
	return cache;
}

/*
 * Mark one block group RO, can be called several times for the same block
 * group.
 *
 * @cache:		the destination block group
 * @do_chunk_alloc:	whether need to do chunk pre-allocation, this is to
 * 			ensure we still have some free space after marking this
 * 			block group RO.
 */
int btrfs_inc_block_group_ro(struct btrfs_block_group *cache,
			     bool do_chunk_alloc)
{
	struct btrfs_fs_info *fs_info = cache->fs_info;
	struct btrfs_trans_handle *trans;
	struct btrfs_root *root = btrfs_block_group_root(fs_info);
	u64 alloc_flags;
	int ret;
	bool dirty_bg_running;

	/*
	 * This can only happen when we are doing read-only scrub on read-only
	 * mount.
	 * In that case we should not start a new transaction on read-only fs.
	 * Thus here we skip all chunk allocations.
	 */
	if (sb_rdonly(fs_info->sb)) {
		mutex_lock(&fs_info->ro_block_group_mutex);
		ret = inc_block_group_ro(cache, 0);
		mutex_unlock(&fs_info->ro_block_group_mutex);
		return ret;
	}

	do {
		trans = btrfs_join_transaction(root);
		if (IS_ERR(trans))
			return PTR_ERR(trans);

		dirty_bg_running = false;

		/*
		 * We're not allowed to set block groups readonly after the dirty
		 * block group cache has started writing.  If it already started,
		 * back off and let this transaction commit.
		 */
		mutex_lock(&fs_info->ro_block_group_mutex);
		if (test_bit(BTRFS_TRANS_DIRTY_BG_RUN, &trans->transaction->flags)) {
			u64 transid = trans->transid;

			mutex_unlock(&fs_info->ro_block_group_mutex);
			btrfs_end_transaction(trans);

			ret = btrfs_wait_for_commit(fs_info, transid);
			if (ret)
				return ret;
			dirty_bg_running = true;
		}
	} while (dirty_bg_running);

	if (do_chunk_alloc) {
		/*
		 * If we are changing raid levels, try to allocate a
		 * corresponding block group with the new raid level.
		 */
		alloc_flags = btrfs_get_alloc_profile(fs_info, cache->flags);
		if (alloc_flags != cache->flags) {
			ret = btrfs_chunk_alloc(trans, alloc_flags,
						CHUNK_ALLOC_FORCE);
			/*
			 * ENOSPC is allowed here, we may have enough space
			 * already allocated at the new raid level to carry on
			 */
			if (ret == -ENOSPC)
				ret = 0;
			if (ret < 0)
				goto out;
		}
	}

	ret = inc_block_group_ro(cache, 0);
	if (!ret)
		goto out;
	if (ret == -ETXTBSY)
		goto unlock_out;

	/*
	 * Skip chunk alloction if the bg is SYSTEM, this is to avoid system
	 * chunk allocation storm to exhaust the system chunk array.  Otherwise
	 * we still want to try our best to mark the block group read-only.
	 */
	if (!do_chunk_alloc && ret == -ENOSPC &&
	    (cache->flags & BTRFS_BLOCK_GROUP_SYSTEM))
		goto unlock_out;

	alloc_flags = btrfs_get_alloc_profile(fs_info, cache->space_info->flags);
	ret = btrfs_chunk_alloc(trans, alloc_flags, CHUNK_ALLOC_FORCE);
	if (ret < 0)
		goto out;
	/*
	 * We have allocated a new chunk. We also need to activate that chunk to
	 * grant metadata tickets for zoned filesystem.
	 */
	ret = btrfs_zoned_activate_one_bg(fs_info, cache->space_info, true);
	if (ret < 0)
		goto out;

	ret = inc_block_group_ro(cache, 0);
	if (ret == -ETXTBSY)
		goto unlock_out;
out:
	if (cache->flags & BTRFS_BLOCK_GROUP_SYSTEM) {
		alloc_flags = btrfs_get_alloc_profile(fs_info, cache->flags);
		mutex_lock(&fs_info->chunk_mutex);
		check_system_chunk(trans, alloc_flags);
		mutex_unlock(&fs_info->chunk_mutex);
	}
unlock_out:
	mutex_unlock(&fs_info->ro_block_group_mutex);

	btrfs_end_transaction(trans);
	return ret;
}

void btrfs_dec_block_group_ro(struct btrfs_block_group *cache)
{
	struct btrfs_space_info *sinfo = cache->space_info;
	u64 num_bytes;

	BUG_ON(!cache->ro);

	spin_lock(&sinfo->lock);
	spin_lock(&cache->lock);
	if (!--cache->ro) {
		if (btrfs_is_zoned(cache->fs_info)) {
			/* Migrate zone_unusable bytes back */
			cache->zone_unusable =
				(cache->alloc_offset - cache->used) +
				(cache->length - cache->zone_capacity);
			sinfo->bytes_zone_unusable += cache->zone_unusable;
			sinfo->bytes_readonly -= cache->zone_unusable;
		}
		num_bytes = cache->length - cache->reserved -
			    cache->pinned - cache->bytes_super -
			    cache->zone_unusable - cache->used;
		sinfo->bytes_readonly -= num_bytes;
		list_del_init(&cache->ro_list);
	}
	spin_unlock(&cache->lock);
	spin_unlock(&sinfo->lock);
}

static int update_block_group_item(struct btrfs_trans_handle *trans,
				   struct btrfs_path *path,
				   struct btrfs_block_group *cache)
{
	struct btrfs_fs_info *fs_info = trans->fs_info;
	int ret;
	struct btrfs_root *root = btrfs_block_group_root(fs_info);
	unsigned long bi;
	struct extent_buffer *leaf;
	struct btrfs_block_group_item bgi;
	struct btrfs_key key;
	u64 old_commit_used;
	u64 used;

	/*
	 * Block group items update can be triggered out of commit transaction
	 * critical section, thus we need a consistent view of used bytes.
	 * We cannot use cache->used directly outside of the spin lock, as it
	 * may be changed.
	 */
	spin_lock(&cache->lock);
	old_commit_used = cache->commit_used;
	used = cache->used;
	/* No change in used bytes, can safely skip it. */
	if (cache->commit_used == used) {
		spin_unlock(&cache->lock);
		return 0;
	}
	cache->commit_used = used;
	spin_unlock(&cache->lock);

	key.objectid = cache->start;
	key.type = BTRFS_BLOCK_GROUP_ITEM_KEY;
	key.offset = cache->length;

	ret = btrfs_search_slot(trans, root, &key, path, 0, 1);
	if (ret) {
		if (ret > 0)
			ret = -ENOENT;
		goto fail;
	}

	leaf = path->nodes[0];
	bi = btrfs_item_ptr_offset(leaf, path->slots[0]);
	btrfs_set_stack_block_group_used(&bgi, used);
	btrfs_set_stack_block_group_chunk_objectid(&bgi,
						   cache->global_root_id);
	btrfs_set_stack_block_group_flags(&bgi, cache->flags);
	write_extent_buffer(leaf, &bgi, bi, sizeof(bgi));
	btrfs_mark_buffer_dirty(leaf);
fail:
	btrfs_release_path(path);
	/* We didn't update the block group item, need to revert @commit_used. */
	if (ret < 0) {
		spin_lock(&cache->lock);
		cache->commit_used = old_commit_used;
		spin_unlock(&cache->lock);
	}
	return ret;

}

static int cache_save_setup(struct btrfs_block_group *block_group,
			    struct btrfs_trans_handle *trans,
			    struct btrfs_path *path)
{
	struct btrfs_fs_info *fs_info = block_group->fs_info;
	struct btrfs_root *root = fs_info->tree_root;
	struct inode *inode = NULL;
	struct extent_changeset *data_reserved = NULL;
	u64 alloc_hint = 0;
	int dcs = BTRFS_DC_ERROR;
	u64 cache_size = 0;
	int retries = 0;
	int ret = 0;

	if (!btrfs_test_opt(fs_info, SPACE_CACHE))
		return 0;

	/*
	 * If this block group is smaller than 100 megs don't bother caching the
	 * block group.
	 */
	if (block_group->length < (100 * SZ_1M)) {
		spin_lock(&block_group->lock);
		block_group->disk_cache_state = BTRFS_DC_WRITTEN;
		spin_unlock(&block_group->lock);
		return 0;
	}

	if (TRANS_ABORTED(trans))
		return 0;
again:
	inode = lookup_free_space_inode(block_group, path);
	if (IS_ERR(inode) && PTR_ERR(inode) != -ENOENT) {
		ret = PTR_ERR(inode);
		btrfs_release_path(path);
		goto out;
	}

	if (IS_ERR(inode)) {
		BUG_ON(retries);
		retries++;

		if (block_group->ro)
			goto out_free;

		ret = create_free_space_inode(trans, block_group, path);
		if (ret)
			goto out_free;
		goto again;
	}

	/*
	 * We want to set the generation to 0, that way if anything goes wrong
	 * from here on out we know not to trust this cache when we load up next
	 * time.
	 */
	BTRFS_I(inode)->generation = 0;
	ret = btrfs_update_inode(trans, root, BTRFS_I(inode));
	if (ret) {
		/*
		 * So theoretically we could recover from this, simply set the
		 * super cache generation to 0 so we know to invalidate the
		 * cache, but then we'd have to keep track of the block groups
		 * that fail this way so we know we _have_ to reset this cache
		 * before the next commit or risk reading stale cache.  So to
		 * limit our exposure to horrible edge cases lets just abort the
		 * transaction, this only happens in really bad situations
		 * anyway.
		 */
		btrfs_abort_transaction(trans, ret);
		goto out_put;
	}
	WARN_ON(ret);

	/* We've already setup this transaction, go ahead and exit */
	if (block_group->cache_generation == trans->transid &&
	    i_size_read(inode)) {
		dcs = BTRFS_DC_SETUP;
		goto out_put;
	}

	if (i_size_read(inode) > 0) {
		ret = btrfs_check_trunc_cache_free_space(fs_info,
					&fs_info->global_block_rsv);
		if (ret)
			goto out_put;

		ret = btrfs_truncate_free_space_cache(trans, NULL, inode);
		if (ret)
			goto out_put;
	}

	spin_lock(&block_group->lock);
	if (block_group->cached != BTRFS_CACHE_FINISHED ||
	    !btrfs_test_opt(fs_info, SPACE_CACHE)) {
		/*
		 * don't bother trying to write stuff out _if_
		 * a) we're not cached,
		 * b) we're with nospace_cache mount option,
		 * c) we're with v2 space_cache (FREE_SPACE_TREE).
		 */
		dcs = BTRFS_DC_WRITTEN;
		spin_unlock(&block_group->lock);
		goto out_put;
	}
	spin_unlock(&block_group->lock);

	/*
	 * We hit an ENOSPC when setting up the cache in this transaction, just
	 * skip doing the setup, we've already cleared the cache so we're safe.
	 */
	if (test_bit(BTRFS_TRANS_CACHE_ENOSPC, &trans->transaction->flags)) {
		ret = -ENOSPC;
		goto out_put;
	}

	/*
	 * Try to preallocate enough space based on how big the block group is.
	 * Keep in mind this has to include any pinned space which could end up
	 * taking up quite a bit since it's not folded into the other space
	 * cache.
	 */
	cache_size = div_u64(block_group->length, SZ_256M);
	if (!cache_size)
		cache_size = 1;

	cache_size *= 16;
	cache_size *= fs_info->sectorsize;

	ret = btrfs_check_data_free_space(BTRFS_I(inode), &data_reserved, 0,
					  cache_size, false);
	if (ret)
		goto out_put;

	ret = btrfs_prealloc_file_range_trans(inode, trans, 0, 0, cache_size,
					      cache_size, cache_size,
					      &alloc_hint);
	/*
	 * Our cache requires contiguous chunks so that we don't modify a bunch
	 * of metadata or split extents when writing the cache out, which means
	 * we can enospc if we are heavily fragmented in addition to just normal
	 * out of space conditions.  So if we hit this just skip setting up any
	 * other block groups for this transaction, maybe we'll unpin enough
	 * space the next time around.
	 */
	if (!ret)
		dcs = BTRFS_DC_SETUP;
	else if (ret == -ENOSPC)
		set_bit(BTRFS_TRANS_CACHE_ENOSPC, &trans->transaction->flags);

out_put:
	iput(inode);
out_free:
	btrfs_release_path(path);
out:
	spin_lock(&block_group->lock);
	if (!ret && dcs == BTRFS_DC_SETUP)
		block_group->cache_generation = trans->transid;
	block_group->disk_cache_state = dcs;
	spin_unlock(&block_group->lock);

	extent_changeset_free(data_reserved);
	return ret;
}

int btrfs_setup_space_cache(struct btrfs_trans_handle *trans)
{
	struct btrfs_fs_info *fs_info = trans->fs_info;
	struct btrfs_block_group *cache, *tmp;
	struct btrfs_transaction *cur_trans = trans->transaction;
	struct btrfs_path *path;

	if (list_empty(&cur_trans->dirty_bgs) ||
	    !btrfs_test_opt(fs_info, SPACE_CACHE))
		return 0;

	path = btrfs_alloc_path();
	if (!path)
		return -ENOMEM;

	/* Could add new block groups, use _safe just in case */
	list_for_each_entry_safe(cache, tmp, &cur_trans->dirty_bgs,
				 dirty_list) {
		if (cache->disk_cache_state == BTRFS_DC_CLEAR)
			cache_save_setup(cache, trans, path);
	}

	btrfs_free_path(path);
	return 0;
}

/*
 * Transaction commit does final block group cache writeback during a critical
 * section where nothing is allowed to change the FS.  This is required in
 * order for the cache to actually match the block group, but can introduce a
 * lot of latency into the commit.
 *
 * So, btrfs_start_dirty_block_groups is here to kick off block group cache IO.
 * There's a chance we'll have to redo some of it if the block group changes
 * again during the commit, but it greatly reduces the commit latency by
 * getting rid of the easy block groups while we're still allowing others to
 * join the commit.
 */
int btrfs_start_dirty_block_groups(struct btrfs_trans_handle *trans)
{
	struct btrfs_fs_info *fs_info = trans->fs_info;
	struct btrfs_block_group *cache;
	struct btrfs_transaction *cur_trans = trans->transaction;
	int ret = 0;
	int should_put;
	struct btrfs_path *path = NULL;
	LIST_HEAD(dirty);
	struct list_head *io = &cur_trans->io_bgs;
	int loops = 0;

	spin_lock(&cur_trans->dirty_bgs_lock);
	if (list_empty(&cur_trans->dirty_bgs)) {
		spin_unlock(&cur_trans->dirty_bgs_lock);
		return 0;
	}
	list_splice_init(&cur_trans->dirty_bgs, &dirty);
	spin_unlock(&cur_trans->dirty_bgs_lock);

again:
	/* Make sure all the block groups on our dirty list actually exist */
	btrfs_create_pending_block_groups(trans);

	if (!path) {
		path = btrfs_alloc_path();
		if (!path) {
			ret = -ENOMEM;
			goto out;
		}
	}

	/*
	 * cache_write_mutex is here only to save us from balance or automatic
	 * removal of empty block groups deleting this block group while we are
	 * writing out the cache
	 */
	mutex_lock(&trans->transaction->cache_write_mutex);
	while (!list_empty(&dirty)) {
		bool drop_reserve = true;

		cache = list_first_entry(&dirty, struct btrfs_block_group,
					 dirty_list);
		/*
		 * This can happen if something re-dirties a block group that
		 * is already under IO.  Just wait for it to finish and then do
		 * it all again
		 */
		if (!list_empty(&cache->io_list)) {
			list_del_init(&cache->io_list);
			btrfs_wait_cache_io(trans, cache, path);
			btrfs_put_block_group(cache);
		}


		/*
		 * btrfs_wait_cache_io uses the cache->dirty_list to decide if
		 * it should update the cache_state.  Don't delete until after
		 * we wait.
		 *
		 * Since we're not running in the commit critical section
		 * we need the dirty_bgs_lock to protect from update_block_group
		 */
		spin_lock(&cur_trans->dirty_bgs_lock);
		list_del_init(&cache->dirty_list);
		spin_unlock(&cur_trans->dirty_bgs_lock);

		should_put = 1;

		cache_save_setup(cache, trans, path);

		if (cache->disk_cache_state == BTRFS_DC_SETUP) {
			cache->io_ctl.inode = NULL;
			ret = btrfs_write_out_cache(trans, cache, path);
			if (ret == 0 && cache->io_ctl.inode) {
				should_put = 0;

				/*
				 * The cache_write_mutex is protecting the
				 * io_list, also refer to the definition of
				 * btrfs_transaction::io_bgs for more details
				 */
				list_add_tail(&cache->io_list, io);
			} else {
				/*
				 * If we failed to write the cache, the
				 * generation will be bad and life goes on
				 */
				ret = 0;
			}
		}
		if (!ret) {
			ret = update_block_group_item(trans, path, cache);
			/*
			 * Our block group might still be attached to the list
			 * of new block groups in the transaction handle of some
			 * other task (struct btrfs_trans_handle->new_bgs). This
			 * means its block group item isn't yet in the extent
			 * tree. If this happens ignore the error, as we will
			 * try again later in the critical section of the
			 * transaction commit.
			 */
			if (ret == -ENOENT) {
				ret = 0;
				spin_lock(&cur_trans->dirty_bgs_lock);
				if (list_empty(&cache->dirty_list)) {
					list_add_tail(&cache->dirty_list,
						      &cur_trans->dirty_bgs);
					btrfs_get_block_group(cache);
					drop_reserve = false;
				}
				spin_unlock(&cur_trans->dirty_bgs_lock);
			} else if (ret) {
				btrfs_abort_transaction(trans, ret);
			}
		}

		/* If it's not on the io list, we need to put the block group */
		if (should_put)
			btrfs_put_block_group(cache);
		if (drop_reserve)
			btrfs_delayed_refs_rsv_release(fs_info, 1);
		/*
		 * Avoid blocking other tasks for too long. It might even save
		 * us from writing caches for block groups that are going to be
		 * removed.
		 */
		mutex_unlock(&trans->transaction->cache_write_mutex);
		if (ret)
			goto out;
		mutex_lock(&trans->transaction->cache_write_mutex);
	}
	mutex_unlock(&trans->transaction->cache_write_mutex);

	/*
	 * Go through delayed refs for all the stuff we've just kicked off
	 * and then loop back (just once)
	 */
	if (!ret)
		ret = btrfs_run_delayed_refs(trans, 0);
	if (!ret && loops == 0) {
		loops++;
		spin_lock(&cur_trans->dirty_bgs_lock);
		list_splice_init(&cur_trans->dirty_bgs, &dirty);
		/*
		 * dirty_bgs_lock protects us from concurrent block group
		 * deletes too (not just cache_write_mutex).
		 */
		if (!list_empty(&dirty)) {
			spin_unlock(&cur_trans->dirty_bgs_lock);
			goto again;
		}
		spin_unlock(&cur_trans->dirty_bgs_lock);
	}
out:
	if (ret < 0) {
		spin_lock(&cur_trans->dirty_bgs_lock);
		list_splice_init(&dirty, &cur_trans->dirty_bgs);
		spin_unlock(&cur_trans->dirty_bgs_lock);
		btrfs_cleanup_dirty_bgs(cur_trans, fs_info);
	}

	btrfs_free_path(path);
	return ret;
}

int btrfs_write_dirty_block_groups(struct btrfs_trans_handle *trans)
{
	struct btrfs_fs_info *fs_info = trans->fs_info;
	struct btrfs_block_group *cache;
	struct btrfs_transaction *cur_trans = trans->transaction;
	int ret = 0;
	int should_put;
	struct btrfs_path *path;
	struct list_head *io = &cur_trans->io_bgs;

	path = btrfs_alloc_path();
	if (!path)
		return -ENOMEM;

	/*
	 * Even though we are in the critical section of the transaction commit,
	 * we can still have concurrent tasks adding elements to this
	 * transaction's list of dirty block groups. These tasks correspond to
	 * endio free space workers started when writeback finishes for a
	 * space cache, which run inode.c:btrfs_finish_ordered_io(), and can
	 * allocate new block groups as a result of COWing nodes of the root
	 * tree when updating the free space inode. The writeback for the space
	 * caches is triggered by an earlier call to
	 * btrfs_start_dirty_block_groups() and iterations of the following
	 * loop.
	 * Also we want to do the cache_save_setup first and then run the
	 * delayed refs to make sure we have the best chance at doing this all
	 * in one shot.
	 */
	spin_lock(&cur_trans->dirty_bgs_lock);
	while (!list_empty(&cur_trans->dirty_bgs)) {
		cache = list_first_entry(&cur_trans->dirty_bgs,
					 struct btrfs_block_group,
					 dirty_list);

		/*
		 * This can happen if cache_save_setup re-dirties a block group
		 * that is already under IO.  Just wait for it to finish and
		 * then do it all again
		 */
		if (!list_empty(&cache->io_list)) {
			spin_unlock(&cur_trans->dirty_bgs_lock);
			list_del_init(&cache->io_list);
			btrfs_wait_cache_io(trans, cache, path);
			btrfs_put_block_group(cache);
			spin_lock(&cur_trans->dirty_bgs_lock);
		}

		/*
		 * Don't remove from the dirty list until after we've waited on
		 * any pending IO
		 */
		list_del_init(&cache->dirty_list);
		spin_unlock(&cur_trans->dirty_bgs_lock);
		should_put = 1;

		cache_save_setup(cache, trans, path);

		if (!ret)
			ret = btrfs_run_delayed_refs(trans,
						     (unsigned long) -1);

		if (!ret && cache->disk_cache_state == BTRFS_DC_SETUP) {
			cache->io_ctl.inode = NULL;
			ret = btrfs_write_out_cache(trans, cache, path);
			if (ret == 0 && cache->io_ctl.inode) {
				should_put = 0;
				list_add_tail(&cache->io_list, io);
			} else {
				/*
				 * If we failed to write the cache, the
				 * generation will be bad and life goes on
				 */
				ret = 0;
			}
		}
		if (!ret) {
			ret = update_block_group_item(trans, path, cache);
			/*
			 * One of the free space endio workers might have
			 * created a new block group while updating a free space
			 * cache's inode (at inode.c:btrfs_finish_ordered_io())
			 * and hasn't released its transaction handle yet, in
			 * which case the new block group is still attached to
			 * its transaction handle and its creation has not
			 * finished yet (no block group item in the extent tree
			 * yet, etc). If this is the case, wait for all free
			 * space endio workers to finish and retry. This is a
			 * very rare case so no need for a more efficient and
			 * complex approach.
			 */
			if (ret == -ENOENT) {
				wait_event(cur_trans->writer_wait,
				   atomic_read(&cur_trans->num_writers) == 1);
				ret = update_block_group_item(trans, path, cache);
			}
			if (ret)
				btrfs_abort_transaction(trans, ret);
		}

		/* If its not on the io list, we need to put the block group */
		if (should_put)
			btrfs_put_block_group(cache);
		btrfs_delayed_refs_rsv_release(fs_info, 1);
		spin_lock(&cur_trans->dirty_bgs_lock);
	}
	spin_unlock(&cur_trans->dirty_bgs_lock);

	/*
	 * Refer to the definition of io_bgs member for details why it's safe
	 * to use it without any locking
	 */
	while (!list_empty(io)) {
		cache = list_first_entry(io, struct btrfs_block_group,
					 io_list);
		list_del_init(&cache->io_list);
		btrfs_wait_cache_io(trans, cache, path);
		btrfs_put_block_group(cache);
	}

	btrfs_free_path(path);
	return ret;
}

int btrfs_update_block_group(struct btrfs_trans_handle *trans,
			     u64 bytenr, u64 num_bytes, bool alloc)
{
	struct btrfs_fs_info *info = trans->fs_info;
	struct btrfs_block_group *cache = NULL;
	u64 total = num_bytes;
	u64 old_val;
	u64 byte_in_group;
	int factor;
	int ret = 0;

	/* Block accounting for super block */
	spin_lock(&info->delalloc_root_lock);
	old_val = btrfs_super_bytes_used(info->super_copy);
	if (alloc)
		old_val += num_bytes;
	else
		old_val -= num_bytes;
	btrfs_set_super_bytes_used(info->super_copy, old_val);
	spin_unlock(&info->delalloc_root_lock);

	while (total) {
		struct btrfs_space_info *space_info;
		bool reclaim = false;

		cache = btrfs_lookup_block_group(info, bytenr);
		if (!cache) {
			ret = -ENOENT;
			break;
		}
		space_info = cache->space_info;
		factor = btrfs_bg_type_to_factor(cache->flags);

		/*
		 * If this block group has free space cache written out, we
		 * need to make sure to load it if we are removing space.  This
		 * is because we need the unpinning stage to actually add the
		 * space back to the block group, otherwise we will leak space.
		 */
		if (!alloc && !btrfs_block_group_done(cache))
			btrfs_cache_block_group(cache, true);

		byte_in_group = bytenr - cache->start;
		WARN_ON(byte_in_group > cache->length);

		spin_lock(&space_info->lock);
		spin_lock(&cache->lock);

		if (btrfs_test_opt(info, SPACE_CACHE) &&
		    cache->disk_cache_state < BTRFS_DC_CLEAR)
			cache->disk_cache_state = BTRFS_DC_CLEAR;

		old_val = cache->used;
		num_bytes = min(total, cache->length - byte_in_group);
		if (alloc) {
			old_val += num_bytes;
			cache->used = old_val;
			cache->reserved -= num_bytes;
			space_info->bytes_reserved -= num_bytes;
			space_info->bytes_used += num_bytes;
			space_info->disk_used += num_bytes * factor;
			spin_unlock(&cache->lock);
			spin_unlock(&space_info->lock);
		} else {
			old_val -= num_bytes;
			cache->used = old_val;
			cache->pinned += num_bytes;
			btrfs_space_info_update_bytes_pinned(info, space_info,
							     num_bytes);
			space_info->bytes_used -= num_bytes;
			space_info->disk_used -= num_bytes * factor;

			reclaim = should_reclaim_block_group(cache, num_bytes);

			spin_unlock(&cache->lock);
			spin_unlock(&space_info->lock);

			set_extent_bit(&trans->transaction->pinned_extents,
				       bytenr, bytenr + num_bytes - 1,
				       EXTENT_DIRTY, NULL);
		}

		spin_lock(&trans->transaction->dirty_bgs_lock);
		if (list_empty(&cache->dirty_list)) {
			list_add_tail(&cache->dirty_list,
				      &trans->transaction->dirty_bgs);
			trans->delayed_ref_updates++;
			btrfs_get_block_group(cache);
		}
		spin_unlock(&trans->transaction->dirty_bgs_lock);

		/*
		 * No longer have used bytes in this block group, queue it for
		 * deletion. We do this after adding the block group to the
		 * dirty list to avoid races between cleaner kthread and space
		 * cache writeout.
		 */
		if (!alloc && old_val == 0) {
			if (!btrfs_test_opt(info, DISCARD_ASYNC))
				btrfs_mark_bg_unused(cache);
		} else if (!alloc && reclaim) {
			btrfs_mark_bg_to_reclaim(cache);
		}

		btrfs_put_block_group(cache);
		total -= num_bytes;
		bytenr += num_bytes;
	}

	/* Modified block groups are accounted for in the delayed_refs_rsv. */
	btrfs_update_delayed_refs_rsv(trans);
	return ret;
}

/*
 * Update the block_group and space info counters.
 *
 * @cache:	The cache we are manipulating
 * @ram_bytes:  The number of bytes of file content, and will be same to
 *              @num_bytes except for the compress path.
 * @num_bytes:	The number of bytes in question
 * @delalloc:   The blocks are allocated for the delalloc write
 *
 * This is called by the allocator when it reserves space. If this is a
 * reservation and the block group has become read only we cannot make the
 * reservation and return -EAGAIN, otherwise this function always succeeds.
 */
int btrfs_add_reserved_bytes(struct btrfs_block_group *cache,
			     u64 ram_bytes, u64 num_bytes, int delalloc,
			     bool force_wrong_size_class)
{
	struct btrfs_space_info *space_info = cache->space_info;
	enum btrfs_block_group_size_class size_class;
	int ret = 0;

	spin_lock(&space_info->lock);
	spin_lock(&cache->lock);
	if (cache->ro) {
		ret = -EAGAIN;
		goto out;
	}

	if (btrfs_block_group_should_use_size_class(cache)) {
		size_class = btrfs_calc_block_group_size_class(num_bytes);
		ret = btrfs_use_block_group_size_class(cache, size_class, force_wrong_size_class);
		if (ret)
			goto out;
	}
	cache->reserved += num_bytes;
	space_info->bytes_reserved += num_bytes;
	trace_btrfs_space_reservation(cache->fs_info, "space_info",
				      space_info->flags, num_bytes, 1);
	btrfs_space_info_update_bytes_may_use(cache->fs_info,
					      space_info, -ram_bytes);
	if (delalloc)
		cache->delalloc_bytes += num_bytes;

	/*
	 * Compression can use less space than we reserved, so wake tickets if
	 * that happens.
	 */
	if (num_bytes < ram_bytes)
		btrfs_try_granting_tickets(cache->fs_info, space_info);
out:
	spin_unlock(&cache->lock);
	spin_unlock(&space_info->lock);
	return ret;
}

/*
 * Update the block_group and space info counters.
 *
 * @cache:      The cache we are manipulating
 * @num_bytes:  The number of bytes in question
 * @delalloc:   The blocks are allocated for the delalloc write
 *
 * This is called by somebody who is freeing space that was never actually used
 * on disk.  For example if you reserve some space for a new leaf in transaction
 * A and before transaction A commits you free that leaf, you call this with
 * reserve set to 0 in order to clear the reservation.
 */
void btrfs_free_reserved_bytes(struct btrfs_block_group *cache,
			       u64 num_bytes, int delalloc)
{
	struct btrfs_space_info *space_info = cache->space_info;

	spin_lock(&space_info->lock);
	spin_lock(&cache->lock);
	if (cache->ro)
		space_info->bytes_readonly += num_bytes;
	cache->reserved -= num_bytes;
	space_info->bytes_reserved -= num_bytes;
	space_info->max_extent_size = 0;

	if (delalloc)
		cache->delalloc_bytes -= num_bytes;
	spin_unlock(&cache->lock);

	btrfs_try_granting_tickets(cache->fs_info, space_info);
	spin_unlock(&space_info->lock);
}

static void force_metadata_allocation(struct btrfs_fs_info *info)
{
	struct list_head *head = &info->space_info;
	struct btrfs_space_info *found;

	list_for_each_entry(found, head, list) {
		if (found->flags & BTRFS_BLOCK_GROUP_METADATA)
			found->force_alloc = CHUNK_ALLOC_FORCE;
	}
}

static int should_alloc_chunk(struct btrfs_fs_info *fs_info,
			      struct btrfs_space_info *sinfo, int force)
{
	u64 bytes_used = btrfs_space_info_used(sinfo, false);
	u64 thresh;

	if (force == CHUNK_ALLOC_FORCE)
		return 1;

	/*
	 * in limited mode, we want to have some free space up to
	 * about 1% of the FS size.
	 */
	if (force == CHUNK_ALLOC_LIMITED) {
		thresh = btrfs_super_total_bytes(fs_info->super_copy);
		thresh = max_t(u64, SZ_64M, mult_perc(thresh, 1));

		if (sinfo->total_bytes - bytes_used < thresh)
			return 1;
	}

	if (bytes_used + SZ_2M < mult_perc(sinfo->total_bytes, 80))
		return 0;
	return 1;
}

int btrfs_force_chunk_alloc(struct btrfs_trans_handle *trans, u64 type)
{
	u64 alloc_flags = btrfs_get_alloc_profile(trans->fs_info, type);

	return btrfs_chunk_alloc(trans, alloc_flags, CHUNK_ALLOC_FORCE);
}

static struct btrfs_block_group *do_chunk_alloc(struct btrfs_trans_handle *trans, u64 flags)
{
	struct btrfs_block_group *bg;
	int ret;

	/*
	 * Check if we have enough space in the system space info because we
	 * will need to update device items in the chunk btree and insert a new
	 * chunk item in the chunk btree as well. This will allocate a new
	 * system block group if needed.
	 */
	check_system_chunk(trans, flags);

	bg = btrfs_create_chunk(trans, flags);
	if (IS_ERR(bg)) {
		ret = PTR_ERR(bg);
		goto out;
	}

	ret = btrfs_chunk_alloc_add_chunk_item(trans, bg);
	/*
	 * Normally we are not expected to fail with -ENOSPC here, since we have
	 * previously reserved space in the system space_info and allocated one
	 * new system chunk if necessary. However there are three exceptions:
	 *
	 * 1) We may have enough free space in the system space_info but all the
	 *    existing system block groups have a profile which can not be used
	 *    for extent allocation.
	 *
	 *    This happens when mounting in degraded mode. For example we have a
	 *    RAID1 filesystem with 2 devices, lose one device and mount the fs
	 *    using the other device in degraded mode. If we then allocate a chunk,
	 *    we may have enough free space in the existing system space_info, but
	 *    none of the block groups can be used for extent allocation since they
	 *    have a RAID1 profile, and because we are in degraded mode with a
	 *    single device, we are forced to allocate a new system chunk with a
	 *    SINGLE profile. Making check_system_chunk() iterate over all system
	 *    block groups and check if they have a usable profile and enough space
	 *    can be slow on very large filesystems, so we tolerate the -ENOSPC and
	 *    try again after forcing allocation of a new system chunk. Like this
	 *    we avoid paying the cost of that search in normal circumstances, when
	 *    we were not mounted in degraded mode;
	 *
	 * 2) We had enough free space info the system space_info, and one suitable
	 *    block group to allocate from when we called check_system_chunk()
	 *    above. However right after we called it, the only system block group
	 *    with enough free space got turned into RO mode by a running scrub,
	 *    and in this case we have to allocate a new one and retry. We only
	 *    need do this allocate and retry once, since we have a transaction
	 *    handle and scrub uses the commit root to search for block groups;
	 *
	 * 3) We had one system block group with enough free space when we called
	 *    check_system_chunk(), but after that, right before we tried to
	 *    allocate the last extent buffer we needed, a discard operation came
	 *    in and it temporarily removed the last free space entry from the
	 *    block group (discard removes a free space entry, discards it, and
	 *    then adds back the entry to the block group cache).
	 */
	if (ret == -ENOSPC) {
		const u64 sys_flags = btrfs_system_alloc_profile(trans->fs_info);
		struct btrfs_block_group *sys_bg;

		sys_bg = btrfs_create_chunk(trans, sys_flags);
		if (IS_ERR(sys_bg)) {
			ret = PTR_ERR(sys_bg);
			btrfs_abort_transaction(trans, ret);
			goto out;
		}

		ret = btrfs_chunk_alloc_add_chunk_item(trans, sys_bg);
		if (ret) {
			btrfs_abort_transaction(trans, ret);
			goto out;
		}

		ret = btrfs_chunk_alloc_add_chunk_item(trans, bg);
		if (ret) {
			btrfs_abort_transaction(trans, ret);
			goto out;
		}
	} else if (ret) {
		btrfs_abort_transaction(trans, ret);
		goto out;
	}
out:
	btrfs_trans_release_chunk_metadata(trans);

	if (ret)
		return ERR_PTR(ret);

	btrfs_get_block_group(bg);
	return bg;
}

/*
 * Chunk allocation is done in 2 phases:
 *
 * 1) Phase 1 - through btrfs_chunk_alloc() we allocate device extents for
 *    the chunk, the chunk mapping, create its block group and add the items
 *    that belong in the chunk btree to it - more specifically, we need to
 *    update device items in the chunk btree and add a new chunk item to it.
 *
 * 2) Phase 2 - through btrfs_create_pending_block_groups(), we add the block
 *    group item to the extent btree and the device extent items to the devices
 *    btree.
 *
 * This is done to prevent deadlocks. For example when COWing a node from the
 * extent btree we are holding a write lock on the node's parent and if we
 * trigger chunk allocation and attempted to insert the new block group item
 * in the extent btree right way, we could deadlock because the path for the
 * insertion can include that parent node. At first glance it seems impossible
 * to trigger chunk allocation after starting a transaction since tasks should
 * reserve enough transaction units (metadata space), however while that is true
 * most of the time, chunk allocation may still be triggered for several reasons:
 *
 * 1) When reserving metadata, we check if there is enough free space in the
 *    metadata space_info and therefore don't trigger allocation of a new chunk.
 *    However later when the task actually tries to COW an extent buffer from
 *    the extent btree or from the device btree for example, it is forced to
 *    allocate a new block group (chunk) because the only one that had enough
 *    free space was just turned to RO mode by a running scrub for example (or
 *    device replace, block group reclaim thread, etc), so we can not use it
 *    for allocating an extent and end up being forced to allocate a new one;
 *
 * 2) Because we only check that the metadata space_info has enough free bytes,
 *    we end up not allocating a new metadata chunk in that case. However if
 *    the filesystem was mounted in degraded mode, none of the existing block
 *    groups might be suitable for extent allocation due to their incompatible
 *    profile (for e.g. mounting a 2 devices filesystem, where all block groups
 *    use a RAID1 profile, in degraded mode using a single device). In this case
 *    when the task attempts to COW some extent buffer of the extent btree for
 *    example, it will trigger allocation of a new metadata block group with a
 *    suitable profile (SINGLE profile in the example of the degraded mount of
 *    the RAID1 filesystem);
 *
 * 3) The task has reserved enough transaction units / metadata space, but when
 *    it attempts to COW an extent buffer from the extent or device btree for
 *    example, it does not find any free extent in any metadata block group,
 *    therefore forced to try to allocate a new metadata block group.
 *    This is because some other task allocated all available extents in the
 *    meanwhile - this typically happens with tasks that don't reserve space
 *    properly, either intentionally or as a bug. One example where this is
 *    done intentionally is fsync, as it does not reserve any transaction units
 *    and ends up allocating a variable number of metadata extents for log
 *    tree extent buffers;
 *
 * 4) The task has reserved enough transaction units / metadata space, but right
 *    before it tries to allocate the last extent buffer it needs, a discard
 *    operation comes in and, temporarily, removes the last free space entry from
 *    the only metadata block group that had free space (discard starts by
 *    removing a free space entry from a block group, then does the discard
 *    operation and, once it's done, it adds back the free space entry to the
 *    block group).
 *
 * We also need this 2 phases setup when adding a device to a filesystem with
 * a seed device - we must create new metadata and system chunks without adding
 * any of the block group items to the chunk, extent and device btrees. If we
 * did not do it this way, we would get ENOSPC when attempting to update those
 * btrees, since all the chunks from the seed device are read-only.
 *
 * Phase 1 does the updates and insertions to the chunk btree because if we had
 * it done in phase 2 and have a thundering herd of tasks allocating chunks in
 * parallel, we risk having too many system chunks allocated by many tasks if
 * many tasks reach phase 1 without the previous ones completing phase 2. In the
 * extreme case this leads to exhaustion of the system chunk array in the
 * superblock. This is easier to trigger if using a btree node/leaf size of 64K
 * and with RAID filesystems (so we have more device items in the chunk btree).
 * This has happened before and commit eafa4fd0ad0607 ("btrfs: fix exhaustion of
 * the system chunk array due to concurrent allocations") provides more details.
 *
 * Allocation of system chunks does not happen through this function. A task that
 * needs to update the chunk btree (the only btree that uses system chunks), must
 * preallocate chunk space by calling either check_system_chunk() or
 * btrfs_reserve_chunk_metadata() - the former is used when allocating a data or
 * metadata chunk or when removing a chunk, while the later is used before doing
 * a modification to the chunk btree - use cases for the later are adding,
 * removing and resizing a device as well as relocation of a system chunk.
 * See the comment below for more details.
 *
 * The reservation of system space, done through check_system_chunk(), as well
 * as all the updates and insertions into the chunk btree must be done while
 * holding fs_info->chunk_mutex. This is important to guarantee that while COWing
 * an extent buffer from the chunks btree we never trigger allocation of a new
 * system chunk, which would result in a deadlock (trying to lock twice an
 * extent buffer of the chunk btree, first time before triggering the chunk
 * allocation and the second time during chunk allocation while attempting to
 * update the chunks btree). The system chunk array is also updated while holding
 * that mutex. The same logic applies to removing chunks - we must reserve system
 * space, update the chunk btree and the system chunk array in the superblock
 * while holding fs_info->chunk_mutex.
 *
 * This function, btrfs_chunk_alloc(), belongs to phase 1.
 *
 * If @force is CHUNK_ALLOC_FORCE:
 *    - return 1 if it successfully allocates a chunk,
 *    - return errors including -ENOSPC otherwise.
 * If @force is NOT CHUNK_ALLOC_FORCE:
 *    - return 0 if it doesn't need to allocate a new chunk,
 *    - return 1 if it successfully allocates a chunk,
 *    - return errors including -ENOSPC otherwise.
 */
int btrfs_chunk_alloc(struct btrfs_trans_handle *trans, u64 flags,
		      enum btrfs_chunk_alloc_enum force)
{
	struct btrfs_fs_info *fs_info = trans->fs_info;
	struct btrfs_space_info *space_info;
	struct btrfs_block_group *ret_bg;
	bool wait_for_alloc = false;
	bool should_alloc = false;
	bool from_extent_allocation = false;
	int ret = 0;

	if (force == CHUNK_ALLOC_FORCE_FOR_EXTENT) {
		from_extent_allocation = true;
		force = CHUNK_ALLOC_FORCE;
	}

	/* Don't re-enter if we're already allocating a chunk */
	if (trans->allocating_chunk)
		return -ENOSPC;
	/*
	 * Allocation of system chunks can not happen through this path, as we
	 * could end up in a deadlock if we are allocating a data or metadata
	 * chunk and there is another task modifying the chunk btree.
	 *
	 * This is because while we are holding the chunk mutex, we will attempt
	 * to add the new chunk item to the chunk btree or update an existing
	 * device item in the chunk btree, while the other task that is modifying
	 * the chunk btree is attempting to COW an extent buffer while holding a
	 * lock on it and on its parent - if the COW operation triggers a system
	 * chunk allocation, then we can deadlock because we are holding the
	 * chunk mutex and we may need to access that extent buffer or its parent
	 * in order to add the chunk item or update a device item.
	 *
	 * Tasks that want to modify the chunk tree should reserve system space
	 * before updating the chunk btree, by calling either
	 * btrfs_reserve_chunk_metadata() or check_system_chunk().
	 * It's possible that after a task reserves the space, it still ends up
	 * here - this happens in the cases described above at do_chunk_alloc().
	 * The task will have to either retry or fail.
	 */
	if (flags & BTRFS_BLOCK_GROUP_SYSTEM)
		return -ENOSPC;

	space_info = btrfs_find_space_info(fs_info, flags);
	ASSERT(space_info);

	do {
		spin_lock(&space_info->lock);
		if (force < space_info->force_alloc)
			force = space_info->force_alloc;
		should_alloc = should_alloc_chunk(fs_info, space_info, force);
		if (space_info->full) {
			/* No more free physical space */
			if (should_alloc)
				ret = -ENOSPC;
			else
				ret = 0;
			spin_unlock(&space_info->lock);
			return ret;
		} else if (!should_alloc) {
			spin_unlock(&space_info->lock);
			return 0;
		} else if (space_info->chunk_alloc) {
			/*
			 * Someone is already allocating, so we need to block
			 * until this someone is finished and then loop to
			 * recheck if we should continue with our allocation
			 * attempt.
			 */
			wait_for_alloc = true;
			force = CHUNK_ALLOC_NO_FORCE;
			spin_unlock(&space_info->lock);
			mutex_lock(&fs_info->chunk_mutex);
			mutex_unlock(&fs_info->chunk_mutex);
		} else {
			/* Proceed with allocation */
			space_info->chunk_alloc = 1;
			wait_for_alloc = false;
			spin_unlock(&space_info->lock);
		}

		cond_resched();
	} while (wait_for_alloc);

	mutex_lock(&fs_info->chunk_mutex);
	trans->allocating_chunk = true;

	/*
	 * If we have mixed data/metadata chunks we want to make sure we keep
	 * allocating mixed chunks instead of individual chunks.
	 */
	if (btrfs_mixed_space_info(space_info))
		flags |= (BTRFS_BLOCK_GROUP_DATA | BTRFS_BLOCK_GROUP_METADATA);

	/*
	 * if we're doing a data chunk, go ahead and make sure that
	 * we keep a reasonable number of metadata chunks allocated in the
	 * FS as well.
	 */
	if (flags & BTRFS_BLOCK_GROUP_DATA && fs_info->metadata_ratio) {
		fs_info->data_chunk_allocations++;
		if (!(fs_info->data_chunk_allocations %
		      fs_info->metadata_ratio))
			force_metadata_allocation(fs_info);
	}

	ret_bg = do_chunk_alloc(trans, flags);
	trans->allocating_chunk = false;

	if (IS_ERR(ret_bg)) {
		ret = PTR_ERR(ret_bg);
	} else if (from_extent_allocation) {
		/*
		 * New block group is likely to be used soon. Try to activate
		 * it now. Failure is OK for now.
		 */
		btrfs_zone_activate(ret_bg);
	}

	if (!ret)
		btrfs_put_block_group(ret_bg);

	spin_lock(&space_info->lock);
	if (ret < 0) {
		if (ret == -ENOSPC)
			space_info->full = 1;
		else
			goto out;
	} else {
		ret = 1;
		space_info->max_extent_size = 0;
	}

	space_info->force_alloc = CHUNK_ALLOC_NO_FORCE;
out:
	space_info->chunk_alloc = 0;
	spin_unlock(&space_info->lock);
	mutex_unlock(&fs_info->chunk_mutex);

	return ret;
}

static u64 get_profile_num_devs(struct btrfs_fs_info *fs_info, u64 type)
{
	u64 num_dev;

	num_dev = btrfs_raid_array[btrfs_bg_flags_to_raid_index(type)].devs_max;
	if (!num_dev)
		num_dev = fs_info->fs_devices->rw_devices;

	return num_dev;
}

static void reserve_chunk_space(struct btrfs_trans_handle *trans,
				u64 bytes,
				u64 type)
{
	struct btrfs_fs_info *fs_info = trans->fs_info;
	struct btrfs_space_info *info;
	u64 left;
	int ret = 0;

	/*
	 * Needed because we can end up allocating a system chunk and for an
	 * atomic and race free space reservation in the chunk block reserve.
	 */
	lockdep_assert_held(&fs_info->chunk_mutex);

	info = btrfs_find_space_info(fs_info, BTRFS_BLOCK_GROUP_SYSTEM);
	spin_lock(&info->lock);
	left = info->total_bytes - btrfs_space_info_used(info, true);
	spin_unlock(&info->lock);

	if (left < bytes && btrfs_test_opt(fs_info, ENOSPC_DEBUG)) {
		btrfs_info(fs_info, "left=%llu, need=%llu, flags=%llu",
			   left, bytes, type);
		btrfs_dump_space_info(fs_info, info, 0, 0);
	}

	if (left < bytes) {
		u64 flags = btrfs_system_alloc_profile(fs_info);
		struct btrfs_block_group *bg;

		/*
		 * Ignore failure to create system chunk. We might end up not
		 * needing it, as we might not need to COW all nodes/leafs from
		 * the paths we visit in the chunk tree (they were already COWed
		 * or created in the current transaction for example).
		 */
		bg = btrfs_create_chunk(trans, flags);
		if (IS_ERR(bg)) {
			ret = PTR_ERR(bg);
		} else {
			/*
			 * We have a new chunk. We also need to activate it for
			 * zoned filesystem.
			 */
			ret = btrfs_zoned_activate_one_bg(fs_info, info, true);
			if (ret < 0)
				return;

			/*
			 * If we fail to add the chunk item here, we end up
			 * trying again at phase 2 of chunk allocation, at
			 * btrfs_create_pending_block_groups(). So ignore
			 * any error here. An ENOSPC here could happen, due to
			 * the cases described at do_chunk_alloc() - the system
			 * block group we just created was just turned into RO
			 * mode by a scrub for example, or a running discard
			 * temporarily removed its free space entries, etc.
			 */
			btrfs_chunk_alloc_add_chunk_item(trans, bg);
		}
	}

	if (!ret) {
		ret = btrfs_block_rsv_add(fs_info,
					  &fs_info->chunk_block_rsv,
					  bytes, BTRFS_RESERVE_NO_FLUSH);
		if (!ret)
			trans->chunk_bytes_reserved += bytes;
	}
}

/*
 * Reserve space in the system space for allocating or removing a chunk.
 * The caller must be holding fs_info->chunk_mutex.
 */
void check_system_chunk(struct btrfs_trans_handle *trans, u64 type)
{
	struct btrfs_fs_info *fs_info = trans->fs_info;
	const u64 num_devs = get_profile_num_devs(fs_info, type);
	u64 bytes;

	/* num_devs device items to update and 1 chunk item to add or remove. */
	bytes = btrfs_calc_metadata_size(fs_info, num_devs) +
		btrfs_calc_insert_metadata_size(fs_info, 1);

	reserve_chunk_space(trans, bytes, type);
}

/*
 * Reserve space in the system space, if needed, for doing a modification to the
 * chunk btree.
 *
 * @trans:		A transaction handle.
 * @is_item_insertion:	Indicate if the modification is for inserting a new item
 *			in the chunk btree or if it's for the deletion or update
 *			of an existing item.
 *
 * This is used in a context where we need to update the chunk btree outside
 * block group allocation and removal, to avoid a deadlock with a concurrent
 * task that is allocating a metadata or data block group and therefore needs to
 * update the chunk btree while holding the chunk mutex. After the update to the
 * chunk btree is done, btrfs_trans_release_chunk_metadata() should be called.
 *
 */
void btrfs_reserve_chunk_metadata(struct btrfs_trans_handle *trans,
				  bool is_item_insertion)
{
	struct btrfs_fs_info *fs_info = trans->fs_info;
	u64 bytes;

	if (is_item_insertion)
		bytes = btrfs_calc_insert_metadata_size(fs_info, 1);
	else
		bytes = btrfs_calc_metadata_size(fs_info, 1);

	mutex_lock(&fs_info->chunk_mutex);
	reserve_chunk_space(trans, bytes, BTRFS_BLOCK_GROUP_SYSTEM);
	mutex_unlock(&fs_info->chunk_mutex);
}

void btrfs_put_block_group_cache(struct btrfs_fs_info *info)
{
	struct btrfs_block_group *block_group;

	block_group = btrfs_lookup_first_block_group(info, 0);
	while (block_group) {
		btrfs_wait_block_group_cache_done(block_group);
		spin_lock(&block_group->lock);
		if (test_and_clear_bit(BLOCK_GROUP_FLAG_IREF,
				       &block_group->runtime_flags)) {
			struct inode *inode = block_group->inode;

			block_group->inode = NULL;
			spin_unlock(&block_group->lock);

			ASSERT(block_group->io_ctl.inode == NULL);
			iput(inode);
		} else {
			spin_unlock(&block_group->lock);
		}
		block_group = btrfs_next_block_group(block_group);
	}
}

/*
 * Must be called only after stopping all workers, since we could have block
 * group caching kthreads running, and therefore they could race with us if we
 * freed the block groups before stopping them.
 */
int btrfs_free_block_groups(struct btrfs_fs_info *info)
{
	struct btrfs_block_group *block_group;
	struct btrfs_space_info *space_info;
	struct btrfs_caching_control *caching_ctl;
	struct rb_node *n;

	write_lock(&info->block_group_cache_lock);
	while (!list_empty(&info->caching_block_groups)) {
		caching_ctl = list_entry(info->caching_block_groups.next,
					 struct btrfs_caching_control, list);
		list_del(&caching_ctl->list);
		btrfs_put_caching_control(caching_ctl);
	}
	write_unlock(&info->block_group_cache_lock);

	spin_lock(&info->unused_bgs_lock);
	while (!list_empty(&info->unused_bgs)) {
		block_group = list_first_entry(&info->unused_bgs,
					       struct btrfs_block_group,
					       bg_list);
		list_del_init(&block_group->bg_list);
		btrfs_put_block_group(block_group);
	}

	while (!list_empty(&info->reclaim_bgs)) {
		block_group = list_first_entry(&info->reclaim_bgs,
					       struct btrfs_block_group,
					       bg_list);
		list_del_init(&block_group->bg_list);
		btrfs_put_block_group(block_group);
	}
	spin_unlock(&info->unused_bgs_lock);

	spin_lock(&info->zone_active_bgs_lock);
	while (!list_empty(&info->zone_active_bgs)) {
		block_group = list_first_entry(&info->zone_active_bgs,
					       struct btrfs_block_group,
					       active_bg_list);
		list_del_init(&block_group->active_bg_list);
		btrfs_put_block_group(block_group);
	}
	spin_unlock(&info->zone_active_bgs_lock);

	write_lock(&info->block_group_cache_lock);
	while ((n = rb_last(&info->block_group_cache_tree.rb_root)) != NULL) {
		block_group = rb_entry(n, struct btrfs_block_group,
				       cache_node);
		rb_erase_cached(&block_group->cache_node,
				&info->block_group_cache_tree);
		RB_CLEAR_NODE(&block_group->cache_node);
		write_unlock(&info->block_group_cache_lock);

		down_write(&block_group->space_info->groups_sem);
		list_del(&block_group->list);
		up_write(&block_group->space_info->groups_sem);

		/*
		 * We haven't cached this block group, which means we could
		 * possibly have excluded extents on this block group.
		 */
		if (block_group->cached == BTRFS_CACHE_NO ||
		    block_group->cached == BTRFS_CACHE_ERROR)
			btrfs_free_excluded_extents(block_group);

		btrfs_remove_free_space_cache(block_group);
		ASSERT(block_group->cached != BTRFS_CACHE_STARTED);
		ASSERT(list_empty(&block_group->dirty_list));
		ASSERT(list_empty(&block_group->io_list));
		ASSERT(list_empty(&block_group->bg_list));
		ASSERT(refcount_read(&block_group->refs) == 1);
		ASSERT(block_group->swap_extents == 0);
		btrfs_put_block_group(block_group);

		write_lock(&info->block_group_cache_lock);
	}
	write_unlock(&info->block_group_cache_lock);

	btrfs_release_global_block_rsv(info);

	while (!list_empty(&info->space_info)) {
		space_info = list_entry(info->space_info.next,
					struct btrfs_space_info,
					list);

		/*
		 * Do not hide this behind enospc_debug, this is actually
		 * important and indicates a real bug if this happens.
		 */
		if (WARN_ON(space_info->bytes_pinned > 0 ||
			    space_info->bytes_may_use > 0))
			btrfs_dump_space_info(info, space_info, 0, 0);

		/*
		 * If there was a failure to cleanup a log tree, very likely due
		 * to an IO failure on a writeback attempt of one or more of its
		 * extent buffers, we could not do proper (and cheap) unaccounting
		 * of their reserved space, so don't warn on bytes_reserved > 0 in
		 * that case.
		 */
		if (!(space_info->flags & BTRFS_BLOCK_GROUP_METADATA) ||
		    !BTRFS_FS_LOG_CLEANUP_ERROR(info)) {
			if (WARN_ON(space_info->bytes_reserved > 0))
				btrfs_dump_space_info(info, space_info, 0, 0);
		}

		WARN_ON(space_info->reclaim_size > 0);
		list_del(&space_info->list);
		btrfs_sysfs_remove_space_info(space_info);
	}
	return 0;
}

void btrfs_freeze_block_group(struct btrfs_block_group *cache)
{
	atomic_inc(&cache->frozen);
}

void btrfs_unfreeze_block_group(struct btrfs_block_group *block_group)
{
	struct btrfs_fs_info *fs_info = block_group->fs_info;
	struct extent_map_tree *em_tree;
	struct extent_map *em;
	bool cleanup;

	spin_lock(&block_group->lock);
	cleanup = (atomic_dec_and_test(&block_group->frozen) &&
		   test_bit(BLOCK_GROUP_FLAG_REMOVED, &block_group->runtime_flags));
	spin_unlock(&block_group->lock);

	if (cleanup) {
		em_tree = &fs_info->mapping_tree;
		write_lock(&em_tree->lock);
		em = lookup_extent_mapping(em_tree, block_group->start,
					   1);
		BUG_ON(!em); /* logic error, can't happen */
		remove_extent_mapping(em_tree, em);
		write_unlock(&em_tree->lock);

		/* once for us and once for the tree */
		free_extent_map(em);
		free_extent_map(em);

		/*
		 * We may have left one free space entry and other possible
		 * tasks trimming this block group have left 1 entry each one.
		 * Free them if any.
		 */
		btrfs_remove_free_space_cache(block_group);
	}
}

bool btrfs_inc_block_group_swap_extents(struct btrfs_block_group *bg)
{
	bool ret = true;

	spin_lock(&bg->lock);
	if (bg->ro)
		ret = false;
	else
		bg->swap_extents++;
	spin_unlock(&bg->lock);

	return ret;
}

void btrfs_dec_block_group_swap_extents(struct btrfs_block_group *bg, int amount)
{
	spin_lock(&bg->lock);
	ASSERT(!bg->ro);
	ASSERT(bg->swap_extents >= amount);
	bg->swap_extents -= amount;
	spin_unlock(&bg->lock);
}

enum btrfs_block_group_size_class btrfs_calc_block_group_size_class(u64 size)
{
	if (size <= SZ_128K)
		return BTRFS_BG_SZ_SMALL;
	if (size <= SZ_8M)
		return BTRFS_BG_SZ_MEDIUM;
	return BTRFS_BG_SZ_LARGE;
}

/*
 * Handle a block group allocating an extent in a size class
 *
 * @bg:				The block group we allocated in.
 * @size_class:			The size class of the allocation.
 * @force_wrong_size_class:	Whether we are desperate enough to allow
 *				mismatched size classes.
 *
 * Returns: 0 if the size class was valid for this block_group, -EAGAIN in the
 * case of a race that leads to the wrong size class without
 * force_wrong_size_class set.
 *
 * find_free_extent will skip block groups with a mismatched size class until
 * it really needs to avoid ENOSPC. In that case it will set
 * force_wrong_size_class. However, if a block group is newly allocated and
 * doesn't yet have a size class, then it is possible for two allocations of
 * different sizes to race and both try to use it. The loser is caught here and
 * has to retry.
 */
int btrfs_use_block_group_size_class(struct btrfs_block_group *bg,
				     enum btrfs_block_group_size_class size_class,
				     bool force_wrong_size_class)
{
	ASSERT(size_class != BTRFS_BG_SZ_NONE);

	/* The new allocation is in the right size class, do nothing */
	if (bg->size_class == size_class)
		return 0;
	/*
	 * The new allocation is in a mismatched size class.
	 * This means one of two things:
	 *
	 * 1. Two tasks in find_free_extent for different size_classes raced
	 *    and hit the same empty block_group. Make the loser try again.
	 * 2. A call to find_free_extent got desperate enough to set
	 *    'force_wrong_slab'. Don't change the size_class, but allow the
	 *    allocation.
	 */
	if (bg->size_class != BTRFS_BG_SZ_NONE) {
		if (force_wrong_size_class)
			return 0;
		return -EAGAIN;
	}
	/*
	 * The happy new block group case: the new allocation is the first
	 * one in the block_group so we set size_class.
	 */
	bg->size_class = size_class;

	return 0;
}

bool btrfs_block_group_should_use_size_class(struct btrfs_block_group *bg)
{
	if (btrfs_is_zoned(bg->fs_info))
		return false;
	if (!btrfs_is_block_group_data_only(bg))
		return false;
	return true;
}<|MERGE_RESOLUTION|>--- conflicted
+++ resolved
@@ -506,13 +506,8 @@
  *
  * Returns 0 on success or < 0 on error.
  */
-<<<<<<< HEAD
-int add_new_free_space(struct btrfs_block_group *block_group, u64 start, u64 end,
-		       u64 *total_added_ret)
-=======
 int btrfs_add_new_free_space(struct btrfs_block_group *block_group, u64 start,
 			     u64 end, u64 *total_added_ret)
->>>>>>> 07d4f6ef
 {
 	struct btrfs_fs_info *info = block_group->fs_info;
 	u64 extent_start, extent_end, size;
@@ -800,13 +795,8 @@
 		    key.type == BTRFS_METADATA_ITEM_KEY) {
 			u64 space_added;
 
-<<<<<<< HEAD
-			ret = add_new_free_space(block_group, last, key.objectid,
-						 &space_added);
-=======
 			ret = btrfs_add_new_free_space(block_group, last,
 						       key.objectid, &space_added);
->>>>>>> 07d4f6ef
 			if (ret)
 				goto out;
 			total_found += space_added;
@@ -825,15 +815,9 @@
 		path->slots[0]++;
 	}
 
-<<<<<<< HEAD
-	ret = add_new_free_space(block_group, last,
-				 block_group->start + block_group->length,
-				 NULL);
-=======
 	ret = btrfs_add_new_free_space(block_group, last,
 				       block_group->start + block_group->length,
 				       NULL);
->>>>>>> 07d4f6ef
 out:
 	btrfs_free_path(path);
 	return ret;
@@ -2336,13 +2320,8 @@
 		btrfs_free_excluded_extents(cache);
 	} else if (cache->used == 0) {
 		cache->cached = BTRFS_CACHE_FINISHED;
-<<<<<<< HEAD
-		ret = add_new_free_space(cache, cache->start,
-					 cache->start + cache->length, NULL);
-=======
 		ret = btrfs_add_new_free_space(cache, cache->start,
 					       cache->start + cache->length, NULL);
->>>>>>> 07d4f6ef
 		btrfs_free_excluded_extents(cache);
 		if (ret)
 			goto error;
@@ -2789,11 +2768,7 @@
 		return ERR_PTR(ret);
 	}
 
-<<<<<<< HEAD
-	ret = add_new_free_space(cache, chunk_offset, chunk_offset + size, NULL);
-=======
 	ret = btrfs_add_new_free_space(cache, chunk_offset, chunk_offset + size, NULL);
->>>>>>> 07d4f6ef
 	btrfs_free_excluded_extents(cache);
 	if (ret) {
 		btrfs_put_block_group(cache);
