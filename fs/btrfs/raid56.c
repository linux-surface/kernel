--- conflicted
+++ resolved
@@ -1549,13 +1549,8 @@
 	const int data_pages = rbio->nr_data * rbio->stripe_npages;
 	int ret;
 
-<<<<<<< HEAD
-	ret = alloc_rbio_parity_pages(rbio);
-	if (ret)
-=======
 	ret = btrfs_alloc_page_array(data_pages, rbio->stripe_pages);
 	if (ret < 0)
->>>>>>> 0ee29814
 		return ret;
 
 	index_stripe_sectors(rbio);
@@ -1679,19 +1674,8 @@
 	 * Don't plug on full rbios, just get them out the door
 	 * as quickly as we can
 	 */
-<<<<<<< HEAD
-	if (rbio_is_full(rbio)) {
-		ret = full_stripe_write(rbio);
-		if (ret) {
-			__free_raid_bio(rbio);
-			goto fail;
-		}
-		return;
-	}
-=======
 	if (rbio_is_full(rbio))
 		goto queue_rbio;
->>>>>>> 0ee29814
 
 	cb = blk_check_plugged(raid_unplug, fs_info, sizeof(*plug));
 	if (cb) {
@@ -1701,16 +1685,7 @@
 			INIT_LIST_HEAD(&plug->rbio_list);
 		}
 		list_add_tail(&rbio->plug_list, &plug->rbio_list);
-<<<<<<< HEAD
-	} else {
-		ret = __raid56_parity_write(rbio);
-		if (ret) {
-			__free_raid_bio(rbio);
-			goto fail;
-		}
-=======
 		return;
->>>>>>> 0ee29814
 	}
 queue_rbio:
 	/*
@@ -2887,18 +2862,7 @@
 	 */
 	ASSERT(!bio->bi_iter.bi_size);
 
-<<<<<<< HEAD
-	rbio->faila = find_logical_bio_stripe(rbio, bio);
-	if (rbio->faila == -1) {
-		btrfs_warn_rl(fs_info,
-	"can not determine the failed stripe number for full stripe %llu",
-			      bioc->raid_map[0]);
-		__free_raid_bio(rbio);
-		return NULL;
-	}
-=======
 	set_rbio_range_error(rbio, bio);
->>>>>>> 0ee29814
 
 	return rbio;
 }
