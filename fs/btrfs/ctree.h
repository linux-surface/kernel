/* SPDX-License-Identifier: GPL-2.0 */
/*
 * Copyright (C) 2007 Oracle.  All rights reserved.
 */

#ifndef BTRFS_CTREE_H
#define BTRFS_CTREE_H

#include <linux/mm.h>
#include <linux/sched/signal.h>
#include <linux/highmem.h>
#include <linux/fs.h>
#include <linux/rwsem.h>
#include <linux/semaphore.h>
#include <linux/completion.h>
#include <linux/backing-dev.h>
#include <linux/wait.h>
#include <linux/slab.h>
#include <trace/events/btrfs.h>
#include <asm/unaligned.h>
#include <linux/pagemap.h>
#include <linux/btrfs.h>
#include <linux/btrfs_tree.h>
#include <linux/workqueue.h>
#include <linux/security.h>
#include <linux/sizes.h>
#include <linux/dynamic_debug.h>
#include <linux/refcount.h>
#include <linux/crc32c.h>
#include <linux/iomap.h>
#include "extent-io-tree.h"
#include "extent_io.h"
#include "extent_map.h"
#include "async-thread.h"
#include "block-rsv.h"
#include "locking.h"

struct btrfs_trans_handle;
struct btrfs_transaction;
struct btrfs_pending_snapshot;
struct btrfs_delayed_ref_root;
struct btrfs_space_info;
struct btrfs_block_group;
extern struct kmem_cache *btrfs_trans_handle_cachep;
extern struct kmem_cache *btrfs_bit_radix_cachep;
extern struct kmem_cache *btrfs_path_cachep;
extern struct kmem_cache *btrfs_free_space_cachep;
extern struct kmem_cache *btrfs_free_space_bitmap_cachep;
struct btrfs_ordered_sum;
struct btrfs_ref;
struct btrfs_bio;
struct btrfs_ioctl_encoded_io_args;

#define BTRFS_MAGIC 0x4D5F53665248425FULL /* ascii _BHRfS_M, no null */

/*
 * Maximum number of mirrors that can be available for all profiles counting
 * the target device of dev-replace as one. During an active device replace
 * procedure, the target device of the copy operation is a mirror for the
 * filesystem data as well that can be used to read data in order to repair
 * read errors on other disks.
 *
 * Current value is derived from RAID1C4 with 4 copies.
 */
#define BTRFS_MAX_MIRRORS (4 + 1)

#define BTRFS_MAX_LEVEL 8

#define BTRFS_OLDEST_GENERATION	0ULL

/*
 * we can actually store much bigger names, but lets not confuse the rest
 * of linux
 */
#define BTRFS_NAME_LEN 255

/*
 * Theoretical limit is larger, but we keep this down to a sane
 * value. That should limit greatly the possibility of collisions on
 * inode ref items.
 */
#define BTRFS_LINK_MAX 65535U

#define BTRFS_EMPTY_DIR_SIZE 0

/* ioprio of readahead is set to idle */
#define BTRFS_IOPRIO_READA (IOPRIO_PRIO_VALUE(IOPRIO_CLASS_IDLE, 0))

#define BTRFS_DIRTY_METADATA_THRESH	SZ_32M

/*
 * Use large batch size to reduce overhead of metadata updates.  On the reader
 * side, we only read it when we are close to ENOSPC and the read overhead is
 * mostly related to the number of CPUs, so it is OK to use arbitrary large
 * value here.
 */
#define BTRFS_TOTAL_BYTES_PINNED_BATCH	SZ_128M

#define BTRFS_MAX_EXTENT_SIZE SZ_128M

/*
 * Deltas are an effective way to populate global statistics.  Give macro names
 * to make it clear what we're doing.  An example is discard_extents in
 * btrfs_free_space_ctl.
 */
#define BTRFS_STAT_NR_ENTRIES	2
#define BTRFS_STAT_CURR		0
#define BTRFS_STAT_PREV		1

/*
 * Count how many BTRFS_MAX_EXTENT_SIZE cover the @size
 */
static inline u32 count_max_extents(u64 size)
{
	return div_u64(size + BTRFS_MAX_EXTENT_SIZE - 1, BTRFS_MAX_EXTENT_SIZE);
}

static inline unsigned long btrfs_chunk_item_size(int num_stripes)
{
	BUG_ON(num_stripes == 0);
	return sizeof(struct btrfs_chunk) +
		sizeof(struct btrfs_stripe) * (num_stripes - 1);
}

/*
 * Runtime (in-memory) states of filesystem
 */
enum {
	/* Global indicator of serious filesystem errors */
	BTRFS_FS_STATE_ERROR,
	/*
	 * Filesystem is being remounted, allow to skip some operations, like
	 * defrag
	 */
	BTRFS_FS_STATE_REMOUNTING,
	/* Filesystem in RO mode */
	BTRFS_FS_STATE_RO,
	/* Track if a transaction abort has been reported on this filesystem */
	BTRFS_FS_STATE_TRANS_ABORTED,
	/*
	 * Bio operations should be blocked on this filesystem because a source
	 * or target device is being destroyed as part of a device replace
	 */
	BTRFS_FS_STATE_DEV_REPLACING,
	/* The btrfs_fs_info created for self-tests */
	BTRFS_FS_STATE_DUMMY_FS_INFO,

	BTRFS_FS_STATE_NO_CSUMS,

	/* Indicates there was an error cleaning up a log tree. */
	BTRFS_FS_STATE_LOG_CLEANUP_ERROR,
<<<<<<< HEAD
=======

	BTRFS_FS_STATE_COUNT
>>>>>>> 95cd2cdc
};

#define BTRFS_BACKREF_REV_MAX		256
#define BTRFS_BACKREF_REV_SHIFT		56
#define BTRFS_BACKREF_REV_MASK		(((u64)BTRFS_BACKREF_REV_MAX - 1) << \
					 BTRFS_BACKREF_REV_SHIFT)

#define BTRFS_OLD_BACKREF_REV		0
#define BTRFS_MIXED_BACKREF_REV		1

/*
 * every tree block (leaf or node) starts with this header.
 */
struct btrfs_header {
	/* these first four must match the super block */
	u8 csum[BTRFS_CSUM_SIZE];
	u8 fsid[BTRFS_FSID_SIZE]; /* FS specific uuid */
	__le64 bytenr; /* which block this node is supposed to live in */
	__le64 flags;

	/* allowed to be different from the super from here on down */
	u8 chunk_tree_uuid[BTRFS_UUID_SIZE];
	__le64 generation;
	__le64 owner;
	__le32 nritems;
	u8 level;
} __attribute__ ((__packed__));

/*
 * this is a very generous portion of the super block, giving us
 * room to translate 14 chunks with 3 stripes each.
 */
#define BTRFS_SYSTEM_CHUNK_ARRAY_SIZE 2048

/*
 * just in case we somehow lose the roots and are not able to mount,
 * we store an array of the roots from previous transactions
 * in the super.
 */
#define BTRFS_NUM_BACKUP_ROOTS 4
struct btrfs_root_backup {
	__le64 tree_root;
	__le64 tree_root_gen;

	__le64 chunk_root;
	__le64 chunk_root_gen;

	__le64 extent_root;
	__le64 extent_root_gen;

	__le64 fs_root;
	__le64 fs_root_gen;

	__le64 dev_root;
	__le64 dev_root_gen;

	__le64 csum_root;
	__le64 csum_root_gen;

	__le64 total_bytes;
	__le64 bytes_used;
	__le64 num_devices;
	/* future */
	__le64 unused_64[4];

	u8 tree_root_level;
	u8 chunk_root_level;
	u8 extent_root_level;
	u8 fs_root_level;
	u8 dev_root_level;
	u8 csum_root_level;
	/* future and to align */
	u8 unused_8[10];
} __attribute__ ((__packed__));

#define BTRFS_SUPER_INFO_OFFSET			SZ_64K
#define BTRFS_SUPER_INFO_SIZE			4096

/*
 * the super block basically lists the main trees of the FS
 * it currently lacks any block count etc etc
 */
struct btrfs_super_block {
	/* the first 4 fields must match struct btrfs_header */
	u8 csum[BTRFS_CSUM_SIZE];
	/* FS specific UUID, visible to user */
	u8 fsid[BTRFS_FSID_SIZE];
	__le64 bytenr; /* this block number */
	__le64 flags;

	/* allowed to be different from the btrfs_header from here own down */
	__le64 magic;
	__le64 generation;
	__le64 root;
	__le64 chunk_root;
	__le64 log_root;

	/* this will help find the new super based on the log root */
	__le64 log_root_transid;
	__le64 total_bytes;
	__le64 bytes_used;
	__le64 root_dir_objectid;
	__le64 num_devices;
	__le32 sectorsize;
	__le32 nodesize;
	__le32 __unused_leafsize;
	__le32 stripesize;
	__le32 sys_chunk_array_size;
	__le64 chunk_root_generation;
	__le64 compat_flags;
	__le64 compat_ro_flags;
	__le64 incompat_flags;
	__le16 csum_type;
	u8 root_level;
	u8 chunk_root_level;
	u8 log_root_level;
	struct btrfs_dev_item dev_item;

	char label[BTRFS_LABEL_SIZE];

	__le64 cache_generation;
	__le64 uuid_tree_generation;

	/* the UUID written into btree blocks */
	u8 metadata_uuid[BTRFS_FSID_SIZE];

	/* Extent tree v2 */
	__le64 block_group_root;
	__le64 block_group_root_generation;
	u8 block_group_root_level;

	/* future expansion */
	u8 reserved8[7];
	__le64 reserved[25];
	u8 sys_chunk_array[BTRFS_SYSTEM_CHUNK_ARRAY_SIZE];
	struct btrfs_root_backup super_roots[BTRFS_NUM_BACKUP_ROOTS];

	/* Padded to 4096 bytes */
	u8 padding[565];
} __attribute__ ((__packed__));
static_assert(sizeof(struct btrfs_super_block) == BTRFS_SUPER_INFO_SIZE);

/*
 * Compat flags that we support.  If any incompat flags are set other than the
 * ones specified below then we will fail to mount
 */
#define BTRFS_FEATURE_COMPAT_SUPP		0ULL
#define BTRFS_FEATURE_COMPAT_SAFE_SET		0ULL
#define BTRFS_FEATURE_COMPAT_SAFE_CLEAR		0ULL

#define BTRFS_FEATURE_COMPAT_RO_SUPP			\
	(BTRFS_FEATURE_COMPAT_RO_FREE_SPACE_TREE |	\
	 BTRFS_FEATURE_COMPAT_RO_FREE_SPACE_TREE_VALID | \
	 BTRFS_FEATURE_COMPAT_RO_VERITY)

#define BTRFS_FEATURE_COMPAT_RO_SAFE_SET	0ULL
#define BTRFS_FEATURE_COMPAT_RO_SAFE_CLEAR	0ULL

#ifdef CONFIG_BTRFS_DEBUG
/*
 * Extent tree v2 supported only with CONFIG_BTRFS_DEBUG
 */
#define BTRFS_FEATURE_INCOMPAT_SUPP			\
	(BTRFS_FEATURE_INCOMPAT_MIXED_BACKREF |		\
	 BTRFS_FEATURE_INCOMPAT_DEFAULT_SUBVOL |	\
	 BTRFS_FEATURE_INCOMPAT_MIXED_GROUPS |		\
	 BTRFS_FEATURE_INCOMPAT_BIG_METADATA |		\
	 BTRFS_FEATURE_INCOMPAT_COMPRESS_LZO |		\
	 BTRFS_FEATURE_INCOMPAT_COMPRESS_ZSTD |		\
	 BTRFS_FEATURE_INCOMPAT_RAID56 |		\
	 BTRFS_FEATURE_INCOMPAT_EXTENDED_IREF |		\
	 BTRFS_FEATURE_INCOMPAT_SKINNY_METADATA |	\
	 BTRFS_FEATURE_INCOMPAT_NO_HOLES	|	\
	 BTRFS_FEATURE_INCOMPAT_METADATA_UUID	|	\
	 BTRFS_FEATURE_INCOMPAT_RAID1C34	|	\
	 BTRFS_FEATURE_INCOMPAT_ZONED		|	\
	 BTRFS_FEATURE_INCOMPAT_EXTENT_TREE_V2)
#else
#define BTRFS_FEATURE_INCOMPAT_SUPP			\
	(BTRFS_FEATURE_INCOMPAT_MIXED_BACKREF |		\
	 BTRFS_FEATURE_INCOMPAT_DEFAULT_SUBVOL |	\
	 BTRFS_FEATURE_INCOMPAT_MIXED_GROUPS |		\
	 BTRFS_FEATURE_INCOMPAT_BIG_METADATA |		\
	 BTRFS_FEATURE_INCOMPAT_COMPRESS_LZO |		\
	 BTRFS_FEATURE_INCOMPAT_COMPRESS_ZSTD |		\
	 BTRFS_FEATURE_INCOMPAT_RAID56 |		\
	 BTRFS_FEATURE_INCOMPAT_EXTENDED_IREF |		\
	 BTRFS_FEATURE_INCOMPAT_SKINNY_METADATA |	\
	 BTRFS_FEATURE_INCOMPAT_NO_HOLES	|	\
	 BTRFS_FEATURE_INCOMPAT_METADATA_UUID	|	\
	 BTRFS_FEATURE_INCOMPAT_RAID1C34	|	\
	 BTRFS_FEATURE_INCOMPAT_ZONED)
#endif

#define BTRFS_FEATURE_INCOMPAT_SAFE_SET			\
	(BTRFS_FEATURE_INCOMPAT_EXTENDED_IREF)
#define BTRFS_FEATURE_INCOMPAT_SAFE_CLEAR		0ULL

/*
 * A leaf is full of items. offset and size tell us where to find
 * the item in the leaf (relative to the start of the data area)
 */
struct btrfs_item {
	struct btrfs_disk_key key;
	__le32 offset;
	__le32 size;
} __attribute__ ((__packed__));

/*
 * leaves have an item area and a data area:
 * [item0, item1....itemN] [free space] [dataN...data1, data0]
 *
 * The data is separate from the items to get the keys closer together
 * during searches.
 */
struct btrfs_leaf {
	struct btrfs_header header;
	struct btrfs_item items[];
} __attribute__ ((__packed__));

/*
 * all non-leaf blocks are nodes, they hold only keys and pointers to
 * other blocks
 */
struct btrfs_key_ptr {
	struct btrfs_disk_key key;
	__le64 blockptr;
	__le64 generation;
} __attribute__ ((__packed__));

struct btrfs_node {
	struct btrfs_header header;
	struct btrfs_key_ptr ptrs[];
} __attribute__ ((__packed__));

/* Read ahead values for struct btrfs_path.reada */
enum {
	READA_NONE,
	READA_BACK,
	READA_FORWARD,
	/*
	 * Similar to READA_FORWARD but unlike it:
	 *
	 * 1) It will trigger readahead even for leaves that are not close to
	 *    each other on disk;
	 * 2) It also triggers readahead for nodes;
	 * 3) During a search, even when a node or leaf is already in memory, it
	 *    will still trigger readahead for other nodes and leaves that follow
	 *    it.
	 *
	 * This is meant to be used only when we know we are iterating over the
	 * entire tree or a very large part of it.
	 */
	READA_FORWARD_ALWAYS,
};

/*
 * btrfs_paths remember the path taken from the root down to the leaf.
 * level 0 is always the leaf, and nodes[1...BTRFS_MAX_LEVEL] will point
 * to any other levels that are present.
 *
 * The slots array records the index of the item or block pointer
 * used while walking the tree.
 */
struct btrfs_path {
	struct extent_buffer *nodes[BTRFS_MAX_LEVEL];
	int slots[BTRFS_MAX_LEVEL];
	/* if there is real range locking, this locks field will change */
	u8 locks[BTRFS_MAX_LEVEL];
	u8 reada;
	/* keep some upper locks as we walk down */
	u8 lowest_level;

	/*
	 * set by btrfs_split_item, tells search_slot to keep all locks
	 * and to force calls to keep space in the nodes
	 */
	unsigned int search_for_split:1;
	unsigned int keep_locks:1;
	unsigned int skip_locking:1;
	unsigned int search_commit_root:1;
	unsigned int need_commit_sem:1;
	unsigned int skip_release_on_error:1;
	/*
	 * Indicate that new item (btrfs_search_slot) is extending already
	 * existing item and ins_len contains only the data size and not item
	 * header (ie. sizeof(struct btrfs_item) is not included).
	 */
	unsigned int search_for_extension:1;
};
#define BTRFS_MAX_EXTENT_ITEM_SIZE(r) ((BTRFS_LEAF_DATA_SIZE(r->fs_info) >> 4) - \
					sizeof(struct btrfs_item))
struct btrfs_dev_replace {
	u64 replace_state;	/* see #define above */
	time64_t time_started;	/* seconds since 1-Jan-1970 */
	time64_t time_stopped;	/* seconds since 1-Jan-1970 */
	atomic64_t num_write_errors;
	atomic64_t num_uncorrectable_read_errors;

	u64 cursor_left;
	u64 committed_cursor_left;
	u64 cursor_left_last_write_of_item;
	u64 cursor_right;

	u64 cont_reading_from_srcdev_mode;	/* see #define above */

	int is_valid;
	int item_needs_writeback;
	struct btrfs_device *srcdev;
	struct btrfs_device *tgtdev;

	struct mutex lock_finishing_cancel_unmount;
	struct rw_semaphore rwsem;

	struct btrfs_scrub_progress scrub_progress;

	struct percpu_counter bio_counter;
	wait_queue_head_t replace_wait;
};

/*
 * free clusters are used to claim free space in relatively large chunks,
 * allowing us to do less seeky writes. They are used for all metadata
 * allocations. In ssd_spread mode they are also used for data allocations.
 */
struct btrfs_free_cluster {
	spinlock_t lock;
	spinlock_t refill_lock;
	struct rb_root root;

	/* largest extent in this cluster */
	u64 max_size;

	/* first extent starting offset */
	u64 window_start;

	/* We did a full search and couldn't create a cluster */
	bool fragmented;

	struct btrfs_block_group *block_group;
	/*
	 * when a cluster is allocated from a block group, we put the
	 * cluster onto a list in the block group so that it can
	 * be freed before the block group is freed.
	 */
	struct list_head block_group_list;
};

enum btrfs_caching_type {
	BTRFS_CACHE_NO,
	BTRFS_CACHE_STARTED,
	BTRFS_CACHE_FAST,
	BTRFS_CACHE_FINISHED,
	BTRFS_CACHE_ERROR,
};

/*
 * Tree to record all locked full stripes of a RAID5/6 block group
 */
struct btrfs_full_stripe_locks_tree {
	struct rb_root root;
	struct mutex lock;
};

/* Discard control. */
/*
 * Async discard uses multiple lists to differentiate the discard filter
 * parameters.  Index 0 is for completely free block groups where we need to
 * ensure the entire block group is trimmed without being lossy.  Indices
 * afterwards represent monotonically decreasing discard filter sizes to
 * prioritize what should be discarded next.
 */
#define BTRFS_NR_DISCARD_LISTS		3
#define BTRFS_DISCARD_INDEX_UNUSED	0
#define BTRFS_DISCARD_INDEX_START	1

struct btrfs_discard_ctl {
	struct workqueue_struct *discard_workers;
	struct delayed_work work;
	spinlock_t lock;
	struct btrfs_block_group *block_group;
	struct list_head discard_list[BTRFS_NR_DISCARD_LISTS];
	u64 prev_discard;
	u64 prev_discard_time;
	atomic_t discardable_extents;
	atomic64_t discardable_bytes;
	u64 max_discard_size;
	u64 delay_ms;
	u32 iops_limit;
	u32 kbps_limit;
	u64 discard_extent_bytes;
	u64 discard_bitmap_bytes;
	atomic64_t discard_bytes_saved;
};

void btrfs_init_async_reclaim_work(struct btrfs_fs_info *fs_info);

/* fs_info */
struct reloc_control;
struct btrfs_device;
struct btrfs_fs_devices;
struct btrfs_balance_control;
struct btrfs_delayed_root;

/*
 * Block group or device which contains an active swapfile. Used for preventing
 * unsafe operations while a swapfile is active.
 *
 * These are sorted on (ptr, inode) (note that a block group or device can
 * contain more than one swapfile). We compare the pointer values because we
 * don't actually care what the object is, we just need a quick check whether
 * the object exists in the rbtree.
 */
struct btrfs_swapfile_pin {
	struct rb_node node;
	void *ptr;
	struct inode *inode;
	/*
	 * If true, ptr points to a struct btrfs_block_group. Otherwise, ptr
	 * points to a struct btrfs_device.
	 */
	bool is_block_group;
	/*
	 * Only used when 'is_block_group' is true and it is the number of
	 * extents used by a swapfile for this block group ('ptr' field).
	 */
	int bg_extent_count;
};

bool btrfs_pinned_by_swapfile(struct btrfs_fs_info *fs_info, void *ptr);

enum {
	BTRFS_FS_CLOSING_START,
	BTRFS_FS_CLOSING_DONE,
	BTRFS_FS_LOG_RECOVERING,
	BTRFS_FS_OPEN,
	BTRFS_FS_QUOTA_ENABLED,
	BTRFS_FS_UPDATE_UUID_TREE_GEN,
	BTRFS_FS_CREATING_FREE_SPACE_TREE,
	BTRFS_FS_BTREE_ERR,
	BTRFS_FS_LOG1_ERR,
	BTRFS_FS_LOG2_ERR,
	BTRFS_FS_QUOTA_OVERRIDE,
	/* Used to record internally whether fs has been frozen */
	BTRFS_FS_FROZEN,
	/*
	 * Indicate that balance has been set up from the ioctl and is in the
	 * main phase. The fs_info::balance_ctl is initialized.
	 */
	BTRFS_FS_BALANCE_RUNNING,

	/*
	 * Indicate that relocation of a chunk has started, it's set per chunk
	 * and is toggled between chunks.
	 */
	BTRFS_FS_RELOC_RUNNING,

	/* Indicate that the cleaner thread is awake and doing something. */
	BTRFS_FS_CLEANER_RUNNING,

	/*
	 * The checksumming has an optimized version and is considered fast,
	 * so we don't need to offload checksums to workqueues.
	 */
	BTRFS_FS_CSUM_IMPL_FAST,

	/* Indicate that the discard workqueue can service discards. */
	BTRFS_FS_DISCARD_RUNNING,

	/* Indicate that we need to cleanup space cache v1 */
	BTRFS_FS_CLEANUP_SPACE_CACHE_V1,

	/* Indicate that we can't trust the free space tree for caching yet */
	BTRFS_FS_FREE_SPACE_TREE_UNTRUSTED,

	/* Indicate whether there are any tree modification log users */
	BTRFS_FS_TREE_MOD_LOG_USERS,

	/* Indicate that we want the transaction kthread to commit right now. */
	BTRFS_FS_COMMIT_TRANS,

<<<<<<< HEAD
=======
	/* Indicate we have half completed snapshot deletions pending. */
	BTRFS_FS_UNFINISHED_DROPS,

>>>>>>> 95cd2cdc
#if BITS_PER_LONG == 32
	/* Indicate if we have error/warn message printed on 32bit systems */
	BTRFS_FS_32BIT_ERROR,
	BTRFS_FS_32BIT_WARN,
#endif
};

/*
 * Exclusive operations (device replace, resize, device add/remove, balance)
 */
enum btrfs_exclusive_operation {
	BTRFS_EXCLOP_NONE,
	BTRFS_EXCLOP_BALANCE_PAUSED,
	BTRFS_EXCLOP_BALANCE,
	BTRFS_EXCLOP_DEV_ADD,
	BTRFS_EXCLOP_DEV_REMOVE,
	BTRFS_EXCLOP_DEV_REPLACE,
	BTRFS_EXCLOP_RESIZE,
	BTRFS_EXCLOP_SWAP_ACTIVATE,
};

struct btrfs_fs_info {
	u8 chunk_tree_uuid[BTRFS_UUID_SIZE];
	unsigned long flags;
	struct btrfs_root *tree_root;
	struct btrfs_root *chunk_root;
	struct btrfs_root *dev_root;
	struct btrfs_root *fs_root;
	struct btrfs_root *quota_root;
	struct btrfs_root *uuid_root;
	struct btrfs_root *data_reloc_root;
	struct btrfs_root *block_group_root;

	/* the log root tree is a directory of all the other log roots */
	struct btrfs_root *log_root_tree;

	/* The tree that holds the global roots (csum, extent, etc) */
	rwlock_t global_root_lock;
	struct rb_root global_root_tree;

	spinlock_t fs_roots_radix_lock;
	struct radix_tree_root fs_roots_radix;

	/* block group cache stuff */
	spinlock_t block_group_cache_lock;
	u64 first_logical_byte;
	struct rb_root block_group_cache_tree;

	/* keep track of unallocated space */
	atomic64_t free_chunk_space;

	/* Track ranges which are used by log trees blocks/logged data extents */
	struct extent_io_tree excluded_extents;

	/* logical->physical extent mapping */
	struct extent_map_tree mapping_tree;

	/*
	 * block reservation for extent, checksum, root tree and
	 * delayed dir index item
	 */
	struct btrfs_block_rsv global_block_rsv;
	/* block reservation for metadata operations */
	struct btrfs_block_rsv trans_block_rsv;
	/* block reservation for chunk tree */
	struct btrfs_block_rsv chunk_block_rsv;
	/* block reservation for delayed operations */
	struct btrfs_block_rsv delayed_block_rsv;
	/* block reservation for delayed refs */
	struct btrfs_block_rsv delayed_refs_rsv;

	struct btrfs_block_rsv empty_block_rsv;

	u64 generation;
	u64 last_trans_committed;
	/*
	 * Generation of the last transaction used for block group relocation
	 * since the filesystem was last mounted (or 0 if none happened yet).
	 * Must be written and read while holding btrfs_fs_info::commit_root_sem.
	 */
	u64 last_reloc_trans;
	u64 avg_delayed_ref_runtime;

	/*
	 * this is updated to the current trans every time a full commit
	 * is required instead of the faster short fsync log commits
	 */
	u64 last_trans_log_full_commit;
	unsigned long mount_opt;
	/*
	 * Track requests for actions that need to be done during transaction
	 * commit (like for some mount options).
	 */
	unsigned long pending_changes;
	unsigned long compress_type:4;
	unsigned int compress_level;
	u32 commit_interval;
	/*
	 * It is a suggestive number, the read side is safe even it gets a
	 * wrong number because we will write out the data into a regular
	 * extent. The write side(mount/remount) is under ->s_umount lock,
	 * so it is also safe.
	 */
	u64 max_inline;

	struct btrfs_transaction *running_transaction;
	wait_queue_head_t transaction_throttle;
	wait_queue_head_t transaction_wait;
	wait_queue_head_t transaction_blocked_wait;
	wait_queue_head_t async_submit_wait;

	/*
	 * Used to protect the incompat_flags, compat_flags, compat_ro_flags
	 * when they are updated.
	 *
	 * Because we do not clear the flags for ever, so we needn't use
	 * the lock on the read side.
	 *
	 * We also needn't use the lock when we mount the fs, because
	 * there is no other task which will update the flag.
	 */
	spinlock_t super_lock;
	struct btrfs_super_block *super_copy;
	struct btrfs_super_block *super_for_commit;
	struct super_block *sb;
	struct inode *btree_inode;
	struct mutex tree_log_mutex;
	struct mutex transaction_kthread_mutex;
	struct mutex cleaner_mutex;
	struct mutex chunk_mutex;

	/*
	 * this is taken to make sure we don't set block groups ro after
	 * the free space cache has been allocated on them
	 */
	struct mutex ro_block_group_mutex;

	/* this is used during read/modify/write to make sure
	 * no two ios are trying to mod the same stripe at the same
	 * time
	 */
	struct btrfs_stripe_hash_table *stripe_hash_table;

	/*
	 * this protects the ordered operations list only while we are
	 * processing all of the entries on it.  This way we make
	 * sure the commit code doesn't find the list temporarily empty
	 * because another function happens to be doing non-waiting preflush
	 * before jumping into the main commit.
	 */
	struct mutex ordered_operations_mutex;

	struct rw_semaphore commit_root_sem;

	struct rw_semaphore cleanup_work_sem;

	struct rw_semaphore subvol_sem;

	spinlock_t trans_lock;
	/*
	 * the reloc mutex goes with the trans lock, it is taken
	 * during commit to protect us from the relocation code
	 */
	struct mutex reloc_mutex;

	struct list_head trans_list;
	struct list_head dead_roots;
	struct list_head caching_block_groups;

	spinlock_t delayed_iput_lock;
	struct list_head delayed_iputs;
	atomic_t nr_delayed_iputs;
	wait_queue_head_t delayed_iputs_wait;

	atomic64_t tree_mod_seq;

	/* this protects tree_mod_log and tree_mod_seq_list */
	rwlock_t tree_mod_log_lock;
	struct rb_root tree_mod_log;
	struct list_head tree_mod_seq_list;

	atomic_t async_delalloc_pages;

	/*
	 * this is used to protect the following list -- ordered_roots.
	 */
	spinlock_t ordered_root_lock;

	/*
	 * all fs/file tree roots in which there are data=ordered extents
	 * pending writeback are added into this list.
	 *
	 * these can span multiple transactions and basically include
	 * every dirty data page that isn't from nodatacow
	 */
	struct list_head ordered_roots;

	struct mutex delalloc_root_mutex;
	spinlock_t delalloc_root_lock;
	/* all fs/file tree roots that have delalloc inodes. */
	struct list_head delalloc_roots;

	/*
	 * there is a pool of worker threads for checksumming during writes
	 * and a pool for checksumming after reads.  This is because readers
	 * can run with FS locks held, and the writers may be waiting for
	 * those locks.  We don't want ordering in the pending list to cause
	 * deadlocks, and so the two are serviced separately.
	 *
	 * A third pool does submit_bio to avoid deadlocking with the other
	 * two
	 */
	struct btrfs_workqueue *workers;
	struct btrfs_workqueue *delalloc_workers;
	struct btrfs_workqueue *flush_workers;
	struct btrfs_workqueue *endio_workers;
	struct btrfs_workqueue *endio_meta_workers;
	struct btrfs_workqueue *endio_raid56_workers;
	struct btrfs_workqueue *rmw_workers;
	struct btrfs_workqueue *endio_meta_write_workers;
	struct btrfs_workqueue *endio_write_workers;
	struct btrfs_workqueue *endio_freespace_worker;
	struct btrfs_workqueue *caching_workers;

	/*
	 * fixup workers take dirty pages that didn't properly go through
	 * the cow mechanism and make them safe to write.  It happens
	 * for the sys_munmap function call path
	 */
	struct btrfs_workqueue *fixup_workers;
	struct btrfs_workqueue *delayed_workers;

	struct task_struct *transaction_kthread;
	struct task_struct *cleaner_kthread;
	u32 thread_pool_size;

	struct kobject *space_info_kobj;
	struct kobject *qgroups_kobj;

	/* used to keep from writing metadata until there is a nice batch */
	struct percpu_counter dirty_metadata_bytes;
	struct percpu_counter delalloc_bytes;
	struct percpu_counter ordered_bytes;
	s32 dirty_metadata_batch;
	s32 delalloc_batch;

	struct list_head dirty_cowonly_roots;

	struct btrfs_fs_devices *fs_devices;

	/*
	 * The space_info list is effectively read only after initial
	 * setup.  It is populated at mount time and cleaned up after
	 * all block groups are removed.  RCU is used to protect it.
	 */
	struct list_head space_info;

	struct btrfs_space_info *data_sinfo;

	struct reloc_control *reloc_ctl;

	/* data_alloc_cluster is only used in ssd_spread mode */
	struct btrfs_free_cluster data_alloc_cluster;

	/* all metadata allocations go through this cluster */
	struct btrfs_free_cluster meta_alloc_cluster;

	/* auto defrag inodes go here */
	spinlock_t defrag_inodes_lock;
	struct rb_root defrag_inodes;
	atomic_t defrag_running;

	/* Used to protect avail_{data, metadata, system}_alloc_bits */
	seqlock_t profiles_lock;
	/*
	 * these three are in extended format (availability of single
	 * chunks is denoted by BTRFS_AVAIL_ALLOC_BIT_SINGLE bit, other
	 * types are denoted by corresponding BTRFS_BLOCK_GROUP_* bits)
	 */
	u64 avail_data_alloc_bits;
	u64 avail_metadata_alloc_bits;
	u64 avail_system_alloc_bits;

	/* restriper state */
	spinlock_t balance_lock;
	struct mutex balance_mutex;
	atomic_t balance_pause_req;
	atomic_t balance_cancel_req;
	struct btrfs_balance_control *balance_ctl;
	wait_queue_head_t balance_wait_q;

	/* Cancellation requests for chunk relocation */
	atomic_t reloc_cancel_req;

	u32 data_chunk_allocations;
	u32 metadata_ratio;

	void *bdev_holder;

	/* private scrub information */
	struct mutex scrub_lock;
	atomic_t scrubs_running;
	atomic_t scrub_pause_req;
	atomic_t scrubs_paused;
	atomic_t scrub_cancel_req;
	wait_queue_head_t scrub_pause_wait;
	/*
	 * The worker pointers are NULL iff the refcount is 0, ie. scrub is not
	 * running.
	 */
	refcount_t scrub_workers_refcnt;
	struct btrfs_workqueue *scrub_workers;
	struct btrfs_workqueue *scrub_wr_completion_workers;
	struct btrfs_workqueue *scrub_parity_workers;
	struct btrfs_subpage_info *subpage_info;

	struct btrfs_discard_ctl discard_ctl;

#ifdef CONFIG_BTRFS_FS_CHECK_INTEGRITY
	u32 check_integrity_print_mask;
#endif
	/* is qgroup tracking in a consistent state? */
	u64 qgroup_flags;

	/* holds configuration and tracking. Protected by qgroup_lock */
	struct rb_root qgroup_tree;
	spinlock_t qgroup_lock;

	/*
	 * used to avoid frequently calling ulist_alloc()/ulist_free()
	 * when doing qgroup accounting, it must be protected by qgroup_lock.
	 */
	struct ulist *qgroup_ulist;

	/*
	 * Protect user change for quota operations. If a transaction is needed,
	 * it must be started before locking this lock.
	 */
	struct mutex qgroup_ioctl_lock;

	/* list of dirty qgroups to be written at next commit */
	struct list_head dirty_qgroups;

	/* used by qgroup for an efficient tree traversal */
	u64 qgroup_seq;

	/* qgroup rescan items */
	struct mutex qgroup_rescan_lock; /* protects the progress item */
	struct btrfs_key qgroup_rescan_progress;
	struct btrfs_workqueue *qgroup_rescan_workers;
	struct completion qgroup_rescan_completion;
	struct btrfs_work qgroup_rescan_work;
	bool qgroup_rescan_running;	/* protected by qgroup_rescan_lock */

	/* filesystem state */
	unsigned long fs_state;

	struct btrfs_delayed_root *delayed_root;

	/* Extent buffer radix tree */
	spinlock_t buffer_lock;
	/* Entries are eb->start / sectorsize */
	struct radix_tree_root buffer_radix;

	/* next backup root to be overwritten */
	int backup_root_index;

	/* device replace state */
	struct btrfs_dev_replace dev_replace;

	struct semaphore uuid_tree_rescan_sem;

	/* Used to reclaim the metadata space in the background. */
	struct work_struct async_reclaim_work;
	struct work_struct async_data_reclaim_work;
	struct work_struct preempt_reclaim_work;

	/* Reclaim partially filled block groups in the background */
	struct work_struct reclaim_bgs_work;
	struct list_head reclaim_bgs;
	int bg_reclaim_threshold;

	spinlock_t unused_bgs_lock;
	struct list_head unused_bgs;
	struct mutex unused_bg_unpin_mutex;
	/* Protect block groups that are going to be deleted */
	struct mutex reclaim_bgs_lock;

	/* Cached block sizes */
	u32 nodesize;
	u32 sectorsize;
	/* ilog2 of sectorsize, use to avoid 64bit division */
	u32 sectorsize_bits;
	u32 csum_size;
	u32 csums_per_leaf;
	u32 stripesize;

	/* Block groups and devices containing active swapfiles. */
	spinlock_t swapfile_pins_lock;
	struct rb_root swapfile_pins;

	struct crypto_shash *csum_shash;

	/* Type of exclusive operation running, protected by super_lock */
	enum btrfs_exclusive_operation exclusive_operation;

	/*
	 * Zone size > 0 when in ZONED mode, otherwise it's used for a check
	 * if the mode is enabled
	 */
	union {
		u64 zone_size;
		u64 zoned;
	};

	struct mutex zoned_meta_io_lock;
	spinlock_t treelog_bg_lock;
	u64 treelog_bg;

	/*
	 * Start of the dedicated data relocation block group, protected by
	 * relocation_bg_lock.
	 */
	spinlock_t relocation_bg_lock;
	u64 data_reloc_bg;

	u64 nr_global_roots;

	spinlock_t zone_active_bgs_lock;
	struct list_head zone_active_bgs;

#ifdef CONFIG_BTRFS_FS_REF_VERIFY
	spinlock_t ref_verify_lock;
	struct rb_root block_tree;
#endif

#ifdef CONFIG_BTRFS_DEBUG
	struct kobject *debug_kobj;
	struct kobject *discard_debug_kobj;
	struct list_head allocated_roots;

	spinlock_t eb_leak_lock;
	struct list_head allocated_ebs;
#endif
};

static inline struct btrfs_fs_info *btrfs_sb(struct super_block *sb)
{
	return sb->s_fs_info;
}

/*
 * The state of btrfs root
 */
enum {
	/*
	 * btrfs_record_root_in_trans is a multi-step process, and it can race
	 * with the balancing code.   But the race is very small, and only the
	 * first time the root is added to each transaction.  So IN_TRANS_SETUP
	 * is used to tell us when more checks are required
	 */
	BTRFS_ROOT_IN_TRANS_SETUP,

	/*
	 * Set if tree blocks of this root can be shared by other roots.
	 * Only subvolume trees and their reloc trees have this bit set.
	 * Conflicts with TRACK_DIRTY bit.
	 *
	 * This affects two things:
	 *
	 * - How balance works
	 *   For shareable roots, we need to use reloc tree and do path
	 *   replacement for balance, and need various pre/post hooks for
	 *   snapshot creation to handle them.
	 *
	 *   While for non-shareable trees, we just simply do a tree search
	 *   with COW.
	 *
	 * - How dirty roots are tracked
	 *   For shareable roots, btrfs_record_root_in_trans() is needed to
	 *   track them, while non-subvolume roots have TRACK_DIRTY bit, they
	 *   don't need to set this manually.
	 */
	BTRFS_ROOT_SHAREABLE,
	BTRFS_ROOT_TRACK_DIRTY,
	BTRFS_ROOT_IN_RADIX,
	BTRFS_ROOT_ORPHAN_ITEM_INSERTED,
	BTRFS_ROOT_DEFRAG_RUNNING,
	BTRFS_ROOT_FORCE_COW,
	BTRFS_ROOT_MULTI_LOG_TASKS,
	BTRFS_ROOT_DIRTY,
	BTRFS_ROOT_DELETING,

	/*
	 * Reloc tree is orphan, only kept here for qgroup delayed subtree scan
	 *
	 * Set for the subvolume tree owning the reloc tree.
	 */
	BTRFS_ROOT_DEAD_RELOC_TREE,
	/* Mark dead root stored on device whose cleanup needs to be resumed */
	BTRFS_ROOT_DEAD_TREE,
	/* The root has a log tree. Used for subvolume roots and the tree root. */
	BTRFS_ROOT_HAS_LOG_TREE,
	/* Qgroup flushing is in progress */
	BTRFS_ROOT_QGROUP_FLUSHING,
	/* We started the orphan cleanup for this root. */
	BTRFS_ROOT_ORPHAN_CLEANUP,
<<<<<<< HEAD
=======
	/* This root has a drop operation that was started previously. */
	BTRFS_ROOT_UNFINISHED_DROP,
>>>>>>> 95cd2cdc
};

static inline void btrfs_wake_unfinished_drop(struct btrfs_fs_info *fs_info)
{
	clear_and_wake_up_bit(BTRFS_FS_UNFINISHED_DROPS, &fs_info->flags);
}

/*
 * Record swapped tree blocks of a subvolume tree for delayed subtree trace
 * code. For detail check comment in fs/btrfs/qgroup.c.
 */
struct btrfs_qgroup_swapped_blocks {
	spinlock_t lock;
	/* RM_EMPTY_ROOT() of above blocks[] */
	bool swapped;
	struct rb_root blocks[BTRFS_MAX_LEVEL];
};

/*
 * in ram representation of the tree.  extent_root is used for all allocations
 * and for the extent tree extent_root root.
 */
struct btrfs_root {
	struct rb_node rb_node;

	struct extent_buffer *node;

	struct extent_buffer *commit_root;
	struct btrfs_root *log_root;
	struct btrfs_root *reloc_root;

	unsigned long state;
	struct btrfs_root_item root_item;
	struct btrfs_key root_key;
	struct btrfs_fs_info *fs_info;
	struct extent_io_tree dirty_log_pages;

	struct mutex objectid_mutex;

	spinlock_t accounting_lock;
	struct btrfs_block_rsv *block_rsv;

	struct mutex log_mutex;
	wait_queue_head_t log_writer_wait;
	wait_queue_head_t log_commit_wait[2];
	struct list_head log_ctxs[2];
	/* Used only for log trees of subvolumes, not for the log root tree */
	atomic_t log_writers;
	atomic_t log_commit[2];
	/* Used only for log trees of subvolumes, not for the log root tree */
	atomic_t log_batch;
	int log_transid;
	/* No matter the commit succeeds or not*/
	int log_transid_committed;
	/* Just be updated when the commit succeeds. */
	int last_log_commit;
	pid_t log_start_pid;

	u64 last_trans;

	u32 type;

	u64 free_objectid;

	struct btrfs_key defrag_progress;
	struct btrfs_key defrag_max;

	/* The dirty list is only used by non-shareable roots */
	struct list_head dirty_list;

	struct list_head root_list;

	spinlock_t log_extents_lock[2];
	struct list_head logged_list[2];

	spinlock_t inode_lock;
	/* red-black tree that keeps track of in-memory inodes */
	struct rb_root inode_tree;

	/*
	 * radix tree that keeps track of delayed nodes of every inode,
	 * protected by inode_lock
	 */
	struct radix_tree_root delayed_nodes_tree;
	/*
	 * right now this just gets used so that a root has its own devid
	 * for stat.  It may be used for more later
	 */
	dev_t anon_dev;

	spinlock_t root_item_lock;
	refcount_t refs;

	struct mutex delalloc_mutex;
	spinlock_t delalloc_lock;
	/*
	 * all of the inodes that have delalloc bytes.  It is possible for
	 * this list to be empty even when there is still dirty data=ordered
	 * extents waiting to finish IO.
	 */
	struct list_head delalloc_inodes;
	struct list_head delalloc_root;
	u64 nr_delalloc_inodes;

	struct mutex ordered_extent_mutex;
	/*
	 * this is used by the balancing code to wait for all the pending
	 * ordered extents
	 */
	spinlock_t ordered_extent_lock;

	/*
	 * all of the data=ordered extents pending writeback
	 * these can span multiple transactions and basically include
	 * every dirty data page that isn't from nodatacow
	 */
	struct list_head ordered_extents;
	struct list_head ordered_root;
	u64 nr_ordered_extents;

	/*
	 * Not empty if this subvolume root has gone through tree block swap
	 * (relocation)
	 *
	 * Will be used by reloc_control::dirty_subvol_roots.
	 */
	struct list_head reloc_dirty_list;

	/*
	 * Number of currently running SEND ioctls to prevent
	 * manipulation with the read-only status via SUBVOL_SETFLAGS
	 */
	int send_in_progress;
	/*
	 * Number of currently running deduplication operations that have a
	 * destination inode belonging to this root. Protected by the lock
	 * root_item_lock.
	 */
	int dedupe_in_progress;
	/* For exclusion of snapshot creation and nocow writes */
	struct btrfs_drew_lock snapshot_lock;

	atomic_t snapshot_force_cow;

	/* For qgroup metadata reserved space */
	spinlock_t qgroup_meta_rsv_lock;
	u64 qgroup_meta_rsv_pertrans;
	u64 qgroup_meta_rsv_prealloc;
	wait_queue_head_t qgroup_flush_wait;

	/* Number of active swapfiles */
	atomic_t nr_swapfiles;

	/* Record pairs of swapped blocks for qgroup */
	struct btrfs_qgroup_swapped_blocks swapped_blocks;

	/* Used only by log trees, when logging csum items */
	struct extent_io_tree log_csum_range;

#ifdef CONFIG_BTRFS_FS_RUN_SANITY_TESTS
	u64 alloc_bytenr;
#endif

#ifdef CONFIG_BTRFS_DEBUG
	struct list_head leak_list;
#endif
};

/*
 * Structure that conveys information about an extent that is going to replace
 * all the extents in a file range.
 */
struct btrfs_replace_extent_info {
	u64 disk_offset;
	u64 disk_len;
	u64 data_offset;
	u64 data_len;
	u64 file_offset;
	/* Pointer to a file extent item of type regular or prealloc. */
	char *extent_buf;
	/*
	 * Set to true when attempting to replace a file range with a new extent
	 * described by this structure, set to false when attempting to clone an
	 * existing extent into a file range.
	 */
	bool is_new_extent;
	/* Meaningful only if is_new_extent is true. */
	int qgroup_reserved;
	/*
	 * Meaningful only if is_new_extent is true.
	 * Used to track how many extent items we have already inserted in a
	 * subvolume tree that refer to the extent described by this structure,
	 * so that we know when to create a new delayed ref or update an existing
	 * one.
	 */
	int insertions;
};

/* Arguments for btrfs_drop_extents() */
struct btrfs_drop_extents_args {
	/* Input parameters */

	/*
	 * If NULL, btrfs_drop_extents() will allocate and free its own path.
	 * If 'replace_extent' is true, this must not be NULL. Also the path
	 * is always released except if 'replace_extent' is true and
	 * btrfs_drop_extents() sets 'extent_inserted' to true, in which case
	 * the path is kept locked.
	 */
	struct btrfs_path *path;
	/* Start offset of the range to drop extents from */
	u64 start;
	/* End (exclusive, last byte + 1) of the range to drop extents from */
	u64 end;
	/* If true drop all the extent maps in the range */
	bool drop_cache;
	/*
	 * If true it means we want to insert a new extent after dropping all
	 * the extents in the range. If this is true, the 'extent_item_size'
	 * parameter must be set as well and the 'extent_inserted' field will
	 * be set to true by btrfs_drop_extents() if it could insert the new
	 * extent.
	 * Note: when this is set to true the path must not be NULL.
	 */
	bool replace_extent;
	/*
	 * Used if 'replace_extent' is true. Size of the file extent item to
	 * insert after dropping all existing extents in the range
	 */
	u32 extent_item_size;

	/* Output parameters */

	/*
	 * Set to the minimum between the input parameter 'end' and the end
	 * (exclusive, last byte + 1) of the last dropped extent. This is always
	 * set even if btrfs_drop_extents() returns an error.
	 */
	u64 drop_end;
	/*
	 * The number of allocated bytes found in the range. This can be smaller
	 * than the range's length when there are holes in the range.
	 */
	u64 bytes_found;
	/*
	 * Only set if 'replace_extent' is true. Set to true if we were able
	 * to insert a replacement extent after dropping all extents in the
	 * range, otherwise set to false by btrfs_drop_extents().
	 * Also, if btrfs_drop_extents() has set this to true it means it
	 * returned with the path locked, otherwise if it has set this to
	 * false it has returned with the path released.
	 */
	bool extent_inserted;
};

struct btrfs_file_private {
	void *filldir_buf;
};


static inline u32 BTRFS_LEAF_DATA_SIZE(const struct btrfs_fs_info *info)
{

	return info->nodesize - sizeof(struct btrfs_header);
}

#define BTRFS_LEAF_DATA_OFFSET		offsetof(struct btrfs_leaf, items)

static inline u32 BTRFS_MAX_ITEM_SIZE(const struct btrfs_fs_info *info)
{
	return BTRFS_LEAF_DATA_SIZE(info) - sizeof(struct btrfs_item);
}

static inline u32 BTRFS_NODEPTRS_PER_BLOCK(const struct btrfs_fs_info *info)
{
	return BTRFS_LEAF_DATA_SIZE(info) / sizeof(struct btrfs_key_ptr);
}

#define BTRFS_FILE_EXTENT_INLINE_DATA_START		\
		(offsetof(struct btrfs_file_extent_item, disk_bytenr))
static inline u32 BTRFS_MAX_INLINE_DATA_SIZE(const struct btrfs_fs_info *info)
{
	return BTRFS_MAX_ITEM_SIZE(info) -
	       BTRFS_FILE_EXTENT_INLINE_DATA_START;
}

static inline u32 BTRFS_MAX_XATTR_SIZE(const struct btrfs_fs_info *info)
{
	return BTRFS_MAX_ITEM_SIZE(info) - sizeof(struct btrfs_dir_item);
}

/*
 * Flags for mount options.
 *
 * Note: don't forget to add new options to btrfs_show_options()
 */
enum {
	BTRFS_MOUNT_NODATASUM			= (1UL << 0),
	BTRFS_MOUNT_NODATACOW			= (1UL << 1),
	BTRFS_MOUNT_NOBARRIER			= (1UL << 2),
	BTRFS_MOUNT_SSD				= (1UL << 3),
	BTRFS_MOUNT_DEGRADED			= (1UL << 4),
	BTRFS_MOUNT_COMPRESS			= (1UL << 5),
	BTRFS_MOUNT_NOTREELOG   		= (1UL << 6),
	BTRFS_MOUNT_FLUSHONCOMMIT		= (1UL << 7),
	BTRFS_MOUNT_SSD_SPREAD			= (1UL << 8),
	BTRFS_MOUNT_NOSSD			= (1UL << 9),
	BTRFS_MOUNT_DISCARD_SYNC		= (1UL << 10),
	BTRFS_MOUNT_FORCE_COMPRESS      	= (1UL << 11),
	BTRFS_MOUNT_SPACE_CACHE			= (1UL << 12),
	BTRFS_MOUNT_CLEAR_CACHE			= (1UL << 13),
	BTRFS_MOUNT_USER_SUBVOL_RM_ALLOWED	= (1UL << 14),
	BTRFS_MOUNT_ENOSPC_DEBUG		= (1UL << 15),
	BTRFS_MOUNT_AUTO_DEFRAG			= (1UL << 16),
	BTRFS_MOUNT_USEBACKUPROOT		= (1UL << 17),
	BTRFS_MOUNT_SKIP_BALANCE		= (1UL << 18),
	BTRFS_MOUNT_CHECK_INTEGRITY		= (1UL << 19),
	BTRFS_MOUNT_CHECK_INTEGRITY_DATA	= (1UL << 20),
	BTRFS_MOUNT_PANIC_ON_FATAL_ERROR	= (1UL << 21),
	BTRFS_MOUNT_RESCAN_UUID_TREE		= (1UL << 22),
	BTRFS_MOUNT_FRAGMENT_DATA		= (1UL << 23),
	BTRFS_MOUNT_FRAGMENT_METADATA		= (1UL << 24),
	BTRFS_MOUNT_FREE_SPACE_TREE		= (1UL << 25),
	BTRFS_MOUNT_NOLOGREPLAY			= (1UL << 26),
	BTRFS_MOUNT_REF_VERIFY			= (1UL << 27),
	BTRFS_MOUNT_DISCARD_ASYNC		= (1UL << 28),
	BTRFS_MOUNT_IGNOREBADROOTS		= (1UL << 29),
	BTRFS_MOUNT_IGNOREDATACSUMS		= (1UL << 30),
};

#define BTRFS_DEFAULT_COMMIT_INTERVAL	(30)
#define BTRFS_DEFAULT_MAX_INLINE	(2048)

#define btrfs_clear_opt(o, opt)		((o) &= ~BTRFS_MOUNT_##opt)
#define btrfs_set_opt(o, opt)		((o) |= BTRFS_MOUNT_##opt)
#define btrfs_raw_test_opt(o, opt)	((o) & BTRFS_MOUNT_##opt)
#define btrfs_test_opt(fs_info, opt)	((fs_info)->mount_opt & \
					 BTRFS_MOUNT_##opt)

#define btrfs_set_and_info(fs_info, opt, fmt, args...)			\
do {									\
	if (!btrfs_test_opt(fs_info, opt))				\
		btrfs_info(fs_info, fmt, ##args);			\
	btrfs_set_opt(fs_info->mount_opt, opt);				\
} while (0)

#define btrfs_clear_and_info(fs_info, opt, fmt, args...)		\
do {									\
	if (btrfs_test_opt(fs_info, opt))				\
		btrfs_info(fs_info, fmt, ##args);			\
	btrfs_clear_opt(fs_info->mount_opt, opt);			\
} while (0)

/*
 * Requests for changes that need to be done during transaction commit.
 *
 * Internal mount options that are used for special handling of the real
 * mount options (eg. cannot be set during remount and have to be set during
 * transaction commit)
 */

#define BTRFS_PENDING_COMMIT			(0)

#define btrfs_test_pending(info, opt)	\
	test_bit(BTRFS_PENDING_##opt, &(info)->pending_changes)
#define btrfs_set_pending(info, opt)	\
	set_bit(BTRFS_PENDING_##opt, &(info)->pending_changes)
#define btrfs_clear_pending(info, opt)	\
	clear_bit(BTRFS_PENDING_##opt, &(info)->pending_changes)

/*
 * Helpers for setting pending mount option changes.
 *
 * Expects corresponding macros
 * BTRFS_PENDING_SET_ and CLEAR_ + short mount option name
 */
#define btrfs_set_pending_and_info(info, opt, fmt, args...)            \
do {                                                                   \
       if (!btrfs_raw_test_opt((info)->mount_opt, opt)) {              \
               btrfs_info((info), fmt, ##args);                        \
               btrfs_set_pending((info), SET_##opt);                   \
               btrfs_clear_pending((info), CLEAR_##opt);               \
       }                                                               \
} while(0)

#define btrfs_clear_pending_and_info(info, opt, fmt, args...)          \
do {                                                                   \
       if (btrfs_raw_test_opt((info)->mount_opt, opt)) {               \
               btrfs_info((info), fmt, ##args);                        \
               btrfs_set_pending((info), CLEAR_##opt);                 \
               btrfs_clear_pending((info), SET_##opt);                 \
       }                                                               \
} while(0)

/*
 * Inode flags
 */
#define BTRFS_INODE_NODATASUM		(1U << 0)
#define BTRFS_INODE_NODATACOW		(1U << 1)
#define BTRFS_INODE_READONLY		(1U << 2)
#define BTRFS_INODE_NOCOMPRESS		(1U << 3)
#define BTRFS_INODE_PREALLOC		(1U << 4)
#define BTRFS_INODE_SYNC		(1U << 5)
#define BTRFS_INODE_IMMUTABLE		(1U << 6)
#define BTRFS_INODE_APPEND		(1U << 7)
#define BTRFS_INODE_NODUMP		(1U << 8)
#define BTRFS_INODE_NOATIME		(1U << 9)
#define BTRFS_INODE_DIRSYNC		(1U << 10)
#define BTRFS_INODE_COMPRESS		(1U << 11)

#define BTRFS_INODE_ROOT_ITEM_INIT	(1U << 31)

#define BTRFS_INODE_FLAG_MASK						\
	(BTRFS_INODE_NODATASUM |					\
	 BTRFS_INODE_NODATACOW |					\
	 BTRFS_INODE_READONLY |						\
	 BTRFS_INODE_NOCOMPRESS |					\
	 BTRFS_INODE_PREALLOC |						\
	 BTRFS_INODE_SYNC |						\
	 BTRFS_INODE_IMMUTABLE |					\
	 BTRFS_INODE_APPEND |						\
	 BTRFS_INODE_NODUMP |						\
	 BTRFS_INODE_NOATIME |						\
	 BTRFS_INODE_DIRSYNC |						\
	 BTRFS_INODE_COMPRESS |						\
	 BTRFS_INODE_ROOT_ITEM_INIT)

#define BTRFS_INODE_RO_VERITY		(1U << 0)

#define BTRFS_INODE_RO_FLAG_MASK	(BTRFS_INODE_RO_VERITY)

struct btrfs_map_token {
	struct extent_buffer *eb;
	char *kaddr;
	unsigned long offset;
};

#define BTRFS_BYTES_TO_BLKS(fs_info, bytes) \
				((bytes) >> (fs_info)->sectorsize_bits)

static inline void btrfs_init_map_token(struct btrfs_map_token *token,
					struct extent_buffer *eb)
{
	token->eb = eb;
	token->kaddr = page_address(eb->pages[0]);
	token->offset = 0;
}

/* some macros to generate set/get functions for the struct fields.  This
 * assumes there is a lefoo_to_cpu for every type, so lets make a simple
 * one for u8:
 */
#define le8_to_cpu(v) (v)
#define cpu_to_le8(v) (v)
#define __le8 u8

static inline u8 get_unaligned_le8(const void *p)
{
       return *(u8 *)p;
}

static inline void put_unaligned_le8(u8 val, void *p)
{
       *(u8 *)p = val;
}

#define read_eb_member(eb, ptr, type, member, result) (\
	read_extent_buffer(eb, (char *)(result),			\
			   ((unsigned long)(ptr)) +			\
			    offsetof(type, member),			\
			   sizeof(((type *)0)->member)))

#define write_eb_member(eb, ptr, type, member, result) (\
	write_extent_buffer(eb, (char *)(result),			\
			   ((unsigned long)(ptr)) +			\
			    offsetof(type, member),			\
			   sizeof(((type *)0)->member)))

#define DECLARE_BTRFS_SETGET_BITS(bits)					\
u##bits btrfs_get_token_##bits(struct btrfs_map_token *token,		\
			       const void *ptr, unsigned long off);	\
void btrfs_set_token_##bits(struct btrfs_map_token *token,		\
			    const void *ptr, unsigned long off,		\
			    u##bits val);				\
u##bits btrfs_get_##bits(const struct extent_buffer *eb,		\
			 const void *ptr, unsigned long off);		\
void btrfs_set_##bits(const struct extent_buffer *eb, void *ptr,	\
		      unsigned long off, u##bits val);

DECLARE_BTRFS_SETGET_BITS(8)
DECLARE_BTRFS_SETGET_BITS(16)
DECLARE_BTRFS_SETGET_BITS(32)
DECLARE_BTRFS_SETGET_BITS(64)

#define BTRFS_SETGET_FUNCS(name, type, member, bits)			\
static inline u##bits btrfs_##name(const struct extent_buffer *eb,	\
				   const type *s)			\
{									\
	static_assert(sizeof(u##bits) == sizeof(((type *)0))->member);	\
	return btrfs_get_##bits(eb, s, offsetof(type, member));		\
}									\
static inline void btrfs_set_##name(const struct extent_buffer *eb, type *s, \
				    u##bits val)			\
{									\
	static_assert(sizeof(u##bits) == sizeof(((type *)0))->member);	\
	btrfs_set_##bits(eb, s, offsetof(type, member), val);		\
}									\
static inline u##bits btrfs_token_##name(struct btrfs_map_token *token,	\
					 const type *s)			\
{									\
	static_assert(sizeof(u##bits) == sizeof(((type *)0))->member);	\
	return btrfs_get_token_##bits(token, s, offsetof(type, member));\
}									\
static inline void btrfs_set_token_##name(struct btrfs_map_token *token,\
					  type *s, u##bits val)		\
{									\
	static_assert(sizeof(u##bits) == sizeof(((type *)0))->member);	\
	btrfs_set_token_##bits(token, s, offsetof(type, member), val);	\
}

#define BTRFS_SETGET_HEADER_FUNCS(name, type, member, bits)		\
static inline u##bits btrfs_##name(const struct extent_buffer *eb)	\
{									\
	const type *p = page_address(eb->pages[0]) +			\
			offset_in_page(eb->start);			\
	return get_unaligned_le##bits(&p->member);			\
}									\
static inline void btrfs_set_##name(const struct extent_buffer *eb,	\
				    u##bits val)			\
{									\
	type *p = page_address(eb->pages[0]) + offset_in_page(eb->start); \
	put_unaligned_le##bits(val, &p->member);			\
}

#define BTRFS_SETGET_STACK_FUNCS(name, type, member, bits)		\
static inline u##bits btrfs_##name(const type *s)			\
{									\
	return get_unaligned_le##bits(&s->member);			\
}									\
static inline void btrfs_set_##name(type *s, u##bits val)		\
{									\
	put_unaligned_le##bits(val, &s->member);			\
}

static inline u64 btrfs_device_total_bytes(const struct extent_buffer *eb,
					   struct btrfs_dev_item *s)
{
	static_assert(sizeof(u64) ==
		      sizeof(((struct btrfs_dev_item *)0))->total_bytes);
	return btrfs_get_64(eb, s, offsetof(struct btrfs_dev_item,
					    total_bytes));
}
static inline void btrfs_set_device_total_bytes(const struct extent_buffer *eb,
						struct btrfs_dev_item *s,
						u64 val)
{
	static_assert(sizeof(u64) ==
		      sizeof(((struct btrfs_dev_item *)0))->total_bytes);
	WARN_ON(!IS_ALIGNED(val, eb->fs_info->sectorsize));
	btrfs_set_64(eb, s, offsetof(struct btrfs_dev_item, total_bytes), val);
}


BTRFS_SETGET_FUNCS(device_type, struct btrfs_dev_item, type, 64);
BTRFS_SETGET_FUNCS(device_bytes_used, struct btrfs_dev_item, bytes_used, 64);
BTRFS_SETGET_FUNCS(device_io_align, struct btrfs_dev_item, io_align, 32);
BTRFS_SETGET_FUNCS(device_io_width, struct btrfs_dev_item, io_width, 32);
BTRFS_SETGET_FUNCS(device_start_offset, struct btrfs_dev_item,
		   start_offset, 64);
BTRFS_SETGET_FUNCS(device_sector_size, struct btrfs_dev_item, sector_size, 32);
BTRFS_SETGET_FUNCS(device_id, struct btrfs_dev_item, devid, 64);
BTRFS_SETGET_FUNCS(device_group, struct btrfs_dev_item, dev_group, 32);
BTRFS_SETGET_FUNCS(device_seek_speed, struct btrfs_dev_item, seek_speed, 8);
BTRFS_SETGET_FUNCS(device_bandwidth, struct btrfs_dev_item, bandwidth, 8);
BTRFS_SETGET_FUNCS(device_generation, struct btrfs_dev_item, generation, 64);

BTRFS_SETGET_STACK_FUNCS(stack_device_type, struct btrfs_dev_item, type, 64);
BTRFS_SETGET_STACK_FUNCS(stack_device_total_bytes, struct btrfs_dev_item,
			 total_bytes, 64);
BTRFS_SETGET_STACK_FUNCS(stack_device_bytes_used, struct btrfs_dev_item,
			 bytes_used, 64);
BTRFS_SETGET_STACK_FUNCS(stack_device_io_align, struct btrfs_dev_item,
			 io_align, 32);
BTRFS_SETGET_STACK_FUNCS(stack_device_io_width, struct btrfs_dev_item,
			 io_width, 32);
BTRFS_SETGET_STACK_FUNCS(stack_device_sector_size, struct btrfs_dev_item,
			 sector_size, 32);
BTRFS_SETGET_STACK_FUNCS(stack_device_id, struct btrfs_dev_item, devid, 64);
BTRFS_SETGET_STACK_FUNCS(stack_device_group, struct btrfs_dev_item,
			 dev_group, 32);
BTRFS_SETGET_STACK_FUNCS(stack_device_seek_speed, struct btrfs_dev_item,
			 seek_speed, 8);
BTRFS_SETGET_STACK_FUNCS(stack_device_bandwidth, struct btrfs_dev_item,
			 bandwidth, 8);
BTRFS_SETGET_STACK_FUNCS(stack_device_generation, struct btrfs_dev_item,
			 generation, 64);

static inline unsigned long btrfs_device_uuid(struct btrfs_dev_item *d)
{
	return (unsigned long)d + offsetof(struct btrfs_dev_item, uuid);
}

static inline unsigned long btrfs_device_fsid(struct btrfs_dev_item *d)
{
	return (unsigned long)d + offsetof(struct btrfs_dev_item, fsid);
}

BTRFS_SETGET_FUNCS(chunk_length, struct btrfs_chunk, length, 64);
BTRFS_SETGET_FUNCS(chunk_owner, struct btrfs_chunk, owner, 64);
BTRFS_SETGET_FUNCS(chunk_stripe_len, struct btrfs_chunk, stripe_len, 64);
BTRFS_SETGET_FUNCS(chunk_io_align, struct btrfs_chunk, io_align, 32);
BTRFS_SETGET_FUNCS(chunk_io_width, struct btrfs_chunk, io_width, 32);
BTRFS_SETGET_FUNCS(chunk_sector_size, struct btrfs_chunk, sector_size, 32);
BTRFS_SETGET_FUNCS(chunk_type, struct btrfs_chunk, type, 64);
BTRFS_SETGET_FUNCS(chunk_num_stripes, struct btrfs_chunk, num_stripes, 16);
BTRFS_SETGET_FUNCS(chunk_sub_stripes, struct btrfs_chunk, sub_stripes, 16);
BTRFS_SETGET_FUNCS(stripe_devid, struct btrfs_stripe, devid, 64);
BTRFS_SETGET_FUNCS(stripe_offset, struct btrfs_stripe, offset, 64);

static inline char *btrfs_stripe_dev_uuid(struct btrfs_stripe *s)
{
	return (char *)s + offsetof(struct btrfs_stripe, dev_uuid);
}

BTRFS_SETGET_STACK_FUNCS(stack_chunk_length, struct btrfs_chunk, length, 64);
BTRFS_SETGET_STACK_FUNCS(stack_chunk_owner, struct btrfs_chunk, owner, 64);
BTRFS_SETGET_STACK_FUNCS(stack_chunk_stripe_len, struct btrfs_chunk,
			 stripe_len, 64);
BTRFS_SETGET_STACK_FUNCS(stack_chunk_io_align, struct btrfs_chunk,
			 io_align, 32);
BTRFS_SETGET_STACK_FUNCS(stack_chunk_io_width, struct btrfs_chunk,
			 io_width, 32);
BTRFS_SETGET_STACK_FUNCS(stack_chunk_sector_size, struct btrfs_chunk,
			 sector_size, 32);
BTRFS_SETGET_STACK_FUNCS(stack_chunk_type, struct btrfs_chunk, type, 64);
BTRFS_SETGET_STACK_FUNCS(stack_chunk_num_stripes, struct btrfs_chunk,
			 num_stripes, 16);
BTRFS_SETGET_STACK_FUNCS(stack_chunk_sub_stripes, struct btrfs_chunk,
			 sub_stripes, 16);
BTRFS_SETGET_STACK_FUNCS(stack_stripe_devid, struct btrfs_stripe, devid, 64);
BTRFS_SETGET_STACK_FUNCS(stack_stripe_offset, struct btrfs_stripe, offset, 64);

static inline struct btrfs_stripe *btrfs_stripe_nr(struct btrfs_chunk *c,
						   int nr)
{
	unsigned long offset = (unsigned long)c;
	offset += offsetof(struct btrfs_chunk, stripe);
	offset += nr * sizeof(struct btrfs_stripe);
	return (struct btrfs_stripe *)offset;
}

static inline char *btrfs_stripe_dev_uuid_nr(struct btrfs_chunk *c, int nr)
{
	return btrfs_stripe_dev_uuid(btrfs_stripe_nr(c, nr));
}

static inline u64 btrfs_stripe_offset_nr(const struct extent_buffer *eb,
					 struct btrfs_chunk *c, int nr)
{
	return btrfs_stripe_offset(eb, btrfs_stripe_nr(c, nr));
}

static inline u64 btrfs_stripe_devid_nr(const struct extent_buffer *eb,
					 struct btrfs_chunk *c, int nr)
{
	return btrfs_stripe_devid(eb, btrfs_stripe_nr(c, nr));
}

/* struct btrfs_block_group_item */
BTRFS_SETGET_STACK_FUNCS(stack_block_group_used, struct btrfs_block_group_item,
			 used, 64);
BTRFS_SETGET_FUNCS(block_group_used, struct btrfs_block_group_item,
			 used, 64);
BTRFS_SETGET_STACK_FUNCS(stack_block_group_chunk_objectid,
			struct btrfs_block_group_item, chunk_objectid, 64);

BTRFS_SETGET_FUNCS(block_group_chunk_objectid,
		   struct btrfs_block_group_item, chunk_objectid, 64);
BTRFS_SETGET_FUNCS(block_group_flags,
		   struct btrfs_block_group_item, flags, 64);
BTRFS_SETGET_STACK_FUNCS(stack_block_group_flags,
			struct btrfs_block_group_item, flags, 64);

/* struct btrfs_free_space_info */
BTRFS_SETGET_FUNCS(free_space_extent_count, struct btrfs_free_space_info,
		   extent_count, 32);
BTRFS_SETGET_FUNCS(free_space_flags, struct btrfs_free_space_info, flags, 32);

/* struct btrfs_inode_ref */
BTRFS_SETGET_FUNCS(inode_ref_name_len, struct btrfs_inode_ref, name_len, 16);
BTRFS_SETGET_FUNCS(inode_ref_index, struct btrfs_inode_ref, index, 64);

/* struct btrfs_inode_extref */
BTRFS_SETGET_FUNCS(inode_extref_parent, struct btrfs_inode_extref,
		   parent_objectid, 64);
BTRFS_SETGET_FUNCS(inode_extref_name_len, struct btrfs_inode_extref,
		   name_len, 16);
BTRFS_SETGET_FUNCS(inode_extref_index, struct btrfs_inode_extref, index, 64);

/* struct btrfs_inode_item */
BTRFS_SETGET_FUNCS(inode_generation, struct btrfs_inode_item, generation, 64);
BTRFS_SETGET_FUNCS(inode_sequence, struct btrfs_inode_item, sequence, 64);
BTRFS_SETGET_FUNCS(inode_transid, struct btrfs_inode_item, transid, 64);
BTRFS_SETGET_FUNCS(inode_size, struct btrfs_inode_item, size, 64);
BTRFS_SETGET_FUNCS(inode_nbytes, struct btrfs_inode_item, nbytes, 64);
BTRFS_SETGET_FUNCS(inode_block_group, struct btrfs_inode_item, block_group, 64);
BTRFS_SETGET_FUNCS(inode_nlink, struct btrfs_inode_item, nlink, 32);
BTRFS_SETGET_FUNCS(inode_uid, struct btrfs_inode_item, uid, 32);
BTRFS_SETGET_FUNCS(inode_gid, struct btrfs_inode_item, gid, 32);
BTRFS_SETGET_FUNCS(inode_mode, struct btrfs_inode_item, mode, 32);
BTRFS_SETGET_FUNCS(inode_rdev, struct btrfs_inode_item, rdev, 64);
BTRFS_SETGET_FUNCS(inode_flags, struct btrfs_inode_item, flags, 64);
BTRFS_SETGET_STACK_FUNCS(stack_inode_generation, struct btrfs_inode_item,
			 generation, 64);
BTRFS_SETGET_STACK_FUNCS(stack_inode_sequence, struct btrfs_inode_item,
			 sequence, 64);
BTRFS_SETGET_STACK_FUNCS(stack_inode_transid, struct btrfs_inode_item,
			 transid, 64);
BTRFS_SETGET_STACK_FUNCS(stack_inode_size, struct btrfs_inode_item, size, 64);
BTRFS_SETGET_STACK_FUNCS(stack_inode_nbytes, struct btrfs_inode_item,
			 nbytes, 64);
BTRFS_SETGET_STACK_FUNCS(stack_inode_block_group, struct btrfs_inode_item,
			 block_group, 64);
BTRFS_SETGET_STACK_FUNCS(stack_inode_nlink, struct btrfs_inode_item, nlink, 32);
BTRFS_SETGET_STACK_FUNCS(stack_inode_uid, struct btrfs_inode_item, uid, 32);
BTRFS_SETGET_STACK_FUNCS(stack_inode_gid, struct btrfs_inode_item, gid, 32);
BTRFS_SETGET_STACK_FUNCS(stack_inode_mode, struct btrfs_inode_item, mode, 32);
BTRFS_SETGET_STACK_FUNCS(stack_inode_rdev, struct btrfs_inode_item, rdev, 64);
BTRFS_SETGET_STACK_FUNCS(stack_inode_flags, struct btrfs_inode_item, flags, 64);
BTRFS_SETGET_FUNCS(timespec_sec, struct btrfs_timespec, sec, 64);
BTRFS_SETGET_FUNCS(timespec_nsec, struct btrfs_timespec, nsec, 32);
BTRFS_SETGET_STACK_FUNCS(stack_timespec_sec, struct btrfs_timespec, sec, 64);
BTRFS_SETGET_STACK_FUNCS(stack_timespec_nsec, struct btrfs_timespec, nsec, 32);

/* struct btrfs_dev_extent */
BTRFS_SETGET_FUNCS(dev_extent_chunk_tree, struct btrfs_dev_extent,
		   chunk_tree, 64);
BTRFS_SETGET_FUNCS(dev_extent_chunk_objectid, struct btrfs_dev_extent,
		   chunk_objectid, 64);
BTRFS_SETGET_FUNCS(dev_extent_chunk_offset, struct btrfs_dev_extent,
		   chunk_offset, 64);
BTRFS_SETGET_FUNCS(dev_extent_length, struct btrfs_dev_extent, length, 64);
BTRFS_SETGET_FUNCS(extent_refs, struct btrfs_extent_item, refs, 64);
BTRFS_SETGET_FUNCS(extent_generation, struct btrfs_extent_item,
		   generation, 64);
BTRFS_SETGET_FUNCS(extent_flags, struct btrfs_extent_item, flags, 64);

BTRFS_SETGET_FUNCS(tree_block_level, struct btrfs_tree_block_info, level, 8);

static inline void btrfs_tree_block_key(const struct extent_buffer *eb,
					struct btrfs_tree_block_info *item,
					struct btrfs_disk_key *key)
{
	read_eb_member(eb, item, struct btrfs_tree_block_info, key, key);
}

static inline void btrfs_set_tree_block_key(const struct extent_buffer *eb,
					    struct btrfs_tree_block_info *item,
					    struct btrfs_disk_key *key)
{
	write_eb_member(eb, item, struct btrfs_tree_block_info, key, key);
}

BTRFS_SETGET_FUNCS(extent_data_ref_root, struct btrfs_extent_data_ref,
		   root, 64);
BTRFS_SETGET_FUNCS(extent_data_ref_objectid, struct btrfs_extent_data_ref,
		   objectid, 64);
BTRFS_SETGET_FUNCS(extent_data_ref_offset, struct btrfs_extent_data_ref,
		   offset, 64);
BTRFS_SETGET_FUNCS(extent_data_ref_count, struct btrfs_extent_data_ref,
		   count, 32);

BTRFS_SETGET_FUNCS(shared_data_ref_count, struct btrfs_shared_data_ref,
		   count, 32);

BTRFS_SETGET_FUNCS(extent_inline_ref_type, struct btrfs_extent_inline_ref,
		   type, 8);
BTRFS_SETGET_FUNCS(extent_inline_ref_offset, struct btrfs_extent_inline_ref,
		   offset, 64);

static inline u32 btrfs_extent_inline_ref_size(int type)
{
	if (type == BTRFS_TREE_BLOCK_REF_KEY ||
	    type == BTRFS_SHARED_BLOCK_REF_KEY)
		return sizeof(struct btrfs_extent_inline_ref);
	if (type == BTRFS_SHARED_DATA_REF_KEY)
		return sizeof(struct btrfs_shared_data_ref) +
		       sizeof(struct btrfs_extent_inline_ref);
	if (type == BTRFS_EXTENT_DATA_REF_KEY)
		return sizeof(struct btrfs_extent_data_ref) +
		       offsetof(struct btrfs_extent_inline_ref, offset);
	return 0;
}

/* struct btrfs_node */
BTRFS_SETGET_FUNCS(key_blockptr, struct btrfs_key_ptr, blockptr, 64);
BTRFS_SETGET_FUNCS(key_generation, struct btrfs_key_ptr, generation, 64);
BTRFS_SETGET_STACK_FUNCS(stack_key_blockptr, struct btrfs_key_ptr,
			 blockptr, 64);
BTRFS_SETGET_STACK_FUNCS(stack_key_generation, struct btrfs_key_ptr,
			 generation, 64);

static inline u64 btrfs_node_blockptr(const struct extent_buffer *eb, int nr)
{
	unsigned long ptr;
	ptr = offsetof(struct btrfs_node, ptrs) +
		sizeof(struct btrfs_key_ptr) * nr;
	return btrfs_key_blockptr(eb, (struct btrfs_key_ptr *)ptr);
}

static inline void btrfs_set_node_blockptr(const struct extent_buffer *eb,
					   int nr, u64 val)
{
	unsigned long ptr;
	ptr = offsetof(struct btrfs_node, ptrs) +
		sizeof(struct btrfs_key_ptr) * nr;
	btrfs_set_key_blockptr(eb, (struct btrfs_key_ptr *)ptr, val);
}

static inline u64 btrfs_node_ptr_generation(const struct extent_buffer *eb, int nr)
{
	unsigned long ptr;
	ptr = offsetof(struct btrfs_node, ptrs) +
		sizeof(struct btrfs_key_ptr) * nr;
	return btrfs_key_generation(eb, (struct btrfs_key_ptr *)ptr);
}

static inline void btrfs_set_node_ptr_generation(const struct extent_buffer *eb,
						 int nr, u64 val)
{
	unsigned long ptr;
	ptr = offsetof(struct btrfs_node, ptrs) +
		sizeof(struct btrfs_key_ptr) * nr;
	btrfs_set_key_generation(eb, (struct btrfs_key_ptr *)ptr, val);
}

static inline unsigned long btrfs_node_key_ptr_offset(int nr)
{
	return offsetof(struct btrfs_node, ptrs) +
		sizeof(struct btrfs_key_ptr) * nr;
}

void btrfs_node_key(const struct extent_buffer *eb,
		    struct btrfs_disk_key *disk_key, int nr);

static inline void btrfs_set_node_key(const struct extent_buffer *eb,
				      struct btrfs_disk_key *disk_key, int nr)
{
	unsigned long ptr;
	ptr = btrfs_node_key_ptr_offset(nr);
	write_eb_member(eb, (struct btrfs_key_ptr *)ptr,
		       struct btrfs_key_ptr, key, disk_key);
}

/* struct btrfs_item */
BTRFS_SETGET_FUNCS(raw_item_offset, struct btrfs_item, offset, 32);
BTRFS_SETGET_FUNCS(raw_item_size, struct btrfs_item, size, 32);
BTRFS_SETGET_STACK_FUNCS(stack_item_offset, struct btrfs_item, offset, 32);
BTRFS_SETGET_STACK_FUNCS(stack_item_size, struct btrfs_item, size, 32);

static inline unsigned long btrfs_item_nr_offset(int nr)
{
	return offsetof(struct btrfs_leaf, items) +
		sizeof(struct btrfs_item) * nr;
}

static inline struct btrfs_item *btrfs_item_nr(int nr)
{
	return (struct btrfs_item *)btrfs_item_nr_offset(nr);
}

#define BTRFS_ITEM_SETGET_FUNCS(member)						\
static inline u32 btrfs_item_##member(const struct extent_buffer *eb,		\
				      int slot)					\
{										\
	return btrfs_raw_item_##member(eb, btrfs_item_nr(slot));		\
}										\
static inline void btrfs_set_item_##member(const struct extent_buffer *eb,	\
					   int slot, u32 val)			\
{										\
	btrfs_set_raw_item_##member(eb, btrfs_item_nr(slot), val);		\
}										\
static inline u32 btrfs_token_item_##member(struct btrfs_map_token *token,	\
					    int slot)				\
{										\
	struct btrfs_item *item = btrfs_item_nr(slot);				\
	return btrfs_token_raw_item_##member(token, item);			\
}										\
static inline void btrfs_set_token_item_##member(struct btrfs_map_token *token,	\
						 int slot, u32 val)		\
{										\
	struct btrfs_item *item = btrfs_item_nr(slot);				\
	btrfs_set_token_raw_item_##member(token, item, val);			\
}

BTRFS_ITEM_SETGET_FUNCS(offset)
BTRFS_ITEM_SETGET_FUNCS(size);

static inline u32 btrfs_item_data_end(const struct extent_buffer *eb, int nr)
{
	return btrfs_item_offset(eb, nr) + btrfs_item_size(eb, nr);
}

static inline void btrfs_item_key(const struct extent_buffer *eb,
			   struct btrfs_disk_key *disk_key, int nr)
{
	struct btrfs_item *item = btrfs_item_nr(nr);
	read_eb_member(eb, item, struct btrfs_item, key, disk_key);
}

static inline void btrfs_set_item_key(struct extent_buffer *eb,
			       struct btrfs_disk_key *disk_key, int nr)
{
	struct btrfs_item *item = btrfs_item_nr(nr);
	write_eb_member(eb, item, struct btrfs_item, key, disk_key);
}

BTRFS_SETGET_FUNCS(dir_log_end, struct btrfs_dir_log_item, end, 64);

/*
 * struct btrfs_root_ref
 */
BTRFS_SETGET_FUNCS(root_ref_dirid, struct btrfs_root_ref, dirid, 64);
BTRFS_SETGET_FUNCS(root_ref_sequence, struct btrfs_root_ref, sequence, 64);
BTRFS_SETGET_FUNCS(root_ref_name_len, struct btrfs_root_ref, name_len, 16);

/* struct btrfs_dir_item */
BTRFS_SETGET_FUNCS(dir_data_len, struct btrfs_dir_item, data_len, 16);
BTRFS_SETGET_FUNCS(dir_type, struct btrfs_dir_item, type, 8);
BTRFS_SETGET_FUNCS(dir_name_len, struct btrfs_dir_item, name_len, 16);
BTRFS_SETGET_FUNCS(dir_transid, struct btrfs_dir_item, transid, 64);
BTRFS_SETGET_STACK_FUNCS(stack_dir_type, struct btrfs_dir_item, type, 8);
BTRFS_SETGET_STACK_FUNCS(stack_dir_data_len, struct btrfs_dir_item,
			 data_len, 16);
BTRFS_SETGET_STACK_FUNCS(stack_dir_name_len, struct btrfs_dir_item,
			 name_len, 16);
BTRFS_SETGET_STACK_FUNCS(stack_dir_transid, struct btrfs_dir_item,
			 transid, 64);

static inline void btrfs_dir_item_key(const struct extent_buffer *eb,
				      const struct btrfs_dir_item *item,
				      struct btrfs_disk_key *key)
{
	read_eb_member(eb, item, struct btrfs_dir_item, location, key);
}

static inline void btrfs_set_dir_item_key(struct extent_buffer *eb,
					  struct btrfs_dir_item *item,
					  const struct btrfs_disk_key *key)
{
	write_eb_member(eb, item, struct btrfs_dir_item, location, key);
}

BTRFS_SETGET_FUNCS(free_space_entries, struct btrfs_free_space_header,
		   num_entries, 64);
BTRFS_SETGET_FUNCS(free_space_bitmaps, struct btrfs_free_space_header,
		   num_bitmaps, 64);
BTRFS_SETGET_FUNCS(free_space_generation, struct btrfs_free_space_header,
		   generation, 64);

static inline void btrfs_free_space_key(const struct extent_buffer *eb,
					const struct btrfs_free_space_header *h,
					struct btrfs_disk_key *key)
{
	read_eb_member(eb, h, struct btrfs_free_space_header, location, key);
}

static inline void btrfs_set_free_space_key(struct extent_buffer *eb,
					    struct btrfs_free_space_header *h,
					    const struct btrfs_disk_key *key)
{
	write_eb_member(eb, h, struct btrfs_free_space_header, location, key);
}

/* struct btrfs_disk_key */
BTRFS_SETGET_STACK_FUNCS(disk_key_objectid, struct btrfs_disk_key,
			 objectid, 64);
BTRFS_SETGET_STACK_FUNCS(disk_key_offset, struct btrfs_disk_key, offset, 64);
BTRFS_SETGET_STACK_FUNCS(disk_key_type, struct btrfs_disk_key, type, 8);

#ifdef __LITTLE_ENDIAN

/*
 * Optimized helpers for little-endian architectures where CPU and on-disk
 * structures have the same endianness and we can skip conversions.
 */

static inline void btrfs_disk_key_to_cpu(struct btrfs_key *cpu_key,
					 const struct btrfs_disk_key *disk_key)
{
	memcpy(cpu_key, disk_key, sizeof(struct btrfs_key));
}

static inline void btrfs_cpu_key_to_disk(struct btrfs_disk_key *disk_key,
					 const struct btrfs_key *cpu_key)
{
	memcpy(disk_key, cpu_key, sizeof(struct btrfs_key));
}

static inline void btrfs_node_key_to_cpu(const struct extent_buffer *eb,
					 struct btrfs_key *cpu_key, int nr)
{
	struct btrfs_disk_key *disk_key = (struct btrfs_disk_key *)cpu_key;

	btrfs_node_key(eb, disk_key, nr);
}

static inline void btrfs_item_key_to_cpu(const struct extent_buffer *eb,
					 struct btrfs_key *cpu_key, int nr)
{
	struct btrfs_disk_key *disk_key = (struct btrfs_disk_key *)cpu_key;

	btrfs_item_key(eb, disk_key, nr);
}

static inline void btrfs_dir_item_key_to_cpu(const struct extent_buffer *eb,
					     const struct btrfs_dir_item *item,
					     struct btrfs_key *cpu_key)
{
	struct btrfs_disk_key *disk_key = (struct btrfs_disk_key *)cpu_key;

	btrfs_dir_item_key(eb, item, disk_key);
}

#else

static inline void btrfs_disk_key_to_cpu(struct btrfs_key *cpu,
					 const struct btrfs_disk_key *disk)
{
	cpu->offset = le64_to_cpu(disk->offset);
	cpu->type = disk->type;
	cpu->objectid = le64_to_cpu(disk->objectid);
}

static inline void btrfs_cpu_key_to_disk(struct btrfs_disk_key *disk,
					 const struct btrfs_key *cpu)
{
	disk->offset = cpu_to_le64(cpu->offset);
	disk->type = cpu->type;
	disk->objectid = cpu_to_le64(cpu->objectid);
}

static inline void btrfs_node_key_to_cpu(const struct extent_buffer *eb,
					 struct btrfs_key *key, int nr)
{
	struct btrfs_disk_key disk_key;
	btrfs_node_key(eb, &disk_key, nr);
	btrfs_disk_key_to_cpu(key, &disk_key);
}

static inline void btrfs_item_key_to_cpu(const struct extent_buffer *eb,
					 struct btrfs_key *key, int nr)
{
	struct btrfs_disk_key disk_key;
	btrfs_item_key(eb, &disk_key, nr);
	btrfs_disk_key_to_cpu(key, &disk_key);
}

static inline void btrfs_dir_item_key_to_cpu(const struct extent_buffer *eb,
					     const struct btrfs_dir_item *item,
					     struct btrfs_key *key)
{
	struct btrfs_disk_key disk_key;
	btrfs_dir_item_key(eb, item, &disk_key);
	btrfs_disk_key_to_cpu(key, &disk_key);
}

#endif

/* struct btrfs_header */
BTRFS_SETGET_HEADER_FUNCS(header_bytenr, struct btrfs_header, bytenr, 64);
BTRFS_SETGET_HEADER_FUNCS(header_generation, struct btrfs_header,
			  generation, 64);
BTRFS_SETGET_HEADER_FUNCS(header_owner, struct btrfs_header, owner, 64);
BTRFS_SETGET_HEADER_FUNCS(header_nritems, struct btrfs_header, nritems, 32);
BTRFS_SETGET_HEADER_FUNCS(header_flags, struct btrfs_header, flags, 64);
BTRFS_SETGET_HEADER_FUNCS(header_level, struct btrfs_header, level, 8);
BTRFS_SETGET_STACK_FUNCS(stack_header_generation, struct btrfs_header,
			 generation, 64);
BTRFS_SETGET_STACK_FUNCS(stack_header_owner, struct btrfs_header, owner, 64);
BTRFS_SETGET_STACK_FUNCS(stack_header_nritems, struct btrfs_header,
			 nritems, 32);
BTRFS_SETGET_STACK_FUNCS(stack_header_bytenr, struct btrfs_header, bytenr, 64);

static inline int btrfs_header_flag(const struct extent_buffer *eb, u64 flag)
{
	return (btrfs_header_flags(eb) & flag) == flag;
}

static inline void btrfs_set_header_flag(struct extent_buffer *eb, u64 flag)
{
	u64 flags = btrfs_header_flags(eb);
	btrfs_set_header_flags(eb, flags | flag);
}

static inline void btrfs_clear_header_flag(struct extent_buffer *eb, u64 flag)
{
	u64 flags = btrfs_header_flags(eb);
	btrfs_set_header_flags(eb, flags & ~flag);
}

static inline int btrfs_header_backref_rev(const struct extent_buffer *eb)
{
	u64 flags = btrfs_header_flags(eb);
	return flags >> BTRFS_BACKREF_REV_SHIFT;
}

static inline void btrfs_set_header_backref_rev(struct extent_buffer *eb,
						int rev)
{
	u64 flags = btrfs_header_flags(eb);
	flags &= ~BTRFS_BACKREF_REV_MASK;
	flags |= (u64)rev << BTRFS_BACKREF_REV_SHIFT;
	btrfs_set_header_flags(eb, flags);
}

static inline int btrfs_is_leaf(const struct extent_buffer *eb)
{
	return btrfs_header_level(eb) == 0;
}

/* struct btrfs_root_item */
BTRFS_SETGET_FUNCS(disk_root_generation, struct btrfs_root_item,
		   generation, 64);
BTRFS_SETGET_FUNCS(disk_root_refs, struct btrfs_root_item, refs, 32);
BTRFS_SETGET_FUNCS(disk_root_bytenr, struct btrfs_root_item, bytenr, 64);
BTRFS_SETGET_FUNCS(disk_root_level, struct btrfs_root_item, level, 8);

BTRFS_SETGET_STACK_FUNCS(root_generation, struct btrfs_root_item,
			 generation, 64);
BTRFS_SETGET_STACK_FUNCS(root_bytenr, struct btrfs_root_item, bytenr, 64);
BTRFS_SETGET_STACK_FUNCS(root_drop_level, struct btrfs_root_item, drop_level, 8);
BTRFS_SETGET_STACK_FUNCS(root_level, struct btrfs_root_item, level, 8);
BTRFS_SETGET_STACK_FUNCS(root_dirid, struct btrfs_root_item, root_dirid, 64);
BTRFS_SETGET_STACK_FUNCS(root_refs, struct btrfs_root_item, refs, 32);
BTRFS_SETGET_STACK_FUNCS(root_flags, struct btrfs_root_item, flags, 64);
BTRFS_SETGET_STACK_FUNCS(root_used, struct btrfs_root_item, bytes_used, 64);
BTRFS_SETGET_STACK_FUNCS(root_limit, struct btrfs_root_item, byte_limit, 64);
BTRFS_SETGET_STACK_FUNCS(root_last_snapshot, struct btrfs_root_item,
			 last_snapshot, 64);
BTRFS_SETGET_STACK_FUNCS(root_generation_v2, struct btrfs_root_item,
			 generation_v2, 64);
BTRFS_SETGET_STACK_FUNCS(root_ctransid, struct btrfs_root_item,
			 ctransid, 64);
BTRFS_SETGET_STACK_FUNCS(root_otransid, struct btrfs_root_item,
			 otransid, 64);
BTRFS_SETGET_STACK_FUNCS(root_stransid, struct btrfs_root_item,
			 stransid, 64);
BTRFS_SETGET_STACK_FUNCS(root_rtransid, struct btrfs_root_item,
			 rtransid, 64);

static inline bool btrfs_root_readonly(const struct btrfs_root *root)
{
	/* Byte-swap the constant at compile time, root_item::flags is LE */
	return (root->root_item.flags & cpu_to_le64(BTRFS_ROOT_SUBVOL_RDONLY)) != 0;
}

static inline bool btrfs_root_dead(const struct btrfs_root *root)
{
	/* Byte-swap the constant at compile time, root_item::flags is LE */
	return (root->root_item.flags & cpu_to_le64(BTRFS_ROOT_SUBVOL_DEAD)) != 0;
}

static inline u64 btrfs_root_id(const struct btrfs_root *root)
{
	return root->root_key.objectid;
}

/* struct btrfs_root_backup */
BTRFS_SETGET_STACK_FUNCS(backup_tree_root, struct btrfs_root_backup,
		   tree_root, 64);
BTRFS_SETGET_STACK_FUNCS(backup_tree_root_gen, struct btrfs_root_backup,
		   tree_root_gen, 64);
BTRFS_SETGET_STACK_FUNCS(backup_tree_root_level, struct btrfs_root_backup,
		   tree_root_level, 8);

BTRFS_SETGET_STACK_FUNCS(backup_chunk_root, struct btrfs_root_backup,
		   chunk_root, 64);
BTRFS_SETGET_STACK_FUNCS(backup_chunk_root_gen, struct btrfs_root_backup,
		   chunk_root_gen, 64);
BTRFS_SETGET_STACK_FUNCS(backup_chunk_root_level, struct btrfs_root_backup,
		   chunk_root_level, 8);

BTRFS_SETGET_STACK_FUNCS(backup_extent_root, struct btrfs_root_backup,
		   extent_root, 64);
BTRFS_SETGET_STACK_FUNCS(backup_extent_root_gen, struct btrfs_root_backup,
		   extent_root_gen, 64);
BTRFS_SETGET_STACK_FUNCS(backup_extent_root_level, struct btrfs_root_backup,
		   extent_root_level, 8);

BTRFS_SETGET_STACK_FUNCS(backup_fs_root, struct btrfs_root_backup,
		   fs_root, 64);
BTRFS_SETGET_STACK_FUNCS(backup_fs_root_gen, struct btrfs_root_backup,
		   fs_root_gen, 64);
BTRFS_SETGET_STACK_FUNCS(backup_fs_root_level, struct btrfs_root_backup,
		   fs_root_level, 8);

BTRFS_SETGET_STACK_FUNCS(backup_dev_root, struct btrfs_root_backup,
		   dev_root, 64);
BTRFS_SETGET_STACK_FUNCS(backup_dev_root_gen, struct btrfs_root_backup,
		   dev_root_gen, 64);
BTRFS_SETGET_STACK_FUNCS(backup_dev_root_level, struct btrfs_root_backup,
		   dev_root_level, 8);

BTRFS_SETGET_STACK_FUNCS(backup_csum_root, struct btrfs_root_backup,
		   csum_root, 64);
BTRFS_SETGET_STACK_FUNCS(backup_csum_root_gen, struct btrfs_root_backup,
		   csum_root_gen, 64);
BTRFS_SETGET_STACK_FUNCS(backup_csum_root_level, struct btrfs_root_backup,
		   csum_root_level, 8);
BTRFS_SETGET_STACK_FUNCS(backup_total_bytes, struct btrfs_root_backup,
		   total_bytes, 64);
BTRFS_SETGET_STACK_FUNCS(backup_bytes_used, struct btrfs_root_backup,
		   bytes_used, 64);
BTRFS_SETGET_STACK_FUNCS(backup_num_devices, struct btrfs_root_backup,
		   num_devices, 64);

/*
 * For extent tree v2 we overload the extent root with the block group root, as
 * we will have multiple extent roots.
 */
BTRFS_SETGET_STACK_FUNCS(backup_block_group_root, struct btrfs_root_backup,
			 extent_root, 64);
BTRFS_SETGET_STACK_FUNCS(backup_block_group_root_gen, struct btrfs_root_backup,
			 extent_root_gen, 64);
BTRFS_SETGET_STACK_FUNCS(backup_block_group_root_level,
			 struct btrfs_root_backup, extent_root_level, 8);

/* struct btrfs_balance_item */
BTRFS_SETGET_FUNCS(balance_flags, struct btrfs_balance_item, flags, 64);

static inline void btrfs_balance_data(const struct extent_buffer *eb,
				      const struct btrfs_balance_item *bi,
				      struct btrfs_disk_balance_args *ba)
{
	read_eb_member(eb, bi, struct btrfs_balance_item, data, ba);
}

static inline void btrfs_set_balance_data(struct extent_buffer *eb,
				  struct btrfs_balance_item *bi,
				  const struct btrfs_disk_balance_args *ba)
{
	write_eb_member(eb, bi, struct btrfs_balance_item, data, ba);
}

static inline void btrfs_balance_meta(const struct extent_buffer *eb,
				      const struct btrfs_balance_item *bi,
				      struct btrfs_disk_balance_args *ba)
{
	read_eb_member(eb, bi, struct btrfs_balance_item, meta, ba);
}

static inline void btrfs_set_balance_meta(struct extent_buffer *eb,
				  struct btrfs_balance_item *bi,
				  const struct btrfs_disk_balance_args *ba)
{
	write_eb_member(eb, bi, struct btrfs_balance_item, meta, ba);
}

static inline void btrfs_balance_sys(const struct extent_buffer *eb,
				     const struct btrfs_balance_item *bi,
				     struct btrfs_disk_balance_args *ba)
{
	read_eb_member(eb, bi, struct btrfs_balance_item, sys, ba);
}

static inline void btrfs_set_balance_sys(struct extent_buffer *eb,
				 struct btrfs_balance_item *bi,
				 const struct btrfs_disk_balance_args *ba)
{
	write_eb_member(eb, bi, struct btrfs_balance_item, sys, ba);
}

static inline void
btrfs_disk_balance_args_to_cpu(struct btrfs_balance_args *cpu,
			       const struct btrfs_disk_balance_args *disk)
{
	memset(cpu, 0, sizeof(*cpu));

	cpu->profiles = le64_to_cpu(disk->profiles);
	cpu->usage = le64_to_cpu(disk->usage);
	cpu->devid = le64_to_cpu(disk->devid);
	cpu->pstart = le64_to_cpu(disk->pstart);
	cpu->pend = le64_to_cpu(disk->pend);
	cpu->vstart = le64_to_cpu(disk->vstart);
	cpu->vend = le64_to_cpu(disk->vend);
	cpu->target = le64_to_cpu(disk->target);
	cpu->flags = le64_to_cpu(disk->flags);
	cpu->limit = le64_to_cpu(disk->limit);
	cpu->stripes_min = le32_to_cpu(disk->stripes_min);
	cpu->stripes_max = le32_to_cpu(disk->stripes_max);
}

static inline void
btrfs_cpu_balance_args_to_disk(struct btrfs_disk_balance_args *disk,
			       const struct btrfs_balance_args *cpu)
{
	memset(disk, 0, sizeof(*disk));

	disk->profiles = cpu_to_le64(cpu->profiles);
	disk->usage = cpu_to_le64(cpu->usage);
	disk->devid = cpu_to_le64(cpu->devid);
	disk->pstart = cpu_to_le64(cpu->pstart);
	disk->pend = cpu_to_le64(cpu->pend);
	disk->vstart = cpu_to_le64(cpu->vstart);
	disk->vend = cpu_to_le64(cpu->vend);
	disk->target = cpu_to_le64(cpu->target);
	disk->flags = cpu_to_le64(cpu->flags);
	disk->limit = cpu_to_le64(cpu->limit);
	disk->stripes_min = cpu_to_le32(cpu->stripes_min);
	disk->stripes_max = cpu_to_le32(cpu->stripes_max);
}

/* struct btrfs_super_block */
BTRFS_SETGET_STACK_FUNCS(super_bytenr, struct btrfs_super_block, bytenr, 64);
BTRFS_SETGET_STACK_FUNCS(super_flags, struct btrfs_super_block, flags, 64);
BTRFS_SETGET_STACK_FUNCS(super_generation, struct btrfs_super_block,
			 generation, 64);
BTRFS_SETGET_STACK_FUNCS(super_root, struct btrfs_super_block, root, 64);
BTRFS_SETGET_STACK_FUNCS(super_sys_array_size,
			 struct btrfs_super_block, sys_chunk_array_size, 32);
BTRFS_SETGET_STACK_FUNCS(super_chunk_root_generation,
			 struct btrfs_super_block, chunk_root_generation, 64);
BTRFS_SETGET_STACK_FUNCS(super_root_level, struct btrfs_super_block,
			 root_level, 8);
BTRFS_SETGET_STACK_FUNCS(super_chunk_root, struct btrfs_super_block,
			 chunk_root, 64);
BTRFS_SETGET_STACK_FUNCS(super_chunk_root_level, struct btrfs_super_block,
			 chunk_root_level, 8);
BTRFS_SETGET_STACK_FUNCS(super_log_root, struct btrfs_super_block,
			 log_root, 64);
BTRFS_SETGET_STACK_FUNCS(super_log_root_transid, struct btrfs_super_block,
			 log_root_transid, 64);
BTRFS_SETGET_STACK_FUNCS(super_log_root_level, struct btrfs_super_block,
			 log_root_level, 8);
BTRFS_SETGET_STACK_FUNCS(super_total_bytes, struct btrfs_super_block,
			 total_bytes, 64);
BTRFS_SETGET_STACK_FUNCS(super_bytes_used, struct btrfs_super_block,
			 bytes_used, 64);
BTRFS_SETGET_STACK_FUNCS(super_sectorsize, struct btrfs_super_block,
			 sectorsize, 32);
BTRFS_SETGET_STACK_FUNCS(super_nodesize, struct btrfs_super_block,
			 nodesize, 32);
BTRFS_SETGET_STACK_FUNCS(super_stripesize, struct btrfs_super_block,
			 stripesize, 32);
BTRFS_SETGET_STACK_FUNCS(super_root_dir, struct btrfs_super_block,
			 root_dir_objectid, 64);
BTRFS_SETGET_STACK_FUNCS(super_num_devices, struct btrfs_super_block,
			 num_devices, 64);
BTRFS_SETGET_STACK_FUNCS(super_compat_flags, struct btrfs_super_block,
			 compat_flags, 64);
BTRFS_SETGET_STACK_FUNCS(super_compat_ro_flags, struct btrfs_super_block,
			 compat_ro_flags, 64);
BTRFS_SETGET_STACK_FUNCS(super_incompat_flags, struct btrfs_super_block,
			 incompat_flags, 64);
BTRFS_SETGET_STACK_FUNCS(super_csum_type, struct btrfs_super_block,
			 csum_type, 16);
BTRFS_SETGET_STACK_FUNCS(super_cache_generation, struct btrfs_super_block,
			 cache_generation, 64);
BTRFS_SETGET_STACK_FUNCS(super_magic, struct btrfs_super_block, magic, 64);
BTRFS_SETGET_STACK_FUNCS(super_uuid_tree_generation, struct btrfs_super_block,
			 uuid_tree_generation, 64);
BTRFS_SETGET_STACK_FUNCS(super_block_group_root, struct btrfs_super_block,
			 block_group_root, 64);
BTRFS_SETGET_STACK_FUNCS(super_block_group_root_generation,
			 struct btrfs_super_block,
			 block_group_root_generation, 64);
BTRFS_SETGET_STACK_FUNCS(super_block_group_root_level, struct btrfs_super_block,
			 block_group_root_level, 8);

int btrfs_super_csum_size(const struct btrfs_super_block *s);
const char *btrfs_super_csum_name(u16 csum_type);
const char *btrfs_super_csum_driver(u16 csum_type);
size_t __attribute_const__ btrfs_get_num_csums(void);


/*
 * The leaf data grows from end-to-front in the node.
 * this returns the address of the start of the last item,
 * which is the stop of the leaf data stack
 */
static inline unsigned int leaf_data_end(const struct extent_buffer *leaf)
{
	u32 nr = btrfs_header_nritems(leaf);

	if (nr == 0)
		return BTRFS_LEAF_DATA_SIZE(leaf->fs_info);
	return btrfs_item_offset(leaf, nr - 1);
}

/* struct btrfs_file_extent_item */
BTRFS_SETGET_STACK_FUNCS(stack_file_extent_type, struct btrfs_file_extent_item,
			 type, 8);
BTRFS_SETGET_STACK_FUNCS(stack_file_extent_disk_bytenr,
			 struct btrfs_file_extent_item, disk_bytenr, 64);
BTRFS_SETGET_STACK_FUNCS(stack_file_extent_offset,
			 struct btrfs_file_extent_item, offset, 64);
BTRFS_SETGET_STACK_FUNCS(stack_file_extent_generation,
			 struct btrfs_file_extent_item, generation, 64);
BTRFS_SETGET_STACK_FUNCS(stack_file_extent_num_bytes,
			 struct btrfs_file_extent_item, num_bytes, 64);
BTRFS_SETGET_STACK_FUNCS(stack_file_extent_ram_bytes,
			 struct btrfs_file_extent_item, ram_bytes, 64);
BTRFS_SETGET_STACK_FUNCS(stack_file_extent_disk_num_bytes,
			 struct btrfs_file_extent_item, disk_num_bytes, 64);
BTRFS_SETGET_STACK_FUNCS(stack_file_extent_compression,
			 struct btrfs_file_extent_item, compression, 8);

static inline unsigned long
btrfs_file_extent_inline_start(const struct btrfs_file_extent_item *e)
{
	return (unsigned long)e + BTRFS_FILE_EXTENT_INLINE_DATA_START;
}

static inline u32 btrfs_file_extent_calc_inline_size(u32 datasize)
{
	return BTRFS_FILE_EXTENT_INLINE_DATA_START + datasize;
}

BTRFS_SETGET_FUNCS(file_extent_type, struct btrfs_file_extent_item, type, 8);
BTRFS_SETGET_FUNCS(file_extent_disk_bytenr, struct btrfs_file_extent_item,
		   disk_bytenr, 64);
BTRFS_SETGET_FUNCS(file_extent_generation, struct btrfs_file_extent_item,
		   generation, 64);
BTRFS_SETGET_FUNCS(file_extent_disk_num_bytes, struct btrfs_file_extent_item,
		   disk_num_bytes, 64);
BTRFS_SETGET_FUNCS(file_extent_offset, struct btrfs_file_extent_item,
		  offset, 64);
BTRFS_SETGET_FUNCS(file_extent_num_bytes, struct btrfs_file_extent_item,
		   num_bytes, 64);
BTRFS_SETGET_FUNCS(file_extent_ram_bytes, struct btrfs_file_extent_item,
		   ram_bytes, 64);
BTRFS_SETGET_FUNCS(file_extent_compression, struct btrfs_file_extent_item,
		   compression, 8);
BTRFS_SETGET_FUNCS(file_extent_encryption, struct btrfs_file_extent_item,
		   encryption, 8);
BTRFS_SETGET_FUNCS(file_extent_other_encoding, struct btrfs_file_extent_item,
		   other_encoding, 16);

/*
 * this returns the number of bytes used by the item on disk, minus the
 * size of any extent headers.  If a file is compressed on disk, this is
 * the compressed size
 */
static inline u32 btrfs_file_extent_inline_item_len(
						const struct extent_buffer *eb,
						int nr)
{
	return btrfs_item_size(eb, nr) - BTRFS_FILE_EXTENT_INLINE_DATA_START;
}

/* btrfs_qgroup_status_item */
BTRFS_SETGET_FUNCS(qgroup_status_generation, struct btrfs_qgroup_status_item,
		   generation, 64);
BTRFS_SETGET_FUNCS(qgroup_status_version, struct btrfs_qgroup_status_item,
		   version, 64);
BTRFS_SETGET_FUNCS(qgroup_status_flags, struct btrfs_qgroup_status_item,
		   flags, 64);
BTRFS_SETGET_FUNCS(qgroup_status_rescan, struct btrfs_qgroup_status_item,
		   rescan, 64);

/* btrfs_qgroup_info_item */
BTRFS_SETGET_FUNCS(qgroup_info_generation, struct btrfs_qgroup_info_item,
		   generation, 64);
BTRFS_SETGET_FUNCS(qgroup_info_rfer, struct btrfs_qgroup_info_item, rfer, 64);
BTRFS_SETGET_FUNCS(qgroup_info_rfer_cmpr, struct btrfs_qgroup_info_item,
		   rfer_cmpr, 64);
BTRFS_SETGET_FUNCS(qgroup_info_excl, struct btrfs_qgroup_info_item, excl, 64);
BTRFS_SETGET_FUNCS(qgroup_info_excl_cmpr, struct btrfs_qgroup_info_item,
		   excl_cmpr, 64);

BTRFS_SETGET_STACK_FUNCS(stack_qgroup_info_generation,
			 struct btrfs_qgroup_info_item, generation, 64);
BTRFS_SETGET_STACK_FUNCS(stack_qgroup_info_rfer, struct btrfs_qgroup_info_item,
			 rfer, 64);
BTRFS_SETGET_STACK_FUNCS(stack_qgroup_info_rfer_cmpr,
			 struct btrfs_qgroup_info_item, rfer_cmpr, 64);
BTRFS_SETGET_STACK_FUNCS(stack_qgroup_info_excl, struct btrfs_qgroup_info_item,
			 excl, 64);
BTRFS_SETGET_STACK_FUNCS(stack_qgroup_info_excl_cmpr,
			 struct btrfs_qgroup_info_item, excl_cmpr, 64);

/* btrfs_qgroup_limit_item */
BTRFS_SETGET_FUNCS(qgroup_limit_flags, struct btrfs_qgroup_limit_item,
		   flags, 64);
BTRFS_SETGET_FUNCS(qgroup_limit_max_rfer, struct btrfs_qgroup_limit_item,
		   max_rfer, 64);
BTRFS_SETGET_FUNCS(qgroup_limit_max_excl, struct btrfs_qgroup_limit_item,
		   max_excl, 64);
BTRFS_SETGET_FUNCS(qgroup_limit_rsv_rfer, struct btrfs_qgroup_limit_item,
		   rsv_rfer, 64);
BTRFS_SETGET_FUNCS(qgroup_limit_rsv_excl, struct btrfs_qgroup_limit_item,
		   rsv_excl, 64);

/* btrfs_dev_replace_item */
BTRFS_SETGET_FUNCS(dev_replace_src_devid,
		   struct btrfs_dev_replace_item, src_devid, 64);
BTRFS_SETGET_FUNCS(dev_replace_cont_reading_from_srcdev_mode,
		   struct btrfs_dev_replace_item, cont_reading_from_srcdev_mode,
		   64);
BTRFS_SETGET_FUNCS(dev_replace_replace_state, struct btrfs_dev_replace_item,
		   replace_state, 64);
BTRFS_SETGET_FUNCS(dev_replace_time_started, struct btrfs_dev_replace_item,
		   time_started, 64);
BTRFS_SETGET_FUNCS(dev_replace_time_stopped, struct btrfs_dev_replace_item,
		   time_stopped, 64);
BTRFS_SETGET_FUNCS(dev_replace_num_write_errors, struct btrfs_dev_replace_item,
		   num_write_errors, 64);
BTRFS_SETGET_FUNCS(dev_replace_num_uncorrectable_read_errors,
		   struct btrfs_dev_replace_item, num_uncorrectable_read_errors,
		   64);
BTRFS_SETGET_FUNCS(dev_replace_cursor_left, struct btrfs_dev_replace_item,
		   cursor_left, 64);
BTRFS_SETGET_FUNCS(dev_replace_cursor_right, struct btrfs_dev_replace_item,
		   cursor_right, 64);

BTRFS_SETGET_STACK_FUNCS(stack_dev_replace_src_devid,
			 struct btrfs_dev_replace_item, src_devid, 64);
BTRFS_SETGET_STACK_FUNCS(stack_dev_replace_cont_reading_from_srcdev_mode,
			 struct btrfs_dev_replace_item,
			 cont_reading_from_srcdev_mode, 64);
BTRFS_SETGET_STACK_FUNCS(stack_dev_replace_replace_state,
			 struct btrfs_dev_replace_item, replace_state, 64);
BTRFS_SETGET_STACK_FUNCS(stack_dev_replace_time_started,
			 struct btrfs_dev_replace_item, time_started, 64);
BTRFS_SETGET_STACK_FUNCS(stack_dev_replace_time_stopped,
			 struct btrfs_dev_replace_item, time_stopped, 64);
BTRFS_SETGET_STACK_FUNCS(stack_dev_replace_num_write_errors,
			 struct btrfs_dev_replace_item, num_write_errors, 64);
BTRFS_SETGET_STACK_FUNCS(stack_dev_replace_num_uncorrectable_read_errors,
			 struct btrfs_dev_replace_item,
			 num_uncorrectable_read_errors, 64);
BTRFS_SETGET_STACK_FUNCS(stack_dev_replace_cursor_left,
			 struct btrfs_dev_replace_item, cursor_left, 64);
BTRFS_SETGET_STACK_FUNCS(stack_dev_replace_cursor_right,
			 struct btrfs_dev_replace_item, cursor_right, 64);

/* helper function to cast into the data area of the leaf. */
#define btrfs_item_ptr(leaf, slot, type) \
	((type *)(BTRFS_LEAF_DATA_OFFSET + \
	btrfs_item_offset(leaf, slot)))

#define btrfs_item_ptr_offset(leaf, slot) \
	((unsigned long)(BTRFS_LEAF_DATA_OFFSET + \
	btrfs_item_offset(leaf, slot)))

static inline u32 btrfs_crc32c(u32 crc, const void *address, unsigned length)
{
	return crc32c(crc, address, length);
}

static inline void btrfs_crc32c_final(u32 crc, u8 *result)
{
	put_unaligned_le32(~crc, result);
}

static inline u64 btrfs_name_hash(const char *name, int len)
{
       return crc32c((u32)~1, name, len);
}

/*
 * Figure the key offset of an extended inode ref
 */
static inline u64 btrfs_extref_hash(u64 parent_objectid, const char *name,
                                   int len)
{
       return (u64) crc32c(parent_objectid, name, len);
}

static inline gfp_t btrfs_alloc_write_mask(struct address_space *mapping)
{
	return mapping_gfp_constraint(mapping, ~__GFP_FS);
}

/* extent-tree.c */

enum btrfs_inline_ref_type {
	BTRFS_REF_TYPE_INVALID,
	BTRFS_REF_TYPE_BLOCK,
	BTRFS_REF_TYPE_DATA,
	BTRFS_REF_TYPE_ANY,
};

int btrfs_get_extent_inline_ref_type(const struct extent_buffer *eb,
				     struct btrfs_extent_inline_ref *iref,
				     enum btrfs_inline_ref_type is_data);
u64 hash_extent_data_ref(u64 root_objectid, u64 owner, u64 offset);

/*
 * Take the number of bytes to be checksummmed and figure out how many leaves
 * it would require to store the csums for that many bytes.
 */
static inline u64 btrfs_csum_bytes_to_leaves(
			const struct btrfs_fs_info *fs_info, u64 csum_bytes)
{
	const u64 num_csums = csum_bytes >> fs_info->sectorsize_bits;

	return DIV_ROUND_UP_ULL(num_csums, fs_info->csums_per_leaf);
}

/*
 * Use this if we would be adding new items, as we could split nodes as we cow
 * down the tree.
 */
static inline u64 btrfs_calc_insert_metadata_size(struct btrfs_fs_info *fs_info,
						  unsigned num_items)
{
	return (u64)fs_info->nodesize * BTRFS_MAX_LEVEL * 2 * num_items;
}

/*
 * Doing a truncate or a modification won't result in new nodes or leaves, just
 * what we need for COW.
 */
static inline u64 btrfs_calc_metadata_size(struct btrfs_fs_info *fs_info,
						 unsigned num_items)
{
	return (u64)fs_info->nodesize * BTRFS_MAX_LEVEL * num_items;
}

int btrfs_add_excluded_extent(struct btrfs_fs_info *fs_info,
			      u64 start, u64 num_bytes);
void btrfs_free_excluded_extents(struct btrfs_block_group *cache);
int btrfs_run_delayed_refs(struct btrfs_trans_handle *trans,
			   unsigned long count);
void btrfs_cleanup_ref_head_accounting(struct btrfs_fs_info *fs_info,
				  struct btrfs_delayed_ref_root *delayed_refs,
				  struct btrfs_delayed_ref_head *head);
int btrfs_lookup_data_extent(struct btrfs_fs_info *fs_info, u64 start, u64 len);
int btrfs_lookup_extent_info(struct btrfs_trans_handle *trans,
			     struct btrfs_fs_info *fs_info, u64 bytenr,
			     u64 offset, int metadata, u64 *refs, u64 *flags);
int btrfs_pin_extent(struct btrfs_trans_handle *trans, u64 bytenr, u64 num,
		     int reserved);
int btrfs_pin_extent_for_log_replay(struct btrfs_trans_handle *trans,
				    u64 bytenr, u64 num_bytes);
int btrfs_exclude_logged_extents(struct extent_buffer *eb);
int btrfs_cross_ref_exist(struct btrfs_root *root,
			  u64 objectid, u64 offset, u64 bytenr, bool strict);
struct extent_buffer *btrfs_alloc_tree_block(struct btrfs_trans_handle *trans,
					     struct btrfs_root *root,
					     u64 parent, u64 root_objectid,
					     const struct btrfs_disk_key *key,
					     int level, u64 hint,
					     u64 empty_size,
					     enum btrfs_lock_nesting nest);
void btrfs_free_tree_block(struct btrfs_trans_handle *trans,
			   u64 root_id,
			   struct extent_buffer *buf,
			   u64 parent, int last_ref);
int btrfs_alloc_reserved_file_extent(struct btrfs_trans_handle *trans,
				     struct btrfs_root *root, u64 owner,
				     u64 offset, u64 ram_bytes,
				     struct btrfs_key *ins);
int btrfs_alloc_logged_file_extent(struct btrfs_trans_handle *trans,
				   u64 root_objectid, u64 owner, u64 offset,
				   struct btrfs_key *ins);
int btrfs_reserve_extent(struct btrfs_root *root, u64 ram_bytes, u64 num_bytes,
			 u64 min_alloc_size, u64 empty_size, u64 hint_byte,
			 struct btrfs_key *ins, int is_data, int delalloc);
int btrfs_inc_ref(struct btrfs_trans_handle *trans, struct btrfs_root *root,
		  struct extent_buffer *buf, int full_backref);
int btrfs_dec_ref(struct btrfs_trans_handle *trans, struct btrfs_root *root,
		  struct extent_buffer *buf, int full_backref);
int btrfs_set_disk_extent_flags(struct btrfs_trans_handle *trans,
				struct extent_buffer *eb, u64 flags,
				int level, int is_data);
int btrfs_free_extent(struct btrfs_trans_handle *trans, struct btrfs_ref *ref);

int btrfs_free_reserved_extent(struct btrfs_fs_info *fs_info,
			       u64 start, u64 len, int delalloc);
int btrfs_pin_reserved_extent(struct btrfs_trans_handle *trans, u64 start,
			      u64 len);
int btrfs_finish_extent_commit(struct btrfs_trans_handle *trans);
int btrfs_inc_extent_ref(struct btrfs_trans_handle *trans,
			 struct btrfs_ref *generic_ref);

void btrfs_clear_space_info_full(struct btrfs_fs_info *info);

/*
 * Different levels for to flush space when doing space reservations.
 *
 * The higher the level, the more methods we try to reclaim space.
 */
enum btrfs_reserve_flush_enum {
	/* If we are in the transaction, we can't flush anything.*/
	BTRFS_RESERVE_NO_FLUSH,

	/*
	 * Flush space by:
	 * - Running delayed inode items
	 * - Allocating a new chunk
	 */
	BTRFS_RESERVE_FLUSH_LIMIT,

	/*
	 * Flush space by:
	 * - Running delayed inode items
	 * - Running delayed refs
	 * - Running delalloc and waiting for ordered extents
	 * - Allocating a new chunk
	 */
	BTRFS_RESERVE_FLUSH_EVICT,

	/*
	 * Flush space by above mentioned methods and by:
	 * - Running delayed iputs
	 * - Committing transaction
	 *
	 * Can be interrupted by a fatal signal.
	 */
	BTRFS_RESERVE_FLUSH_DATA,
	BTRFS_RESERVE_FLUSH_FREE_SPACE_INODE,
	BTRFS_RESERVE_FLUSH_ALL,

	/*
	 * Pretty much the same as FLUSH_ALL, but can also steal space from
	 * global rsv.
	 *
	 * Can be interrupted by a fatal signal.
	 */
	BTRFS_RESERVE_FLUSH_ALL_STEAL,
};

enum btrfs_flush_state {
	FLUSH_DELAYED_ITEMS_NR	=	1,
	FLUSH_DELAYED_ITEMS	=	2,
	FLUSH_DELAYED_REFS_NR	=	3,
	FLUSH_DELAYED_REFS	=	4,
	FLUSH_DELALLOC		=	5,
	FLUSH_DELALLOC_WAIT	=	6,
	FLUSH_DELALLOC_FULL	=	7,
	ALLOC_CHUNK		=	8,
	ALLOC_CHUNK_FORCE	=	9,
	RUN_DELAYED_IPUTS	=	10,
	COMMIT_TRANS		=	11,
};

int btrfs_subvolume_reserve_metadata(struct btrfs_root *root,
				     struct btrfs_block_rsv *rsv,
				     int nitems, bool use_global_rsv);
void btrfs_subvolume_release_metadata(struct btrfs_root *root,
				      struct btrfs_block_rsv *rsv);
void btrfs_delalloc_release_extents(struct btrfs_inode *inode, u64 num_bytes);

int btrfs_delalloc_reserve_metadata(struct btrfs_inode *inode, u64 num_bytes,
				    u64 disk_num_bytes);
u64 btrfs_account_ro_block_groups_free_space(struct btrfs_space_info *sinfo);
int btrfs_error_unpin_extent_range(struct btrfs_fs_info *fs_info,
				   u64 start, u64 end);
int btrfs_discard_extent(struct btrfs_fs_info *fs_info, u64 bytenr,
			 u64 num_bytes, u64 *actual_bytes);
int btrfs_trim_fs(struct btrfs_fs_info *fs_info, struct fstrim_range *range);

int btrfs_init_space_info(struct btrfs_fs_info *fs_info);
int btrfs_delayed_refs_qgroup_accounting(struct btrfs_trans_handle *trans,
					 struct btrfs_fs_info *fs_info);
int btrfs_start_write_no_snapshotting(struct btrfs_root *root);
void btrfs_end_write_no_snapshotting(struct btrfs_root *root);
void btrfs_wait_for_snapshot_creation(struct btrfs_root *root);

/* ctree.c */
int btrfs_bin_search(struct extent_buffer *eb, const struct btrfs_key *key,
		     int *slot);
int __pure btrfs_comp_cpu_keys(const struct btrfs_key *k1, const struct btrfs_key *k2);
int btrfs_previous_item(struct btrfs_root *root,
			struct btrfs_path *path, u64 min_objectid,
			int type);
int btrfs_previous_extent_item(struct btrfs_root *root,
			struct btrfs_path *path, u64 min_objectid);
void btrfs_set_item_key_safe(struct btrfs_fs_info *fs_info,
			     struct btrfs_path *path,
			     const struct btrfs_key *new_key);
struct extent_buffer *btrfs_root_node(struct btrfs_root *root);
int btrfs_find_next_key(struct btrfs_root *root, struct btrfs_path *path,
			struct btrfs_key *key, int lowest_level,
			u64 min_trans);
int btrfs_search_forward(struct btrfs_root *root, struct btrfs_key *min_key,
			 struct btrfs_path *path,
			 u64 min_trans);
struct extent_buffer *btrfs_read_node_slot(struct extent_buffer *parent,
					   int slot);

int btrfs_cow_block(struct btrfs_trans_handle *trans,
		    struct btrfs_root *root, struct extent_buffer *buf,
		    struct extent_buffer *parent, int parent_slot,
		    struct extent_buffer **cow_ret,
		    enum btrfs_lock_nesting nest);
int btrfs_copy_root(struct btrfs_trans_handle *trans,
		      struct btrfs_root *root,
		      struct extent_buffer *buf,
		      struct extent_buffer **cow_ret, u64 new_root_objectid);
int btrfs_block_can_be_shared(struct btrfs_root *root,
			      struct extent_buffer *buf);
void btrfs_extend_item(struct btrfs_path *path, u32 data_size);
void btrfs_truncate_item(struct btrfs_path *path, u32 new_size, int from_end);
int btrfs_split_item(struct btrfs_trans_handle *trans,
		     struct btrfs_root *root,
		     struct btrfs_path *path,
		     const struct btrfs_key *new_key,
		     unsigned long split_offset);
int btrfs_duplicate_item(struct btrfs_trans_handle *trans,
			 struct btrfs_root *root,
			 struct btrfs_path *path,
			 const struct btrfs_key *new_key);
int btrfs_find_item(struct btrfs_root *fs_root, struct btrfs_path *path,
		u64 inum, u64 ioff, u8 key_type, struct btrfs_key *found_key);
int btrfs_search_slot(struct btrfs_trans_handle *trans, struct btrfs_root *root,
		      const struct btrfs_key *key, struct btrfs_path *p,
		      int ins_len, int cow);
int btrfs_search_old_slot(struct btrfs_root *root, const struct btrfs_key *key,
			  struct btrfs_path *p, u64 time_seq);
int btrfs_search_slot_for_read(struct btrfs_root *root,
			       const struct btrfs_key *key,
			       struct btrfs_path *p, int find_higher,
			       int return_any);
int btrfs_realloc_node(struct btrfs_trans_handle *trans,
		       struct btrfs_root *root, struct extent_buffer *parent,
		       int start_slot, u64 *last_ret,
		       struct btrfs_key *progress);
void btrfs_release_path(struct btrfs_path *p);
struct btrfs_path *btrfs_alloc_path(void);
void btrfs_free_path(struct btrfs_path *p);

int btrfs_del_items(struct btrfs_trans_handle *trans, struct btrfs_root *root,
		   struct btrfs_path *path, int slot, int nr);
static inline int btrfs_del_item(struct btrfs_trans_handle *trans,
				 struct btrfs_root *root,
				 struct btrfs_path *path)
{
	return btrfs_del_items(trans, root, path, path->slots[0], 1);
}

/*
 * Describes a batch of items to insert in a btree. This is used by
 * btrfs_insert_empty_items().
 */
struct btrfs_item_batch {
	/*
	 * Pointer to an array containing the keys of the items to insert (in
	 * sorted order).
	 */
	const struct btrfs_key *keys;
	/* Pointer to an array containing the data size for each item to insert. */
	const u32 *data_sizes;
	/*
	 * The sum of data sizes for all items. The caller can compute this while
	 * setting up the data_sizes array, so it ends up being more efficient
	 * than having btrfs_insert_empty_items() or setup_item_for_insert()
	 * doing it, as it would avoid an extra loop over a potentially large
	 * array, and in the case of setup_item_for_insert(), we would be doing
	 * it while holding a write lock on a leaf and often on upper level nodes
	 * too, unnecessarily increasing the size of a critical section.
	 */
	u32 total_data_size;
	/* Size of the keys and data_sizes arrays (number of items in the batch). */
	int nr;
};

void btrfs_setup_item_for_insert(struct btrfs_root *root,
				 struct btrfs_path *path,
				 const struct btrfs_key *key,
				 u32 data_size);
int btrfs_insert_item(struct btrfs_trans_handle *trans, struct btrfs_root *root,
		      const struct btrfs_key *key, void *data, u32 data_size);
int btrfs_insert_empty_items(struct btrfs_trans_handle *trans,
			     struct btrfs_root *root,
			     struct btrfs_path *path,
			     const struct btrfs_item_batch *batch);

static inline int btrfs_insert_empty_item(struct btrfs_trans_handle *trans,
					  struct btrfs_root *root,
					  struct btrfs_path *path,
					  const struct btrfs_key *key,
					  u32 data_size)
{
	struct btrfs_item_batch batch;

	batch.keys = key;
	batch.data_sizes = &data_size;
	batch.total_data_size = data_size;
	batch.nr = 1;

	return btrfs_insert_empty_items(trans, root, path, &batch);
}

int btrfs_prev_leaf(struct btrfs_root *root, struct btrfs_path *path);
int btrfs_next_old_leaf(struct btrfs_root *root, struct btrfs_path *path,
			u64 time_seq);

int btrfs_search_backwards(struct btrfs_root *root, struct btrfs_key *key,
			   struct btrfs_path *path);

static inline int btrfs_next_old_item(struct btrfs_root *root,
				      struct btrfs_path *p, u64 time_seq)
{
	++p->slots[0];
	if (p->slots[0] >= btrfs_header_nritems(p->nodes[0]))
		return btrfs_next_old_leaf(root, p, time_seq);
	return 0;
}

/*
 * Search the tree again to find a leaf with greater keys.
 *
 * Returns 0 if it found something or 1 if there are no greater leaves.
 * Returns < 0 on error.
 */
static inline int btrfs_next_leaf(struct btrfs_root *root, struct btrfs_path *path)
{
	return btrfs_next_old_leaf(root, path, 0);
}

static inline int btrfs_next_item(struct btrfs_root *root, struct btrfs_path *p)
{
	return btrfs_next_old_item(root, p, 0);
}
int btrfs_leaf_free_space(struct extent_buffer *leaf);
int __must_check btrfs_drop_snapshot(struct btrfs_root *root, int update_ref,
				     int for_reloc);
int btrfs_drop_subtree(struct btrfs_trans_handle *trans,
			struct btrfs_root *root,
			struct extent_buffer *node,
			struct extent_buffer *parent);
static inline int btrfs_fs_closing(struct btrfs_fs_info *fs_info)
{
	/*
	 * Do it this way so we only ever do one test_bit in the normal case.
	 */
	if (test_bit(BTRFS_FS_CLOSING_START, &fs_info->flags)) {
		if (test_bit(BTRFS_FS_CLOSING_DONE, &fs_info->flags))
			return 2;
		return 1;
	}
	return 0;
}

/*
 * If we remount the fs to be R/O or umount the fs, the cleaner needn't do
 * anything except sleeping. This function is used to check the status of
 * the fs.
 * We check for BTRFS_FS_STATE_RO to avoid races with a concurrent remount,
 * since setting and checking for SB_RDONLY in the superblock's flags is not
 * atomic.
 */
static inline int btrfs_need_cleaner_sleep(struct btrfs_fs_info *fs_info)
{
	return test_bit(BTRFS_FS_STATE_RO, &fs_info->fs_state) ||
		btrfs_fs_closing(fs_info);
}

static inline void btrfs_set_sb_rdonly(struct super_block *sb)
{
	sb->s_flags |= SB_RDONLY;
	set_bit(BTRFS_FS_STATE_RO, &btrfs_sb(sb)->fs_state);
}

static inline void btrfs_clear_sb_rdonly(struct super_block *sb)
{
	sb->s_flags &= ~SB_RDONLY;
	clear_bit(BTRFS_FS_STATE_RO, &btrfs_sb(sb)->fs_state);
}

/* root-item.c */
int btrfs_add_root_ref(struct btrfs_trans_handle *trans, u64 root_id,
		       u64 ref_id, u64 dirid, u64 sequence, const char *name,
		       int name_len);
int btrfs_del_root_ref(struct btrfs_trans_handle *trans, u64 root_id,
		       u64 ref_id, u64 dirid, u64 *sequence, const char *name,
		       int name_len);
int btrfs_del_root(struct btrfs_trans_handle *trans,
		   const struct btrfs_key *key);
int btrfs_insert_root(struct btrfs_trans_handle *trans, struct btrfs_root *root,
		      const struct btrfs_key *key,
		      struct btrfs_root_item *item);
int __must_check btrfs_update_root(struct btrfs_trans_handle *trans,
				   struct btrfs_root *root,
				   struct btrfs_key *key,
				   struct btrfs_root_item *item);
int btrfs_find_root(struct btrfs_root *root, const struct btrfs_key *search_key,
		    struct btrfs_path *path, struct btrfs_root_item *root_item,
		    struct btrfs_key *root_key);
int btrfs_find_orphan_roots(struct btrfs_fs_info *fs_info);
void btrfs_set_root_node(struct btrfs_root_item *item,
			 struct extent_buffer *node);
void btrfs_check_and_init_root_item(struct btrfs_root_item *item);
void btrfs_update_root_times(struct btrfs_trans_handle *trans,
			     struct btrfs_root *root);

/* uuid-tree.c */
int btrfs_uuid_tree_add(struct btrfs_trans_handle *trans, u8 *uuid, u8 type,
			u64 subid);
int btrfs_uuid_tree_remove(struct btrfs_trans_handle *trans, u8 *uuid, u8 type,
			u64 subid);
int btrfs_uuid_tree_iterate(struct btrfs_fs_info *fs_info);

/* dir-item.c */
int btrfs_check_dir_item_collision(struct btrfs_root *root, u64 dir,
			  const char *name, int name_len);
int btrfs_insert_dir_item(struct btrfs_trans_handle *trans, const char *name,
			  int name_len, struct btrfs_inode *dir,
			  struct btrfs_key *location, u8 type, u64 index);
struct btrfs_dir_item *btrfs_lookup_dir_item(struct btrfs_trans_handle *trans,
					     struct btrfs_root *root,
					     struct btrfs_path *path, u64 dir,
					     const char *name, int name_len,
					     int mod);
struct btrfs_dir_item *
btrfs_lookup_dir_index_item(struct btrfs_trans_handle *trans,
			    struct btrfs_root *root,
			    struct btrfs_path *path, u64 dir,
			    u64 index, const char *name, int name_len,
			    int mod);
struct btrfs_dir_item *
btrfs_search_dir_index_item(struct btrfs_root *root,
			    struct btrfs_path *path, u64 dirid,
			    const char *name, int name_len);
int btrfs_delete_one_dir_name(struct btrfs_trans_handle *trans,
			      struct btrfs_root *root,
			      struct btrfs_path *path,
			      struct btrfs_dir_item *di);
int btrfs_insert_xattr_item(struct btrfs_trans_handle *trans,
			    struct btrfs_root *root,
			    struct btrfs_path *path, u64 objectid,
			    const char *name, u16 name_len,
			    const void *data, u16 data_len);
struct btrfs_dir_item *btrfs_lookup_xattr(struct btrfs_trans_handle *trans,
					  struct btrfs_root *root,
					  struct btrfs_path *path, u64 dir,
					  const char *name, u16 name_len,
					  int mod);
struct btrfs_dir_item *btrfs_match_dir_item_name(struct btrfs_fs_info *fs_info,
						 struct btrfs_path *path,
						 const char *name,
						 int name_len);

/* orphan.c */
int btrfs_insert_orphan_item(struct btrfs_trans_handle *trans,
			     struct btrfs_root *root, u64 offset);
int btrfs_del_orphan_item(struct btrfs_trans_handle *trans,
			  struct btrfs_root *root, u64 offset);
int btrfs_find_orphan_item(struct btrfs_root *root, u64 offset);

/* file-item.c */
struct btrfs_dio_private;
int btrfs_del_csums(struct btrfs_trans_handle *trans,
		    struct btrfs_root *root, u64 bytenr, u64 len);
blk_status_t btrfs_lookup_bio_sums(struct inode *inode, struct bio *bio, u8 *dst);
int btrfs_insert_file_extent(struct btrfs_trans_handle *trans,
			     struct btrfs_root *root,
			     u64 objectid, u64 pos,
			     u64 disk_offset, u64 disk_num_bytes,
			     u64 num_bytes, u64 offset, u64 ram_bytes,
			     u8 compression, u8 encryption, u16 other_encoding);
int btrfs_lookup_file_extent(struct btrfs_trans_handle *trans,
			     struct btrfs_root *root,
			     struct btrfs_path *path, u64 objectid,
			     u64 bytenr, int mod);
int btrfs_csum_file_blocks(struct btrfs_trans_handle *trans,
			   struct btrfs_root *root,
			   struct btrfs_ordered_sum *sums);
blk_status_t btrfs_csum_one_bio(struct btrfs_inode *inode, struct bio *bio,
				u64 offset, bool one_ordered);
int btrfs_lookup_csums_range(struct btrfs_root *root, u64 start, u64 end,
			     struct list_head *list, int search_commit);
void btrfs_extent_item_to_extent_map(struct btrfs_inode *inode,
				     const struct btrfs_path *path,
				     struct btrfs_file_extent_item *fi,
				     const bool new_inline,
				     struct extent_map *em);
int btrfs_inode_clear_file_extent_range(struct btrfs_inode *inode, u64 start,
					u64 len);
int btrfs_inode_set_file_extent_range(struct btrfs_inode *inode, u64 start,
				      u64 len);
void btrfs_inode_safe_disk_i_size_write(struct btrfs_inode *inode, u64 new_i_size);
u64 btrfs_file_extent_end(const struct btrfs_path *path);

/* inode.c */
blk_status_t btrfs_submit_data_bio(struct inode *inode, struct bio *bio,
				   int mirror_num, unsigned long bio_flags);
unsigned int btrfs_verify_data_csum(struct btrfs_bio *bbio,
				    u32 bio_offset, struct page *page,
				    u64 start, u64 end);
struct extent_map *btrfs_get_extent_fiemap(struct btrfs_inode *inode,
					   u64 start, u64 len);
noinline int can_nocow_extent(struct inode *inode, u64 offset, u64 *len,
			      u64 *orig_start, u64 *orig_block_len,
			      u64 *ram_bytes, bool strict);

void __btrfs_del_delalloc_inode(struct btrfs_root *root,
				struct btrfs_inode *inode);
struct inode *btrfs_lookup_dentry(struct inode *dir, struct dentry *dentry);
int btrfs_set_inode_index(struct btrfs_inode *dir, u64 *index);
int btrfs_unlink_inode(struct btrfs_trans_handle *trans,
		       struct btrfs_inode *dir, struct btrfs_inode *inode,
		       const char *name, int name_len);
int btrfs_add_link(struct btrfs_trans_handle *trans,
		   struct btrfs_inode *parent_inode, struct btrfs_inode *inode,
		   const char *name, int name_len, int add_backref, u64 index);
int btrfs_delete_subvolume(struct inode *dir, struct dentry *dentry);
int btrfs_truncate_block(struct btrfs_inode *inode, loff_t from, loff_t len,
			 int front);

int btrfs_start_delalloc_snapshot(struct btrfs_root *root, bool in_reclaim_context);
int btrfs_start_delalloc_roots(struct btrfs_fs_info *fs_info, long nr,
			       bool in_reclaim_context);
int btrfs_set_extent_delalloc(struct btrfs_inode *inode, u64 start, u64 end,
			      unsigned int extra_bits,
			      struct extent_state **cached_state);
int btrfs_create_subvol_root(struct btrfs_trans_handle *trans,
			     struct btrfs_root *new_root,
			     struct btrfs_root *parent_root,
			     struct user_namespace *mnt_userns);
 void btrfs_set_delalloc_extent(struct inode *inode, struct extent_state *state,
			       unsigned *bits);
void btrfs_clear_delalloc_extent(struct inode *inode,
				 struct extent_state *state, unsigned *bits);
void btrfs_merge_delalloc_extent(struct inode *inode, struct extent_state *new,
				 struct extent_state *other);
void btrfs_split_delalloc_extent(struct inode *inode,
				 struct extent_state *orig, u64 split);
void btrfs_set_range_writeback(struct btrfs_inode *inode, u64 start, u64 end);
vm_fault_t btrfs_page_mkwrite(struct vm_fault *vmf);
int btrfs_readpage(struct file *file, struct page *page);
void btrfs_evict_inode(struct inode *inode);
int btrfs_write_inode(struct inode *inode, struct writeback_control *wbc);
struct inode *btrfs_alloc_inode(struct super_block *sb);
void btrfs_destroy_inode(struct inode *inode);
void btrfs_free_inode(struct inode *inode);
int btrfs_drop_inode(struct inode *inode);
int __init btrfs_init_cachep(void);
void __cold btrfs_destroy_cachep(void);
struct inode *btrfs_iget_path(struct super_block *s, u64 ino,
			      struct btrfs_root *root, struct btrfs_path *path);
struct inode *btrfs_iget(struct super_block *s, u64 ino, struct btrfs_root *root);
struct extent_map *btrfs_get_extent(struct btrfs_inode *inode,
				    struct page *page, size_t pg_offset,
				    u64 start, u64 end);
int btrfs_update_inode(struct btrfs_trans_handle *trans,
		       struct btrfs_root *root, struct btrfs_inode *inode);
int btrfs_update_inode_fallback(struct btrfs_trans_handle *trans,
				struct btrfs_root *root, struct btrfs_inode *inode);
int btrfs_orphan_add(struct btrfs_trans_handle *trans,
		struct btrfs_inode *inode);
int btrfs_orphan_cleanup(struct btrfs_root *root);
int btrfs_cont_expand(struct btrfs_inode *inode, loff_t oldsize, loff_t size);
void btrfs_add_delayed_iput(struct inode *inode);
void btrfs_run_delayed_iputs(struct btrfs_fs_info *fs_info);
int btrfs_wait_on_delayed_iputs(struct btrfs_fs_info *fs_info);
int btrfs_prealloc_file_range(struct inode *inode, int mode,
			      u64 start, u64 num_bytes, u64 min_size,
			      loff_t actual_len, u64 *alloc_hint);
int btrfs_prealloc_file_range_trans(struct inode *inode,
				    struct btrfs_trans_handle *trans, int mode,
				    u64 start, u64 num_bytes, u64 min_size,
				    loff_t actual_len, u64 *alloc_hint);
int btrfs_run_delalloc_range(struct btrfs_inode *inode, struct page *locked_page,
		u64 start, u64 end, int *page_started, unsigned long *nr_written,
		struct writeback_control *wbc);
int btrfs_writepage_cow_fixup(struct page *page);
void btrfs_writepage_endio_finish_ordered(struct btrfs_inode *inode,
					  struct page *page, u64 start,
					  u64 end, bool uptodate);
ssize_t btrfs_encoded_read(struct kiocb *iocb, struct iov_iter *iter,
			   struct btrfs_ioctl_encoded_io_args *encoded);
ssize_t btrfs_do_encoded_write(struct kiocb *iocb, struct iov_iter *from,
			     const struct btrfs_ioctl_encoded_io_args *encoded);

extern const struct dentry_operations btrfs_dentry_operations;
extern const struct iomap_ops btrfs_dio_iomap_ops;
extern const struct iomap_dio_ops btrfs_dio_ops;

/* Inode locking type flags, by default the exclusive lock is taken */
#define BTRFS_ILOCK_SHARED	(1U << 0)
#define BTRFS_ILOCK_TRY 	(1U << 1)
#define BTRFS_ILOCK_MMAP	(1U << 2)

int btrfs_inode_lock(struct inode *inode, unsigned int ilock_flags);
void btrfs_inode_unlock(struct inode *inode, unsigned int ilock_flags);
void btrfs_update_inode_bytes(struct btrfs_inode *inode,
			      const u64 add_bytes,
			      const u64 del_bytes);

/* ioctl.c */
long btrfs_ioctl(struct file *file, unsigned int cmd, unsigned long arg);
long btrfs_compat_ioctl(struct file *file, unsigned int cmd, unsigned long arg);
int btrfs_fileattr_get(struct dentry *dentry, struct fileattr *fa);
int btrfs_fileattr_set(struct user_namespace *mnt_userns,
		       struct dentry *dentry, struct fileattr *fa);
int btrfs_ioctl_get_supported_features(void __user *arg);
void btrfs_sync_inode_flags_to_i_flags(struct inode *inode);
int __pure btrfs_is_empty_uuid(u8 *uuid);
int btrfs_defrag_file(struct inode *inode, struct file_ra_state *ra,
		      struct btrfs_ioctl_defrag_range_args *range,
		      u64 newer_than, unsigned long max_to_defrag);
void btrfs_get_block_group_info(struct list_head *groups_list,
				struct btrfs_ioctl_space_info *space);
void btrfs_update_ioctl_balance_args(struct btrfs_fs_info *fs_info,
			       struct btrfs_ioctl_balance_args *bargs);
bool btrfs_exclop_start(struct btrfs_fs_info *fs_info,
			enum btrfs_exclusive_operation type);
bool btrfs_exclop_start_try_lock(struct btrfs_fs_info *fs_info,
				 enum btrfs_exclusive_operation type);
void btrfs_exclop_start_unlock(struct btrfs_fs_info *fs_info);
void btrfs_exclop_finish(struct btrfs_fs_info *fs_info);
void btrfs_exclop_balance(struct btrfs_fs_info *fs_info,
			  enum btrfs_exclusive_operation op);


/* file.c */
int __init btrfs_auto_defrag_init(void);
void __cold btrfs_auto_defrag_exit(void);
int btrfs_add_inode_defrag(struct btrfs_trans_handle *trans,
			   struct btrfs_inode *inode, u32 extent_thresh);
int btrfs_run_defrag_inodes(struct btrfs_fs_info *fs_info);
void btrfs_cleanup_defrag_inodes(struct btrfs_fs_info *fs_info);
int btrfs_sync_file(struct file *file, loff_t start, loff_t end, int datasync);
void btrfs_drop_extent_cache(struct btrfs_inode *inode, u64 start, u64 end,
			     int skip_pinned);
extern const struct file_operations btrfs_file_operations;
int btrfs_drop_extents(struct btrfs_trans_handle *trans,
		       struct btrfs_root *root, struct btrfs_inode *inode,
		       struct btrfs_drop_extents_args *args);
int btrfs_replace_file_extents(struct btrfs_inode *inode,
			   struct btrfs_path *path, const u64 start,
			   const u64 end,
			   struct btrfs_replace_extent_info *extent_info,
			   struct btrfs_trans_handle **trans_out);
int btrfs_mark_extent_written(struct btrfs_trans_handle *trans,
			      struct btrfs_inode *inode, u64 start, u64 end);
ssize_t btrfs_do_write_iter(struct kiocb *iocb, struct iov_iter *from,
			    const struct btrfs_ioctl_encoded_io_args *encoded);
int btrfs_release_file(struct inode *inode, struct file *file);
int btrfs_dirty_pages(struct btrfs_inode *inode, struct page **pages,
		      size_t num_pages, loff_t pos, size_t write_bytes,
		      struct extent_state **cached, bool noreserve);
int btrfs_fdatawrite_range(struct inode *inode, loff_t start, loff_t end);
int btrfs_check_nocow_lock(struct btrfs_inode *inode, loff_t pos,
			   size_t *write_bytes);
void btrfs_check_nocow_unlock(struct btrfs_inode *inode);

/* tree-defrag.c */
int btrfs_defrag_leaves(struct btrfs_trans_handle *trans,
			struct btrfs_root *root);

/* super.c */
int btrfs_parse_options(struct btrfs_fs_info *info, char *options,
			unsigned long new_flags);
int btrfs_sync_fs(struct super_block *sb, int wait);
char *btrfs_get_subvol_name_from_objectid(struct btrfs_fs_info *fs_info,
					  u64 subvol_objectid);

static inline __printf(2, 3) __cold
void btrfs_no_printk(const struct btrfs_fs_info *fs_info, const char *fmt, ...)
{
}

#ifdef CONFIG_PRINTK
__printf(2, 3)
__cold
void btrfs_printk(const struct btrfs_fs_info *fs_info, const char *fmt, ...);
#else
#define btrfs_printk(fs_info, fmt, args...) \
	btrfs_no_printk(fs_info, fmt, ##args)
#endif

#define btrfs_emerg(fs_info, fmt, args...) \
	btrfs_printk(fs_info, KERN_EMERG fmt, ##args)
#define btrfs_alert(fs_info, fmt, args...) \
	btrfs_printk(fs_info, KERN_ALERT fmt, ##args)
#define btrfs_crit(fs_info, fmt, args...) \
	btrfs_printk(fs_info, KERN_CRIT fmt, ##args)
#define btrfs_err(fs_info, fmt, args...) \
	btrfs_printk(fs_info, KERN_ERR fmt, ##args)
#define btrfs_warn(fs_info, fmt, args...) \
	btrfs_printk(fs_info, KERN_WARNING fmt, ##args)
#define btrfs_notice(fs_info, fmt, args...) \
	btrfs_printk(fs_info, KERN_NOTICE fmt, ##args)
#define btrfs_info(fs_info, fmt, args...) \
	btrfs_printk(fs_info, KERN_INFO fmt, ##args)

/*
 * Wrappers that use printk_in_rcu
 */
#define btrfs_emerg_in_rcu(fs_info, fmt, args...) \
	btrfs_printk_in_rcu(fs_info, KERN_EMERG fmt, ##args)
#define btrfs_alert_in_rcu(fs_info, fmt, args...) \
	btrfs_printk_in_rcu(fs_info, KERN_ALERT fmt, ##args)
#define btrfs_crit_in_rcu(fs_info, fmt, args...) \
	btrfs_printk_in_rcu(fs_info, KERN_CRIT fmt, ##args)
#define btrfs_err_in_rcu(fs_info, fmt, args...) \
	btrfs_printk_in_rcu(fs_info, KERN_ERR fmt, ##args)
#define btrfs_warn_in_rcu(fs_info, fmt, args...) \
	btrfs_printk_in_rcu(fs_info, KERN_WARNING fmt, ##args)
#define btrfs_notice_in_rcu(fs_info, fmt, args...) \
	btrfs_printk_in_rcu(fs_info, KERN_NOTICE fmt, ##args)
#define btrfs_info_in_rcu(fs_info, fmt, args...) \
	btrfs_printk_in_rcu(fs_info, KERN_INFO fmt, ##args)

/*
 * Wrappers that use a ratelimited printk_in_rcu
 */
#define btrfs_emerg_rl_in_rcu(fs_info, fmt, args...) \
	btrfs_printk_rl_in_rcu(fs_info, KERN_EMERG fmt, ##args)
#define btrfs_alert_rl_in_rcu(fs_info, fmt, args...) \
	btrfs_printk_rl_in_rcu(fs_info, KERN_ALERT fmt, ##args)
#define btrfs_crit_rl_in_rcu(fs_info, fmt, args...) \
	btrfs_printk_rl_in_rcu(fs_info, KERN_CRIT fmt, ##args)
#define btrfs_err_rl_in_rcu(fs_info, fmt, args...) \
	btrfs_printk_rl_in_rcu(fs_info, KERN_ERR fmt, ##args)
#define btrfs_warn_rl_in_rcu(fs_info, fmt, args...) \
	btrfs_printk_rl_in_rcu(fs_info, KERN_WARNING fmt, ##args)
#define btrfs_notice_rl_in_rcu(fs_info, fmt, args...) \
	btrfs_printk_rl_in_rcu(fs_info, KERN_NOTICE fmt, ##args)
#define btrfs_info_rl_in_rcu(fs_info, fmt, args...) \
	btrfs_printk_rl_in_rcu(fs_info, KERN_INFO fmt, ##args)

/*
 * Wrappers that use a ratelimited printk
 */
#define btrfs_emerg_rl(fs_info, fmt, args...) \
	btrfs_printk_ratelimited(fs_info, KERN_EMERG fmt, ##args)
#define btrfs_alert_rl(fs_info, fmt, args...) \
	btrfs_printk_ratelimited(fs_info, KERN_ALERT fmt, ##args)
#define btrfs_crit_rl(fs_info, fmt, args...) \
	btrfs_printk_ratelimited(fs_info, KERN_CRIT fmt, ##args)
#define btrfs_err_rl(fs_info, fmt, args...) \
	btrfs_printk_ratelimited(fs_info, KERN_ERR fmt, ##args)
#define btrfs_warn_rl(fs_info, fmt, args...) \
	btrfs_printk_ratelimited(fs_info, KERN_WARNING fmt, ##args)
#define btrfs_notice_rl(fs_info, fmt, args...) \
	btrfs_printk_ratelimited(fs_info, KERN_NOTICE fmt, ##args)
#define btrfs_info_rl(fs_info, fmt, args...) \
	btrfs_printk_ratelimited(fs_info, KERN_INFO fmt, ##args)

#if defined(CONFIG_DYNAMIC_DEBUG)
#define btrfs_debug(fs_info, fmt, args...)				\
	_dynamic_func_call_no_desc(fmt, btrfs_printk,			\
				   fs_info, KERN_DEBUG fmt, ##args)
#define btrfs_debug_in_rcu(fs_info, fmt, args...)			\
	_dynamic_func_call_no_desc(fmt, btrfs_printk_in_rcu,		\
				   fs_info, KERN_DEBUG fmt, ##args)
#define btrfs_debug_rl_in_rcu(fs_info, fmt, args...)			\
	_dynamic_func_call_no_desc(fmt, btrfs_printk_rl_in_rcu,		\
				   fs_info, KERN_DEBUG fmt, ##args)
#define btrfs_debug_rl(fs_info, fmt, args...)				\
	_dynamic_func_call_no_desc(fmt, btrfs_printk_ratelimited,	\
				   fs_info, KERN_DEBUG fmt, ##args)
#elif defined(DEBUG)
#define btrfs_debug(fs_info, fmt, args...) \
	btrfs_printk(fs_info, KERN_DEBUG fmt, ##args)
#define btrfs_debug_in_rcu(fs_info, fmt, args...) \
	btrfs_printk_in_rcu(fs_info, KERN_DEBUG fmt, ##args)
#define btrfs_debug_rl_in_rcu(fs_info, fmt, args...) \
	btrfs_printk_rl_in_rcu(fs_info, KERN_DEBUG fmt, ##args)
#define btrfs_debug_rl(fs_info, fmt, args...) \
	btrfs_printk_ratelimited(fs_info, KERN_DEBUG fmt, ##args)
#else
#define btrfs_debug(fs_info, fmt, args...) \
	btrfs_no_printk(fs_info, KERN_DEBUG fmt, ##args)
#define btrfs_debug_in_rcu(fs_info, fmt, args...) \
	btrfs_no_printk_in_rcu(fs_info, KERN_DEBUG fmt, ##args)
#define btrfs_debug_rl_in_rcu(fs_info, fmt, args...) \
	btrfs_no_printk_in_rcu(fs_info, KERN_DEBUG fmt, ##args)
#define btrfs_debug_rl(fs_info, fmt, args...) \
	btrfs_no_printk(fs_info, KERN_DEBUG fmt, ##args)
#endif

#define btrfs_printk_in_rcu(fs_info, fmt, args...)	\
do {							\
	rcu_read_lock();				\
	btrfs_printk(fs_info, fmt, ##args);		\
	rcu_read_unlock();				\
} while (0)

#define btrfs_no_printk_in_rcu(fs_info, fmt, args...)	\
do {							\
	rcu_read_lock();				\
	btrfs_no_printk(fs_info, fmt, ##args);		\
	rcu_read_unlock();				\
} while (0)

#define btrfs_printk_ratelimited(fs_info, fmt, args...)		\
do {								\
	static DEFINE_RATELIMIT_STATE(_rs,			\
		DEFAULT_RATELIMIT_INTERVAL,			\
		DEFAULT_RATELIMIT_BURST);       		\
	if (__ratelimit(&_rs))					\
		btrfs_printk(fs_info, fmt, ##args);		\
} while (0)

#define btrfs_printk_rl_in_rcu(fs_info, fmt, args...)		\
do {								\
	rcu_read_lock();					\
	btrfs_printk_ratelimited(fs_info, fmt, ##args);		\
	rcu_read_unlock();					\
} while (0)

#ifdef CONFIG_BTRFS_ASSERT
__cold __noreturn
static inline void assertfail(const char *expr, const char *file, int line)
{
	pr_err("assertion failed: %s, in %s:%d\n", expr, file, line);
	BUG();
}

#define ASSERT(expr)						\
	(likely(expr) ? (void)0 : assertfail(#expr, __FILE__, __LINE__))

#else
static inline void assertfail(const char *expr, const char* file, int line) { }
#define ASSERT(expr)	(void)(expr)
#endif

#if BITS_PER_LONG == 32
#define BTRFS_32BIT_MAX_FILE_SIZE (((u64)ULONG_MAX + 1) << PAGE_SHIFT)
/*
 * The warning threshold is 5/8th of the MAX_LFS_FILESIZE that limits the logical
 * addresses of extents.
 *
 * For 4K page size it's about 10T, for 64K it's 160T.
 */
#define BTRFS_32BIT_EARLY_WARN_THRESHOLD (BTRFS_32BIT_MAX_FILE_SIZE * 5 / 8)
void btrfs_warn_32bit_limit(struct btrfs_fs_info *fs_info);
void btrfs_err_32bit_limit(struct btrfs_fs_info *fs_info);
#endif

/*
 * Get the correct offset inside the page of extent buffer.
 *
 * @eb:		target extent buffer
 * @start:	offset inside the extent buffer
 *
 * Will handle both sectorsize == PAGE_SIZE and sectorsize < PAGE_SIZE cases.
 */
static inline size_t get_eb_offset_in_page(const struct extent_buffer *eb,
					   unsigned long offset)
{
	/*
	 * For sectorsize == PAGE_SIZE case, eb->start will always be aligned
	 * to PAGE_SIZE, thus adding it won't cause any difference.
	 *
	 * For sectorsize < PAGE_SIZE, we must only read the data that belongs
	 * to the eb, thus we have to take the eb->start into consideration.
	 */
	return offset_in_page(offset + eb->start);
}

static inline unsigned long get_eb_page_index(unsigned long offset)
{
	/*
	 * For sectorsize == PAGE_SIZE case, plain >> PAGE_SHIFT is enough.
	 *
	 * For sectorsize < PAGE_SIZE case, we only support 64K PAGE_SIZE,
	 * and have ensured that all tree blocks are contained in one page,
	 * thus we always get index == 0.
	 */
	return offset >> PAGE_SHIFT;
}

/*
 * Use that for functions that are conditionally exported for sanity tests but
 * otherwise static
 */
#ifndef CONFIG_BTRFS_FS_RUN_SANITY_TESTS
#define EXPORT_FOR_TESTS static
#else
#define EXPORT_FOR_TESTS
#endif

__cold
static inline void btrfs_print_v0_err(struct btrfs_fs_info *fs_info)
{
	btrfs_err(fs_info,
"Unsupported V0 extent filesystem detected. Aborting. Please re-create your filesystem with a newer kernel");
}

__printf(5, 6)
__cold
void __btrfs_handle_fs_error(struct btrfs_fs_info *fs_info, const char *function,
		     unsigned int line, int errno, const char *fmt, ...);

const char * __attribute_const__ btrfs_decode_error(int errno);

__cold
void __btrfs_abort_transaction(struct btrfs_trans_handle *trans,
			       const char *function,
			       unsigned int line, int errno);

/*
 * Call btrfs_abort_transaction as early as possible when an error condition is
 * detected, that way the exact line number is reported.
 */
#define btrfs_abort_transaction(trans, errno)		\
do {								\
	/* Report first abort since mount */			\
	if (!test_and_set_bit(BTRFS_FS_STATE_TRANS_ABORTED,	\
			&((trans)->fs_info->fs_state))) {	\
		if ((errno) != -EIO && (errno) != -EROFS) {		\
			WARN(1, KERN_DEBUG				\
			"BTRFS: Transaction aborted (error %d)\n",	\
			(errno));					\
		} else {						\
			btrfs_debug((trans)->fs_info,			\
				    "Transaction aborted (error %d)", \
				  (errno));			\
		}						\
	}							\
	__btrfs_abort_transaction((trans), __func__,		\
				  __LINE__, (errno));		\
} while (0)

#define btrfs_handle_fs_error(fs_info, errno, fmt, args...)		\
do {								\
	__btrfs_handle_fs_error((fs_info), __func__, __LINE__,	\
			  (errno), fmt, ##args);		\
} while (0)

#define BTRFS_FS_ERROR(fs_info)	(unlikely(test_bit(BTRFS_FS_STATE_ERROR, \
						   &(fs_info)->fs_state)))
#define BTRFS_FS_LOG_CLEANUP_ERROR(fs_info)				\
	(unlikely(test_bit(BTRFS_FS_STATE_LOG_CLEANUP_ERROR,		\
			   &(fs_info)->fs_state)))

__printf(5, 6)
__cold
void __btrfs_panic(struct btrfs_fs_info *fs_info, const char *function,
		   unsigned int line, int errno, const char *fmt, ...);
/*
 * If BTRFS_MOUNT_PANIC_ON_FATAL_ERROR is in mount_opt, __btrfs_panic
 * will panic().  Otherwise we BUG() here.
 */
#define btrfs_panic(fs_info, errno, fmt, args...)			\
do {									\
	__btrfs_panic(fs_info, __func__, __LINE__, errno, fmt, ##args);	\
	BUG();								\
} while (0)


/* compatibility and incompatibility defines */

#define btrfs_set_fs_incompat(__fs_info, opt) \
	__btrfs_set_fs_incompat((__fs_info), BTRFS_FEATURE_INCOMPAT_##opt, \
				#opt)

static inline void __btrfs_set_fs_incompat(struct btrfs_fs_info *fs_info,
					   u64 flag, const char* name)
{
	struct btrfs_super_block *disk_super;
	u64 features;

	disk_super = fs_info->super_copy;
	features = btrfs_super_incompat_flags(disk_super);
	if (!(features & flag)) {
		spin_lock(&fs_info->super_lock);
		features = btrfs_super_incompat_flags(disk_super);
		if (!(features & flag)) {
			features |= flag;
			btrfs_set_super_incompat_flags(disk_super, features);
			btrfs_info(fs_info,
				"setting incompat feature flag for %s (0x%llx)",
				name, flag);
		}
		spin_unlock(&fs_info->super_lock);
	}
}

#define btrfs_clear_fs_incompat(__fs_info, opt) \
	__btrfs_clear_fs_incompat((__fs_info), BTRFS_FEATURE_INCOMPAT_##opt, \
				  #opt)

static inline void __btrfs_clear_fs_incompat(struct btrfs_fs_info *fs_info,
					     u64 flag, const char* name)
{
	struct btrfs_super_block *disk_super;
	u64 features;

	disk_super = fs_info->super_copy;
	features = btrfs_super_incompat_flags(disk_super);
	if (features & flag) {
		spin_lock(&fs_info->super_lock);
		features = btrfs_super_incompat_flags(disk_super);
		if (features & flag) {
			features &= ~flag;
			btrfs_set_super_incompat_flags(disk_super, features);
			btrfs_info(fs_info,
				"clearing incompat feature flag for %s (0x%llx)",
				name, flag);
		}
		spin_unlock(&fs_info->super_lock);
	}
}

#define btrfs_fs_incompat(fs_info, opt) \
	__btrfs_fs_incompat((fs_info), BTRFS_FEATURE_INCOMPAT_##opt)

static inline bool __btrfs_fs_incompat(struct btrfs_fs_info *fs_info, u64 flag)
{
	struct btrfs_super_block *disk_super;
	disk_super = fs_info->super_copy;
	return !!(btrfs_super_incompat_flags(disk_super) & flag);
}

#define btrfs_set_fs_compat_ro(__fs_info, opt) \
	__btrfs_set_fs_compat_ro((__fs_info), BTRFS_FEATURE_COMPAT_RO_##opt, \
				 #opt)

static inline void __btrfs_set_fs_compat_ro(struct btrfs_fs_info *fs_info,
					    u64 flag, const char *name)
{
	struct btrfs_super_block *disk_super;
	u64 features;

	disk_super = fs_info->super_copy;
	features = btrfs_super_compat_ro_flags(disk_super);
	if (!(features & flag)) {
		spin_lock(&fs_info->super_lock);
		features = btrfs_super_compat_ro_flags(disk_super);
		if (!(features & flag)) {
			features |= flag;
			btrfs_set_super_compat_ro_flags(disk_super, features);
			btrfs_info(fs_info,
				"setting compat-ro feature flag for %s (0x%llx)",
				name, flag);
		}
		spin_unlock(&fs_info->super_lock);
	}
}

#define btrfs_clear_fs_compat_ro(__fs_info, opt) \
	__btrfs_clear_fs_compat_ro((__fs_info), BTRFS_FEATURE_COMPAT_RO_##opt, \
				   #opt)

static inline void __btrfs_clear_fs_compat_ro(struct btrfs_fs_info *fs_info,
					      u64 flag, const char *name)
{
	struct btrfs_super_block *disk_super;
	u64 features;

	disk_super = fs_info->super_copy;
	features = btrfs_super_compat_ro_flags(disk_super);
	if (features & flag) {
		spin_lock(&fs_info->super_lock);
		features = btrfs_super_compat_ro_flags(disk_super);
		if (features & flag) {
			features &= ~flag;
			btrfs_set_super_compat_ro_flags(disk_super, features);
			btrfs_info(fs_info,
				"clearing compat-ro feature flag for %s (0x%llx)",
				name, flag);
		}
		spin_unlock(&fs_info->super_lock);
	}
}

#define btrfs_fs_compat_ro(fs_info, opt) \
	__btrfs_fs_compat_ro((fs_info), BTRFS_FEATURE_COMPAT_RO_##opt)

static inline int __btrfs_fs_compat_ro(struct btrfs_fs_info *fs_info, u64 flag)
{
	struct btrfs_super_block *disk_super;
	disk_super = fs_info->super_copy;
	return !!(btrfs_super_compat_ro_flags(disk_super) & flag);
}

/* acl.c */
#ifdef CONFIG_BTRFS_FS_POSIX_ACL
struct posix_acl *btrfs_get_acl(struct inode *inode, int type, bool rcu);
int btrfs_set_acl(struct user_namespace *mnt_userns, struct inode *inode,
		  struct posix_acl *acl, int type);
int btrfs_init_acl(struct btrfs_trans_handle *trans,
		   struct inode *inode, struct inode *dir);
#else
#define btrfs_get_acl NULL
#define btrfs_set_acl NULL
static inline int btrfs_init_acl(struct btrfs_trans_handle *trans,
				 struct inode *inode, struct inode *dir)
{
	return 0;
}
#endif

/* relocation.c */
int btrfs_relocate_block_group(struct btrfs_fs_info *fs_info, u64 group_start);
int btrfs_init_reloc_root(struct btrfs_trans_handle *trans,
			  struct btrfs_root *root);
int btrfs_update_reloc_root(struct btrfs_trans_handle *trans,
			    struct btrfs_root *root);
int btrfs_recover_relocation(struct btrfs_fs_info *fs_info);
int btrfs_reloc_clone_csums(struct btrfs_inode *inode, u64 file_pos, u64 len);
int btrfs_reloc_cow_block(struct btrfs_trans_handle *trans,
			  struct btrfs_root *root, struct extent_buffer *buf,
			  struct extent_buffer *cow);
void btrfs_reloc_pre_snapshot(struct btrfs_pending_snapshot *pending,
			      u64 *bytes_to_reserve);
int btrfs_reloc_post_snapshot(struct btrfs_trans_handle *trans,
			      struct btrfs_pending_snapshot *pending);
int btrfs_should_cancel_balance(struct btrfs_fs_info *fs_info);
struct btrfs_root *find_reloc_root(struct btrfs_fs_info *fs_info,
				   u64 bytenr);
int btrfs_should_ignore_reloc_root(struct btrfs_root *root);

/* scrub.c */
int btrfs_scrub_dev(struct btrfs_fs_info *fs_info, u64 devid, u64 start,
		    u64 end, struct btrfs_scrub_progress *progress,
		    int readonly, int is_dev_replace);
void btrfs_scrub_pause(struct btrfs_fs_info *fs_info);
void btrfs_scrub_continue(struct btrfs_fs_info *fs_info);
int btrfs_scrub_cancel(struct btrfs_fs_info *info);
int btrfs_scrub_cancel_dev(struct btrfs_device *dev);
int btrfs_scrub_progress(struct btrfs_fs_info *fs_info, u64 devid,
			 struct btrfs_scrub_progress *progress);
static inline void btrfs_init_full_stripe_locks_tree(
			struct btrfs_full_stripe_locks_tree *locks_root)
{
	locks_root->root = RB_ROOT;
	mutex_init(&locks_root->lock);
}

/* dev-replace.c */
void btrfs_bio_counter_inc_blocked(struct btrfs_fs_info *fs_info);
void btrfs_bio_counter_inc_noblocked(struct btrfs_fs_info *fs_info);
void btrfs_bio_counter_sub(struct btrfs_fs_info *fs_info, s64 amount);

static inline void btrfs_bio_counter_dec(struct btrfs_fs_info *fs_info)
{
	btrfs_bio_counter_sub(fs_info, 1);
}

static inline int is_fstree(u64 rootid)
{
	if (rootid == BTRFS_FS_TREE_OBJECTID ||
	    ((s64)rootid >= (s64)BTRFS_FIRST_FREE_OBJECTID &&
	      !btrfs_qgroup_level(rootid)))
		return 1;
	return 0;
}

static inline int btrfs_defrag_cancelled(struct btrfs_fs_info *fs_info)
{
	return signal_pending(current);
}

/* verity.c */
#ifdef CONFIG_FS_VERITY

extern const struct fsverity_operations btrfs_verityops;
int btrfs_drop_verity_items(struct btrfs_inode *inode);

BTRFS_SETGET_FUNCS(verity_descriptor_encryption, struct btrfs_verity_descriptor_item,
		   encryption, 8);
BTRFS_SETGET_FUNCS(verity_descriptor_size, struct btrfs_verity_descriptor_item,
		   size, 64);
BTRFS_SETGET_STACK_FUNCS(stack_verity_descriptor_encryption,
			 struct btrfs_verity_descriptor_item, encryption, 8);
BTRFS_SETGET_STACK_FUNCS(stack_verity_descriptor_size,
			 struct btrfs_verity_descriptor_item, size, 64);

#else

static inline int btrfs_drop_verity_items(struct btrfs_inode *inode)
{
	return 0;
}

#endif

/* Sanity test specific functions */
#ifdef CONFIG_BTRFS_FS_RUN_SANITY_TESTS
void btrfs_test_destroy_inode(struct inode *inode);
static inline int btrfs_is_testing(struct btrfs_fs_info *fs_info)
{
	return test_bit(BTRFS_FS_STATE_DUMMY_FS_INFO, &fs_info->fs_state);
}
#else
static inline int btrfs_is_testing(struct btrfs_fs_info *fs_info)
{
	return 0;
}
#endif

static inline bool btrfs_is_zoned(const struct btrfs_fs_info *fs_info)
{
	return fs_info->zoned != 0;
}

static inline bool btrfs_is_data_reloc_root(const struct btrfs_root *root)
{
	return root->root_key.objectid == BTRFS_DATA_RELOC_TREE_OBJECTID;
}

/*
 * We use page status Private2 to indicate there is an ordered extent with
 * unfinished IO.
 *
 * Rename the Private2 accessors to Ordered, to improve readability.
 */
#define PageOrdered(page)		PagePrivate2(page)
#define SetPageOrdered(page)		SetPagePrivate2(page)
#define ClearPageOrdered(page)		ClearPagePrivate2(page)
#define folio_test_ordered(folio)	folio_test_private_2(folio)
#define folio_set_ordered(folio)	folio_set_private_2(folio)
#define folio_clear_ordered(folio)	folio_clear_private_2(folio)

#endif<|MERGE_RESOLUTION|>--- conflicted
+++ resolved
@@ -149,11 +149,8 @@
 
 	/* Indicates there was an error cleaning up a log tree. */
 	BTRFS_FS_STATE_LOG_CLEANUP_ERROR,
-<<<<<<< HEAD
-=======
 
 	BTRFS_FS_STATE_COUNT
->>>>>>> 95cd2cdc
 };
 
 #define BTRFS_BACKREF_REV_MAX		256
@@ -635,12 +632,9 @@
 	/* Indicate that we want the transaction kthread to commit right now. */
 	BTRFS_FS_COMMIT_TRANS,
 
-<<<<<<< HEAD
-=======
 	/* Indicate we have half completed snapshot deletions pending. */
 	BTRFS_FS_UNFINISHED_DROPS,
 
->>>>>>> 95cd2cdc
 #if BITS_PER_LONG == 32
 	/* Indicate if we have error/warn message printed on 32bit systems */
 	BTRFS_FS_32BIT_ERROR,
@@ -1148,11 +1142,8 @@
 	BTRFS_ROOT_QGROUP_FLUSHING,
 	/* We started the orphan cleanup for this root. */
 	BTRFS_ROOT_ORPHAN_CLEANUP,
-<<<<<<< HEAD
-=======
 	/* This root has a drop operation that was started previously. */
 	BTRFS_ROOT_UNFINISHED_DROP,
->>>>>>> 95cd2cdc
 };
 
 static inline void btrfs_wake_unfinished_drop(struct btrfs_fs_info *fs_info)
