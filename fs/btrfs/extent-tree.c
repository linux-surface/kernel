--- conflicted
+++ resolved
@@ -46,13 +46,7 @@
 
 static int __btrfs_free_extent(struct btrfs_trans_handle *trans,
 			       struct btrfs_delayed_ref_head *href,
-<<<<<<< HEAD
-			       struct btrfs_delayed_ref_node *node, u64 parent,
-			       u64 root_objectid, u64 owner_objectid,
-			       u64 owner_offset,
-=======
 			       struct btrfs_delayed_ref_node *node,
->>>>>>> 0c383648
 			       struct btrfs_delayed_extent_op *extra_op);
 static void __run_delayed_extent_op(struct btrfs_delayed_extent_op *extent_op,
 				    struct extent_buffer *leaf,
@@ -1441,11 +1435,7 @@
 	ASSERT(generic_ref->type != BTRFS_REF_NOT_SET &&
 	       generic_ref->action);
 	BUG_ON(generic_ref->type == BTRFS_REF_METADATA &&
-<<<<<<< HEAD
-	       generic_ref->tree_ref.ref_root == BTRFS_TREE_LOG_OBJECTID);
-=======
 	       generic_ref->ref_root == BTRFS_TREE_LOG_OBJECTID);
->>>>>>> 0c383648
 
 	if (generic_ref->type == BTRFS_REF_METADATA)
 		ret = btrfs_add_delayed_tree_ref(trans, generic_ref, NULL);
@@ -1468,40 +1458,12 @@
  * @node:	    The delayed ref node used to get the bytenr/length for
  *		    extent whose references are incremented.
  *
-<<<<<<< HEAD
- * @parent:	    If this is a shared extent (BTRFS_SHARED_DATA_REF_KEY/
- *		    BTRFS_SHARED_BLOCK_REF_KEY) then it holds the logical
- *		    bytenr of the parent block. Since new extents are always
- *		    created with indirect references, this will only be the case
- *		    when relocating a shared extent. In that case, root_objectid
- *		    will be BTRFS_TREE_RELOC_OBJECTID. Otherwise, parent must
- *		    be 0
- *
- * @root_objectid:  The id of the root where this modification has originated,
- *		    this can be either one of the well-known metadata trees or
- *		    the subvolume id which references this extent.
- *
- * @owner:	    For data extents it is the inode number of the owning file.
- *		    For metadata extents this parameter holds the level in the
- *		    tree of the extent.
- *
- * @offset:	    For metadata extents the offset is ignored and is currently
- *		    always passed as 0. For data extents it is the fileoffset
- *		    this extent belongs to.
- *
-=======
->>>>>>> 0c383648
  * @extent_op       Pointer to a structure, holding information necessary when
  *                  updating a tree block's flags
  *
  */
 static int __btrfs_inc_extent_ref(struct btrfs_trans_handle *trans,
 				  struct btrfs_delayed_ref_node *node,
-<<<<<<< HEAD
-				  u64 parent, u64 root_objectid,
-				  u64 owner, u64 offset,
-=======
->>>>>>> 0c383648
 				  struct btrfs_delayed_extent_op *extent_op)
 {
 	struct btrfs_path *path;
@@ -1545,18 +1507,9 @@
 
 	/* now insert the actual backref */
 	if (owner < BTRFS_FIRST_FREE_OBJECTID)
-<<<<<<< HEAD
-		ret = insert_tree_block_ref(trans, path, bytenr, parent,
-					    root_objectid);
-	else
-		ret = insert_extent_data_ref(trans, path, bytenr, parent,
-					     root_objectid, owner, offset,
-					     refs_to_add);
-=======
 		ret = insert_tree_block_ref(trans, path, node, bytenr);
 	else
 		ret = insert_extent_data_ref(trans, path, node, bytenr);
->>>>>>> 0c383648
 
 	if (ret)
 		btrfs_abort_transaction(trans, ret);
@@ -1589,25 +1542,13 @@
 				bool insert_reserved)
 {
 	int ret = 0;
-<<<<<<< HEAD
-	struct btrfs_delayed_data_ref *ref;
 	u64 parent = 0;
 	u64 flags = 0;
 
-	ref = btrfs_delayed_node_to_data_ref(node);
-	trace_run_delayed_data_ref(trans->fs_info, node, ref, node->action);
-
-	if (node->type == BTRFS_SHARED_DATA_REF_KEY)
-		parent = ref->parent;
-=======
-	u64 parent = 0;
-	u64 flags = 0;
-
 	trace_run_delayed_data_ref(trans->fs_info, node);
 
 	if (node->type == BTRFS_SHARED_DATA_REF_KEY)
 		parent = node->parent;
->>>>>>> 0c383648
 
 	if (node->action == BTRFS_ADD_DELAYED_REF && insert_reserved) {
 		struct btrfs_key key;
@@ -1618,11 +1559,8 @@
 			.is_inc	= true,
 			.generation = trans->transid,
 		};
-<<<<<<< HEAD
-=======
 		u64 owner = btrfs_delayed_ref_owner(node);
 		u64 offset = btrfs_delayed_ref_offset(node);
->>>>>>> 0c383648
 
 		if (extent_op)
 			flags |= extent_op->flags_to_set;
@@ -1631,34 +1569,17 @@
 		key.type = BTRFS_EXTENT_ITEM_KEY;
 		key.offset = node->num_bytes;
 
-<<<<<<< HEAD
-		ret = alloc_reserved_file_extent(trans, parent, ref->root,
-						 flags, ref->objectid,
-						 ref->offset, &key,
-						 node->ref_mod, href->owning_root);
-=======
 		ret = alloc_reserved_file_extent(trans, parent, node->ref_root,
 						 flags, owner, offset, &key,
 						 node->ref_mod,
 						 href->owning_root);
->>>>>>> 0c383648
 		free_head_ref_squota_rsv(trans->fs_info, href);
 		if (!ret)
 			ret = btrfs_record_squota_delta(trans->fs_info, &delta);
 	} else if (node->action == BTRFS_ADD_DELAYED_REF) {
-<<<<<<< HEAD
-		ret = __btrfs_inc_extent_ref(trans, node, parent, ref->root,
-					     ref->objectid, ref->offset,
-					     extent_op);
-	} else if (node->action == BTRFS_DROP_DELAYED_REF) {
-		ret = __btrfs_free_extent(trans, href, node, parent,
-					  ref->root, ref->objectid,
-					  ref->offset, extent_op);
-=======
 		ret = __btrfs_inc_extent_ref(trans, node, extent_op);
 	} else if (node->action == BTRFS_DROP_DELAYED_REF) {
 		ret = __btrfs_free_extent(trans, href, node, extent_op);
->>>>>>> 0c383648
 	} else {
 		BUG();
 	}
@@ -1780,10 +1701,6 @@
 {
 	int ret = 0;
 	struct btrfs_fs_info *fs_info = trans->fs_info;
-<<<<<<< HEAD
-	struct btrfs_delayed_tree_ref *ref;
-=======
->>>>>>> 0c383648
 	u64 parent = 0;
 	u64 ref_root = 0;
 
@@ -1814,17 +1731,9 @@
 		if (!ret)
 			btrfs_record_squota_delta(fs_info, &delta);
 	} else if (node->action == BTRFS_ADD_DELAYED_REF) {
-<<<<<<< HEAD
-		ret = __btrfs_inc_extent_ref(trans, node, parent, ref_root,
-					     ref->level, 0, extent_op);
-	} else if (node->action == BTRFS_DROP_DELAYED_REF) {
-		ret = __btrfs_free_extent(trans, href, node, parent, ref_root,
-					  ref->level, 0, extent_op);
-=======
 		ret = __btrfs_inc_extent_ref(trans, node, extent_op);
 	} else if (node->action == BTRFS_DROP_DELAYED_REF) {
 		ret = __btrfs_free_extent(trans, href, node, extent_op);
->>>>>>> 0c383648
 	} else {
 		BUG();
 	}
@@ -2603,16 +2512,8 @@
 			ref.owning_root = ref_root;
 
 			key.offset -= btrfs_file_extent_offset(buf, fi);
-<<<<<<< HEAD
-			btrfs_init_generic_ref(&generic_ref, action, bytenr,
-					       num_bytes, parent, ref_root);
-			btrfs_init_data_ref(&generic_ref, ref_root, key.objectid,
-					    key.offset, root->root_key.objectid,
-					    for_reloc);
-=======
 			btrfs_init_data_ref(&ref, key.objectid, key.offset,
 					    btrfs_root_id(root), for_reloc);
->>>>>>> 0c383648
 			if (inc)
 				ret = btrfs_inc_extent_ref(trans, &ref);
 			else
@@ -2620,22 +2521,12 @@
 			if (ret)
 				goto fail;
 		} else {
-<<<<<<< HEAD
-			bytenr = btrfs_node_blockptr(buf, i);
-			num_bytes = fs_info->nodesize;
-			/* We don't know the owning_root, use 0. */
-			btrfs_init_generic_ref(&generic_ref, action, bytenr,
-					       num_bytes, parent, 0);
-			btrfs_init_tree_ref(&generic_ref, level - 1, ref_root,
-					    root->root_key.objectid, for_reloc);
-=======
 			/* We don't know the owning_root, leave as 0. */
 			ref.bytenr = btrfs_node_blockptr(buf, i);
 			ref.num_bytes = fs_info->nodesize;
 
 			btrfs_init_tree_ref(&ref, level - 1,
 					    btrfs_root_id(root), for_reloc);
->>>>>>> 0c383648
 			if (inc)
 				ret = btrfs_inc_extent_ref(trans, &ref);
 			else
@@ -3175,13 +3066,7 @@
  */
 static int __btrfs_free_extent(struct btrfs_trans_handle *trans,
 			       struct btrfs_delayed_ref_head *href,
-<<<<<<< HEAD
-			       struct btrfs_delayed_ref_node *node, u64 parent,
-			       u64 root_objectid, u64 owner_objectid,
-			       u64 owner_offset,
-=======
 			       struct btrfs_delayed_ref_node *node,
->>>>>>> 0c383648
 			       struct btrfs_delayed_extent_op *extent_op)
 {
 	struct btrfs_fs_info *info = trans->fs_info;
@@ -3544,9 +3429,6 @@
 	int ret;
 
 	if (root_id != BTRFS_TREE_LOG_OBJECTID) {
-<<<<<<< HEAD
-		struct btrfs_ref generic_ref = { 0 };
-=======
 		struct btrfs_ref generic_ref = {
 			.action = BTRFS_DROP_DELAYED_REF,
 			.bytenr = buf->start,
@@ -3555,7 +3437,6 @@
 			.owning_root = btrfs_header_owner(buf),
 			.ref_root = root_id,
 		};
->>>>>>> 0c383648
 
 		/*
 		 * Assert that the extent buffer is not cleared due to
@@ -3565,15 +3446,7 @@
 		 */
 		ASSERT(btrfs_header_bytenr(buf) != 0);
 
-<<<<<<< HEAD
-		btrfs_init_generic_ref(&generic_ref, BTRFS_DROP_DELAYED_REF,
-				       buf->start, buf->len, parent,
-				       btrfs_header_owner(buf));
-		btrfs_init_tree_ref(&generic_ref, btrfs_header_level(buf),
-				    root_id, 0, false);
-=======
 		btrfs_init_tree_ref(&generic_ref, btrfs_header_level(buf), 0, false);
->>>>>>> 0c383648
 		btrfs_ref_tree_mod(fs_info, &generic_ref);
 		ret = btrfs_add_delayed_tree_ref(trans, &generic_ref, NULL);
 		BUG_ON(ret); /* -ENOMEM */
@@ -3652,16 +3525,8 @@
 	 * tree log blocks never actually go into the extent allocation
 	 * tree, just update pinning info and exit early.
 	 */
-<<<<<<< HEAD
-	if ((ref->type == BTRFS_REF_METADATA &&
-	     ref->tree_ref.ref_root == BTRFS_TREE_LOG_OBJECTID) ||
-	    (ref->type == BTRFS_REF_DATA &&
-	     ref->data_ref.ref_root == BTRFS_TREE_LOG_OBJECTID)) {
-		btrfs_pin_extent(trans, ref->bytenr, ref->len, 1);
-=======
 	if (ref->ref_root == BTRFS_TREE_LOG_OBJECTID) {
 		btrfs_pin_extent(trans, ref->bytenr, ref->num_bytes, 1);
->>>>>>> 0c383648
 		ret = 0;
 	} else if (ref->type == BTRFS_REF_METADATA) {
 		ret = btrfs_add_delayed_tree_ref(trans, ref, NULL);
@@ -3669,14 +3534,7 @@
 		ret = btrfs_add_delayed_data_ref(trans, ref, 0);
 	}
 
-<<<<<<< HEAD
-	if (!((ref->type == BTRFS_REF_METADATA &&
-	       ref->tree_ref.ref_root == BTRFS_TREE_LOG_OBJECTID) ||
-	      (ref->type == BTRFS_REF_DATA &&
-	       ref->data_ref.ref_root == BTRFS_TREE_LOG_OBJECTID)))
-=======
 	if (ref->ref_root != BTRFS_TREE_LOG_OBJECTID)
->>>>>>> 0c383648
 		btrfs_ref_tree_mod(fs_info, ref);
 
 	return ret;
@@ -5072,21 +4930,6 @@
 				     u64 offset, u64 ram_bytes,
 				     struct btrfs_key *ins)
 {
-<<<<<<< HEAD
-	struct btrfs_ref generic_ref = { 0 };
-	u64 root_objectid = root->root_key.objectid;
-	u64 owning_root = root_objectid;
-
-	ASSERT(root_objectid != BTRFS_TREE_LOG_OBJECTID);
-
-	if (btrfs_is_data_reloc_root(root) && is_fstree(root->relocation_src_root))
-		owning_root = root->relocation_src_root;
-
-	btrfs_init_generic_ref(&generic_ref, BTRFS_ADD_DELAYED_EXTENT,
-			       ins->objectid, ins->offset, 0, owning_root);
-	btrfs_init_data_ref(&generic_ref, root_objectid, owner,
-			    offset, 0, false);
-=======
 	struct btrfs_ref generic_ref = {
 		.action = BTRFS_ADD_DELAYED_EXTENT,
 		.bytenr = ins->objectid,
@@ -5101,7 +4944,6 @@
 		generic_ref.owning_root = root->relocation_src_root;
 
 	btrfs_init_data_ref(&generic_ref, owner, offset, 0, false);
->>>>>>> 0c383648
 	btrfs_ref_tree_mod(root->fs_info, &generic_ref);
 
 	return btrfs_add_delayed_data_ref(trans, &generic_ref, ram_bytes);
@@ -5344,14 +5186,7 @@
 		extent_op->update_flags = true;
 		extent_op->level = level;
 
-<<<<<<< HEAD
-		btrfs_init_generic_ref(&generic_ref, BTRFS_ADD_DELAYED_EXTENT,
-				       ins.objectid, ins.offset, parent, owning_root);
-		btrfs_init_tree_ref(&generic_ref, level, root_objectid,
-				    root->root_key.objectid, false);
-=======
 		btrfs_init_tree_ref(&generic_ref, level, btrfs_root_id(root), false);
->>>>>>> 0c383648
 		btrfs_ref_tree_mod(fs_info, &generic_ref);
 		ret = btrfs_add_delayed_tree_ref(trans, &generic_ref, extent_op);
 		if (ret)
@@ -5593,10 +5428,6 @@
 	struct btrfs_fs_info *fs_info = root->fs_info;
 	u64 bytenr;
 	u64 generation;
-<<<<<<< HEAD
-	u64 parent;
-=======
->>>>>>> 0c383648
 	u64 owner_root = 0;
 	struct btrfs_tree_parent_check check = { 0 };
 	struct btrfs_key key;
@@ -5778,14 +5609,7 @@
 		wc->drop_level = level;
 		find_next_key(path, level, &wc->drop_progress);
 
-<<<<<<< HEAD
-		btrfs_init_generic_ref(&ref, BTRFS_DROP_DELAYED_REF, bytenr,
-				       fs_info->nodesize, parent, owner_root);
-		btrfs_init_tree_ref(&ref, level - 1, root->root_key.objectid,
-				    0, false);
-=======
 		btrfs_init_tree_ref(&ref, level - 1, 0, false);
->>>>>>> 0c383648
 		ret = btrfs_free_extent(trans, &ref);
 		if (ret)
 			goto out_unlock;
