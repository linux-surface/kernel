--- conflicted
+++ resolved
@@ -4890,12 +4890,9 @@
 	    !test_bit(BTRFS_ROOT_RESET_LOCKDEP_CLASS, &root->state))
 		lockdep_owner = BTRFS_FS_TREE_OBJECTID;
 
-<<<<<<< HEAD
-=======
 	/* btrfs_clean_tree_block() accesses generation field. */
 	btrfs_set_header_generation(buf, trans->transid);
 
->>>>>>> 9fecab24
 	/*
 	 * This needs to stay, because we could allocate a freed block from an
 	 * old tree into a new tree, so we need to make sure this new block is
