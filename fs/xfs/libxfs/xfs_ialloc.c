--- conflicted
+++ resolved
@@ -636,11 +636,7 @@
 	/* randomly do sparse inode allocations */
 	if (xfs_has_sparseinodes(tp->t_mountp) &&
 	    igeo->ialloc_min_blks < igeo->ialloc_blks)
-<<<<<<< HEAD
-		do_sparse = prandom_u32_max(2);
-=======
 		do_sparse = get_random_u32_below(2);
->>>>>>> 0ee29814
 #endif
 
 	/*
