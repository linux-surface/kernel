--- conflicted
+++ resolved
@@ -544,9 +544,6 @@
 		ctx = inode->i_private;
 		if (!ctx || ctx->domain != domain || strcmp(ctx->name, name))
 			continue;
-<<<<<<< HEAD
-		igrab(inode);
-=======
 		if (!(flags & EROFS_REG_COOKIE_NEED_NOEXIST)) {
 			igrab(inode);
 		} else {
@@ -554,17 +551,12 @@
 				  domain->domain_id);
 			ctx = ERR_PTR(-EEXIST);
 		}
->>>>>>> 0ee29814
 		spin_unlock(&psb->s_inode_list_lock);
 		mutex_unlock(&erofs_domain_cookies_lock);
 		return ctx;
 	}
 	spin_unlock(&psb->s_inode_list_lock);
-<<<<<<< HEAD
-	ctx = erofs_fscache_domain_init_cookie(sb, name, need_inode);
-=======
 	ctx = erofs_fscache_domain_init_cookie(sb, name, flags);
->>>>>>> 0ee29814
 	mutex_unlock(&erofs_domain_cookies_lock);
 	return ctx;
 }
