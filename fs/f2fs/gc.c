// SPDX-License-Identifier: GPL-2.0
/*
 * fs/f2fs/gc.c
 *
 * Copyright (c) 2012 Samsung Electronics Co., Ltd.
 *             http://www.samsung.com/
 */
#include <linux/fs.h>
#include <linux/module.h>
#include <linux/init.h>
#include <linux/f2fs_fs.h>
#include <linux/kthread.h>
#include <linux/delay.h>
#include <linux/freezer.h>
#include <linux/sched/signal.h>
#include <linux/random.h>
#include <linux/sched/mm.h>

#include "f2fs.h"
#include "node.h"
#include "segment.h"
#include "gc.h"
#include "iostat.h"
#include <trace/events/f2fs.h>

static struct kmem_cache *victim_entry_slab;

static unsigned int count_bits(const unsigned long *addr,
				unsigned int offset, unsigned int len);

static int gc_thread_func(void *data)
{
	struct f2fs_sb_info *sbi = data;
	struct f2fs_gc_kthread *gc_th = sbi->gc_thread;
	wait_queue_head_t *wq = &sbi->gc_thread->gc_wait_queue_head;
	wait_queue_head_t *fggc_wq = &sbi->gc_thread->fggc_wq;
	unsigned int wait_ms;
	struct f2fs_gc_control gc_control = {
		.victim_segno = NULL_SEGNO,
		.should_migrate_blocks = false,
		.err_gc_skipped = false };

	wait_ms = gc_th->min_sleep_time;

	set_freezable();
	do {
		bool sync_mode, foreground = false;

		wait_event_interruptible_timeout(*wq,
				kthread_should_stop() || freezing(current) ||
				waitqueue_active(fggc_wq) ||
				gc_th->gc_wake,
				msecs_to_jiffies(wait_ms));

		if (test_opt(sbi, GC_MERGE) && waitqueue_active(fggc_wq))
			foreground = true;

		/* give it a try one time */
		if (gc_th->gc_wake)
			gc_th->gc_wake = 0;

		if (try_to_freeze()) {
			stat_other_skip_bggc_count(sbi);
			continue;
		}
		if (kthread_should_stop())
			break;

		if (sbi->sb->s_writers.frozen >= SB_FREEZE_WRITE) {
			increase_sleep_time(gc_th, &wait_ms);
			stat_other_skip_bggc_count(sbi);
			continue;
		}

		if (time_to_inject(sbi, FAULT_CHECKPOINT)) {
			f2fs_show_injection_info(sbi, FAULT_CHECKPOINT);
			f2fs_stop_checkpoint(sbi, false,
					STOP_CP_REASON_FAULT_INJECT);
		}

		if (!sb_start_write_trylock(sbi->sb)) {
			stat_other_skip_bggc_count(sbi);
			continue;
		}

		/*
		 * [GC triggering condition]
		 * 0. GC is not conducted currently.
		 * 1. There are enough dirty segments.
		 * 2. IO subsystem is idle by checking the # of writeback pages.
		 * 3. IO subsystem is idle by checking the # of requests in
		 *    bdev's request list.
		 *
		 * Note) We have to avoid triggering GCs frequently.
		 * Because it is possible that some segments can be
		 * invalidated soon after by user update or deletion.
		 * So, I'd like to wait some time to collect dirty segments.
		 */
		if (sbi->gc_mode == GC_URGENT_HIGH) {
			spin_lock(&sbi->gc_urgent_high_lock);
			if (sbi->gc_urgent_high_remaining) {
				sbi->gc_urgent_high_remaining--;
				if (!sbi->gc_urgent_high_remaining)
					sbi->gc_mode = GC_NORMAL;
			}
			spin_unlock(&sbi->gc_urgent_high_lock);
		}

		if (sbi->gc_mode == GC_URGENT_HIGH ||
				sbi->gc_mode == GC_URGENT_MID) {
			wait_ms = gc_th->urgent_sleep_time;
			f2fs_down_write(&sbi->gc_lock);
			goto do_gc;
		}

		if (foreground) {
			f2fs_down_write(&sbi->gc_lock);
			goto do_gc;
		} else if (!f2fs_down_write_trylock(&sbi->gc_lock)) {
			stat_other_skip_bggc_count(sbi);
			goto next;
		}

		if (!is_idle(sbi, GC_TIME)) {
			increase_sleep_time(gc_th, &wait_ms);
			f2fs_up_write(&sbi->gc_lock);
			stat_io_skip_bggc_count(sbi);
			goto next;
		}

		if (has_enough_invalid_blocks(sbi))
			decrease_sleep_time(gc_th, &wait_ms);
		else
			increase_sleep_time(gc_th, &wait_ms);
do_gc:
		if (!foreground)
			stat_inc_bggc_count(sbi->stat_info);

		sync_mode = F2FS_OPTION(sbi).bggc_mode == BGGC_MODE_SYNC;

		/* foreground GC was been triggered via f2fs_balance_fs() */
		if (foreground)
			sync_mode = false;

		gc_control.init_gc_type = sync_mode ? FG_GC : BG_GC;
		gc_control.no_bg_gc = foreground;
		gc_control.nr_free_secs = foreground ? 1 : 0;

		/* if return value is not zero, no victim was selected */
		if (f2fs_gc(sbi, &gc_control)) {
			/* don't bother wait_ms by foreground gc */
			if (!foreground)
				wait_ms = gc_th->no_gc_sleep_time;
		}

		if (foreground)
			wake_up_all(&gc_th->fggc_wq);

		trace_f2fs_background_gc(sbi->sb, wait_ms,
				prefree_segments(sbi), free_segments(sbi));

		/* balancing f2fs's metadata periodically */
		f2fs_balance_fs_bg(sbi, true);
next:
		sb_end_write(sbi->sb);

	} while (!kthread_should_stop());
	return 0;
}

int f2fs_start_gc_thread(struct f2fs_sb_info *sbi)
{
	struct f2fs_gc_kthread *gc_th;
	dev_t dev = sbi->sb->s_bdev->bd_dev;
	int err = 0;

	gc_th = f2fs_kmalloc(sbi, sizeof(struct f2fs_gc_kthread), GFP_KERNEL);
	if (!gc_th) {
		err = -ENOMEM;
		goto out;
	}

	gc_th->urgent_sleep_time = DEF_GC_THREAD_URGENT_SLEEP_TIME;
	gc_th->min_sleep_time = DEF_GC_THREAD_MIN_SLEEP_TIME;
	gc_th->max_sleep_time = DEF_GC_THREAD_MAX_SLEEP_TIME;
	gc_th->no_gc_sleep_time = DEF_GC_THREAD_NOGC_SLEEP_TIME;

	gc_th->gc_wake = 0;

	sbi->gc_thread = gc_th;
	init_waitqueue_head(&sbi->gc_thread->gc_wait_queue_head);
	init_waitqueue_head(&sbi->gc_thread->fggc_wq);
	sbi->gc_thread->f2fs_gc_task = kthread_run(gc_thread_func, sbi,
			"f2fs_gc-%u:%u", MAJOR(dev), MINOR(dev));
	if (IS_ERR(gc_th->f2fs_gc_task)) {
		err = PTR_ERR(gc_th->f2fs_gc_task);
		kfree(gc_th);
		sbi->gc_thread = NULL;
	}
out:
	return err;
}

void f2fs_stop_gc_thread(struct f2fs_sb_info *sbi)
{
	struct f2fs_gc_kthread *gc_th = sbi->gc_thread;

	if (!gc_th)
		return;
	kthread_stop(gc_th->f2fs_gc_task);
	wake_up_all(&gc_th->fggc_wq);
	kfree(gc_th);
	sbi->gc_thread = NULL;
}

static int select_gc_type(struct f2fs_sb_info *sbi, int gc_type)
{
	int gc_mode;

	if (gc_type == BG_GC) {
		if (sbi->am.atgc_enabled)
			gc_mode = GC_AT;
		else
			gc_mode = GC_CB;
	} else {
		gc_mode = GC_GREEDY;
	}

	switch (sbi->gc_mode) {
	case GC_IDLE_CB:
		gc_mode = GC_CB;
		break;
	case GC_IDLE_GREEDY:
	case GC_URGENT_HIGH:
		gc_mode = GC_GREEDY;
		break;
	case GC_IDLE_AT:
		gc_mode = GC_AT;
		break;
	}

	return gc_mode;
}

static void select_policy(struct f2fs_sb_info *sbi, int gc_type,
			int type, struct victim_sel_policy *p)
{
	struct dirty_seglist_info *dirty_i = DIRTY_I(sbi);

	if (p->alloc_mode == SSR) {
		p->gc_mode = GC_GREEDY;
		p->dirty_bitmap = dirty_i->dirty_segmap[type];
		p->max_search = dirty_i->nr_dirty[type];
		p->ofs_unit = 1;
	} else if (p->alloc_mode == AT_SSR) {
		p->gc_mode = GC_GREEDY;
		p->dirty_bitmap = dirty_i->dirty_segmap[type];
		p->max_search = dirty_i->nr_dirty[type];
		p->ofs_unit = 1;
	} else {
		p->gc_mode = select_gc_type(sbi, gc_type);
		p->ofs_unit = sbi->segs_per_sec;
		if (__is_large_section(sbi)) {
			p->dirty_bitmap = dirty_i->dirty_secmap;
			p->max_search = count_bits(p->dirty_bitmap,
						0, MAIN_SECS(sbi));
		} else {
			p->dirty_bitmap = dirty_i->dirty_segmap[DIRTY];
			p->max_search = dirty_i->nr_dirty[DIRTY];
		}
	}

	/*
	 * adjust candidates range, should select all dirty segments for
	 * foreground GC and urgent GC cases.
	 */
	if (gc_type != FG_GC &&
			(sbi->gc_mode != GC_URGENT_HIGH) &&
			(p->gc_mode != GC_AT && p->alloc_mode != AT_SSR) &&
			p->max_search > sbi->max_victim_search)
		p->max_search = sbi->max_victim_search;

	/* let's select beginning hot/small space first in no_heap mode*/
	if (f2fs_need_rand_seg(sbi))
<<<<<<< HEAD
		p->offset = prandom_u32_max(MAIN_SECS(sbi) * sbi->segs_per_sec);
=======
		p->offset = get_random_u32_below(MAIN_SECS(sbi) * sbi->segs_per_sec);
>>>>>>> 0ee29814
	else if (test_opt(sbi, NOHEAP) &&
		(type == CURSEG_HOT_DATA || IS_NODESEG(type)))
		p->offset = 0;
	else
		p->offset = SIT_I(sbi)->last_victim[p->gc_mode];
}

static unsigned int get_max_cost(struct f2fs_sb_info *sbi,
				struct victim_sel_policy *p)
{
	/* SSR allocates in a segment unit */
	if (p->alloc_mode == SSR)
		return sbi->blocks_per_seg;
	else if (p->alloc_mode == AT_SSR)
		return UINT_MAX;

	/* LFS */
	if (p->gc_mode == GC_GREEDY)
		return 2 * sbi->blocks_per_seg * p->ofs_unit;
	else if (p->gc_mode == GC_CB)
		return UINT_MAX;
	else if (p->gc_mode == GC_AT)
		return UINT_MAX;
	else /* No other gc_mode */
		return 0;
}

static unsigned int check_bg_victims(struct f2fs_sb_info *sbi)
{
	struct dirty_seglist_info *dirty_i = DIRTY_I(sbi);
	unsigned int secno;

	/*
	 * If the gc_type is FG_GC, we can select victim segments
	 * selected by background GC before.
	 * Those segments guarantee they have small valid blocks.
	 */
	for_each_set_bit(secno, dirty_i->victim_secmap, MAIN_SECS(sbi)) {
		if (sec_usage_check(sbi, secno))
			continue;
		clear_bit(secno, dirty_i->victim_secmap);
		return GET_SEG_FROM_SEC(sbi, secno);
	}
	return NULL_SEGNO;
}

static unsigned int get_cb_cost(struct f2fs_sb_info *sbi, unsigned int segno)
{
	struct sit_info *sit_i = SIT_I(sbi);
	unsigned int secno = GET_SEC_FROM_SEG(sbi, segno);
	unsigned int start = GET_SEG_FROM_SEC(sbi, secno);
	unsigned long long mtime = 0;
	unsigned int vblocks;
	unsigned char age = 0;
	unsigned char u;
	unsigned int i;
	unsigned int usable_segs_per_sec = f2fs_usable_segs_in_sec(sbi, segno);

	for (i = 0; i < usable_segs_per_sec; i++)
		mtime += get_seg_entry(sbi, start + i)->mtime;
	vblocks = get_valid_blocks(sbi, segno, true);

	mtime = div_u64(mtime, usable_segs_per_sec);
	vblocks = div_u64(vblocks, usable_segs_per_sec);

	u = (vblocks * 100) >> sbi->log_blocks_per_seg;

	/* Handle if the system time has changed by the user */
	if (mtime < sit_i->min_mtime)
		sit_i->min_mtime = mtime;
	if (mtime > sit_i->max_mtime)
		sit_i->max_mtime = mtime;
	if (sit_i->max_mtime != sit_i->min_mtime)
		age = 100 - div64_u64(100 * (mtime - sit_i->min_mtime),
				sit_i->max_mtime - sit_i->min_mtime);

	return UINT_MAX - ((100 * (100 - u) * age) / (100 + u));
}

static inline unsigned int get_gc_cost(struct f2fs_sb_info *sbi,
			unsigned int segno, struct victim_sel_policy *p)
{
	if (p->alloc_mode == SSR)
		return get_seg_entry(sbi, segno)->ckpt_valid_blocks;

	/* alloc_mode == LFS */
	if (p->gc_mode == GC_GREEDY)
		return get_valid_blocks(sbi, segno, true);
	else if (p->gc_mode == GC_CB)
		return get_cb_cost(sbi, segno);

	f2fs_bug_on(sbi, 1);
	return 0;
}

static unsigned int count_bits(const unsigned long *addr,
				unsigned int offset, unsigned int len)
{
	unsigned int end = offset + len, sum = 0;

	while (offset < end) {
		if (test_bit(offset++, addr))
			++sum;
	}
	return sum;
}

static struct victim_entry *attach_victim_entry(struct f2fs_sb_info *sbi,
				unsigned long long mtime, unsigned int segno,
				struct rb_node *parent, struct rb_node **p,
				bool left_most)
{
	struct atgc_management *am = &sbi->am;
	struct victim_entry *ve;

	ve =  f2fs_kmem_cache_alloc(victim_entry_slab,
				GFP_NOFS, true, NULL);

	ve->mtime = mtime;
	ve->segno = segno;

	rb_link_node(&ve->rb_node, parent, p);
	rb_insert_color_cached(&ve->rb_node, &am->root, left_most);

	list_add_tail(&ve->list, &am->victim_list);

	am->victim_count++;

	return ve;
}

static void insert_victim_entry(struct f2fs_sb_info *sbi,
				unsigned long long mtime, unsigned int segno)
{
	struct atgc_management *am = &sbi->am;
	struct rb_node **p;
	struct rb_node *parent = NULL;
	bool left_most = true;

	p = f2fs_lookup_rb_tree_ext(sbi, &am->root, &parent, mtime, &left_most);
	attach_victim_entry(sbi, mtime, segno, parent, p, left_most);
}

static void add_victim_entry(struct f2fs_sb_info *sbi,
				struct victim_sel_policy *p, unsigned int segno)
{
	struct sit_info *sit_i = SIT_I(sbi);
	unsigned int secno = GET_SEC_FROM_SEG(sbi, segno);
	unsigned int start = GET_SEG_FROM_SEC(sbi, secno);
	unsigned long long mtime = 0;
	unsigned int i;

	if (unlikely(is_sbi_flag_set(sbi, SBI_CP_DISABLED))) {
		if (p->gc_mode == GC_AT &&
			get_valid_blocks(sbi, segno, true) == 0)
			return;
	}

	for (i = 0; i < sbi->segs_per_sec; i++)
		mtime += get_seg_entry(sbi, start + i)->mtime;
	mtime = div_u64(mtime, sbi->segs_per_sec);

	/* Handle if the system time has changed by the user */
	if (mtime < sit_i->min_mtime)
		sit_i->min_mtime = mtime;
	if (mtime > sit_i->max_mtime)
		sit_i->max_mtime = mtime;
	if (mtime < sit_i->dirty_min_mtime)
		sit_i->dirty_min_mtime = mtime;
	if (mtime > sit_i->dirty_max_mtime)
		sit_i->dirty_max_mtime = mtime;

	/* don't choose young section as candidate */
	if (sit_i->dirty_max_mtime - mtime < p->age_threshold)
		return;

	insert_victim_entry(sbi, mtime, segno);
}

static struct rb_node *lookup_central_victim(struct f2fs_sb_info *sbi,
						struct victim_sel_policy *p)
{
	struct atgc_management *am = &sbi->am;
	struct rb_node *parent = NULL;
	bool left_most;

	f2fs_lookup_rb_tree_ext(sbi, &am->root, &parent, p->age, &left_most);

	return parent;
}

static void atgc_lookup_victim(struct f2fs_sb_info *sbi,
						struct victim_sel_policy *p)
{
	struct sit_info *sit_i = SIT_I(sbi);
	struct atgc_management *am = &sbi->am;
	struct rb_root_cached *root = &am->root;
	struct rb_node *node;
	struct rb_entry *re;
	struct victim_entry *ve;
	unsigned long long total_time;
	unsigned long long age, u, accu;
	unsigned long long max_mtime = sit_i->dirty_max_mtime;
	unsigned long long min_mtime = sit_i->dirty_min_mtime;
	unsigned int sec_blocks = CAP_BLKS_PER_SEC(sbi);
	unsigned int vblocks;
	unsigned int dirty_threshold = max(am->max_candidate_count,
					am->candidate_ratio *
					am->victim_count / 100);
	unsigned int age_weight = am->age_weight;
	unsigned int cost;
	unsigned int iter = 0;

	if (max_mtime < min_mtime)
		return;

	max_mtime += 1;
	total_time = max_mtime - min_mtime;

	accu = div64_u64(ULLONG_MAX, total_time);
	accu = min_t(unsigned long long, div_u64(accu, 100),
					DEFAULT_ACCURACY_CLASS);

	node = rb_first_cached(root);
next:
	re = rb_entry_safe(node, struct rb_entry, rb_node);
	if (!re)
		return;

	ve = (struct victim_entry *)re;

	if (ve->mtime >= max_mtime || ve->mtime < min_mtime)
		goto skip;

	/* age = 10000 * x% * 60 */
	age = div64_u64(accu * (max_mtime - ve->mtime), total_time) *
								age_weight;

	vblocks = get_valid_blocks(sbi, ve->segno, true);
	f2fs_bug_on(sbi, !vblocks || vblocks == sec_blocks);

	/* u = 10000 * x% * 40 */
	u = div64_u64(accu * (sec_blocks - vblocks), sec_blocks) *
							(100 - age_weight);

	f2fs_bug_on(sbi, age + u >= UINT_MAX);

	cost = UINT_MAX - (age + u);
	iter++;

	if (cost < p->min_cost ||
			(cost == p->min_cost && age > p->oldest_age)) {
		p->min_cost = cost;
		p->oldest_age = age;
		p->min_segno = ve->segno;
	}
skip:
	if (iter < dirty_threshold) {
		node = rb_next(node);
		goto next;
	}
}

/*
 * select candidates around source section in range of
 * [target - dirty_threshold, target + dirty_threshold]
 */
static void atssr_lookup_victim(struct f2fs_sb_info *sbi,
						struct victim_sel_policy *p)
{
	struct sit_info *sit_i = SIT_I(sbi);
	struct atgc_management *am = &sbi->am;
	struct rb_node *node;
	struct rb_entry *re;
	struct victim_entry *ve;
	unsigned long long age;
	unsigned long long max_mtime = sit_i->dirty_max_mtime;
	unsigned long long min_mtime = sit_i->dirty_min_mtime;
	unsigned int seg_blocks = sbi->blocks_per_seg;
	unsigned int vblocks;
	unsigned int dirty_threshold = max(am->max_candidate_count,
					am->candidate_ratio *
					am->victim_count / 100);
	unsigned int cost;
	unsigned int iter = 0;
	int stage = 0;

	if (max_mtime < min_mtime)
		return;
	max_mtime += 1;
next_stage:
	node = lookup_central_victim(sbi, p);
next_node:
	re = rb_entry_safe(node, struct rb_entry, rb_node);
	if (!re) {
		if (stage == 0)
			goto skip_stage;
		return;
	}

	ve = (struct victim_entry *)re;

	if (ve->mtime >= max_mtime || ve->mtime < min_mtime)
		goto skip_node;

	age = max_mtime - ve->mtime;

	vblocks = get_seg_entry(sbi, ve->segno)->ckpt_valid_blocks;
	f2fs_bug_on(sbi, !vblocks);

	/* rare case */
	if (vblocks == seg_blocks)
		goto skip_node;

	iter++;

	age = max_mtime - abs(p->age - age);
	cost = UINT_MAX - vblocks;

	if (cost < p->min_cost ||
			(cost == p->min_cost && age > p->oldest_age)) {
		p->min_cost = cost;
		p->oldest_age = age;
		p->min_segno = ve->segno;
	}
skip_node:
	if (iter < dirty_threshold) {
		if (stage == 0)
			node = rb_prev(node);
		else if (stage == 1)
			node = rb_next(node);
		goto next_node;
	}
skip_stage:
	if (stage < 1) {
		stage++;
		iter = 0;
		goto next_stage;
	}
}
static void lookup_victim_by_age(struct f2fs_sb_info *sbi,
						struct victim_sel_policy *p)
{
	f2fs_bug_on(sbi, !f2fs_check_rb_tree_consistence(sbi,
						&sbi->am.root, true));

	if (p->gc_mode == GC_AT)
		atgc_lookup_victim(sbi, p);
	else if (p->alloc_mode == AT_SSR)
		atssr_lookup_victim(sbi, p);
	else
		f2fs_bug_on(sbi, 1);
}

static void release_victim_entry(struct f2fs_sb_info *sbi)
{
	struct atgc_management *am = &sbi->am;
	struct victim_entry *ve, *tmp;

	list_for_each_entry_safe(ve, tmp, &am->victim_list, list) {
		list_del(&ve->list);
		kmem_cache_free(victim_entry_slab, ve);
		am->victim_count--;
	}

	am->root = RB_ROOT_CACHED;

	f2fs_bug_on(sbi, am->victim_count);
	f2fs_bug_on(sbi, !list_empty(&am->victim_list));
}

static bool f2fs_pin_section(struct f2fs_sb_info *sbi, unsigned int segno)
{
	struct dirty_seglist_info *dirty_i = DIRTY_I(sbi);
	unsigned int secno = GET_SEC_FROM_SEG(sbi, segno);

	if (!dirty_i->enable_pin_section)
		return false;
	if (!test_and_set_bit(secno, dirty_i->pinned_secmap))
		dirty_i->pinned_secmap_cnt++;
	return true;
}

static bool f2fs_pinned_section_exists(struct dirty_seglist_info *dirty_i)
{
	return dirty_i->pinned_secmap_cnt;
}

static bool f2fs_section_is_pinned(struct dirty_seglist_info *dirty_i,
						unsigned int secno)
{
	return dirty_i->enable_pin_section &&
		f2fs_pinned_section_exists(dirty_i) &&
		test_bit(secno, dirty_i->pinned_secmap);
}

static void f2fs_unpin_all_sections(struct f2fs_sb_info *sbi, bool enable)
{
	unsigned int bitmap_size = f2fs_bitmap_size(MAIN_SECS(sbi));

	if (f2fs_pinned_section_exists(DIRTY_I(sbi))) {
		memset(DIRTY_I(sbi)->pinned_secmap, 0, bitmap_size);
		DIRTY_I(sbi)->pinned_secmap_cnt = 0;
	}
	DIRTY_I(sbi)->enable_pin_section = enable;
}

static int f2fs_gc_pinned_control(struct inode *inode, int gc_type,
							unsigned int segno)
{
	if (!f2fs_is_pinned_file(inode))
		return 0;
	if (gc_type != FG_GC)
		return -EBUSY;
	if (!f2fs_pin_section(F2FS_I_SB(inode), segno))
		f2fs_pin_file_control(inode, true);
	return -EAGAIN;
}

/*
 * This function is called from two paths.
 * One is garbage collection and the other is SSR segment selection.
 * When it is called during GC, it just gets a victim segment
 * and it does not remove it from dirty seglist.
 * When it is called from SSR segment selection, it finds a segment
 * which has minimum valid blocks and removes it from dirty seglist.
 */
static int get_victim_by_default(struct f2fs_sb_info *sbi,
			unsigned int *result, int gc_type, int type,
			char alloc_mode, unsigned long long age)
{
	struct dirty_seglist_info *dirty_i = DIRTY_I(sbi);
	struct sit_info *sm = SIT_I(sbi);
	struct victim_sel_policy p;
	unsigned int secno, last_victim;
	unsigned int last_segment;
	unsigned int nsearched;
	bool is_atgc;
	int ret = 0;

	mutex_lock(&dirty_i->seglist_lock);
	last_segment = MAIN_SECS(sbi) * sbi->segs_per_sec;

	p.alloc_mode = alloc_mode;
	p.age = age;
	p.age_threshold = sbi->am.age_threshold;

retry:
	select_policy(sbi, gc_type, type, &p);
	p.min_segno = NULL_SEGNO;
	p.oldest_age = 0;
	p.min_cost = get_max_cost(sbi, &p);

	is_atgc = (p.gc_mode == GC_AT || p.alloc_mode == AT_SSR);
	nsearched = 0;

	if (is_atgc)
		SIT_I(sbi)->dirty_min_mtime = ULLONG_MAX;

	if (*result != NULL_SEGNO) {
		if (!get_valid_blocks(sbi, *result, false)) {
			ret = -ENODATA;
			goto out;
		}

		if (sec_usage_check(sbi, GET_SEC_FROM_SEG(sbi, *result)))
			ret = -EBUSY;
		else
			p.min_segno = *result;
		goto out;
	}

	ret = -ENODATA;
	if (p.max_search == 0)
		goto out;

	if (__is_large_section(sbi) && p.alloc_mode == LFS) {
		if (sbi->next_victim_seg[BG_GC] != NULL_SEGNO) {
			p.min_segno = sbi->next_victim_seg[BG_GC];
			*result = p.min_segno;
			sbi->next_victim_seg[BG_GC] = NULL_SEGNO;
			goto got_result;
		}
		if (gc_type == FG_GC &&
				sbi->next_victim_seg[FG_GC] != NULL_SEGNO) {
			p.min_segno = sbi->next_victim_seg[FG_GC];
			*result = p.min_segno;
			sbi->next_victim_seg[FG_GC] = NULL_SEGNO;
			goto got_result;
		}
	}

	last_victim = sm->last_victim[p.gc_mode];
	if (p.alloc_mode == LFS && gc_type == FG_GC) {
		p.min_segno = check_bg_victims(sbi);
		if (p.min_segno != NULL_SEGNO)
			goto got_it;
	}

	while (1) {
		unsigned long cost, *dirty_bitmap;
		unsigned int unit_no, segno;

		dirty_bitmap = p.dirty_bitmap;
		unit_no = find_next_bit(dirty_bitmap,
				last_segment / p.ofs_unit,
				p.offset / p.ofs_unit);
		segno = unit_no * p.ofs_unit;
		if (segno >= last_segment) {
			if (sm->last_victim[p.gc_mode]) {
				last_segment =
					sm->last_victim[p.gc_mode];
				sm->last_victim[p.gc_mode] = 0;
				p.offset = 0;
				continue;
			}
			break;
		}

		p.offset = segno + p.ofs_unit;
		nsearched++;

#ifdef CONFIG_F2FS_CHECK_FS
		/*
		 * skip selecting the invalid segno (that is failed due to block
		 * validity check failure during GC) to avoid endless GC loop in
		 * such cases.
		 */
		if (test_bit(segno, sm->invalid_segmap))
			goto next;
#endif

		secno = GET_SEC_FROM_SEG(sbi, segno);

		if (sec_usage_check(sbi, secno))
			goto next;

		/* Don't touch checkpointed data */
		if (unlikely(is_sbi_flag_set(sbi, SBI_CP_DISABLED))) {
			if (p.alloc_mode == LFS) {
				/*
				 * LFS is set to find source section during GC.
				 * The victim should have no checkpointed data.
				 */
				if (get_ckpt_valid_blocks(sbi, segno, true))
					goto next;
			} else {
				/*
				 * SSR | AT_SSR are set to find target segment
				 * for writes which can be full by checkpointed
				 * and newly written blocks.
				 */
				if (!f2fs_segment_has_free_slot(sbi, segno))
					goto next;
			}
		}

		if (gc_type == BG_GC && test_bit(secno, dirty_i->victim_secmap))
			goto next;

		if (gc_type == FG_GC && f2fs_section_is_pinned(dirty_i, secno))
			goto next;

		if (is_atgc) {
			add_victim_entry(sbi, &p, segno);
			goto next;
		}

		cost = get_gc_cost(sbi, segno, &p);

		if (p.min_cost > cost) {
			p.min_segno = segno;
			p.min_cost = cost;
		}
next:
		if (nsearched >= p.max_search) {
			if (!sm->last_victim[p.gc_mode] && segno <= last_victim)
				sm->last_victim[p.gc_mode] =
					last_victim + p.ofs_unit;
			else
				sm->last_victim[p.gc_mode] = segno + p.ofs_unit;
			sm->last_victim[p.gc_mode] %=
				(MAIN_SECS(sbi) * sbi->segs_per_sec);
			break;
		}
	}

	/* get victim for GC_AT/AT_SSR */
	if (is_atgc) {
		lookup_victim_by_age(sbi, &p);
		release_victim_entry(sbi);
	}

	if (is_atgc && p.min_segno == NULL_SEGNO &&
			sm->elapsed_time < p.age_threshold) {
		p.age_threshold = 0;
		goto retry;
	}

	if (p.min_segno != NULL_SEGNO) {
got_it:
		*result = (p.min_segno / p.ofs_unit) * p.ofs_unit;
got_result:
		if (p.alloc_mode == LFS) {
			secno = GET_SEC_FROM_SEG(sbi, p.min_segno);
			if (gc_type == FG_GC)
				sbi->cur_victim_sec = secno;
			else
				set_bit(secno, dirty_i->victim_secmap);
		}
		ret = 0;

	}
out:
	if (p.min_segno != NULL_SEGNO)
		trace_f2fs_get_victim(sbi->sb, type, gc_type, &p,
				sbi->cur_victim_sec,
				prefree_segments(sbi), free_segments(sbi));
	mutex_unlock(&dirty_i->seglist_lock);

	return ret;
}

static const struct victim_selection default_v_ops = {
	.get_victim = get_victim_by_default,
};

static struct inode *find_gc_inode(struct gc_inode_list *gc_list, nid_t ino)
{
	struct inode_entry *ie;

	ie = radix_tree_lookup(&gc_list->iroot, ino);
	if (ie)
		return ie->inode;
	return NULL;
}

static void add_gc_inode(struct gc_inode_list *gc_list, struct inode *inode)
{
	struct inode_entry *new_ie;

	if (inode == find_gc_inode(gc_list, inode->i_ino)) {
		iput(inode);
		return;
	}
	new_ie = f2fs_kmem_cache_alloc(f2fs_inode_entry_slab,
					GFP_NOFS, true, NULL);
	new_ie->inode = inode;

	f2fs_radix_tree_insert(&gc_list->iroot, inode->i_ino, new_ie);
	list_add_tail(&new_ie->list, &gc_list->ilist);
}

static void put_gc_inode(struct gc_inode_list *gc_list)
{
	struct inode_entry *ie, *next_ie;

	list_for_each_entry_safe(ie, next_ie, &gc_list->ilist, list) {
		radix_tree_delete(&gc_list->iroot, ie->inode->i_ino);
		iput(ie->inode);
		list_del(&ie->list);
		kmem_cache_free(f2fs_inode_entry_slab, ie);
	}
}

static int check_valid_map(struct f2fs_sb_info *sbi,
				unsigned int segno, int offset)
{
	struct sit_info *sit_i = SIT_I(sbi);
	struct seg_entry *sentry;
	int ret;

	down_read(&sit_i->sentry_lock);
	sentry = get_seg_entry(sbi, segno);
	ret = f2fs_test_bit(offset, sentry->cur_valid_map);
	up_read(&sit_i->sentry_lock);
	return ret;
}

/*
 * This function compares node address got in summary with that in NAT.
 * On validity, copy that node with cold status, otherwise (invalid node)
 * ignore that.
 */
static int gc_node_segment(struct f2fs_sb_info *sbi,
		struct f2fs_summary *sum, unsigned int segno, int gc_type)
{
	struct f2fs_summary *entry;
	block_t start_addr;
	int off;
	int phase = 0;
	bool fggc = (gc_type == FG_GC);
	int submitted = 0;
	unsigned int usable_blks_in_seg = f2fs_usable_blks_in_seg(sbi, segno);

	start_addr = START_BLOCK(sbi, segno);

next_step:
	entry = sum;

	if (fggc && phase == 2)
		atomic_inc(&sbi->wb_sync_req[NODE]);

	for (off = 0; off < usable_blks_in_seg; off++, entry++) {
		nid_t nid = le32_to_cpu(entry->nid);
		struct page *node_page;
		struct node_info ni;
		int err;

		/* stop BG_GC if there is not enough free sections. */
		if (gc_type == BG_GC && has_not_enough_free_secs(sbi, 0, 0))
			return submitted;

		if (check_valid_map(sbi, segno, off) == 0)
			continue;

		if (phase == 0) {
			f2fs_ra_meta_pages(sbi, NAT_BLOCK_OFFSET(nid), 1,
							META_NAT, true);
			continue;
		}

		if (phase == 1) {
			f2fs_ra_node_page(sbi, nid);
			continue;
		}

		/* phase == 2 */
		node_page = f2fs_get_node_page(sbi, nid);
		if (IS_ERR(node_page))
			continue;

		/* block may become invalid during f2fs_get_node_page */
		if (check_valid_map(sbi, segno, off) == 0) {
			f2fs_put_page(node_page, 1);
			continue;
		}

		if (f2fs_get_node_info(sbi, nid, &ni, false)) {
			f2fs_put_page(node_page, 1);
			continue;
		}

		if (ni.blk_addr != start_addr + off) {
			f2fs_put_page(node_page, 1);
			continue;
		}

		err = f2fs_move_node_page(node_page, gc_type);
		if (!err && gc_type == FG_GC)
			submitted++;
		stat_inc_node_blk_count(sbi, 1, gc_type);
	}

	if (++phase < 3)
		goto next_step;

	if (fggc)
		atomic_dec(&sbi->wb_sync_req[NODE]);
	return submitted;
}

/*
 * Calculate start block index indicating the given node offset.
 * Be careful, caller should give this node offset only indicating direct node
 * blocks. If any node offsets, which point the other types of node blocks such
 * as indirect or double indirect node blocks, are given, it must be a caller's
 * bug.
 */
block_t f2fs_start_bidx_of_node(unsigned int node_ofs, struct inode *inode)
{
	unsigned int indirect_blks = 2 * NIDS_PER_BLOCK + 4;
	unsigned int bidx;

	if (node_ofs == 0)
		return 0;

	if (node_ofs <= 2) {
		bidx = node_ofs - 1;
	} else if (node_ofs <= indirect_blks) {
		int dec = (node_ofs - 4) / (NIDS_PER_BLOCK + 1);

		bidx = node_ofs - 2 - dec;
	} else {
		int dec = (node_ofs - indirect_blks - 3) / (NIDS_PER_BLOCK + 1);

		bidx = node_ofs - 5 - dec;
	}
	return bidx * ADDRS_PER_BLOCK(inode) + ADDRS_PER_INODE(inode);
}

static bool is_alive(struct f2fs_sb_info *sbi, struct f2fs_summary *sum,
		struct node_info *dni, block_t blkaddr, unsigned int *nofs)
{
	struct page *node_page;
	nid_t nid;
	unsigned int ofs_in_node, max_addrs;
	block_t source_blkaddr;

	nid = le32_to_cpu(sum->nid);
	ofs_in_node = le16_to_cpu(sum->ofs_in_node);

	node_page = f2fs_get_node_page(sbi, nid);
	if (IS_ERR(node_page))
		return false;

	if (f2fs_get_node_info(sbi, nid, dni, false)) {
		f2fs_put_page(node_page, 1);
		return false;
	}

	if (sum->version != dni->version) {
		f2fs_warn(sbi, "%s: valid data with mismatched node version.",
			  __func__);
		set_sbi_flag(sbi, SBI_NEED_FSCK);
	}

	if (f2fs_check_nid_range(sbi, dni->ino)) {
		f2fs_put_page(node_page, 1);
		return false;
	}

	max_addrs = IS_INODE(node_page) ? DEF_ADDRS_PER_INODE :
						DEF_ADDRS_PER_BLOCK;
	if (ofs_in_node >= max_addrs) {
		f2fs_err(sbi, "Inconsistent ofs_in_node:%u in summary, ino:%u, nid:%u, max:%u",
			ofs_in_node, dni->ino, dni->nid, max_addrs);
		return false;
	}

	*nofs = ofs_of_node(node_page);
	source_blkaddr = data_blkaddr(NULL, node_page, ofs_in_node);
	f2fs_put_page(node_page, 1);

	if (source_blkaddr != blkaddr) {
#ifdef CONFIG_F2FS_CHECK_FS
		unsigned int segno = GET_SEGNO(sbi, blkaddr);
		unsigned long offset = GET_BLKOFF_FROM_SEG0(sbi, blkaddr);

		if (unlikely(check_valid_map(sbi, segno, offset))) {
			if (!test_and_set_bit(segno, SIT_I(sbi)->invalid_segmap)) {
				f2fs_err(sbi, "mismatched blkaddr %u (source_blkaddr %u) in seg %u",
					 blkaddr, source_blkaddr, segno);
				set_sbi_flag(sbi, SBI_NEED_FSCK);
			}
		}
#endif
		return false;
	}
	return true;
}

static int ra_data_block(struct inode *inode, pgoff_t index)
{
	struct f2fs_sb_info *sbi = F2FS_I_SB(inode);
	struct address_space *mapping = inode->i_mapping;
	struct dnode_of_data dn;
	struct page *page;
	struct extent_info ei = {0, 0, 0};
	struct f2fs_io_info fio = {
		.sbi = sbi,
		.ino = inode->i_ino,
		.type = DATA,
		.temp = COLD,
		.op = REQ_OP_READ,
		.op_flags = 0,
		.encrypted_page = NULL,
		.in_list = false,
		.retry = false,
	};
	int err;

	page = f2fs_grab_cache_page(mapping, index, true);
	if (!page)
		return -ENOMEM;

	if (f2fs_lookup_extent_cache(inode, index, &ei)) {
		dn.data_blkaddr = ei.blk + index - ei.fofs;
		if (unlikely(!f2fs_is_valid_blkaddr(sbi, dn.data_blkaddr,
						DATA_GENERIC_ENHANCE_READ))) {
			err = -EFSCORRUPTED;
			f2fs_handle_error(sbi, ERROR_INVALID_BLKADDR);
			goto put_page;
		}
		goto got_it;
	}

	set_new_dnode(&dn, inode, NULL, NULL, 0);
	err = f2fs_get_dnode_of_data(&dn, index, LOOKUP_NODE);
	if (err)
		goto put_page;
	f2fs_put_dnode(&dn);

	if (!__is_valid_data_blkaddr(dn.data_blkaddr)) {
		err = -ENOENT;
		goto put_page;
	}
	if (unlikely(!f2fs_is_valid_blkaddr(sbi, dn.data_blkaddr,
						DATA_GENERIC_ENHANCE))) {
		err = -EFSCORRUPTED;
		f2fs_handle_error(sbi, ERROR_INVALID_BLKADDR);
		goto put_page;
	}
got_it:
	/* read page */
	fio.page = page;
	fio.new_blkaddr = fio.old_blkaddr = dn.data_blkaddr;

	/*
	 * don't cache encrypted data into meta inode until previous dirty
	 * data were writebacked to avoid racing between GC and flush.
	 */
	f2fs_wait_on_page_writeback(page, DATA, true, true);

	f2fs_wait_on_block_writeback(inode, dn.data_blkaddr);

	fio.encrypted_page = f2fs_pagecache_get_page(META_MAPPING(sbi),
					dn.data_blkaddr,
					FGP_LOCK | FGP_CREAT, GFP_NOFS);
	if (!fio.encrypted_page) {
		err = -ENOMEM;
		goto put_page;
	}

	err = f2fs_submit_page_bio(&fio);
	if (err)
		goto put_encrypted_page;
	f2fs_put_page(fio.encrypted_page, 0);
	f2fs_put_page(page, 1);

	f2fs_update_iostat(sbi, inode, FS_DATA_READ_IO, F2FS_BLKSIZE);
	f2fs_update_iostat(sbi, NULL, FS_GDATA_READ_IO, F2FS_BLKSIZE);

	return 0;
put_encrypted_page:
	f2fs_put_page(fio.encrypted_page, 1);
put_page:
	f2fs_put_page(page, 1);
	return err;
}

/*
 * Move data block via META_MAPPING while keeping locked data page.
 * This can be used to move blocks, aka LBAs, directly on disk.
 */
static int move_data_block(struct inode *inode, block_t bidx,
				int gc_type, unsigned int segno, int off)
{
	struct f2fs_io_info fio = {
		.sbi = F2FS_I_SB(inode),
		.ino = inode->i_ino,
		.type = DATA,
		.temp = COLD,
		.op = REQ_OP_READ,
		.op_flags = 0,
		.encrypted_page = NULL,
		.in_list = false,
		.retry = false,
	};
	struct dnode_of_data dn;
	struct f2fs_summary sum;
	struct node_info ni;
	struct page *page, *mpage;
	block_t newaddr;
	int err = 0;
	bool lfs_mode = f2fs_lfs_mode(fio.sbi);
	int type = fio.sbi->am.atgc_enabled && (gc_type == BG_GC) &&
				(fio.sbi->gc_mode != GC_URGENT_HIGH) ?
				CURSEG_ALL_DATA_ATGC : CURSEG_COLD_DATA;

	/* do not read out */
	page = f2fs_grab_cache_page(inode->i_mapping, bidx, false);
	if (!page)
		return -ENOMEM;

	if (!check_valid_map(F2FS_I_SB(inode), segno, off)) {
		err = -ENOENT;
		goto out;
	}

	err = f2fs_gc_pinned_control(inode, gc_type, segno);
	if (err)
		goto out;

	set_new_dnode(&dn, inode, NULL, NULL, 0);
	err = f2fs_get_dnode_of_data(&dn, bidx, LOOKUP_NODE);
	if (err)
		goto out;

	if (unlikely(dn.data_blkaddr == NULL_ADDR)) {
		ClearPageUptodate(page);
		err = -ENOENT;
		goto put_out;
	}

	/*
	 * don't cache encrypted data into meta inode until previous dirty
	 * data were writebacked to avoid racing between GC and flush.
	 */
	f2fs_wait_on_page_writeback(page, DATA, true, true);

	f2fs_wait_on_block_writeback(inode, dn.data_blkaddr);

	err = f2fs_get_node_info(fio.sbi, dn.nid, &ni, false);
	if (err)
		goto put_out;

	/* read page */
	fio.page = page;
	fio.new_blkaddr = fio.old_blkaddr = dn.data_blkaddr;

	if (lfs_mode)
		f2fs_down_write(&fio.sbi->io_order_lock);

	mpage = f2fs_grab_cache_page(META_MAPPING(fio.sbi),
					fio.old_blkaddr, false);
	if (!mpage) {
		err = -ENOMEM;
		goto up_out;
	}

	fio.encrypted_page = mpage;

	/* read source block in mpage */
	if (!PageUptodate(mpage)) {
		err = f2fs_submit_page_bio(&fio);
		if (err) {
			f2fs_put_page(mpage, 1);
			goto up_out;
		}

		f2fs_update_iostat(fio.sbi, inode, FS_DATA_READ_IO,
							F2FS_BLKSIZE);
		f2fs_update_iostat(fio.sbi, NULL, FS_GDATA_READ_IO,
							F2FS_BLKSIZE);

		lock_page(mpage);
		if (unlikely(mpage->mapping != META_MAPPING(fio.sbi) ||
						!PageUptodate(mpage))) {
			err = -EIO;
			f2fs_put_page(mpage, 1);
			goto up_out;
		}
	}

	set_summary(&sum, dn.nid, dn.ofs_in_node, ni.version);

	/* allocate block address */
	f2fs_allocate_data_block(fio.sbi, NULL, fio.old_blkaddr, &newaddr,
				&sum, type, NULL);

	fio.encrypted_page = f2fs_pagecache_get_page(META_MAPPING(fio.sbi),
				newaddr, FGP_LOCK | FGP_CREAT, GFP_NOFS);
	if (!fio.encrypted_page) {
		err = -ENOMEM;
		f2fs_put_page(mpage, 1);
		goto recover_block;
	}

	/* write target block */
	f2fs_wait_on_page_writeback(fio.encrypted_page, DATA, true, true);
	memcpy(page_address(fio.encrypted_page),
				page_address(mpage), PAGE_SIZE);
	f2fs_put_page(mpage, 1);
	invalidate_mapping_pages(META_MAPPING(fio.sbi),
				fio.old_blkaddr, fio.old_blkaddr);
	f2fs_invalidate_compress_page(fio.sbi, fio.old_blkaddr);

	set_page_dirty(fio.encrypted_page);
	if (clear_page_dirty_for_io(fio.encrypted_page))
		dec_page_count(fio.sbi, F2FS_DIRTY_META);

	set_page_writeback(fio.encrypted_page);
	ClearPageError(page);

	fio.op = REQ_OP_WRITE;
	fio.op_flags = REQ_SYNC;
	fio.new_blkaddr = newaddr;
	f2fs_submit_page_write(&fio);
	if (fio.retry) {
		err = -EAGAIN;
		if (PageWriteback(fio.encrypted_page))
			end_page_writeback(fio.encrypted_page);
		goto put_page_out;
	}

	f2fs_update_iostat(fio.sbi, NULL, FS_GC_DATA_IO, F2FS_BLKSIZE);

	f2fs_update_data_blkaddr(&dn, newaddr);
	set_inode_flag(inode, FI_APPEND_WRITE);
	if (page->index == 0)
		set_inode_flag(inode, FI_FIRST_BLOCK_WRITTEN);
put_page_out:
	f2fs_put_page(fio.encrypted_page, 1);
recover_block:
	if (err)
		f2fs_do_replace_block(fio.sbi, &sum, newaddr, fio.old_blkaddr,
							true, true, true);
up_out:
	if (lfs_mode)
		f2fs_up_write(&fio.sbi->io_order_lock);
put_out:
	f2fs_put_dnode(&dn);
out:
	f2fs_put_page(page, 1);
	return err;
}

static int move_data_page(struct inode *inode, block_t bidx, int gc_type,
							unsigned int segno, int off)
{
	struct page *page;
	int err = 0;

	page = f2fs_get_lock_data_page(inode, bidx, true);
	if (IS_ERR(page))
		return PTR_ERR(page);

	if (!check_valid_map(F2FS_I_SB(inode), segno, off)) {
		err = -ENOENT;
		goto out;
	}

	err = f2fs_gc_pinned_control(inode, gc_type, segno);
	if (err)
		goto out;

	if (gc_type == BG_GC) {
		if (PageWriteback(page)) {
			err = -EAGAIN;
			goto out;
		}
		set_page_dirty(page);
		set_page_private_gcing(page);
	} else {
		struct f2fs_io_info fio = {
			.sbi = F2FS_I_SB(inode),
			.ino = inode->i_ino,
			.type = DATA,
			.temp = COLD,
			.op = REQ_OP_WRITE,
			.op_flags = REQ_SYNC,
			.old_blkaddr = NULL_ADDR,
			.page = page,
			.encrypted_page = NULL,
			.need_lock = LOCK_REQ,
			.io_type = FS_GC_DATA_IO,
		};
		bool is_dirty = PageDirty(page);

retry:
		f2fs_wait_on_page_writeback(page, DATA, true, true);

		set_page_dirty(page);
		if (clear_page_dirty_for_io(page)) {
			inode_dec_dirty_pages(inode);
			f2fs_remove_dirty_inode(inode);
		}

		set_page_private_gcing(page);

		err = f2fs_do_write_data_page(&fio);
		if (err) {
			clear_page_private_gcing(page);
			if (err == -ENOMEM) {
				memalloc_retry_wait(GFP_NOFS);
				goto retry;
			}
			if (is_dirty)
				set_page_dirty(page);
		}
	}
out:
	f2fs_put_page(page, 1);
	return err;
}

/*
 * This function tries to get parent node of victim data block, and identifies
 * data block validity. If the block is valid, copy that with cold status and
 * modify parent node.
 * If the parent node is not valid or the data block address is different,
 * the victim data block is ignored.
 */
static int gc_data_segment(struct f2fs_sb_info *sbi, struct f2fs_summary *sum,
		struct gc_inode_list *gc_list, unsigned int segno, int gc_type,
		bool force_migrate)
{
	struct super_block *sb = sbi->sb;
	struct f2fs_summary *entry;
	block_t start_addr;
	int off;
	int phase = 0;
	int submitted = 0;
	unsigned int usable_blks_in_seg = f2fs_usable_blks_in_seg(sbi, segno);

	start_addr = START_BLOCK(sbi, segno);

next_step:
	entry = sum;

	for (off = 0; off < usable_blks_in_seg; off++, entry++) {
		struct page *data_page;
		struct inode *inode;
		struct node_info dni; /* dnode info for the data */
		unsigned int ofs_in_node, nofs;
		block_t start_bidx;
		nid_t nid = le32_to_cpu(entry->nid);

		/*
		 * stop BG_GC if there is not enough free sections.
		 * Or, stop GC if the segment becomes fully valid caused by
		 * race condition along with SSR block allocation.
		 */
		if ((gc_type == BG_GC && has_not_enough_free_secs(sbi, 0, 0)) ||
			(!force_migrate && get_valid_blocks(sbi, segno, true) ==
							CAP_BLKS_PER_SEC(sbi)))
			return submitted;

		if (check_valid_map(sbi, segno, off) == 0)
			continue;

		if (phase == 0) {
			f2fs_ra_meta_pages(sbi, NAT_BLOCK_OFFSET(nid), 1,
							META_NAT, true);
			continue;
		}

		if (phase == 1) {
			f2fs_ra_node_page(sbi, nid);
			continue;
		}

		/* Get an inode by ino with checking validity */
		if (!is_alive(sbi, entry, &dni, start_addr + off, &nofs))
			continue;

		if (phase == 2) {
			f2fs_ra_node_page(sbi, dni.ino);
			continue;
		}

		ofs_in_node = le16_to_cpu(entry->ofs_in_node);

		if (phase == 3) {
			int err;

			inode = f2fs_iget(sb, dni.ino);
			if (IS_ERR(inode) || is_bad_inode(inode) ||
					special_file(inode->i_mode))
				continue;

			err = f2fs_gc_pinned_control(inode, gc_type, segno);
			if (err == -EAGAIN) {
				iput(inode);
				return submitted;
			}

			if (!f2fs_down_write_trylock(
				&F2FS_I(inode)->i_gc_rwsem[WRITE])) {
				iput(inode);
				sbi->skipped_gc_rwsem++;
				continue;
			}

			start_bidx = f2fs_start_bidx_of_node(nofs, inode) +
								ofs_in_node;

			if (f2fs_post_read_required(inode)) {
				int err = ra_data_block(inode, start_bidx);

				f2fs_up_write(&F2FS_I(inode)->i_gc_rwsem[WRITE]);
				if (err) {
					iput(inode);
					continue;
				}
				add_gc_inode(gc_list, inode);
				continue;
			}

			data_page = f2fs_get_read_data_page(inode,
						start_bidx, REQ_RAHEAD, true);
			f2fs_up_write(&F2FS_I(inode)->i_gc_rwsem[WRITE]);
			if (IS_ERR(data_page)) {
				iput(inode);
				continue;
			}

			f2fs_put_page(data_page, 0);
			add_gc_inode(gc_list, inode);
			continue;
		}

		/* phase 4 */
		inode = find_gc_inode(gc_list, dni.ino);
		if (inode) {
			struct f2fs_inode_info *fi = F2FS_I(inode);
			bool locked = false;
			int err;

			if (S_ISREG(inode->i_mode)) {
				if (!f2fs_down_write_trylock(&fi->i_gc_rwsem[READ])) {
					sbi->skipped_gc_rwsem++;
					continue;
				}
				if (!f2fs_down_write_trylock(
						&fi->i_gc_rwsem[WRITE])) {
					sbi->skipped_gc_rwsem++;
					f2fs_up_write(&fi->i_gc_rwsem[READ]);
					continue;
				}
				locked = true;

				/* wait for all inflight aio data */
				inode_dio_wait(inode);
			}

			start_bidx = f2fs_start_bidx_of_node(nofs, inode)
								+ ofs_in_node;
			if (f2fs_post_read_required(inode))
				err = move_data_block(inode, start_bidx,
							gc_type, segno, off);
			else
				err = move_data_page(inode, start_bidx, gc_type,
								segno, off);

			if (!err && (gc_type == FG_GC ||
					f2fs_post_read_required(inode)))
				submitted++;

			if (locked) {
				f2fs_up_write(&fi->i_gc_rwsem[WRITE]);
				f2fs_up_write(&fi->i_gc_rwsem[READ]);
			}

			stat_inc_data_blk_count(sbi, 1, gc_type);
		}
	}

	if (++phase < 5)
		goto next_step;

	return submitted;
}

static int __get_victim(struct f2fs_sb_info *sbi, unsigned int *victim,
			int gc_type)
{
	struct sit_info *sit_i = SIT_I(sbi);
	int ret;

	down_write(&sit_i->sentry_lock);
	ret = DIRTY_I(sbi)->v_ops->get_victim(sbi, victim, gc_type,
					      NO_CHECK_TYPE, LFS, 0);
	up_write(&sit_i->sentry_lock);
	return ret;
}

static int do_garbage_collect(struct f2fs_sb_info *sbi,
				unsigned int start_segno,
				struct gc_inode_list *gc_list, int gc_type,
				bool force_migrate)
{
	struct page *sum_page;
	struct f2fs_summary_block *sum;
	struct blk_plug plug;
	unsigned int segno = start_segno;
	unsigned int end_segno = start_segno + sbi->segs_per_sec;
	int seg_freed = 0, migrated = 0;
	unsigned char type = IS_DATASEG(get_seg_entry(sbi, segno)->type) ?
						SUM_TYPE_DATA : SUM_TYPE_NODE;
	int submitted = 0;

	if (__is_large_section(sbi))
		end_segno = rounddown(end_segno, sbi->segs_per_sec);

	/*
	 * zone-capacity can be less than zone-size in zoned devices,
	 * resulting in less than expected usable segments in the zone,
	 * calculate the end segno in the zone which can be garbage collected
	 */
	if (f2fs_sb_has_blkzoned(sbi))
		end_segno -= sbi->segs_per_sec -
					f2fs_usable_segs_in_sec(sbi, segno);

	sanity_check_seg_type(sbi, get_seg_entry(sbi, segno)->type);

	/* readahead multi ssa blocks those have contiguous address */
	if (__is_large_section(sbi))
		f2fs_ra_meta_pages(sbi, GET_SUM_BLOCK(sbi, segno),
					end_segno - segno, META_SSA, true);

	/* reference all summary page */
	while (segno < end_segno) {
		sum_page = f2fs_get_sum_page(sbi, segno++);
		if (IS_ERR(sum_page)) {
			int err = PTR_ERR(sum_page);

			end_segno = segno - 1;
			for (segno = start_segno; segno < end_segno; segno++) {
				sum_page = find_get_page(META_MAPPING(sbi),
						GET_SUM_BLOCK(sbi, segno));
				f2fs_put_page(sum_page, 0);
				f2fs_put_page(sum_page, 0);
			}
			return err;
		}
		unlock_page(sum_page);
	}

	blk_start_plug(&plug);

	for (segno = start_segno; segno < end_segno; segno++) {

		/* find segment summary of victim */
		sum_page = find_get_page(META_MAPPING(sbi),
					GET_SUM_BLOCK(sbi, segno));
		f2fs_put_page(sum_page, 0);

		if (get_valid_blocks(sbi, segno, false) == 0)
			goto freed;
		if (gc_type == BG_GC && __is_large_section(sbi) &&
				migrated >= sbi->migration_granularity)
			goto skip;
		if (!PageUptodate(sum_page) || unlikely(f2fs_cp_error(sbi)))
			goto skip;

		sum = page_address(sum_page);
		if (type != GET_SUM_TYPE((&sum->footer))) {
			f2fs_err(sbi, "Inconsistent segment (%u) type [%d, %d] in SSA and SIT",
				 segno, type, GET_SUM_TYPE((&sum->footer)));
			set_sbi_flag(sbi, SBI_NEED_FSCK);
			f2fs_stop_checkpoint(sbi, false,
				STOP_CP_REASON_CORRUPTED_SUMMARY);
			goto skip;
		}

		/*
		 * this is to avoid deadlock:
		 * - lock_page(sum_page)         - f2fs_replace_block
		 *  - check_valid_map()            - down_write(sentry_lock)
		 *   - down_read(sentry_lock)     - change_curseg()
		 *                                  - lock_page(sum_page)
		 */
		if (type == SUM_TYPE_NODE)
			submitted += gc_node_segment(sbi, sum->entries, segno,
								gc_type);
		else
			submitted += gc_data_segment(sbi, sum->entries, gc_list,
							segno, gc_type,
							force_migrate);

		stat_inc_seg_count(sbi, type, gc_type);
		sbi->gc_reclaimed_segs[sbi->gc_mode]++;
		migrated++;

freed:
		if (gc_type == FG_GC &&
				get_valid_blocks(sbi, segno, false) == 0)
			seg_freed++;

		if (__is_large_section(sbi) && segno + 1 < end_segno)
			sbi->next_victim_seg[gc_type] = segno + 1;
skip:
		f2fs_put_page(sum_page, 0);
	}

	if (submitted)
		f2fs_submit_merged_write(sbi,
				(type == SUM_TYPE_NODE) ? NODE : DATA);

	blk_finish_plug(&plug);

	stat_inc_call_count(sbi->stat_info);

	return seg_freed;
}

int f2fs_gc(struct f2fs_sb_info *sbi, struct f2fs_gc_control *gc_control)
{
	int gc_type = gc_control->init_gc_type;
	unsigned int segno = gc_control->victim_segno;
	int sec_freed = 0, seg_freed = 0, total_freed = 0;
	int ret = 0;
	struct cp_control cpc;
	struct gc_inode_list gc_list = {
		.ilist = LIST_HEAD_INIT(gc_list.ilist),
		.iroot = RADIX_TREE_INIT(gc_list.iroot, GFP_NOFS),
	};
	unsigned int skipped_round = 0, round = 0;

	trace_f2fs_gc_begin(sbi->sb, gc_type, gc_control->no_bg_gc,
				gc_control->nr_free_secs,
				get_pages(sbi, F2FS_DIRTY_NODES),
				get_pages(sbi, F2FS_DIRTY_DENTS),
				get_pages(sbi, F2FS_DIRTY_IMETA),
				free_sections(sbi),
				free_segments(sbi),
				reserved_segments(sbi),
				prefree_segments(sbi));

	cpc.reason = __get_cp_reason(sbi);
	sbi->skipped_gc_rwsem = 0;
gc_more:
	if (unlikely(!(sbi->sb->s_flags & SB_ACTIVE))) {
		ret = -EINVAL;
		goto stop;
	}
	if (unlikely(f2fs_cp_error(sbi))) {
		ret = -EIO;
		goto stop;
	}

	if (gc_type == BG_GC && has_not_enough_free_secs(sbi, 0, 0)) {
		/*
		 * For example, if there are many prefree_segments below given
		 * threshold, we can make them free by checkpoint. Then, we
		 * secure free segments which doesn't need fggc any more.
		 */
		if (prefree_segments(sbi)) {
			ret = f2fs_write_checkpoint(sbi, &cpc);
			if (ret)
				goto stop;
		}
		if (has_not_enough_free_secs(sbi, 0, 0))
			gc_type = FG_GC;
	}

	/* f2fs_balance_fs doesn't need to do BG_GC in critical path. */
	if (gc_type == BG_GC && gc_control->no_bg_gc) {
		ret = -EINVAL;
		goto stop;
	}
retry:
	ret = __get_victim(sbi, &segno, gc_type);
	if (ret) {
		/* allow to search victim from sections has pinned data */
		if (ret == -ENODATA && gc_type == FG_GC &&
				f2fs_pinned_section_exists(DIRTY_I(sbi))) {
			f2fs_unpin_all_sections(sbi, false);
			goto retry;
		}
		goto stop;
	}

	seg_freed = do_garbage_collect(sbi, segno, &gc_list, gc_type,
				gc_control->should_migrate_blocks);
	total_freed += seg_freed;

	if (seg_freed == f2fs_usable_segs_in_sec(sbi, segno))
		sec_freed++;

	if (gc_type == FG_GC)
		sbi->cur_victim_sec = NULL_SEGNO;

	if (gc_control->init_gc_type == FG_GC ||
	    !has_not_enough_free_secs(sbi,
				(gc_type == FG_GC) ? sec_freed : 0, 0)) {
		if (gc_type == FG_GC && sec_freed < gc_control->nr_free_secs)
			goto go_gc_more;
		goto stop;
	}

	/* FG_GC stops GC by skip_count */
	if (gc_type == FG_GC) {
		if (sbi->skipped_gc_rwsem)
			skipped_round++;
		round++;
		if (skipped_round > MAX_SKIP_GC_COUNT &&
				skipped_round * 2 >= round) {
			ret = f2fs_write_checkpoint(sbi, &cpc);
			goto stop;
		}
	}

	/* Write checkpoint to reclaim prefree segments */
	if (free_sections(sbi) < NR_CURSEG_PERSIST_TYPE &&
				prefree_segments(sbi)) {
		ret = f2fs_write_checkpoint(sbi, &cpc);
		if (ret)
			goto stop;
	}
go_gc_more:
	segno = NULL_SEGNO;
	goto gc_more;

stop:
	SIT_I(sbi)->last_victim[ALLOC_NEXT] = 0;
	SIT_I(sbi)->last_victim[FLUSH_DEVICE] = gc_control->victim_segno;

	if (gc_type == FG_GC)
		f2fs_unpin_all_sections(sbi, true);

	trace_f2fs_gc_end(sbi->sb, ret, total_freed, sec_freed,
				get_pages(sbi, F2FS_DIRTY_NODES),
				get_pages(sbi, F2FS_DIRTY_DENTS),
				get_pages(sbi, F2FS_DIRTY_IMETA),
				free_sections(sbi),
				free_segments(sbi),
				reserved_segments(sbi),
				prefree_segments(sbi));

	f2fs_up_write(&sbi->gc_lock);

	put_gc_inode(&gc_list);

	if (gc_control->err_gc_skipped && !ret)
		ret = sec_freed ? 0 : -EAGAIN;
	return ret;
}

int __init f2fs_create_garbage_collection_cache(void)
{
	victim_entry_slab = f2fs_kmem_cache_create("f2fs_victim_entry",
					sizeof(struct victim_entry));
	if (!victim_entry_slab)
		return -ENOMEM;
	return 0;
}

void f2fs_destroy_garbage_collection_cache(void)
{
	kmem_cache_destroy(victim_entry_slab);
}

static void init_atgc_management(struct f2fs_sb_info *sbi)
{
	struct atgc_management *am = &sbi->am;

	if (test_opt(sbi, ATGC) &&
		SIT_I(sbi)->elapsed_time >= DEF_GC_THREAD_AGE_THRESHOLD)
		am->atgc_enabled = true;

	am->root = RB_ROOT_CACHED;
	INIT_LIST_HEAD(&am->victim_list);
	am->victim_count = 0;

	am->candidate_ratio = DEF_GC_THREAD_CANDIDATE_RATIO;
	am->max_candidate_count = DEF_GC_THREAD_MAX_CANDIDATE_COUNT;
	am->age_weight = DEF_GC_THREAD_AGE_WEIGHT;
	am->age_threshold = DEF_GC_THREAD_AGE_THRESHOLD;
}

void f2fs_build_gc_manager(struct f2fs_sb_info *sbi)
{
	DIRTY_I(sbi)->v_ops = &default_v_ops;

	sbi->gc_pin_file_threshold = DEF_GC_FAILED_PINNED_FILES;

	/* give warm/cold data area from slower device */
	if (f2fs_is_multi_device(sbi) && !__is_large_section(sbi))
		SIT_I(sbi)->last_victim[ALLOC_NEXT] =
				GET_SEGNO(sbi, FDEV(0).end_blk) + 1;

	init_atgc_management(sbi);
}

static int free_segment_range(struct f2fs_sb_info *sbi,
				unsigned int secs, bool gc_only)
{
	unsigned int segno, next_inuse, start, end;
	struct cp_control cpc = { CP_RESIZE, 0, 0, 0 };
	int gc_mode, gc_type;
	int err = 0;
	int type;

	/* Force block allocation for GC */
	MAIN_SECS(sbi) -= secs;
	start = MAIN_SECS(sbi) * sbi->segs_per_sec;
	end = MAIN_SEGS(sbi) - 1;

	mutex_lock(&DIRTY_I(sbi)->seglist_lock);
	for (gc_mode = 0; gc_mode < MAX_GC_POLICY; gc_mode++)
		if (SIT_I(sbi)->last_victim[gc_mode] >= start)
			SIT_I(sbi)->last_victim[gc_mode] = 0;

	for (gc_type = BG_GC; gc_type <= FG_GC; gc_type++)
		if (sbi->next_victim_seg[gc_type] >= start)
			sbi->next_victim_seg[gc_type] = NULL_SEGNO;
	mutex_unlock(&DIRTY_I(sbi)->seglist_lock);

	/* Move out cursegs from the target range */
	for (type = CURSEG_HOT_DATA; type < NR_CURSEG_PERSIST_TYPE; type++)
		f2fs_allocate_segment_for_resize(sbi, type, start, end);

	/* do GC to move out valid blocks in the range */
	for (segno = start; segno <= end; segno += sbi->segs_per_sec) {
		struct gc_inode_list gc_list = {
			.ilist = LIST_HEAD_INIT(gc_list.ilist),
			.iroot = RADIX_TREE_INIT(gc_list.iroot, GFP_NOFS),
		};

		do_garbage_collect(sbi, segno, &gc_list, FG_GC, true);
		put_gc_inode(&gc_list);

		if (!gc_only && get_valid_blocks(sbi, segno, true)) {
			err = -EAGAIN;
			goto out;
		}
		if (fatal_signal_pending(current)) {
			err = -ERESTARTSYS;
			goto out;
		}
	}
	if (gc_only)
		goto out;

	err = f2fs_write_checkpoint(sbi, &cpc);
	if (err)
		goto out;

	next_inuse = find_next_inuse(FREE_I(sbi), end + 1, start);
	if (next_inuse <= end) {
		f2fs_err(sbi, "segno %u should be free but still inuse!",
			 next_inuse);
		f2fs_bug_on(sbi, 1);
	}
out:
	MAIN_SECS(sbi) += secs;
	return err;
}

static void update_sb_metadata(struct f2fs_sb_info *sbi, int secs)
{
	struct f2fs_super_block *raw_sb = F2FS_RAW_SUPER(sbi);
	int section_count;
	int segment_count;
	int segment_count_main;
	long long block_count;
	int segs = secs * sbi->segs_per_sec;

	f2fs_down_write(&sbi->sb_lock);

	section_count = le32_to_cpu(raw_sb->section_count);
	segment_count = le32_to_cpu(raw_sb->segment_count);
	segment_count_main = le32_to_cpu(raw_sb->segment_count_main);
	block_count = le64_to_cpu(raw_sb->block_count);

	raw_sb->section_count = cpu_to_le32(section_count + secs);
	raw_sb->segment_count = cpu_to_le32(segment_count + segs);
	raw_sb->segment_count_main = cpu_to_le32(segment_count_main + segs);
	raw_sb->block_count = cpu_to_le64(block_count +
					(long long)segs * sbi->blocks_per_seg);
	if (f2fs_is_multi_device(sbi)) {
		int last_dev = sbi->s_ndevs - 1;
		int dev_segs =
			le32_to_cpu(raw_sb->devs[last_dev].total_segments);

		raw_sb->devs[last_dev].total_segments =
						cpu_to_le32(dev_segs + segs);
	}

	f2fs_up_write(&sbi->sb_lock);
}

static void update_fs_metadata(struct f2fs_sb_info *sbi, int secs)
{
	int segs = secs * sbi->segs_per_sec;
	long long blks = (long long)segs * sbi->blocks_per_seg;
	long long user_block_count =
				le64_to_cpu(F2FS_CKPT(sbi)->user_block_count);

	SM_I(sbi)->segment_count = (int)SM_I(sbi)->segment_count + segs;
	MAIN_SEGS(sbi) = (int)MAIN_SEGS(sbi) + segs;
	MAIN_SECS(sbi) += secs;
	FREE_I(sbi)->free_sections = (int)FREE_I(sbi)->free_sections + secs;
	FREE_I(sbi)->free_segments = (int)FREE_I(sbi)->free_segments + segs;
	F2FS_CKPT(sbi)->user_block_count = cpu_to_le64(user_block_count + blks);

	if (f2fs_is_multi_device(sbi)) {
		int last_dev = sbi->s_ndevs - 1;

		FDEV(last_dev).total_segments =
				(int)FDEV(last_dev).total_segments + segs;
		FDEV(last_dev).end_blk =
				(long long)FDEV(last_dev).end_blk + blks;
#ifdef CONFIG_BLK_DEV_ZONED
		FDEV(last_dev).nr_blkz = (int)FDEV(last_dev).nr_blkz +
					(int)(blks >> sbi->log_blocks_per_blkz);
#endif
	}
}

int f2fs_resize_fs(struct f2fs_sb_info *sbi, __u64 block_count)
{
	__u64 old_block_count, shrunk_blocks;
	struct cp_control cpc = { CP_RESIZE, 0, 0, 0 };
	unsigned int secs;
	int err = 0;
	__u32 rem;

	old_block_count = le64_to_cpu(F2FS_RAW_SUPER(sbi)->block_count);
	if (block_count > old_block_count)
		return -EINVAL;

	if (f2fs_is_multi_device(sbi)) {
		int last_dev = sbi->s_ndevs - 1;
		__u64 last_segs = FDEV(last_dev).total_segments;

		if (block_count + last_segs * sbi->blocks_per_seg <=
								old_block_count)
			return -EINVAL;
	}

	/* new fs size should align to section size */
	div_u64_rem(block_count, BLKS_PER_SEC(sbi), &rem);
	if (rem)
		return -EINVAL;

	if (block_count == old_block_count)
		return 0;

	if (is_sbi_flag_set(sbi, SBI_NEED_FSCK)) {
		f2fs_err(sbi, "Should run fsck to repair first.");
		return -EFSCORRUPTED;
	}

	if (test_opt(sbi, DISABLE_CHECKPOINT)) {
		f2fs_err(sbi, "Checkpoint should be enabled.");
		return -EINVAL;
	}

	shrunk_blocks = old_block_count - block_count;
	secs = div_u64(shrunk_blocks, BLKS_PER_SEC(sbi));

	/* stop other GC */
	if (!f2fs_down_write_trylock(&sbi->gc_lock))
		return -EAGAIN;

	/* stop CP to protect MAIN_SEC in free_segment_range */
	f2fs_lock_op(sbi);

	spin_lock(&sbi->stat_lock);
	if (shrunk_blocks + valid_user_blocks(sbi) +
		sbi->current_reserved_blocks + sbi->unusable_block_count +
		F2FS_OPTION(sbi).root_reserved_blocks > sbi->user_block_count)
		err = -ENOSPC;
	spin_unlock(&sbi->stat_lock);

	if (err)
		goto out_unlock;

	err = free_segment_range(sbi, secs, true);

out_unlock:
	f2fs_unlock_op(sbi);
	f2fs_up_write(&sbi->gc_lock);
	if (err)
		return err;

	set_sbi_flag(sbi, SBI_IS_RESIZEFS);

	freeze_super(sbi->sb);
	f2fs_down_write(&sbi->gc_lock);
	f2fs_down_write(&sbi->cp_global_sem);

	spin_lock(&sbi->stat_lock);
	if (shrunk_blocks + valid_user_blocks(sbi) +
		sbi->current_reserved_blocks + sbi->unusable_block_count +
		F2FS_OPTION(sbi).root_reserved_blocks > sbi->user_block_count)
		err = -ENOSPC;
	else
		sbi->user_block_count -= shrunk_blocks;
	spin_unlock(&sbi->stat_lock);
	if (err)
		goto out_err;

	err = free_segment_range(sbi, secs, false);
	if (err)
		goto recover_out;

	update_sb_metadata(sbi, -secs);

	err = f2fs_commit_super(sbi, false);
	if (err) {
		update_sb_metadata(sbi, secs);
		goto recover_out;
	}

	update_fs_metadata(sbi, -secs);
	clear_sbi_flag(sbi, SBI_IS_RESIZEFS);
	set_sbi_flag(sbi, SBI_IS_DIRTY);

	err = f2fs_write_checkpoint(sbi, &cpc);
	if (err) {
		update_fs_metadata(sbi, secs);
		update_sb_metadata(sbi, secs);
		f2fs_commit_super(sbi, false);
	}
recover_out:
	if (err) {
		set_sbi_flag(sbi, SBI_NEED_FSCK);
		f2fs_err(sbi, "resize_fs failed, should run fsck to repair!");

		spin_lock(&sbi->stat_lock);
		sbi->user_block_count += shrunk_blocks;
		spin_unlock(&sbi->stat_lock);
	}
out_err:
	f2fs_up_write(&sbi->cp_global_sem);
	f2fs_up_write(&sbi->gc_lock);
	thaw_super(sbi->sb);
	clear_sbi_flag(sbi, SBI_IS_RESIZEFS);
	return err;
}<|MERGE_RESOLUTION|>--- conflicted
+++ resolved
@@ -282,11 +282,7 @@
 
 	/* let's select beginning hot/small space first in no_heap mode*/
 	if (f2fs_need_rand_seg(sbi))
-<<<<<<< HEAD
-		p->offset = prandom_u32_max(MAIN_SECS(sbi) * sbi->segs_per_sec);
-=======
 		p->offset = get_random_u32_below(MAIN_SECS(sbi) * sbi->segs_per_sec);
->>>>>>> 0ee29814
 	else if (test_opt(sbi, NOHEAP) &&
 		(type == CURSEG_HOT_DATA || IS_NODESEG(type)))
 		p->offset = 0;
