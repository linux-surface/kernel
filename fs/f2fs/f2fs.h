/*
 * fs/f2fs/f2fs.h
 *
 * Copyright (c) 2012 Samsung Electronics Co., Ltd.
 *             http://www.samsung.com/
 *
 * This program is free software; you can redistribute it and/or modify
 * it under the terms of the GNU General Public License version 2 as
 * published by the Free Software Foundation.
 */
#ifndef _LINUX_F2FS_H
#define _LINUX_F2FS_H

#include <linux/types.h>
#include <linux/page-flags.h>
#include <linux/buffer_head.h>
#include <linux/slab.h>
#include <linux/crc32.h>
#include <linux/magic.h>
#include <linux/kobject.h>
#include <linux/sched.h>
#include <linux/cred.h>
#include <linux/vmalloc.h>
#include <linux/bio.h>
#include <linux/blkdev.h>
#include <linux/quotaops.h>
#include <crypto/hash.h>

#define __FS_HAS_ENCRYPTION IS_ENABLED(CONFIG_F2FS_FS_ENCRYPTION)
#include <linux/fscrypt.h>

#ifdef CONFIG_F2FS_CHECK_FS
#define f2fs_bug_on(sbi, condition)	BUG_ON(condition)
#else
#define f2fs_bug_on(sbi, condition)					\
	do {								\
		if (unlikely(condition)) {				\
			WARN_ON(1);					\
			set_sbi_flag(sbi, SBI_NEED_FSCK);		\
		}							\
	} while (0)
#endif

#ifdef CONFIG_F2FS_FAULT_INJECTION
enum {
	FAULT_KMALLOC,
	FAULT_KVMALLOC,
	FAULT_PAGE_ALLOC,
	FAULT_PAGE_GET,
	FAULT_ALLOC_BIO,
	FAULT_ALLOC_NID,
	FAULT_ORPHAN,
	FAULT_BLOCK,
	FAULT_DIR_DEPTH,
	FAULT_EVICT_INODE,
	FAULT_TRUNCATE,
	FAULT_IO,
	FAULT_CHECKPOINT,
	FAULT_MAX,
};

struct f2fs_fault_info {
	atomic_t inject_ops;
	unsigned int inject_rate;
	unsigned int inject_type;
};

extern char *fault_name[FAULT_MAX];
#define IS_FAULT_SET(fi, type) ((fi)->inject_type & (1 << (type)))
#endif

/*
 * For mount options
 */
#define F2FS_MOUNT_BG_GC		0x00000001
#define F2FS_MOUNT_DISABLE_ROLL_FORWARD	0x00000002
#define F2FS_MOUNT_DISCARD		0x00000004
#define F2FS_MOUNT_NOHEAP		0x00000008
#define F2FS_MOUNT_XATTR_USER		0x00000010
#define F2FS_MOUNT_POSIX_ACL		0x00000020
#define F2FS_MOUNT_DISABLE_EXT_IDENTIFY	0x00000040
#define F2FS_MOUNT_INLINE_XATTR		0x00000080
#define F2FS_MOUNT_INLINE_DATA		0x00000100
#define F2FS_MOUNT_INLINE_DENTRY	0x00000200
#define F2FS_MOUNT_FLUSH_MERGE		0x00000400
#define F2FS_MOUNT_NOBARRIER		0x00000800
#define F2FS_MOUNT_FASTBOOT		0x00001000
#define F2FS_MOUNT_EXTENT_CACHE		0x00002000
#define F2FS_MOUNT_FORCE_FG_GC		0x00004000
#define F2FS_MOUNT_DATA_FLUSH		0x00008000
#define F2FS_MOUNT_FAULT_INJECTION	0x00010000
#define F2FS_MOUNT_ADAPTIVE		0x00020000
#define F2FS_MOUNT_LFS			0x00040000
#define F2FS_MOUNT_USRQUOTA		0x00080000
#define F2FS_MOUNT_GRPQUOTA		0x00100000
#define F2FS_MOUNT_PRJQUOTA		0x00200000
#define F2FS_MOUNT_QUOTA		0x00400000
#define F2FS_MOUNT_INLINE_XATTR_SIZE	0x00800000
<<<<<<< HEAD
=======
#define F2FS_MOUNT_RESERVE_ROOT		0x01000000
>>>>>>> 661e50bc

#define clear_opt(sbi, option)	((sbi)->mount_opt.opt &= ~F2FS_MOUNT_##option)
#define set_opt(sbi, option)	((sbi)->mount_opt.opt |= F2FS_MOUNT_##option)
#define test_opt(sbi, option)	((sbi)->mount_opt.opt & F2FS_MOUNT_##option)

#define ver_after(a, b)	(typecheck(unsigned long long, a) &&		\
		typecheck(unsigned long long, b) &&			\
		((long long)((a) - (b)) > 0))

typedef u32 block_t;	/*
			 * should not change u32, since it is the on-disk block
			 * address format, __le32.
			 */
typedef u32 nid_t;

struct f2fs_mount_info {
	unsigned int	opt;
};

#define F2FS_FEATURE_ENCRYPT		0x0001
#define F2FS_FEATURE_BLKZONED		0x0002
#define F2FS_FEATURE_ATOMIC_WRITE	0x0004
#define F2FS_FEATURE_EXTRA_ATTR		0x0008
#define F2FS_FEATURE_PRJQUOTA		0x0010
#define F2FS_FEATURE_INODE_CHKSUM	0x0020
#define F2FS_FEATURE_FLEXIBLE_INLINE_XATTR	0x0040
#define F2FS_FEATURE_QUOTA_INO		0x0080
<<<<<<< HEAD
=======
#define F2FS_FEATURE_INODE_CRTIME	0x0100
>>>>>>> 661e50bc

#define F2FS_HAS_FEATURE(sb, mask)					\
	((F2FS_SB(sb)->raw_super->feature & cpu_to_le32(mask)) != 0)
#define F2FS_SET_FEATURE(sb, mask)					\
	(F2FS_SB(sb)->raw_super->feature |= cpu_to_le32(mask))
#define F2FS_CLEAR_FEATURE(sb, mask)					\
	(F2FS_SB(sb)->raw_super->feature &= ~cpu_to_le32(mask))

/*
 * Default values for user and/or group using reserved blocks
 */
#define	F2FS_DEF_RESUID		0
#define	F2FS_DEF_RESGID		0

/*
 * For checkpoint manager
 */
enum {
	NAT_BITMAP,
	SIT_BITMAP
};

#define	CP_UMOUNT	0x00000001
#define	CP_FASTBOOT	0x00000002
#define	CP_SYNC		0x00000004
#define	CP_RECOVERY	0x00000008
#define	CP_DISCARD	0x00000010
#define CP_TRIMMED	0x00000020

#define DEF_BATCHED_TRIM_SECTIONS	2048
#define BATCHED_TRIM_SEGMENTS(sbi)	\
		(GET_SEG_FROM_SEC(sbi, SM_I(sbi)->trim_sections))
#define BATCHED_TRIM_BLOCKS(sbi)	\
		(BATCHED_TRIM_SEGMENTS(sbi) << (sbi)->log_blocks_per_seg)
#define MAX_DISCARD_BLOCKS(sbi)		BLKS_PER_SEC(sbi)
#define DEF_MAX_DISCARD_REQUEST		8	/* issue 8 discards per round */
#define DEF_MIN_DISCARD_ISSUE_TIME	50	/* 50 ms, if exists */
#define DEF_MAX_DISCARD_ISSUE_TIME	60000	/* 60 s, if no candidates */
#define DEF_CP_INTERVAL			60	/* 60 secs */
#define DEF_IDLE_INTERVAL		5	/* 5 secs */

struct cp_control {
	int reason;
	__u64 trim_start;
	__u64 trim_end;
	__u64 trim_minlen;
};

/*
 * For CP/NAT/SIT/SSA readahead
 */
enum {
	META_CP,
	META_NAT,
	META_SIT,
	META_SSA,
	META_POR,
};

/* for the list of ino */
enum {
	ORPHAN_INO,		/* for orphan ino list */
	APPEND_INO,		/* for append ino list */
	UPDATE_INO,		/* for update ino list */
<<<<<<< HEAD
=======
	TRANS_DIR_INO,		/* for trasactions dir ino list */
>>>>>>> 661e50bc
	FLUSH_INO,		/* for multiple device flushing */
	MAX_INO_ENTRY,		/* max. list */
};

struct ino_entry {
	struct list_head list;		/* list head */
	nid_t ino;			/* inode number */
	unsigned int dirty_device;	/* dirty device bitmap */
};

/* for the list of inodes to be GCed */
struct inode_entry {
	struct list_head list;	/* list head */
	struct inode *inode;	/* vfs inode pointer */
};

/* for the bitmap indicate blocks to be discarded */
struct discard_entry {
	struct list_head list;	/* list head */
	block_t start_blkaddr;	/* start blockaddr of current segment */
	unsigned char discard_map[SIT_VBLOCK_MAP_SIZE];	/* segment discard bitmap */
};

/* default discard granularity of inner discard thread, unit: block count */
#define DEFAULT_DISCARD_GRANULARITY		16

/* max discard pend list number */
#define MAX_PLIST_NUM		512
#define plist_idx(blk_num)	((blk_num) >= MAX_PLIST_NUM ?		\
					(MAX_PLIST_NUM - 1) : (blk_num - 1))

enum {
	D_PREP,
	D_SUBMIT,
	D_DONE,
};

struct discard_info {
	block_t lstart;			/* logical start address */
	block_t len;			/* length */
	block_t start;			/* actual start address in dev */
};

struct discard_cmd {
	struct rb_node rb_node;		/* rb node located in rb-tree */
	union {
		struct {
			block_t lstart;	/* logical start address */
			block_t len;	/* length */
			block_t start;	/* actual start address in dev */
		};
		struct discard_info di;	/* discard info */

	};
	struct list_head list;		/* command list */
	struct completion wait;		/* compleation */
	struct block_device *bdev;	/* bdev */
	unsigned short ref;		/* reference count */
	unsigned char state;		/* state */
	int error;			/* bio error */
};

enum {
	DPOLICY_BG,
	DPOLICY_FORCE,
	DPOLICY_FSTRIM,
	DPOLICY_UMOUNT,
	MAX_DPOLICY,
};

struct discard_policy {
	int type;			/* type of discard */
	unsigned int min_interval;	/* used for candidates exist */
	unsigned int max_interval;	/* used for candidates not exist */
	unsigned int max_requests;	/* # of discards issued per round */
	unsigned int io_aware_gran;	/* minimum granularity discard not be aware of I/O */
	bool io_aware;			/* issue discard in idle time */
	bool sync;			/* submit discard with REQ_SYNC flag */
	unsigned int granularity;	/* discard granularity */
};

struct discard_cmd_control {
	struct task_struct *f2fs_issue_discard;	/* discard thread */
	struct list_head entry_list;		/* 4KB discard entry list */
	struct list_head pend_list[MAX_PLIST_NUM];/* store pending entries */
	struct list_head wait_list;		/* store on-flushing entries */
	struct list_head fstrim_list;		/* in-flight discard from fstrim */
	wait_queue_head_t discard_wait_queue;	/* waiting queue for wake-up */
	unsigned int discard_wake;		/* to wake up discard thread */
	struct mutex cmd_lock;
	unsigned int nr_discards;		/* # of discards in the list */
	unsigned int max_discards;		/* max. discards to be issued */
	unsigned int discard_granularity;	/* discard granularity */
	unsigned int undiscard_blks;		/* # of undiscard blocks */
	atomic_t issued_discard;		/* # of issued discard */
	atomic_t issing_discard;		/* # of issing discard */
	atomic_t discard_cmd_cnt;		/* # of cached cmd count */
	struct rb_root root;			/* root of discard rb-tree */
};

/* for the list of fsync inodes, used only during recovery */
struct fsync_inode_entry {
	struct list_head list;	/* list head */
	struct inode *inode;	/* vfs inode pointer */
	block_t blkaddr;	/* block address locating the last fsync */
	block_t last_dentry;	/* block address locating the last dentry */
};

#define nats_in_cursum(jnl)		(le16_to_cpu((jnl)->n_nats))
#define sits_in_cursum(jnl)		(le16_to_cpu((jnl)->n_sits))

#define nat_in_journal(jnl, i)		((jnl)->nat_j.entries[i].ne)
#define nid_in_journal(jnl, i)		((jnl)->nat_j.entries[i].nid)
#define sit_in_journal(jnl, i)		((jnl)->sit_j.entries[i].se)
#define segno_in_journal(jnl, i)	((jnl)->sit_j.entries[i].segno)

#define MAX_NAT_JENTRIES(jnl)	(NAT_JOURNAL_ENTRIES - nats_in_cursum(jnl))
#define MAX_SIT_JENTRIES(jnl)	(SIT_JOURNAL_ENTRIES - sits_in_cursum(jnl))

static inline int update_nats_in_cursum(struct f2fs_journal *journal, int i)
{
	int before = nats_in_cursum(journal);

	journal->n_nats = cpu_to_le16(before + i);
	return before;
}

static inline int update_sits_in_cursum(struct f2fs_journal *journal, int i)
{
	int before = sits_in_cursum(journal);

	journal->n_sits = cpu_to_le16(before + i);
	return before;
}

static inline bool __has_cursum_space(struct f2fs_journal *journal,
							int size, int type)
{
	if (type == NAT_JOURNAL)
		return size <= MAX_NAT_JENTRIES(journal);
	return size <= MAX_SIT_JENTRIES(journal);
}

/*
 * ioctl commands
 */
#define F2FS_IOC_GETFLAGS		FS_IOC_GETFLAGS
#define F2FS_IOC_SETFLAGS		FS_IOC_SETFLAGS
#define F2FS_IOC_GETVERSION		FS_IOC_GETVERSION

#define F2FS_IOCTL_MAGIC		0xf5
#define F2FS_IOC_START_ATOMIC_WRITE	_IO(F2FS_IOCTL_MAGIC, 1)
#define F2FS_IOC_COMMIT_ATOMIC_WRITE	_IO(F2FS_IOCTL_MAGIC, 2)
#define F2FS_IOC_START_VOLATILE_WRITE	_IO(F2FS_IOCTL_MAGIC, 3)
#define F2FS_IOC_RELEASE_VOLATILE_WRITE	_IO(F2FS_IOCTL_MAGIC, 4)
#define F2FS_IOC_ABORT_VOLATILE_WRITE	_IO(F2FS_IOCTL_MAGIC, 5)
#define F2FS_IOC_GARBAGE_COLLECT	_IOW(F2FS_IOCTL_MAGIC, 6, __u32)
#define F2FS_IOC_WRITE_CHECKPOINT	_IO(F2FS_IOCTL_MAGIC, 7)
#define F2FS_IOC_DEFRAGMENT		_IOWR(F2FS_IOCTL_MAGIC, 8,	\
						struct f2fs_defragment)
#define F2FS_IOC_MOVE_RANGE		_IOWR(F2FS_IOCTL_MAGIC, 9,	\
						struct f2fs_move_range)
#define F2FS_IOC_FLUSH_DEVICE		_IOW(F2FS_IOCTL_MAGIC, 10,	\
						struct f2fs_flush_device)
#define F2FS_IOC_GARBAGE_COLLECT_RANGE	_IOW(F2FS_IOCTL_MAGIC, 11,	\
						struct f2fs_gc_range)
#define F2FS_IOC_GET_FEATURES		_IOR(F2FS_IOCTL_MAGIC, 12, __u32)
#define F2FS_IOC_SET_PIN_FILE		_IOW(F2FS_IOCTL_MAGIC, 13, __u32)
#define F2FS_IOC_GET_PIN_FILE		_IOR(F2FS_IOCTL_MAGIC, 14, __u32)
#define F2FS_IOC_PRECACHE_EXTENTS	_IO(F2FS_IOCTL_MAGIC, 15)

#define F2FS_IOC_SET_ENCRYPTION_POLICY	FS_IOC_SET_ENCRYPTION_POLICY
#define F2FS_IOC_GET_ENCRYPTION_POLICY	FS_IOC_GET_ENCRYPTION_POLICY
#define F2FS_IOC_GET_ENCRYPTION_PWSALT	FS_IOC_GET_ENCRYPTION_PWSALT

/*
 * should be same as XFS_IOC_GOINGDOWN.
 * Flags for going down operation used by FS_IOC_GOINGDOWN
 */
#define F2FS_IOC_SHUTDOWN	_IOR('X', 125, __u32)	/* Shutdown */
#define F2FS_GOING_DOWN_FULLSYNC	0x0	/* going down with full sync */
#define F2FS_GOING_DOWN_METASYNC	0x1	/* going down with metadata */
#define F2FS_GOING_DOWN_NOSYNC		0x2	/* going down */
#define F2FS_GOING_DOWN_METAFLUSH	0x3	/* going down with meta flush */

#if defined(__KERNEL__) && defined(CONFIG_COMPAT)
/*
 * ioctl commands in 32 bit emulation
 */
#define F2FS_IOC32_GETFLAGS		FS_IOC32_GETFLAGS
#define F2FS_IOC32_SETFLAGS		FS_IOC32_SETFLAGS
#define F2FS_IOC32_GETVERSION		FS_IOC32_GETVERSION
#endif

#define F2FS_IOC_FSGETXATTR		FS_IOC_FSGETXATTR
#define F2FS_IOC_FSSETXATTR		FS_IOC_FSSETXATTR

struct f2fs_gc_range {
	u32 sync;
	u64 start;
	u64 len;
};

struct f2fs_defragment {
	u64 start;
	u64 len;
};

struct f2fs_move_range {
	u32 dst_fd;		/* destination fd */
	u64 pos_in;		/* start position in src_fd */
	u64 pos_out;		/* start position in dst_fd */
	u64 len;		/* size to move */
};

struct f2fs_flush_device {
	u32 dev_num;		/* device number to flush */
	u32 segments;		/* # of segments to flush */
};

/* for inline stuff */
#define DEF_INLINE_RESERVED_SIZE	1
#define DEF_MIN_INLINE_SIZE		1
static inline int get_extra_isize(struct inode *inode);
static inline int get_inline_xattr_addrs(struct inode *inode);
<<<<<<< HEAD
#define F2FS_INLINE_XATTR_ADDRS(inode)	get_inline_xattr_addrs(inode)
#define MAX_INLINE_DATA(inode)	(sizeof(__le32) *			\
				(CUR_ADDRS_PER_INODE(inode) -		\
				F2FS_INLINE_XATTR_ADDRS(inode) -	\
=======
#define MAX_INLINE_DATA(inode)	(sizeof(__le32) *			\
				(CUR_ADDRS_PER_INODE(inode) -		\
				get_inline_xattr_addrs(inode) -	\
>>>>>>> 661e50bc
				DEF_INLINE_RESERVED_SIZE))

/* for inline dir */
#define NR_INLINE_DENTRY(inode)	(MAX_INLINE_DATA(inode) * BITS_PER_BYTE / \
				((SIZE_OF_DIR_ENTRY + F2FS_SLOT_LEN) * \
				BITS_PER_BYTE + 1))
#define INLINE_DENTRY_BITMAP_SIZE(inode)	((NR_INLINE_DENTRY(inode) + \
					BITS_PER_BYTE - 1) / BITS_PER_BYTE)
#define INLINE_RESERVED_SIZE(inode)	(MAX_INLINE_DATA(inode) - \
				((SIZE_OF_DIR_ENTRY + F2FS_SLOT_LEN) * \
				NR_INLINE_DENTRY(inode) + \
				INLINE_DENTRY_BITMAP_SIZE(inode)))

/*
 * For INODE and NODE manager
 */
/* for directory operations */
struct f2fs_dentry_ptr {
	struct inode *inode;
	void *bitmap;
	struct f2fs_dir_entry *dentry;
	__u8 (*filename)[F2FS_SLOT_LEN];
	int max;
	int nr_bitmap;
};

static inline void make_dentry_ptr_block(struct inode *inode,
		struct f2fs_dentry_ptr *d, struct f2fs_dentry_block *t)
{
	d->inode = inode;
	d->max = NR_DENTRY_IN_BLOCK;
	d->nr_bitmap = SIZE_OF_DENTRY_BITMAP;
	d->bitmap = &t->dentry_bitmap;
	d->dentry = t->dentry;
	d->filename = t->filename;
}

static inline void make_dentry_ptr_inline(struct inode *inode,
					struct f2fs_dentry_ptr *d, void *t)
{
	int entry_cnt = NR_INLINE_DENTRY(inode);
	int bitmap_size = INLINE_DENTRY_BITMAP_SIZE(inode);
	int reserved_size = INLINE_RESERVED_SIZE(inode);

	d->inode = inode;
	d->max = entry_cnt;
	d->nr_bitmap = bitmap_size;
	d->bitmap = t;
	d->dentry = t + bitmap_size + reserved_size;
	d->filename = t + bitmap_size + reserved_size +
					SIZE_OF_DIR_ENTRY * entry_cnt;
}

/*
 * XATTR_NODE_OFFSET stores xattrs to one node block per file keeping -1
 * as its node offset to distinguish from index node blocks.
 * But some bits are used to mark the node block.
 */
#define XATTR_NODE_OFFSET	((((unsigned int)-1) << OFFSET_BIT_SHIFT) \
				>> OFFSET_BIT_SHIFT)
enum {
	ALLOC_NODE,			/* allocate a new node page if needed */
	LOOKUP_NODE,			/* look up a node without readahead */
	LOOKUP_NODE_RA,			/*
					 * look up a node with readahead called
					 * by get_data_block.
					 */
};

#define F2FS_LINK_MAX	0xffffffff	/* maximum link count per file */

#define MAX_DIR_RA_PAGES	4	/* maximum ra pages of dir */

/* vector size for gang look-up from extent cache that consists of radix tree */
#define EXT_TREE_VEC_SIZE	64

/* for in-memory extent cache entry */
#define F2FS_MIN_EXTENT_LEN	64	/* minimum extent length */

/* number of extent info in extent cache we try to shrink */
#define EXTENT_CACHE_SHRINK_NUMBER	128

struct rb_entry {
	struct rb_node rb_node;		/* rb node located in rb-tree */
	unsigned int ofs;		/* start offset of the entry */
	unsigned int len;		/* length of the entry */
};

struct extent_info {
	unsigned int fofs;		/* start offset in a file */
	unsigned int len;		/* length of the extent */
	u32 blk;			/* start block address of the extent */
};

struct extent_node {
	struct rb_node rb_node;
	union {
		struct {
			unsigned int fofs;
			unsigned int len;
			u32 blk;
		};
		struct extent_info ei;	/* extent info */

	};
	struct list_head list;		/* node in global extent list of sbi */
	struct extent_tree *et;		/* extent tree pointer */
};

struct extent_tree {
	nid_t ino;			/* inode number */
	struct rb_root root;		/* root of extent info rb-tree */
	struct extent_node *cached_en;	/* recently accessed extent node */
	struct extent_info largest;	/* largested extent info */
	struct list_head list;		/* to be used by sbi->zombie_list */
	rwlock_t lock;			/* protect extent info rb-tree */
	atomic_t node_cnt;		/* # of extent node in rb-tree*/
};

/*
 * This structure is taken from ext4_map_blocks.
 *
 * Note that, however, f2fs uses NEW and MAPPED flags for f2fs_map_blocks().
 */
#define F2FS_MAP_NEW		(1 << BH_New)
#define F2FS_MAP_MAPPED		(1 << BH_Mapped)
#define F2FS_MAP_UNWRITTEN	(1 << BH_Unwritten)
#define F2FS_MAP_FLAGS		(F2FS_MAP_NEW | F2FS_MAP_MAPPED |\
				F2FS_MAP_UNWRITTEN)

struct f2fs_map_blocks {
	block_t m_pblk;
	block_t m_lblk;
	unsigned int m_len;
	unsigned int m_flags;
	pgoff_t *m_next_pgofs;		/* point next possible non-hole pgofs */
	pgoff_t *m_next_extent;		/* point to next possible extent */
	int m_seg_type;
};

/* for flag in get_data_block */
enum {
	F2FS_GET_BLOCK_DEFAULT,
	F2FS_GET_BLOCK_FIEMAP,
	F2FS_GET_BLOCK_BMAP,
	F2FS_GET_BLOCK_PRE_DIO,
	F2FS_GET_BLOCK_PRE_AIO,
	F2FS_GET_BLOCK_PRECACHE,
};

/*
 * i_advise uses FADVISE_XXX_BIT. We can add additional hints later.
 */
#define FADVISE_COLD_BIT	0x01
#define FADVISE_LOST_PINO_BIT	0x02
#define FADVISE_ENCRYPT_BIT	0x04
#define FADVISE_ENC_NAME_BIT	0x08
#define FADVISE_KEEP_SIZE_BIT	0x10

#define file_is_cold(inode)	is_file(inode, FADVISE_COLD_BIT)
#define file_wrong_pino(inode)	is_file(inode, FADVISE_LOST_PINO_BIT)
#define file_set_cold(inode)	set_file(inode, FADVISE_COLD_BIT)
#define file_lost_pino(inode)	set_file(inode, FADVISE_LOST_PINO_BIT)
#define file_clear_cold(inode)	clear_file(inode, FADVISE_COLD_BIT)
#define file_got_pino(inode)	clear_file(inode, FADVISE_LOST_PINO_BIT)
#define file_is_encrypt(inode)	is_file(inode, FADVISE_ENCRYPT_BIT)
#define file_set_encrypt(inode)	set_file(inode, FADVISE_ENCRYPT_BIT)
#define file_clear_encrypt(inode) clear_file(inode, FADVISE_ENCRYPT_BIT)
#define file_enc_name(inode)	is_file(inode, FADVISE_ENC_NAME_BIT)
#define file_set_enc_name(inode) set_file(inode, FADVISE_ENC_NAME_BIT)
#define file_keep_isize(inode)	is_file(inode, FADVISE_KEEP_SIZE_BIT)
#define file_set_keep_isize(inode) set_file(inode, FADVISE_KEEP_SIZE_BIT)

#define DEF_DIR_LEVEL		0

struct f2fs_inode_info {
	struct inode vfs_inode;		/* serve a vfs inode */
	unsigned long i_flags;		/* keep an inode flags for ioctl */
	unsigned char i_advise;		/* use to give file attribute hints */
	unsigned char i_dir_level;	/* use for dentry level for large dir */
	union {
		unsigned int i_current_depth;	/* only for directory depth */
		unsigned short i_gc_failures;	/* only for regular file */
	};
	unsigned int i_pino;		/* parent inode number */
	umode_t i_acl_mode;		/* keep file acl mode temporarily */

	/* Use below internally in f2fs*/
	unsigned long flags;		/* use to pass per-file flags */
	struct rw_semaphore i_sem;	/* protect fi info */
	atomic_t dirty_pages;		/* # of dirty pages */
	f2fs_hash_t chash;		/* hash value of given file name */
	unsigned int clevel;		/* maximum level of given file name */
	struct task_struct *task;	/* lookup and create consistency */
	struct task_struct *cp_task;	/* separate cp/wb IO stats*/
	nid_t i_xattr_nid;		/* node id that contains xattrs */
	loff_t	last_disk_size;		/* lastly written file size */

#ifdef CONFIG_QUOTA
	struct dquot *i_dquot[MAXQUOTAS];

	/* quota space reservation, managed internally by quota code */
	qsize_t i_reserved_quota;
#endif
	struct list_head dirty_list;	/* dirty list for dirs and files */
	struct list_head gdirty_list;	/* linked in global dirty list */
	struct list_head inmem_ilist;	/* list for inmem inodes */
	struct list_head inmem_pages;	/* inmemory pages managed by f2fs */
	struct task_struct *inmem_task;	/* store inmemory task */
	struct mutex inmem_lock;	/* lock for inmemory pages */
	struct extent_tree *extent_tree;	/* cached extent_tree entry */
	struct rw_semaphore dio_rwsem[2];/* avoid racing between dio and gc */
	struct rw_semaphore i_mmap_sem;
	struct rw_semaphore i_xattr_sem; /* avoid racing between reading and changing EAs */

	int i_extra_isize;		/* size of extra space located in i_addr */
	kprojid_t i_projid;		/* id for project quota */
	int i_inline_xattr_size;	/* inline xattr size */
<<<<<<< HEAD
=======
	struct timespec i_crtime;	/* inode creation time */
>>>>>>> 661e50bc
};

static inline void get_extent_info(struct extent_info *ext,
					struct f2fs_extent *i_ext)
{
	ext->fofs = le32_to_cpu(i_ext->fofs);
	ext->blk = le32_to_cpu(i_ext->blk);
	ext->len = le32_to_cpu(i_ext->len);
}

static inline void set_raw_extent(struct extent_info *ext,
					struct f2fs_extent *i_ext)
{
	i_ext->fofs = cpu_to_le32(ext->fofs);
	i_ext->blk = cpu_to_le32(ext->blk);
	i_ext->len = cpu_to_le32(ext->len);
}

static inline void set_extent_info(struct extent_info *ei, unsigned int fofs,
						u32 blk, unsigned int len)
{
	ei->fofs = fofs;
	ei->blk = blk;
	ei->len = len;
}

static inline bool __is_discard_mergeable(struct discard_info *back,
						struct discard_info *front)
{
	return back->lstart + back->len == front->lstart;
}

static inline bool __is_discard_back_mergeable(struct discard_info *cur,
						struct discard_info *back)
{
	return __is_discard_mergeable(back, cur);
}

static inline bool __is_discard_front_mergeable(struct discard_info *cur,
						struct discard_info *front)
{
	return __is_discard_mergeable(cur, front);
}

static inline bool __is_extent_mergeable(struct extent_info *back,
						struct extent_info *front)
{
	return (back->fofs + back->len == front->fofs &&
			back->blk + back->len == front->blk);
}

static inline bool __is_back_mergeable(struct extent_info *cur,
						struct extent_info *back)
{
	return __is_extent_mergeable(back, cur);
}

static inline bool __is_front_mergeable(struct extent_info *cur,
						struct extent_info *front)
{
	return __is_extent_mergeable(cur, front);
}

extern void f2fs_mark_inode_dirty_sync(struct inode *inode, bool sync);
static inline void __try_update_largest_extent(struct inode *inode,
			struct extent_tree *et, struct extent_node *en)
{
	if (en->ei.len > et->largest.len) {
		et->largest = en->ei;
		f2fs_mark_inode_dirty_sync(inode, true);
	}
}

/*
 * For free nid management
 */
enum nid_state {
	FREE_NID,		/* newly added to free nid list */
	PREALLOC_NID,		/* it is preallocated */
	MAX_NID_STATE,
};

struct f2fs_nm_info {
	block_t nat_blkaddr;		/* base disk address of NAT */
	nid_t max_nid;			/* maximum possible node ids */
	nid_t available_nids;		/* # of available node ids */
	nid_t next_scan_nid;		/* the next nid to be scanned */
	unsigned int ram_thresh;	/* control the memory footprint */
	unsigned int ra_nid_pages;	/* # of nid pages to be readaheaded */
	unsigned int dirty_nats_ratio;	/* control dirty nats ratio threshold */

	/* NAT cache management */
	struct radix_tree_root nat_root;/* root of the nat entry cache */
	struct radix_tree_root nat_set_root;/* root of the nat set cache */
	struct rw_semaphore nat_tree_lock;	/* protect nat_tree_lock */
	struct list_head nat_entries;	/* cached nat entry list (clean) */
	unsigned int nat_cnt;		/* the # of cached nat entries */
	unsigned int dirty_nat_cnt;	/* total num of nat entries in set */
	unsigned int nat_blocks;	/* # of nat blocks */

	/* free node ids management */
	struct radix_tree_root free_nid_root;/* root of the free_nid cache */
	struct list_head free_nid_list;		/* list for free nids excluding preallocated nids */
	unsigned int nid_cnt[MAX_NID_STATE];	/* the number of free node id */
	spinlock_t nid_list_lock;	/* protect nid lists ops */
	struct mutex build_lock;	/* lock for build free nids */
	unsigned char (*free_nid_bitmap)[NAT_ENTRY_BITMAP_SIZE];
	unsigned char *nat_block_bitmap;
	unsigned short *free_nid_count;	/* free nid count of NAT block */

	/* for checkpoint */
	char *nat_bitmap;		/* NAT bitmap pointer */

	unsigned int nat_bits_blocks;	/* # of nat bits blocks */
	unsigned char *nat_bits;	/* NAT bits blocks */
	unsigned char *full_nat_bits;	/* full NAT pages */
	unsigned char *empty_nat_bits;	/* empty NAT pages */
#ifdef CONFIG_F2FS_CHECK_FS
	char *nat_bitmap_mir;		/* NAT bitmap mirror */
#endif
	int bitmap_size;		/* bitmap size */
};

/*
 * this structure is used as one of function parameters.
 * all the information are dedicated to a given direct node block determined
 * by the data offset in a file.
 */
struct dnode_of_data {
	struct inode *inode;		/* vfs inode pointer */
	struct page *inode_page;	/* its inode page, NULL is possible */
	struct page *node_page;		/* cached direct node page */
	nid_t nid;			/* node id of the direct node block */
	unsigned int ofs_in_node;	/* data offset in the node page */
	bool inode_page_locked;		/* inode page is locked or not */
	bool node_changed;		/* is node block changed */
	char cur_level;			/* level of hole node page */
	char max_level;			/* level of current page located */
	block_t	data_blkaddr;		/* block address of the node block */
};

static inline void set_new_dnode(struct dnode_of_data *dn, struct inode *inode,
		struct page *ipage, struct page *npage, nid_t nid)
{
	memset(dn, 0, sizeof(*dn));
	dn->inode = inode;
	dn->inode_page = ipage;
	dn->node_page = npage;
	dn->nid = nid;
}

/*
 * For SIT manager
 *
 * By default, there are 6 active log areas across the whole main area.
 * When considering hot and cold data separation to reduce cleaning overhead,
 * we split 3 for data logs and 3 for node logs as hot, warm, and cold types,
 * respectively.
 * In the current design, you should not change the numbers intentionally.
 * Instead, as a mount option such as active_logs=x, you can use 2, 4, and 6
 * logs individually according to the underlying devices. (default: 6)
 * Just in case, on-disk layout covers maximum 16 logs that consist of 8 for
 * data and 8 for node logs.
 */
#define	NR_CURSEG_DATA_TYPE	(3)
#define NR_CURSEG_NODE_TYPE	(3)
#define NR_CURSEG_TYPE	(NR_CURSEG_DATA_TYPE + NR_CURSEG_NODE_TYPE)

enum {
	CURSEG_HOT_DATA	= 0,	/* directory entry blocks */
	CURSEG_WARM_DATA,	/* data blocks */
	CURSEG_COLD_DATA,	/* multimedia or GCed data blocks */
	CURSEG_HOT_NODE,	/* direct node blocks of directory files */
	CURSEG_WARM_NODE,	/* direct node blocks of normal files */
	CURSEG_COLD_NODE,	/* indirect node blocks */
	NO_CHECK_TYPE,
};

struct flush_cmd {
	struct completion wait;
	struct llist_node llnode;
	nid_t ino;
	int ret;
};

struct flush_cmd_control {
	struct task_struct *f2fs_issue_flush;	/* flush thread */
	wait_queue_head_t flush_wait_queue;	/* waiting queue for wake-up */
	atomic_t issued_flush;			/* # of issued flushes */
	atomic_t issing_flush;			/* # of issing flushes */
	struct llist_head issue_list;		/* list for command issue */
	struct llist_node *dispatch_list;	/* list for command dispatch */
};

struct f2fs_sm_info {
	struct sit_info *sit_info;		/* whole segment information */
	struct free_segmap_info *free_info;	/* free segment information */
	struct dirty_seglist_info *dirty_info;	/* dirty segment information */
	struct curseg_info *curseg_array;	/* active segment information */

	struct rw_semaphore curseg_lock;	/* for preventing curseg change */

	block_t seg0_blkaddr;		/* block address of 0'th segment */
	block_t main_blkaddr;		/* start block address of main area */
	block_t ssa_blkaddr;		/* start block address of SSA area */

	unsigned int segment_count;	/* total # of segments */
	unsigned int main_segments;	/* # of segments in main area */
	unsigned int reserved_segments;	/* # of reserved segments */
	unsigned int ovp_segments;	/* # of overprovision segments */

	/* a threshold to reclaim prefree segments */
	unsigned int rec_prefree_segments;

	/* for batched trimming */
	unsigned int trim_sections;		/* # of sections to trim */

	struct list_head sit_entry_set;	/* sit entry set list */

	unsigned int ipu_policy;	/* in-place-update policy */
	unsigned int min_ipu_util;	/* in-place-update threshold */
	unsigned int min_fsync_blocks;	/* threshold for fsync */
	unsigned int min_hot_blocks;	/* threshold for hot block allocation */
	unsigned int min_ssr_sections;	/* threshold to trigger SSR allocation */

	/* for flush command control */
	struct flush_cmd_control *fcc_info;

	/* for discard command control */
	struct discard_cmd_control *dcc_info;
};

/*
 * For superblock
 */
/*
 * COUNT_TYPE for monitoring
 *
 * f2fs monitors the number of several block types such as on-writeback,
 * dirty dentry blocks, dirty node blocks, and dirty meta blocks.
 */
#define WB_DATA_TYPE(p)	(__is_cp_guaranteed(p) ? F2FS_WB_CP_DATA : F2FS_WB_DATA)
enum count_type {
	F2FS_DIRTY_DENTS,
	F2FS_DIRTY_DATA,
	F2FS_DIRTY_QDATA,
	F2FS_DIRTY_NODES,
	F2FS_DIRTY_META,
	F2FS_INMEM_PAGES,
	F2FS_DIRTY_IMETA,
	F2FS_WB_CP_DATA,
	F2FS_WB_DATA,
	NR_COUNT_TYPE,
};

/*
 * The below are the page types of bios used in submit_bio().
 * The available types are:
 * DATA			User data pages. It operates as async mode.
 * NODE			Node pages. It operates as async mode.
 * META			FS metadata pages such as SIT, NAT, CP.
 * NR_PAGE_TYPE		The number of page types.
 * META_FLUSH		Make sure the previous pages are written
 *			with waiting the bio's completion
 * ...			Only can be used with META.
 */
#define PAGE_TYPE_OF_BIO(type)	((type) > META ? META : (type))
enum page_type {
	DATA,
	NODE,
	META,
	NR_PAGE_TYPE,
	META_FLUSH,
	INMEM,		/* the below types are used by tracepoints only. */
	INMEM_DROP,
	INMEM_INVALIDATE,
	INMEM_REVOKE,
	IPU,
	OPU,
};

enum temp_type {
	HOT = 0,	/* must be zero for meta bio */
	WARM,
	COLD,
	NR_TEMP_TYPE,
};

enum need_lock_type {
	LOCK_REQ = 0,
	LOCK_DONE,
	LOCK_RETRY,
};

enum cp_reason_type {
	CP_NO_NEEDED,
	CP_NON_REGULAR,
	CP_HARDLINK,
	CP_SB_NEED_CP,
	CP_WRONG_PINO,
	CP_NO_SPC_ROLL,
	CP_NODE_NEED_CP,
	CP_FASTBOOT_MODE,
	CP_SPEC_LOG_NUM,
<<<<<<< HEAD
=======
	CP_RECOVER_DIR,
>>>>>>> 661e50bc
};

enum iostat_type {
	APP_DIRECT_IO,			/* app direct IOs */
	APP_BUFFERED_IO,		/* app buffered IOs */
	APP_WRITE_IO,			/* app write IOs */
	APP_MAPPED_IO,			/* app mapped IOs */
	FS_DATA_IO,			/* data IOs from kworker/fsync/reclaimer */
	FS_NODE_IO,			/* node IOs from kworker/fsync/reclaimer */
	FS_META_IO,			/* meta IOs from kworker/reclaimer */
	FS_GC_DATA_IO,			/* data IOs from forground gc */
	FS_GC_NODE_IO,			/* node IOs from forground gc */
	FS_CP_DATA_IO,			/* data IOs from checkpoint */
	FS_CP_NODE_IO,			/* node IOs from checkpoint */
	FS_CP_META_IO,			/* meta IOs from checkpoint */
	FS_DISCARD,			/* discard */
	NR_IO_TYPE,
};

struct f2fs_io_info {
	struct f2fs_sb_info *sbi;	/* f2fs_sb_info pointer */
	nid_t ino;		/* inode number */
	enum page_type type;	/* contains DATA/NODE/META/META_FLUSH */
	enum temp_type temp;	/* contains HOT/WARM/COLD */
	int op;			/* contains REQ_OP_ */
	int op_flags;		/* req_flag_bits */
	block_t new_blkaddr;	/* new block address to be written */
	block_t old_blkaddr;	/* old block address before Cow */
	struct page *page;	/* page to be written */
	struct page *encrypted_page;	/* encrypted page */
	struct list_head list;		/* serialize IOs */
	bool submitted;		/* indicate IO submission */
	int need_lock;		/* indicate we need to lock cp_rwsem */
	bool in_list;		/* indicate fio is in io_list */
	enum iostat_type io_type;	/* io type */
	struct writeback_control *io_wbc; /* writeback control */
};

#define is_read_io(rw) ((rw) == READ)
struct f2fs_bio_info {
	struct f2fs_sb_info *sbi;	/* f2fs superblock */
	struct bio *bio;		/* bios to merge */
	sector_t last_block_in_bio;	/* last block number */
	struct f2fs_io_info fio;	/* store buffered io info. */
	struct rw_semaphore io_rwsem;	/* blocking op for bio */
	spinlock_t io_lock;		/* serialize DATA/NODE IOs */
	struct list_head io_list;	/* track fios */
};

#define FDEV(i)				(sbi->devs[i])
#define RDEV(i)				(raw_super->devs[i])
struct f2fs_dev_info {
	struct block_device *bdev;
	char path[MAX_PATH_LEN];
	unsigned int total_segments;
	block_t start_blk;
	block_t end_blk;
#ifdef CONFIG_BLK_DEV_ZONED
	unsigned int nr_blkz;			/* Total number of zones */
	u8 *blkz_type;				/* Array of zones type */
#endif
};

enum inode_type {
	DIR_INODE,			/* for dirty dir inode */
	FILE_INODE,			/* for dirty regular/symlink inode */
	DIRTY_META,			/* for all dirtied inode metadata */
	ATOMIC_FILE,			/* for all atomic files */
	NR_INODE_TYPE,
};

/* for inner inode cache management */
struct inode_management {
	struct radix_tree_root ino_root;	/* ino entry array */
	spinlock_t ino_lock;			/* for ino entry lock */
	struct list_head ino_list;		/* inode list head */
	unsigned long ino_num;			/* number of entries */
};

/* For s_flag in struct f2fs_sb_info */
enum {
	SBI_IS_DIRTY,				/* dirty flag for checkpoint */
	SBI_IS_CLOSE,				/* specify unmounting */
	SBI_NEED_FSCK,				/* need fsck.f2fs to fix */
	SBI_POR_DOING,				/* recovery is doing or not */
	SBI_NEED_SB_WRITE,			/* need to recover superblock */
	SBI_NEED_CP,				/* need to checkpoint */
};

enum {
	CP_TIME,
	REQ_TIME,
	MAX_TIME,
};

struct f2fs_sb_info {
	struct super_block *sb;			/* pointer to VFS super block */
	struct proc_dir_entry *s_proc;		/* proc entry */
	struct f2fs_super_block *raw_super;	/* raw super block pointer */
	int valid_super_block;			/* valid super block no */
	unsigned long s_flag;				/* flags for sbi */

#ifdef CONFIG_BLK_DEV_ZONED
	unsigned int blocks_per_blkz;		/* F2FS blocks per zone */
	unsigned int log_blocks_per_blkz;	/* log2 F2FS blocks per zone */
#endif

	/* for node-related operations */
	struct f2fs_nm_info *nm_info;		/* node manager */
	struct inode *node_inode;		/* cache node blocks */

	/* for segment-related operations */
	struct f2fs_sm_info *sm_info;		/* segment manager */

	/* for bio operations */
	struct f2fs_bio_info *write_io[NR_PAGE_TYPE];	/* for write bios */
	struct mutex wio_mutex[NR_PAGE_TYPE - 1][NR_TEMP_TYPE];
						/* bio ordering for NODE/DATA */
	int write_io_size_bits;			/* Write IO size bits */
	mempool_t *write_io_dummy;		/* Dummy pages */

	/* for checkpoint */
	struct f2fs_checkpoint *ckpt;		/* raw checkpoint pointer */
	int cur_cp_pack;			/* remain current cp pack */
	spinlock_t cp_lock;			/* for flag in ckpt */
	struct inode *meta_inode;		/* cache meta blocks */
	struct mutex cp_mutex;			/* checkpoint procedure lock */
	struct rw_semaphore cp_rwsem;		/* blocking FS operations */
	struct rw_semaphore node_write;		/* locking node writes */
	struct rw_semaphore node_change;	/* locking node change */
	wait_queue_head_t cp_wait;
	unsigned long last_time[MAX_TIME];	/* to store time in jiffies */
	long interval_time[MAX_TIME];		/* to store thresholds */

	struct inode_management im[MAX_INO_ENTRY];      /* manage inode cache */

	/* for orphan inode, use 0'th array */
	unsigned int max_orphans;		/* max orphan inodes */

	/* for inode management */
	struct list_head inode_list[NR_INODE_TYPE];	/* dirty inode list */
	spinlock_t inode_lock[NR_INODE_TYPE];	/* for dirty inode list lock */

	/* for extent tree cache */
	struct radix_tree_root extent_tree_root;/* cache extent cache entries */
	struct mutex extent_tree_lock;	/* locking extent radix tree */
	struct list_head extent_list;		/* lru list for shrinker */
	spinlock_t extent_lock;			/* locking extent lru list */
	atomic_t total_ext_tree;		/* extent tree count */
	struct list_head zombie_list;		/* extent zombie tree list */
	atomic_t total_zombie_tree;		/* extent zombie tree count */
	atomic_t total_ext_node;		/* extent info count */

	/* basic filesystem units */
	unsigned int log_sectors_per_block;	/* log2 sectors per block */
	unsigned int log_blocksize;		/* log2 block size */
	unsigned int blocksize;			/* block size */
	unsigned int root_ino_num;		/* root inode number*/
	unsigned int node_ino_num;		/* node inode number*/
	unsigned int meta_ino_num;		/* meta inode number*/
	unsigned int log_blocks_per_seg;	/* log2 blocks per segment */
	unsigned int blocks_per_seg;		/* blocks per segment */
	unsigned int segs_per_sec;		/* segments per section */
	unsigned int secs_per_zone;		/* sections per zone */
	unsigned int total_sections;		/* total section count */
	unsigned int total_node_count;		/* total node block count */
	unsigned int total_valid_node_count;	/* valid node block count */
	loff_t max_file_blocks;			/* max block index of file */
	int active_logs;			/* # of active logs */
	int dir_level;				/* directory level */
	int inline_xattr_size;			/* inline xattr size */
	unsigned int trigger_ssr_threshold;	/* threshold to trigger ssr */
<<<<<<< HEAD
=======
	int readdir_ra;				/* readahead inode in readdir */
>>>>>>> 661e50bc

	block_t user_block_count;		/* # of user blocks */
	block_t total_valid_block_count;	/* # of valid blocks */
	block_t discard_blks;			/* discard command candidats */
	block_t last_valid_block_count;		/* for recovery */
	block_t reserved_blocks;		/* configurable reserved blocks */
	block_t current_reserved_blocks;	/* current reserved blocks */
<<<<<<< HEAD
=======
	block_t root_reserved_blocks;		/* root reserved blocks */
	kuid_t s_resuid;			/* reserved blocks for uid */
	kgid_t s_resgid;			/* reserved blocks for gid */

	unsigned int nquota_files;		/* # of quota sysfile */
>>>>>>> 661e50bc

	u32 s_next_generation;			/* for NFS support */

	/* # of pages, see count_type */
	atomic_t nr_pages[NR_COUNT_TYPE];
	/* # of allocated blocks */
	struct percpu_counter alloc_valid_block_count;

	/* writeback control */
	atomic_t wb_sync_req;			/* count # of WB_SYNC threads */

	/* valid inode count */
	struct percpu_counter total_valid_inode_count;

	struct f2fs_mount_info mount_opt;	/* mount options */

	/* for cleaning operations */
	struct mutex gc_mutex;			/* mutex for GC */
	struct f2fs_gc_kthread	*gc_thread;	/* GC thread */
	unsigned int cur_victim_sec;		/* current victim section num */

	/* threshold for converting bg victims for fg */
	u64 fggc_threshold;

	/* threshold for gc trials on pinned files */
	u64 gc_pin_file_threshold;

	/* maximum # of trials to find a victim segment for SSR and GC */
	unsigned int max_victim_search;

	/*
	 * for stat information.
	 * one is for the LFS mode, and the other is for the SSR mode.
	 */
#ifdef CONFIG_F2FS_STAT_FS
	struct f2fs_stat_info *stat_info;	/* FS status information */
	unsigned int segment_count[2];		/* # of allocated segments */
	unsigned int block_count[2];		/* # of allocated blocks */
	atomic_t inplace_count;		/* # of inplace update */
	atomic64_t total_hit_ext;		/* # of lookup extent cache */
	atomic64_t read_hit_rbtree;		/* # of hit rbtree extent node */
	atomic64_t read_hit_largest;		/* # of hit largest extent node */
	atomic64_t read_hit_cached;		/* # of hit cached extent node */
	atomic_t inline_xattr;			/* # of inline_xattr inodes */
	atomic_t inline_inode;			/* # of inline_data inodes */
	atomic_t inline_dir;			/* # of inline_dentry inodes */
	atomic_t aw_cnt;			/* # of atomic writes */
	atomic_t vw_cnt;			/* # of volatile writes */
	atomic_t max_aw_cnt;			/* max # of atomic writes */
	atomic_t max_vw_cnt;			/* max # of volatile writes */
	int bg_gc;				/* background gc calls */
	unsigned int ndirty_inode[NR_INODE_TYPE];	/* # of dirty inodes */
#endif
	spinlock_t stat_lock;			/* lock for stat operations */

	/* For app/fs IO statistics */
	spinlock_t iostat_lock;
	unsigned long long write_iostat[NR_IO_TYPE];
	bool iostat_enable;

	/* For sysfs suppport */
	struct kobject s_kobj;
	struct completion s_kobj_unregister;

	/* For shrinker support */
	struct list_head s_list;
	int s_ndevs;				/* number of devices */
	struct f2fs_dev_info *devs;		/* for device list */
	unsigned int dirty_device;		/* for checkpoint data flush */
	spinlock_t dev_lock;			/* protect dirty_device */
	struct mutex umount_mutex;
	unsigned int shrinker_run_no;

	/* For write statistics */
	u64 sectors_written_start;
	u64 kbytes_written;

	/* Reference to checksum algorithm driver via cryptoapi */
	struct crypto_shash *s_chksum_driver;

	/* Precomputed FS UUID checksum for seeding other checksums */
	__u32 s_chksum_seed;

	/* For fault injection */
#ifdef CONFIG_F2FS_FAULT_INJECTION
	struct f2fs_fault_info fault_info;
#endif

#ifdef CONFIG_QUOTA
	/* Names of quota files with journalled quota */
	char *s_qf_names[MAXQUOTAS];
	int s_jquota_fmt;			/* Format of quota to use */
#endif
};

#ifdef CONFIG_F2FS_FAULT_INJECTION
#define f2fs_show_injection_info(type)				\
	printk("%sF2FS-fs : inject %s in %s of %pF\n",		\
		KERN_INFO, fault_name[type],			\
		__func__, __builtin_return_address(0))
static inline bool time_to_inject(struct f2fs_sb_info *sbi, int type)
{
	struct f2fs_fault_info *ffi = &sbi->fault_info;

	if (!ffi->inject_rate)
		return false;

	if (!IS_FAULT_SET(ffi, type))
		return false;

	atomic_inc(&ffi->inject_ops);
	if (atomic_read(&ffi->inject_ops) >= ffi->inject_rate) {
		atomic_set(&ffi->inject_ops, 0);
		return true;
	}
	return false;
}
#endif

/* For write statistics. Suppose sector size is 512 bytes,
 * and the return value is in kbytes. s is of struct f2fs_sb_info.
 */
#define BD_PART_WRITTEN(s)						 \
(((u64)part_stat_read((s)->sb->s_bdev->bd_part, sectors[1]) -		 \
		(s)->sectors_written_start) >> 1)

static inline void f2fs_update_time(struct f2fs_sb_info *sbi, int type)
{
	sbi->last_time[type] = jiffies;
}

static inline bool f2fs_time_over(struct f2fs_sb_info *sbi, int type)
{
	unsigned long interval = sbi->interval_time[type] * HZ;

	return time_after(jiffies, sbi->last_time[type] + interval);
}

static inline bool is_idle(struct f2fs_sb_info *sbi)
{
	struct block_device *bdev = sbi->sb->s_bdev;
	struct request_queue *q = bdev_get_queue(bdev);
	struct request_list *rl = &q->root_rl;

	if (rl->count[BLK_RW_SYNC] || rl->count[BLK_RW_ASYNC])
		return 0;

	return f2fs_time_over(sbi, REQ_TIME);
}

/*
 * Inline functions
 */
static inline u32 __f2fs_crc32(struct f2fs_sb_info *sbi, u32 crc,
			      const void *address, unsigned int length)
{
	struct {
		struct shash_desc shash;
		char ctx[4];
	} desc;
	int err;

	BUG_ON(crypto_shash_descsize(sbi->s_chksum_driver) != sizeof(desc.ctx));

	desc.shash.tfm = sbi->s_chksum_driver;
	desc.shash.flags = 0;
	*(u32 *)desc.ctx = crc;

	err = crypto_shash_update(&desc.shash, address, length);
	BUG_ON(err);

	return *(u32 *)desc.ctx;
}

static inline u32 f2fs_crc32(struct f2fs_sb_info *sbi, const void *address,
			   unsigned int length)
{
	return __f2fs_crc32(sbi, F2FS_SUPER_MAGIC, address, length);
}

static inline bool f2fs_crc_valid(struct f2fs_sb_info *sbi, __u32 blk_crc,
				  void *buf, size_t buf_size)
{
	return f2fs_crc32(sbi, buf, buf_size) == blk_crc;
}

static inline u32 f2fs_chksum(struct f2fs_sb_info *sbi, u32 crc,
			      const void *address, unsigned int length)
{
	return __f2fs_crc32(sbi, crc, address, length);
}

static inline struct f2fs_inode_info *F2FS_I(struct inode *inode)
{
	return container_of(inode, struct f2fs_inode_info, vfs_inode);
}

static inline struct f2fs_sb_info *F2FS_SB(struct super_block *sb)
{
	return sb->s_fs_info;
}

static inline struct f2fs_sb_info *F2FS_I_SB(struct inode *inode)
{
	return F2FS_SB(inode->i_sb);
}

static inline struct f2fs_sb_info *F2FS_M_SB(struct address_space *mapping)
{
	return F2FS_I_SB(mapping->host);
}

static inline struct f2fs_sb_info *F2FS_P_SB(struct page *page)
{
	return F2FS_M_SB(page->mapping);
}

static inline struct f2fs_super_block *F2FS_RAW_SUPER(struct f2fs_sb_info *sbi)
{
	return (struct f2fs_super_block *)(sbi->raw_super);
}

static inline struct f2fs_checkpoint *F2FS_CKPT(struct f2fs_sb_info *sbi)
{
	return (struct f2fs_checkpoint *)(sbi->ckpt);
}

static inline struct f2fs_node *F2FS_NODE(struct page *page)
{
	return (struct f2fs_node *)page_address(page);
}

static inline struct f2fs_inode *F2FS_INODE(struct page *page)
{
	return &((struct f2fs_node *)page_address(page))->i;
}

static inline struct f2fs_nm_info *NM_I(struct f2fs_sb_info *sbi)
{
	return (struct f2fs_nm_info *)(sbi->nm_info);
}

static inline struct f2fs_sm_info *SM_I(struct f2fs_sb_info *sbi)
{
	return (struct f2fs_sm_info *)(sbi->sm_info);
}

static inline struct sit_info *SIT_I(struct f2fs_sb_info *sbi)
{
	return (struct sit_info *)(SM_I(sbi)->sit_info);
}

static inline struct free_segmap_info *FREE_I(struct f2fs_sb_info *sbi)
{
	return (struct free_segmap_info *)(SM_I(sbi)->free_info);
}

static inline struct dirty_seglist_info *DIRTY_I(struct f2fs_sb_info *sbi)
{
	return (struct dirty_seglist_info *)(SM_I(sbi)->dirty_info);
}

static inline struct address_space *META_MAPPING(struct f2fs_sb_info *sbi)
{
	return sbi->meta_inode->i_mapping;
}

static inline struct address_space *NODE_MAPPING(struct f2fs_sb_info *sbi)
{
	return sbi->node_inode->i_mapping;
}

static inline bool is_sbi_flag_set(struct f2fs_sb_info *sbi, unsigned int type)
{
	return test_bit(type, &sbi->s_flag);
}

static inline void set_sbi_flag(struct f2fs_sb_info *sbi, unsigned int type)
{
	set_bit(type, &sbi->s_flag);
}

static inline void clear_sbi_flag(struct f2fs_sb_info *sbi, unsigned int type)
{
	clear_bit(type, &sbi->s_flag);
}

static inline unsigned long long cur_cp_version(struct f2fs_checkpoint *cp)
{
	return le64_to_cpu(cp->checkpoint_ver);
}

static inline unsigned long f2fs_qf_ino(struct super_block *sb, int type)
{
	if (type < F2FS_MAX_QUOTAS)
		return le32_to_cpu(F2FS_SB(sb)->raw_super->qf_ino[type]);
	return 0;
}

static inline __u64 cur_cp_crc(struct f2fs_checkpoint *cp)
{
	size_t crc_offset = le32_to_cpu(cp->checksum_offset);
	return le32_to_cpu(*((__le32 *)((unsigned char *)cp + crc_offset)));
}

static inline bool __is_set_ckpt_flags(struct f2fs_checkpoint *cp, unsigned int f)
{
	unsigned int ckpt_flags = le32_to_cpu(cp->ckpt_flags);

	return ckpt_flags & f;
}

static inline bool is_set_ckpt_flags(struct f2fs_sb_info *sbi, unsigned int f)
{
	return __is_set_ckpt_flags(F2FS_CKPT(sbi), f);
}

static inline void __set_ckpt_flags(struct f2fs_checkpoint *cp, unsigned int f)
{
	unsigned int ckpt_flags;

	ckpt_flags = le32_to_cpu(cp->ckpt_flags);
	ckpt_flags |= f;
	cp->ckpt_flags = cpu_to_le32(ckpt_flags);
}

static inline void set_ckpt_flags(struct f2fs_sb_info *sbi, unsigned int f)
{
	unsigned long flags;

	spin_lock_irqsave(&sbi->cp_lock, flags);
	__set_ckpt_flags(F2FS_CKPT(sbi), f);
	spin_unlock_irqrestore(&sbi->cp_lock, flags);
}

static inline void __clear_ckpt_flags(struct f2fs_checkpoint *cp, unsigned int f)
{
	unsigned int ckpt_flags;

	ckpt_flags = le32_to_cpu(cp->ckpt_flags);
	ckpt_flags &= (~f);
	cp->ckpt_flags = cpu_to_le32(ckpt_flags);
}

static inline void clear_ckpt_flags(struct f2fs_sb_info *sbi, unsigned int f)
{
	unsigned long flags;

	spin_lock_irqsave(&sbi->cp_lock, flags);
	__clear_ckpt_flags(F2FS_CKPT(sbi), f);
	spin_unlock_irqrestore(&sbi->cp_lock, flags);
}

static inline void disable_nat_bits(struct f2fs_sb_info *sbi, bool lock)
{
	unsigned long flags;

	set_sbi_flag(sbi, SBI_NEED_FSCK);

	if (lock)
		spin_lock_irqsave(&sbi->cp_lock, flags);
	__clear_ckpt_flags(F2FS_CKPT(sbi), CP_NAT_BITS_FLAG);
	kfree(NM_I(sbi)->nat_bits);
	NM_I(sbi)->nat_bits = NULL;
	if (lock)
		spin_unlock_irqrestore(&sbi->cp_lock, flags);
}

static inline bool enabled_nat_bits(struct f2fs_sb_info *sbi,
					struct cp_control *cpc)
{
	bool set = is_set_ckpt_flags(sbi, CP_NAT_BITS_FLAG);

	return (cpc) ? (cpc->reason & CP_UMOUNT) && set : set;
}

static inline void f2fs_lock_op(struct f2fs_sb_info *sbi)
{
	down_read(&sbi->cp_rwsem);
}

static inline int f2fs_trylock_op(struct f2fs_sb_info *sbi)
{
	return down_read_trylock(&sbi->cp_rwsem);
}

static inline void f2fs_unlock_op(struct f2fs_sb_info *sbi)
{
	up_read(&sbi->cp_rwsem);
}

static inline void f2fs_lock_all(struct f2fs_sb_info *sbi)
{
	down_write(&sbi->cp_rwsem);
}

static inline void f2fs_unlock_all(struct f2fs_sb_info *sbi)
{
	up_write(&sbi->cp_rwsem);
}

static inline int __get_cp_reason(struct f2fs_sb_info *sbi)
{
	int reason = CP_SYNC;

	if (test_opt(sbi, FASTBOOT))
		reason = CP_FASTBOOT;
	if (is_sbi_flag_set(sbi, SBI_IS_CLOSE))
		reason = CP_UMOUNT;
	return reason;
}

static inline bool __remain_node_summaries(int reason)
{
	return (reason & (CP_UMOUNT | CP_FASTBOOT));
}

static inline bool __exist_node_summaries(struct f2fs_sb_info *sbi)
{
	return (is_set_ckpt_flags(sbi, CP_UMOUNT_FLAG) ||
			is_set_ckpt_flags(sbi, CP_FASTBOOT_FLAG));
}

/*
 * Check whether the given nid is within node id range.
 */
static inline int check_nid_range(struct f2fs_sb_info *sbi, nid_t nid)
{
	if (unlikely(nid < F2FS_ROOT_INO(sbi)))
		return -EINVAL;
	if (unlikely(nid >= NM_I(sbi)->max_nid))
		return -EINVAL;
	return 0;
}

/*
 * Check whether the inode has blocks or not
 */
static inline int F2FS_HAS_BLOCKS(struct inode *inode)
{
	block_t xattr_block = F2FS_I(inode)->i_xattr_nid ? 1 : 0;

	return (inode->i_blocks >> F2FS_LOG_SECTORS_PER_BLOCK) > xattr_block;
}

static inline bool f2fs_has_xattr_block(unsigned int ofs)
{
	return ofs == XATTR_NODE_OFFSET;
}

static inline bool __allow_reserved_blocks(struct f2fs_sb_info *sbi,
					struct inode *inode)
{
	if (!inode)
		return true;
	if (!test_opt(sbi, RESERVE_ROOT))
		return false;
	if (IS_NOQUOTA(inode))
		return true;
	if (capable(CAP_SYS_RESOURCE))
		return true;
	if (uid_eq(sbi->s_resuid, current_fsuid()))
		return true;
	if (!gid_eq(sbi->s_resgid, GLOBAL_ROOT_GID) &&
					in_group_p(sbi->s_resgid))
		return true;
	return false;
}

static inline void f2fs_i_blocks_write(struct inode *, block_t, bool, bool);
static inline int inc_valid_block_count(struct f2fs_sb_info *sbi,
				 struct inode *inode, blkcnt_t *count)
{
	blkcnt_t diff = 0, release = 0;
	block_t avail_user_block_count;
	int ret;

	ret = dquot_reserve_block(inode, *count);
	if (ret)
		return ret;

#ifdef CONFIG_F2FS_FAULT_INJECTION
	if (time_to_inject(sbi, FAULT_BLOCK)) {
		f2fs_show_injection_info(FAULT_BLOCK);
		release = *count;
		goto enospc;
	}
#endif
	/*
	 * let's increase this in prior to actual block count change in order
	 * for f2fs_sync_file to avoid data races when deciding checkpoint.
	 */
	percpu_counter_add(&sbi->alloc_valid_block_count, (*count));

	spin_lock(&sbi->stat_lock);
	sbi->total_valid_block_count += (block_t)(*count);
	avail_user_block_count = sbi->user_block_count -
					sbi->current_reserved_blocks;
<<<<<<< HEAD
=======

	if (!__allow_reserved_blocks(sbi, inode))
		avail_user_block_count -= sbi->root_reserved_blocks;

>>>>>>> 661e50bc
	if (unlikely(sbi->total_valid_block_count > avail_user_block_count)) {
		diff = sbi->total_valid_block_count - avail_user_block_count;
		if (diff > *count)
			diff = *count;
		*count -= diff;
		release = diff;
		sbi->total_valid_block_count -= diff;
		if (!*count) {
			spin_unlock(&sbi->stat_lock);
			percpu_counter_sub(&sbi->alloc_valid_block_count, diff);
			goto enospc;
		}
	}
	spin_unlock(&sbi->stat_lock);

	if (unlikely(release))
		dquot_release_reservation_block(inode, release);
	f2fs_i_blocks_write(inode, *count, true, true);
	return 0;

enospc:
	dquot_release_reservation_block(inode, release);
	return -ENOSPC;
}

static inline void dec_valid_block_count(struct f2fs_sb_info *sbi,
						struct inode *inode,
						block_t count)
{
	blkcnt_t sectors = count << F2FS_LOG_SECTORS_PER_BLOCK;

	spin_lock(&sbi->stat_lock);
	f2fs_bug_on(sbi, sbi->total_valid_block_count < (block_t) count);
	f2fs_bug_on(sbi, inode->i_blocks < sectors);
	sbi->total_valid_block_count -= (block_t)count;
	if (sbi->reserved_blocks &&
		sbi->current_reserved_blocks < sbi->reserved_blocks)
		sbi->current_reserved_blocks = min(sbi->reserved_blocks,
					sbi->current_reserved_blocks + count);
	spin_unlock(&sbi->stat_lock);
	f2fs_i_blocks_write(inode, count, false, true);
}

static inline void inc_page_count(struct f2fs_sb_info *sbi, int count_type)
{
	atomic_inc(&sbi->nr_pages[count_type]);

	if (count_type == F2FS_DIRTY_DATA || count_type == F2FS_INMEM_PAGES ||
		count_type == F2FS_WB_CP_DATA || count_type == F2FS_WB_DATA)
		return;

	set_sbi_flag(sbi, SBI_IS_DIRTY);
}

static inline void inode_inc_dirty_pages(struct inode *inode)
{
	atomic_inc(&F2FS_I(inode)->dirty_pages);
	inc_page_count(F2FS_I_SB(inode), S_ISDIR(inode->i_mode) ?
				F2FS_DIRTY_DENTS : F2FS_DIRTY_DATA);
	if (IS_NOQUOTA(inode))
		inc_page_count(F2FS_I_SB(inode), F2FS_DIRTY_QDATA);
}

static inline void dec_page_count(struct f2fs_sb_info *sbi, int count_type)
{
	atomic_dec(&sbi->nr_pages[count_type]);
}

static inline void inode_dec_dirty_pages(struct inode *inode)
{
	if (!S_ISDIR(inode->i_mode) && !S_ISREG(inode->i_mode) &&
			!S_ISLNK(inode->i_mode))
		return;

	atomic_dec(&F2FS_I(inode)->dirty_pages);
	dec_page_count(F2FS_I_SB(inode), S_ISDIR(inode->i_mode) ?
				F2FS_DIRTY_DENTS : F2FS_DIRTY_DATA);
	if (IS_NOQUOTA(inode))
		dec_page_count(F2FS_I_SB(inode), F2FS_DIRTY_QDATA);
}

static inline s64 get_pages(struct f2fs_sb_info *sbi, int count_type)
{
	return atomic_read(&sbi->nr_pages[count_type]);
}

static inline int get_dirty_pages(struct inode *inode)
{
	return atomic_read(&F2FS_I(inode)->dirty_pages);
}

static inline int get_blocktype_secs(struct f2fs_sb_info *sbi, int block_type)
{
	unsigned int pages_per_sec = sbi->segs_per_sec * sbi->blocks_per_seg;
	unsigned int segs = (get_pages(sbi, block_type) + pages_per_sec - 1) >>
						sbi->log_blocks_per_seg;

	return segs / sbi->segs_per_sec;
}

static inline block_t valid_user_blocks(struct f2fs_sb_info *sbi)
{
	return sbi->total_valid_block_count;
}

static inline block_t discard_blocks(struct f2fs_sb_info *sbi)
{
	return sbi->discard_blks;
}

static inline unsigned long __bitmap_size(struct f2fs_sb_info *sbi, int flag)
{
	struct f2fs_checkpoint *ckpt = F2FS_CKPT(sbi);

	/* return NAT or SIT bitmap */
	if (flag == NAT_BITMAP)
		return le32_to_cpu(ckpt->nat_ver_bitmap_bytesize);
	else if (flag == SIT_BITMAP)
		return le32_to_cpu(ckpt->sit_ver_bitmap_bytesize);

	return 0;
}

static inline block_t __cp_payload(struct f2fs_sb_info *sbi)
{
	return le32_to_cpu(F2FS_RAW_SUPER(sbi)->cp_payload);
}

static inline void *__bitmap_ptr(struct f2fs_sb_info *sbi, int flag)
{
	struct f2fs_checkpoint *ckpt = F2FS_CKPT(sbi);
	int offset;

	if (__cp_payload(sbi) > 0) {
		if (flag == NAT_BITMAP)
			return &ckpt->sit_nat_version_bitmap;
		else
			return (unsigned char *)ckpt + F2FS_BLKSIZE;
	} else {
		offset = (flag == NAT_BITMAP) ?
			le32_to_cpu(ckpt->sit_ver_bitmap_bytesize) : 0;
		return &ckpt->sit_nat_version_bitmap + offset;
	}
}

static inline block_t __start_cp_addr(struct f2fs_sb_info *sbi)
{
	block_t start_addr = le32_to_cpu(F2FS_RAW_SUPER(sbi)->cp_blkaddr);

	if (sbi->cur_cp_pack == 2)
		start_addr += sbi->blocks_per_seg;
	return start_addr;
}

static inline block_t __start_cp_next_addr(struct f2fs_sb_info *sbi)
{
	block_t start_addr = le32_to_cpu(F2FS_RAW_SUPER(sbi)->cp_blkaddr);

	if (sbi->cur_cp_pack == 1)
		start_addr += sbi->blocks_per_seg;
	return start_addr;
}

static inline void __set_cp_next_pack(struct f2fs_sb_info *sbi)
{
	sbi->cur_cp_pack = (sbi->cur_cp_pack == 1) ? 2 : 1;
}

static inline block_t __start_sum_addr(struct f2fs_sb_info *sbi)
{
	return le32_to_cpu(F2FS_CKPT(sbi)->cp_pack_start_sum);
}

static inline int inc_valid_node_count(struct f2fs_sb_info *sbi,
					struct inode *inode, bool is_inode)
{
	block_t	valid_block_count;
	unsigned int valid_node_count;
	bool quota = inode && !is_inode;

	if (quota) {
		int ret = dquot_reserve_block(inode, 1);
		if (ret)
			return ret;
	}

#ifdef CONFIG_F2FS_FAULT_INJECTION
	if (time_to_inject(sbi, FAULT_BLOCK)) {
		f2fs_show_injection_info(FAULT_BLOCK);
		goto enospc;
	}
#endif

	spin_lock(&sbi->stat_lock);

<<<<<<< HEAD
	valid_block_count = sbi->total_valid_block_count + 1;
	if (unlikely(valid_block_count + sbi->current_reserved_blocks >
						sbi->user_block_count)) {
=======
	valid_block_count = sbi->total_valid_block_count +
					sbi->current_reserved_blocks + 1;

	if (!__allow_reserved_blocks(sbi, inode))
		valid_block_count += sbi->root_reserved_blocks;

	if (unlikely(valid_block_count > sbi->user_block_count)) {
>>>>>>> 661e50bc
		spin_unlock(&sbi->stat_lock);
		goto enospc;
	}

	valid_node_count = sbi->total_valid_node_count + 1;
	if (unlikely(valid_node_count > sbi->total_node_count)) {
		spin_unlock(&sbi->stat_lock);
		goto enospc;
	}

	sbi->total_valid_node_count++;
	sbi->total_valid_block_count++;
	spin_unlock(&sbi->stat_lock);

	if (inode) {
		if (is_inode)
			f2fs_mark_inode_dirty_sync(inode, true);
		else
			f2fs_i_blocks_write(inode, 1, true, true);
	}

	percpu_counter_inc(&sbi->alloc_valid_block_count);
	return 0;

enospc:
	if (quota)
		dquot_release_reservation_block(inode, 1);
	return -ENOSPC;
}

static inline void dec_valid_node_count(struct f2fs_sb_info *sbi,
					struct inode *inode, bool is_inode)
{
	spin_lock(&sbi->stat_lock);

	f2fs_bug_on(sbi, !sbi->total_valid_block_count);
	f2fs_bug_on(sbi, !sbi->total_valid_node_count);
	f2fs_bug_on(sbi, !is_inode && !inode->i_blocks);

	sbi->total_valid_node_count--;
	sbi->total_valid_block_count--;
	if (sbi->reserved_blocks &&
		sbi->current_reserved_blocks < sbi->reserved_blocks)
		sbi->current_reserved_blocks++;

	spin_unlock(&sbi->stat_lock);

	if (!is_inode)
		f2fs_i_blocks_write(inode, 1, false, true);
}

static inline unsigned int valid_node_count(struct f2fs_sb_info *sbi)
{
	return sbi->total_valid_node_count;
}

static inline void inc_valid_inode_count(struct f2fs_sb_info *sbi)
{
	percpu_counter_inc(&sbi->total_valid_inode_count);
}

static inline void dec_valid_inode_count(struct f2fs_sb_info *sbi)
{
	percpu_counter_dec(&sbi->total_valid_inode_count);
}

static inline s64 valid_inode_count(struct f2fs_sb_info *sbi)
{
	return percpu_counter_sum_positive(&sbi->total_valid_inode_count);
}

static inline struct page *f2fs_grab_cache_page(struct address_space *mapping,
						pgoff_t index, bool for_write)
{
#ifdef CONFIG_F2FS_FAULT_INJECTION
	struct page *page = find_lock_page(mapping, index);

	if (page)
		return page;

	if (time_to_inject(F2FS_M_SB(mapping), FAULT_PAGE_ALLOC)) {
		f2fs_show_injection_info(FAULT_PAGE_ALLOC);
		return NULL;
	}
#endif
	if (!for_write)
		return grab_cache_page(mapping, index);
	return grab_cache_page_write_begin(mapping, index, AOP_FLAG_NOFS);
}

static inline struct page *f2fs_pagecache_get_page(
				struct address_space *mapping, pgoff_t index,
				int fgp_flags, gfp_t gfp_mask)
{
#ifdef CONFIG_F2FS_FAULT_INJECTION
	if (time_to_inject(F2FS_M_SB(mapping), FAULT_PAGE_GET)) {
		f2fs_show_injection_info(FAULT_PAGE_GET);
		return NULL;
	}
#endif
	return pagecache_get_page(mapping, index, fgp_flags, gfp_mask);
}

static inline void f2fs_copy_page(struct page *src, struct page *dst)
{
	char *src_kaddr = kmap(src);
	char *dst_kaddr = kmap(dst);

	memcpy(dst_kaddr, src_kaddr, PAGE_SIZE);
	kunmap(dst);
	kunmap(src);
}

static inline void f2fs_put_page(struct page *page, int unlock)
{
	if (!page)
		return;

	if (unlock) {
		f2fs_bug_on(F2FS_P_SB(page), !PageLocked(page));
		unlock_page(page);
	}
	put_page(page);
}

static inline void f2fs_put_dnode(struct dnode_of_data *dn)
{
	if (dn->node_page)
		f2fs_put_page(dn->node_page, 1);
	if (dn->inode_page && dn->node_page != dn->inode_page)
		f2fs_put_page(dn->inode_page, 0);
	dn->node_page = NULL;
	dn->inode_page = NULL;
}

static inline struct kmem_cache *f2fs_kmem_cache_create(const char *name,
					size_t size)
{
	return kmem_cache_create(name, size, 0, SLAB_RECLAIM_ACCOUNT, NULL);
}

static inline void *f2fs_kmem_cache_alloc(struct kmem_cache *cachep,
						gfp_t flags)
{
	void *entry;

	entry = kmem_cache_alloc(cachep, flags);
	if (!entry)
		entry = kmem_cache_alloc(cachep, flags | __GFP_NOFAIL);
	return entry;
}

static inline struct bio *f2fs_bio_alloc(struct f2fs_sb_info *sbi,
						int npages, bool no_fail)
{
	struct bio *bio;

	if (no_fail) {
		/* No failure on bio allocation */
		bio = bio_alloc(GFP_NOIO, npages);
		if (!bio)
			bio = bio_alloc(GFP_NOIO | __GFP_NOFAIL, npages);
		return bio;
	}
#ifdef CONFIG_F2FS_FAULT_INJECTION
	if (time_to_inject(sbi, FAULT_ALLOC_BIO)) {
		f2fs_show_injection_info(FAULT_ALLOC_BIO);
		return NULL;
	}
#endif
	return bio_alloc(GFP_KERNEL, npages);
}

static inline void f2fs_radix_tree_insert(struct radix_tree_root *root,
				unsigned long index, void *item)
{
	while (radix_tree_insert(root, index, item))
		cond_resched();
}

#define RAW_IS_INODE(p)	((p)->footer.nid == (p)->footer.ino)

static inline bool IS_INODE(struct page *page)
{
	struct f2fs_node *p = F2FS_NODE(page);

	return RAW_IS_INODE(p);
}

static inline int offset_in_addr(struct f2fs_inode *i)
{
	return (i->i_inline & F2FS_EXTRA_ATTR) ?
			(le16_to_cpu(i->i_extra_isize) / sizeof(__le32)) : 0;
}

static inline __le32 *blkaddr_in_node(struct f2fs_node *node)
{
	return RAW_IS_INODE(node) ? node->i.i_addr : node->dn.addr;
}

static inline int f2fs_has_extra_attr(struct inode *inode);
static inline block_t datablock_addr(struct inode *inode,
			struct page *node_page, unsigned int offset)
{
	struct f2fs_node *raw_node;
	__le32 *addr_array;
	int base = 0;
	bool is_inode = IS_INODE(node_page);

	raw_node = F2FS_NODE(node_page);

	/* from GC path only */
	if (is_inode) {
		if (!inode)
			base = offset_in_addr(&raw_node->i);
		else if (f2fs_has_extra_attr(inode))
			base = get_extra_isize(inode);
	}

	addr_array = blkaddr_in_node(raw_node);
	return le32_to_cpu(addr_array[base + offset]);
}

static inline int f2fs_test_bit(unsigned int nr, char *addr)
{
	int mask;

	addr += (nr >> 3);
	mask = 1 << (7 - (nr & 0x07));
	return mask & *addr;
}

static inline void f2fs_set_bit(unsigned int nr, char *addr)
{
	int mask;

	addr += (nr >> 3);
	mask = 1 << (7 - (nr & 0x07));
	*addr |= mask;
}

static inline void f2fs_clear_bit(unsigned int nr, char *addr)
{
	int mask;

	addr += (nr >> 3);
	mask = 1 << (7 - (nr & 0x07));
	*addr &= ~mask;
}

static inline int f2fs_test_and_set_bit(unsigned int nr, char *addr)
{
	int mask;
	int ret;

	addr += (nr >> 3);
	mask = 1 << (7 - (nr & 0x07));
	ret = mask & *addr;
	*addr |= mask;
	return ret;
}

static inline int f2fs_test_and_clear_bit(unsigned int nr, char *addr)
{
	int mask;
	int ret;

	addr += (nr >> 3);
	mask = 1 << (7 - (nr & 0x07));
	ret = mask & *addr;
	*addr &= ~mask;
	return ret;
}

static inline void f2fs_change_bit(unsigned int nr, char *addr)
{
	int mask;

	addr += (nr >> 3);
	mask = 1 << (7 - (nr & 0x07));
	*addr ^= mask;
}

#define F2FS_REG_FLMASK		(~(FS_DIRSYNC_FL | FS_TOPDIR_FL))
#define F2FS_OTHER_FLMASK	(FS_NODUMP_FL | FS_NOATIME_FL)
#define F2FS_FL_INHERITED	(FS_PROJINHERIT_FL)

static inline __u32 f2fs_mask_flags(umode_t mode, __u32 flags)
{
	if (S_ISDIR(mode))
		return flags;
	else if (S_ISREG(mode))
		return flags & F2FS_REG_FLMASK;
	else
		return flags & F2FS_OTHER_FLMASK;
}

/* used for f2fs_inode_info->flags */
enum {
	FI_NEW_INODE,		/* indicate newly allocated inode */
	FI_DIRTY_INODE,		/* indicate inode is dirty or not */
	FI_AUTO_RECOVER,	/* indicate inode is recoverable */
	FI_DIRTY_DIR,		/* indicate directory has dirty pages */
	FI_INC_LINK,		/* need to increment i_nlink */
	FI_ACL_MODE,		/* indicate acl mode */
	FI_NO_ALLOC,		/* should not allocate any blocks */
	FI_FREE_NID,		/* free allocated nide */
	FI_NO_EXTENT,		/* not to use the extent cache */
	FI_INLINE_XATTR,	/* used for inline xattr */
	FI_INLINE_DATA,		/* used for inline data*/
	FI_INLINE_DENTRY,	/* used for inline dentry */
	FI_APPEND_WRITE,	/* inode has appended data */
	FI_UPDATE_WRITE,	/* inode has in-place-update data */
	FI_NEED_IPU,		/* used for ipu per file */
	FI_ATOMIC_FILE,		/* indicate atomic file */
	FI_ATOMIC_COMMIT,	/* indicate the state of atomical committing */
	FI_VOLATILE_FILE,	/* indicate volatile file */
	FI_FIRST_BLOCK_WRITTEN,	/* indicate #0 data block was written */
	FI_DROP_CACHE,		/* drop dirty page cache */
	FI_DATA_EXIST,		/* indicate data exists */
	FI_INLINE_DOTS,		/* indicate inline dot dentries */
	FI_DO_DEFRAG,		/* indicate defragment is running */
	FI_DIRTY_FILE,		/* indicate regular/symlink has dirty pages */
	FI_NO_PREALLOC,		/* indicate skipped preallocated blocks */
	FI_HOT_DATA,		/* indicate file is hot */
	FI_EXTRA_ATTR,		/* indicate file has extra attribute */
	FI_PROJ_INHERIT,	/* indicate file inherits projectid */
	FI_PIN_FILE,		/* indicate file should not be gced */
};

static inline void __mark_inode_dirty_flag(struct inode *inode,
						int flag, bool set)
{
	switch (flag) {
	case FI_INLINE_XATTR:
	case FI_INLINE_DATA:
	case FI_INLINE_DENTRY:
	case FI_NEW_INODE:
		if (set)
			return;
	case FI_DATA_EXIST:
	case FI_INLINE_DOTS:
	case FI_PIN_FILE:
		f2fs_mark_inode_dirty_sync(inode, true);
	}
}

static inline void set_inode_flag(struct inode *inode, int flag)
{
	if (!test_bit(flag, &F2FS_I(inode)->flags))
		set_bit(flag, &F2FS_I(inode)->flags);
	__mark_inode_dirty_flag(inode, flag, true);
}

static inline int is_inode_flag_set(struct inode *inode, int flag)
{
	return test_bit(flag, &F2FS_I(inode)->flags);
}

static inline void clear_inode_flag(struct inode *inode, int flag)
{
	if (test_bit(flag, &F2FS_I(inode)->flags))
		clear_bit(flag, &F2FS_I(inode)->flags);
	__mark_inode_dirty_flag(inode, flag, false);
}

static inline void set_acl_inode(struct inode *inode, umode_t mode)
{
	F2FS_I(inode)->i_acl_mode = mode;
	set_inode_flag(inode, FI_ACL_MODE);
	f2fs_mark_inode_dirty_sync(inode, false);
}

static inline void f2fs_i_links_write(struct inode *inode, bool inc)
{
	if (inc)
		inc_nlink(inode);
	else
		drop_nlink(inode);
	f2fs_mark_inode_dirty_sync(inode, true);
}

static inline void f2fs_i_blocks_write(struct inode *inode,
					block_t diff, bool add, bool claim)
{
	bool clean = !is_inode_flag_set(inode, FI_DIRTY_INODE);
	bool recover = is_inode_flag_set(inode, FI_AUTO_RECOVER);

	/* add = 1, claim = 1 should be dquot_reserve_block in pair */
	if (add) {
		if (claim)
			dquot_claim_block(inode, diff);
		else
			dquot_alloc_block_nofail(inode, diff);
	} else {
		dquot_free_block(inode, diff);
	}

	f2fs_mark_inode_dirty_sync(inode, true);
	if (clean || recover)
		set_inode_flag(inode, FI_AUTO_RECOVER);
}

static inline void f2fs_i_size_write(struct inode *inode, loff_t i_size)
{
	bool clean = !is_inode_flag_set(inode, FI_DIRTY_INODE);
	bool recover = is_inode_flag_set(inode, FI_AUTO_RECOVER);

	if (i_size_read(inode) == i_size)
		return;

	i_size_write(inode, i_size);
	f2fs_mark_inode_dirty_sync(inode, true);
	if (clean || recover)
		set_inode_flag(inode, FI_AUTO_RECOVER);
}

static inline void f2fs_i_depth_write(struct inode *inode, unsigned int depth)
{
	F2FS_I(inode)->i_current_depth = depth;
	f2fs_mark_inode_dirty_sync(inode, true);
}

static inline void f2fs_i_gc_failures_write(struct inode *inode,
					unsigned int count)
{
	F2FS_I(inode)->i_gc_failures = count;
	f2fs_mark_inode_dirty_sync(inode, true);
}

static inline void f2fs_i_xnid_write(struct inode *inode, nid_t xnid)
{
	F2FS_I(inode)->i_xattr_nid = xnid;
	f2fs_mark_inode_dirty_sync(inode, true);
}

static inline void f2fs_i_pino_write(struct inode *inode, nid_t pino)
{
	F2FS_I(inode)->i_pino = pino;
	f2fs_mark_inode_dirty_sync(inode, true);
}

static inline void get_inline_info(struct inode *inode, struct f2fs_inode *ri)
{
	struct f2fs_inode_info *fi = F2FS_I(inode);

	if (ri->i_inline & F2FS_INLINE_XATTR)
		set_bit(FI_INLINE_XATTR, &fi->flags);
	if (ri->i_inline & F2FS_INLINE_DATA)
		set_bit(FI_INLINE_DATA, &fi->flags);
	if (ri->i_inline & F2FS_INLINE_DENTRY)
		set_bit(FI_INLINE_DENTRY, &fi->flags);
	if (ri->i_inline & F2FS_DATA_EXIST)
		set_bit(FI_DATA_EXIST, &fi->flags);
	if (ri->i_inline & F2FS_INLINE_DOTS)
		set_bit(FI_INLINE_DOTS, &fi->flags);
	if (ri->i_inline & F2FS_EXTRA_ATTR)
		set_bit(FI_EXTRA_ATTR, &fi->flags);
	if (ri->i_inline & F2FS_PIN_FILE)
		set_bit(FI_PIN_FILE, &fi->flags);
}

static inline void set_raw_inline(struct inode *inode, struct f2fs_inode *ri)
{
	ri->i_inline = 0;

	if (is_inode_flag_set(inode, FI_INLINE_XATTR))
		ri->i_inline |= F2FS_INLINE_XATTR;
	if (is_inode_flag_set(inode, FI_INLINE_DATA))
		ri->i_inline |= F2FS_INLINE_DATA;
	if (is_inode_flag_set(inode, FI_INLINE_DENTRY))
		ri->i_inline |= F2FS_INLINE_DENTRY;
	if (is_inode_flag_set(inode, FI_DATA_EXIST))
		ri->i_inline |= F2FS_DATA_EXIST;
	if (is_inode_flag_set(inode, FI_INLINE_DOTS))
		ri->i_inline |= F2FS_INLINE_DOTS;
	if (is_inode_flag_set(inode, FI_EXTRA_ATTR))
		ri->i_inline |= F2FS_EXTRA_ATTR;
	if (is_inode_flag_set(inode, FI_PIN_FILE))
		ri->i_inline |= F2FS_PIN_FILE;
}

static inline int f2fs_has_extra_attr(struct inode *inode)
{
	return is_inode_flag_set(inode, FI_EXTRA_ATTR);
}

static inline int f2fs_has_inline_xattr(struct inode *inode)
{
	return is_inode_flag_set(inode, FI_INLINE_XATTR);
}

static inline unsigned int addrs_per_inode(struct inode *inode)
{
<<<<<<< HEAD
	return CUR_ADDRS_PER_INODE(inode) - F2FS_INLINE_XATTR_ADDRS(inode);
=======
	return CUR_ADDRS_PER_INODE(inode) - get_inline_xattr_addrs(inode);
>>>>>>> 661e50bc
}

static inline void *inline_xattr_addr(struct inode *inode, struct page *page)
{
	struct f2fs_inode *ri = F2FS_INODE(page);

	return (void *)&(ri->i_addr[DEF_ADDRS_PER_INODE -
<<<<<<< HEAD
					F2FS_INLINE_XATTR_ADDRS(inode)]);
=======
					get_inline_xattr_addrs(inode)]);
>>>>>>> 661e50bc
}

static inline int inline_xattr_size(struct inode *inode)
{
	return get_inline_xattr_addrs(inode) * sizeof(__le32);
}

static inline int f2fs_has_inline_data(struct inode *inode)
{
	return is_inode_flag_set(inode, FI_INLINE_DATA);
}

static inline int f2fs_exist_data(struct inode *inode)
{
	return is_inode_flag_set(inode, FI_DATA_EXIST);
}

static inline int f2fs_has_inline_dots(struct inode *inode)
{
	return is_inode_flag_set(inode, FI_INLINE_DOTS);
}

static inline bool f2fs_is_pinned_file(struct inode *inode)
{
	return is_inode_flag_set(inode, FI_PIN_FILE);
}

static inline bool f2fs_is_atomic_file(struct inode *inode)
{
	return is_inode_flag_set(inode, FI_ATOMIC_FILE);
}

static inline bool f2fs_is_commit_atomic_write(struct inode *inode)
{
	return is_inode_flag_set(inode, FI_ATOMIC_COMMIT);
}

static inline bool f2fs_is_volatile_file(struct inode *inode)
{
	return is_inode_flag_set(inode, FI_VOLATILE_FILE);
}

static inline bool f2fs_is_first_block_written(struct inode *inode)
{
	return is_inode_flag_set(inode, FI_FIRST_BLOCK_WRITTEN);
}

static inline bool f2fs_is_drop_cache(struct inode *inode)
{
	return is_inode_flag_set(inode, FI_DROP_CACHE);
}

static inline void *inline_data_addr(struct inode *inode, struct page *page)
{
	struct f2fs_inode *ri = F2FS_INODE(page);
	int extra_size = get_extra_isize(inode);

	return (void *)&(ri->i_addr[extra_size + DEF_INLINE_RESERVED_SIZE]);
}

static inline int f2fs_has_inline_dentry(struct inode *inode)
{
	return is_inode_flag_set(inode, FI_INLINE_DENTRY);
}

static inline void f2fs_dentry_kunmap(struct inode *dir, struct page *page)
{
	if (!f2fs_has_inline_dentry(dir))
		kunmap(page);
}

static inline int is_file(struct inode *inode, int type)
{
	return F2FS_I(inode)->i_advise & type;
}

static inline void set_file(struct inode *inode, int type)
{
	F2FS_I(inode)->i_advise |= type;
	f2fs_mark_inode_dirty_sync(inode, true);
}

static inline void clear_file(struct inode *inode, int type)
{
	F2FS_I(inode)->i_advise &= ~type;
	f2fs_mark_inode_dirty_sync(inode, true);
}

static inline bool f2fs_skip_inode_update(struct inode *inode, int dsync)
{
	bool ret;

	if (dsync) {
		struct f2fs_sb_info *sbi = F2FS_I_SB(inode);

		spin_lock(&sbi->inode_lock[DIRTY_META]);
		ret = list_empty(&F2FS_I(inode)->gdirty_list);
		spin_unlock(&sbi->inode_lock[DIRTY_META]);
		return ret;
	}
	if (!is_inode_flag_set(inode, FI_AUTO_RECOVER) ||
			file_keep_isize(inode) ||
			i_size_read(inode) & PAGE_MASK)
		return false;

	down_read(&F2FS_I(inode)->i_sem);
	ret = F2FS_I(inode)->last_disk_size == i_size_read(inode);
	up_read(&F2FS_I(inode)->i_sem);

	return ret;
}

static inline int f2fs_readonly(struct super_block *sb)
{
	return sb->s_flags & SB_RDONLY;
}

static inline bool f2fs_cp_error(struct f2fs_sb_info *sbi)
{
	return is_set_ckpt_flags(sbi, CP_ERROR_FLAG);
}

static inline bool is_dot_dotdot(const struct qstr *str)
{
	if (str->len == 1 && str->name[0] == '.')
		return true;

	if (str->len == 2 && str->name[0] == '.' && str->name[1] == '.')
		return true;

	return false;
}

static inline bool f2fs_may_extent_tree(struct inode *inode)
{
	if (!test_opt(F2FS_I_SB(inode), EXTENT_CACHE) ||
			is_inode_flag_set(inode, FI_NO_EXTENT))
		return false;

	return S_ISREG(inode->i_mode);
}

static inline void *f2fs_kmalloc(struct f2fs_sb_info *sbi,
					size_t size, gfp_t flags)
{
#ifdef CONFIG_F2FS_FAULT_INJECTION
	if (time_to_inject(sbi, FAULT_KMALLOC)) {
		f2fs_show_injection_info(FAULT_KMALLOC);
		return NULL;
	}
#endif
	return kmalloc(size, flags);
}

static inline void *f2fs_kzalloc(struct f2fs_sb_info *sbi,
					size_t size, gfp_t flags)
{
	return f2fs_kmalloc(sbi, size, flags | __GFP_ZERO);
}

static inline void *f2fs_kvmalloc(struct f2fs_sb_info *sbi,
					size_t size, gfp_t flags)
{
#ifdef CONFIG_F2FS_FAULT_INJECTION
	if (time_to_inject(sbi, FAULT_KVMALLOC)) {
		f2fs_show_injection_info(FAULT_KVMALLOC);
		return NULL;
	}
#endif
	return kvmalloc(size, flags);
}

static inline void *f2fs_kvzalloc(struct f2fs_sb_info *sbi,
					size_t size, gfp_t flags)
{
	return f2fs_kvmalloc(sbi, size, flags | __GFP_ZERO);
}

static inline int get_extra_isize(struct inode *inode)
{
	return F2FS_I(inode)->i_extra_isize / sizeof(__le32);
}

<<<<<<< HEAD
static inline int f2fs_sb_has_flexible_inline_xattr(struct super_block *sb);
=======
>>>>>>> 661e50bc
static inline int get_inline_xattr_addrs(struct inode *inode)
{
	return F2FS_I(inode)->i_inline_xattr_size;
}

#define get_inode_mode(i) \
	((is_inode_flag_set(i, FI_ACL_MODE)) ? \
	 (F2FS_I(i)->i_acl_mode) : ((i)->i_mode))

#define F2FS_TOTAL_EXTRA_ATTR_SIZE			\
	(offsetof(struct f2fs_inode, i_extra_end) -	\
	offsetof(struct f2fs_inode, i_extra_isize))	\

#define F2FS_OLD_ATTRIBUTE_SIZE	(offsetof(struct f2fs_inode, i_addr))
#define F2FS_FITS_IN_INODE(f2fs_inode, extra_isize, field)		\
		((offsetof(typeof(*f2fs_inode), field) +	\
		sizeof((f2fs_inode)->field))			\
		<= (F2FS_OLD_ATTRIBUTE_SIZE + extra_isize))	\

static inline void f2fs_reset_iostat(struct f2fs_sb_info *sbi)
{
	int i;

	spin_lock(&sbi->iostat_lock);
	for (i = 0; i < NR_IO_TYPE; i++)
		sbi->write_iostat[i] = 0;
	spin_unlock(&sbi->iostat_lock);
}

static inline void f2fs_update_iostat(struct f2fs_sb_info *sbi,
			enum iostat_type type, unsigned long long io_bytes)
{
	if (!sbi->iostat_enable)
		return;
	spin_lock(&sbi->iostat_lock);
	sbi->write_iostat[type] += io_bytes;

	if (type == APP_WRITE_IO || type == APP_DIRECT_IO)
		sbi->write_iostat[APP_BUFFERED_IO] =
			sbi->write_iostat[APP_WRITE_IO] -
			sbi->write_iostat[APP_DIRECT_IO];
	spin_unlock(&sbi->iostat_lock);
}

/*
 * file.c
 */
int f2fs_sync_file(struct file *file, loff_t start, loff_t end, int datasync);
void truncate_data_blocks(struct dnode_of_data *dn);
int truncate_blocks(struct inode *inode, u64 from, bool lock);
int f2fs_truncate(struct inode *inode);
int f2fs_getattr(const struct path *path, struct kstat *stat,
			u32 request_mask, unsigned int flags);
int f2fs_setattr(struct dentry *dentry, struct iattr *attr);
int truncate_hole(struct inode *inode, pgoff_t pg_start, pgoff_t pg_end);
void truncate_data_blocks_range(struct dnode_of_data *dn, int count);
int f2fs_precache_extents(struct inode *inode);
long f2fs_ioctl(struct file *filp, unsigned int cmd, unsigned long arg);
long f2fs_compat_ioctl(struct file *file, unsigned int cmd, unsigned long arg);
int f2fs_pin_file_control(struct inode *inode, bool inc);

/*
 * inode.c
 */
void f2fs_set_inode_flags(struct inode *inode);
bool f2fs_inode_chksum_verify(struct f2fs_sb_info *sbi, struct page *page);
void f2fs_inode_chksum_set(struct f2fs_sb_info *sbi, struct page *page);
struct inode *f2fs_iget(struct super_block *sb, unsigned long ino);
struct inode *f2fs_iget_retry(struct super_block *sb, unsigned long ino);
int try_to_free_nats(struct f2fs_sb_info *sbi, int nr_shrink);
void update_inode(struct inode *inode, struct page *node_page);
void update_inode_page(struct inode *inode);
int f2fs_write_inode(struct inode *inode, struct writeback_control *wbc);
void f2fs_evict_inode(struct inode *inode);
void handle_failed_inode(struct inode *inode);

/*
 * namei.c
 */
struct dentry *f2fs_get_parent(struct dentry *child);

/*
 * dir.c
 */
void set_de_type(struct f2fs_dir_entry *de, umode_t mode);
unsigned char get_de_type(struct f2fs_dir_entry *de);
struct f2fs_dir_entry *find_target_dentry(struct fscrypt_name *fname,
			f2fs_hash_t namehash, int *max_slots,
			struct f2fs_dentry_ptr *d);
int f2fs_fill_dentries(struct dir_context *ctx, struct f2fs_dentry_ptr *d,
			unsigned int start_pos, struct fscrypt_str *fstr);
void do_make_empty_dir(struct inode *inode, struct inode *parent,
			struct f2fs_dentry_ptr *d);
struct page *init_inode_metadata(struct inode *inode, struct inode *dir,
			const struct qstr *new_name,
			const struct qstr *orig_name, struct page *dpage);
void update_parent_metadata(struct inode *dir, struct inode *inode,
			unsigned int current_depth);
int room_for_filename(const void *bitmap, int slots, int max_slots);
void f2fs_drop_nlink(struct inode *dir, struct inode *inode);
struct f2fs_dir_entry *__f2fs_find_entry(struct inode *dir,
			struct fscrypt_name *fname, struct page **res_page);
struct f2fs_dir_entry *f2fs_find_entry(struct inode *dir,
			const struct qstr *child, struct page **res_page);
struct f2fs_dir_entry *f2fs_parent_dir(struct inode *dir, struct page **p);
ino_t f2fs_inode_by_name(struct inode *dir, const struct qstr *qstr,
			struct page **page);
void f2fs_set_link(struct inode *dir, struct f2fs_dir_entry *de,
			struct page *page, struct inode *inode);
void f2fs_update_dentry(nid_t ino, umode_t mode, struct f2fs_dentry_ptr *d,
			const struct qstr *name, f2fs_hash_t name_hash,
			unsigned int bit_pos);
int f2fs_add_regular_entry(struct inode *dir, const struct qstr *new_name,
			const struct qstr *orig_name,
			struct inode *inode, nid_t ino, umode_t mode);
int __f2fs_do_add_link(struct inode *dir, struct fscrypt_name *fname,
			struct inode *inode, nid_t ino, umode_t mode);
int __f2fs_add_link(struct inode *dir, const struct qstr *name,
			struct inode *inode, nid_t ino, umode_t mode);
void f2fs_delete_entry(struct f2fs_dir_entry *dentry, struct page *page,
			struct inode *dir, struct inode *inode);
int f2fs_do_tmpfile(struct inode *inode, struct inode *dir);
bool f2fs_empty_dir(struct inode *dir);

static inline int f2fs_add_link(struct dentry *dentry, struct inode *inode)
{
	return __f2fs_add_link(d_inode(dentry->d_parent), &dentry->d_name,
				inode, inode->i_ino, inode->i_mode);
}

/*
 * super.c
 */
int f2fs_inode_dirtied(struct inode *inode, bool sync);
void f2fs_inode_synced(struct inode *inode);
int f2fs_enable_quota_files(struct f2fs_sb_info *sbi, bool rdonly);
void f2fs_quota_off_umount(struct super_block *sb);
int f2fs_commit_super(struct f2fs_sb_info *sbi, bool recover);
int f2fs_sync_fs(struct super_block *sb, int sync);
extern __printf(3, 4)
void f2fs_msg(struct super_block *sb, const char *level, const char *fmt, ...);
int sanity_check_ckpt(struct f2fs_sb_info *sbi);

/*
 * hash.c
 */
f2fs_hash_t f2fs_dentry_hash(const struct qstr *name_info,
				struct fscrypt_name *fname);

/*
 * node.c
 */
struct dnode_of_data;
struct node_info;

bool available_free_memory(struct f2fs_sb_info *sbi, int type);
int need_dentry_mark(struct f2fs_sb_info *sbi, nid_t nid);
bool is_checkpointed_node(struct f2fs_sb_info *sbi, nid_t nid);
bool need_inode_block_update(struct f2fs_sb_info *sbi, nid_t ino);
void get_node_info(struct f2fs_sb_info *sbi, nid_t nid, struct node_info *ni);
pgoff_t get_next_page_offset(struct dnode_of_data *dn, pgoff_t pgofs);
int get_dnode_of_data(struct dnode_of_data *dn, pgoff_t index, int mode);
int truncate_inode_blocks(struct inode *inode, pgoff_t from);
int truncate_xattr_node(struct inode *inode);
int wait_on_node_pages_writeback(struct f2fs_sb_info *sbi, nid_t ino);
int remove_inode_page(struct inode *inode);
struct page *new_inode_page(struct inode *inode);
struct page *new_node_page(struct dnode_of_data *dn, unsigned int ofs);
void ra_node_page(struct f2fs_sb_info *sbi, nid_t nid);
struct page *get_node_page(struct f2fs_sb_info *sbi, pgoff_t nid);
struct page *get_node_page_ra(struct page *parent, int start);
void move_node_page(struct page *node_page, int gc_type);
int fsync_node_pages(struct f2fs_sb_info *sbi, struct inode *inode,
			struct writeback_control *wbc, bool atomic);
int sync_node_pages(struct f2fs_sb_info *sbi, struct writeback_control *wbc,
			bool do_balance, enum iostat_type io_type);
void build_free_nids(struct f2fs_sb_info *sbi, bool sync, bool mount);
bool alloc_nid(struct f2fs_sb_info *sbi, nid_t *nid);
void alloc_nid_done(struct f2fs_sb_info *sbi, nid_t nid);
void alloc_nid_failed(struct f2fs_sb_info *sbi, nid_t nid);
int try_to_free_nids(struct f2fs_sb_info *sbi, int nr_shrink);
void recover_inline_xattr(struct inode *inode, struct page *page);
int recover_xattr_data(struct inode *inode, struct page *page);
int recover_inode_page(struct f2fs_sb_info *sbi, struct page *page);
void restore_node_summary(struct f2fs_sb_info *sbi,
			unsigned int segno, struct f2fs_summary_block *sum);
void flush_nat_entries(struct f2fs_sb_info *sbi, struct cp_control *cpc);
int build_node_manager(struct f2fs_sb_info *sbi);
void destroy_node_manager(struct f2fs_sb_info *sbi);
int __init create_node_manager_caches(void);
void destroy_node_manager_caches(void);

/*
 * segment.c
 */
bool need_SSR(struct f2fs_sb_info *sbi);
void register_inmem_page(struct inode *inode, struct page *page);
void drop_inmem_pages_all(struct f2fs_sb_info *sbi);
void drop_inmem_pages(struct inode *inode);
void drop_inmem_page(struct inode *inode, struct page *page);
int commit_inmem_pages(struct inode *inode);
void f2fs_balance_fs(struct f2fs_sb_info *sbi, bool need);
void f2fs_balance_fs_bg(struct f2fs_sb_info *sbi);
int f2fs_issue_flush(struct f2fs_sb_info *sbi, nid_t ino);
int create_flush_cmd_control(struct f2fs_sb_info *sbi);
int f2fs_flush_device_cache(struct f2fs_sb_info *sbi);
void destroy_flush_cmd_control(struct f2fs_sb_info *sbi, bool free);
void invalidate_blocks(struct f2fs_sb_info *sbi, block_t addr);
bool is_checkpointed_data(struct f2fs_sb_info *sbi, block_t blkaddr);
void init_discard_policy(struct discard_policy *dpolicy, int discard_type,
						unsigned int granularity);
<<<<<<< HEAD
=======
void drop_discard_cmd(struct f2fs_sb_info *sbi);
>>>>>>> 661e50bc
void stop_discard_thread(struct f2fs_sb_info *sbi);
bool f2fs_wait_discard_bios(struct f2fs_sb_info *sbi);
void clear_prefree_segments(struct f2fs_sb_info *sbi, struct cp_control *cpc);
void release_discard_addrs(struct f2fs_sb_info *sbi);
int npages_for_summary_flush(struct f2fs_sb_info *sbi, bool for_ra);
void allocate_new_segments(struct f2fs_sb_info *sbi);
int f2fs_trim_fs(struct f2fs_sb_info *sbi, struct fstrim_range *range);
bool exist_trim_candidates(struct f2fs_sb_info *sbi, struct cp_control *cpc);
struct page *get_sum_page(struct f2fs_sb_info *sbi, unsigned int segno);
void update_meta_page(struct f2fs_sb_info *sbi, void *src, block_t blk_addr);
void write_meta_page(struct f2fs_sb_info *sbi, struct page *page,
						enum iostat_type io_type);
void write_node_page(unsigned int nid, struct f2fs_io_info *fio);
void write_data_page(struct dnode_of_data *dn, struct f2fs_io_info *fio);
int rewrite_data_page(struct f2fs_io_info *fio);
void __f2fs_replace_block(struct f2fs_sb_info *sbi, struct f2fs_summary *sum,
			block_t old_blkaddr, block_t new_blkaddr,
			bool recover_curseg, bool recover_newaddr);
void f2fs_replace_block(struct f2fs_sb_info *sbi, struct dnode_of_data *dn,
			block_t old_addr, block_t new_addr,
			unsigned char version, bool recover_curseg,
			bool recover_newaddr);
void allocate_data_block(struct f2fs_sb_info *sbi, struct page *page,
			block_t old_blkaddr, block_t *new_blkaddr,
			struct f2fs_summary *sum, int type,
			struct f2fs_io_info *fio, bool add_list);
void f2fs_wait_on_page_writeback(struct page *page,
			enum page_type type, bool ordered);
void f2fs_wait_on_block_writeback(struct f2fs_sb_info *sbi, block_t blkaddr);
void write_data_summaries(struct f2fs_sb_info *sbi, block_t start_blk);
void write_node_summaries(struct f2fs_sb_info *sbi, block_t start_blk);
int lookup_journal_in_cursum(struct f2fs_journal *journal, int type,
			unsigned int val, int alloc);
void flush_sit_entries(struct f2fs_sb_info *sbi, struct cp_control *cpc);
int build_segment_manager(struct f2fs_sb_info *sbi);
void destroy_segment_manager(struct f2fs_sb_info *sbi);
int __init create_segment_manager_caches(void);
void destroy_segment_manager_caches(void);
int rw_hint_to_seg_type(enum rw_hint hint);

/*
 * checkpoint.c
 */
void f2fs_stop_checkpoint(struct f2fs_sb_info *sbi, bool end_io);
struct page *grab_meta_page(struct f2fs_sb_info *sbi, pgoff_t index);
struct page *get_meta_page(struct f2fs_sb_info *sbi, pgoff_t index);
struct page *get_tmp_page(struct f2fs_sb_info *sbi, pgoff_t index);
bool is_valid_blkaddr(struct f2fs_sb_info *sbi, block_t blkaddr, int type);
int ra_meta_pages(struct f2fs_sb_info *sbi, block_t start, int nrpages,
			int type, bool sync);
void ra_meta_pages_cond(struct f2fs_sb_info *sbi, pgoff_t index);
long sync_meta_pages(struct f2fs_sb_info *sbi, enum page_type type,
			long nr_to_write, enum iostat_type io_type);
void add_ino_entry(struct f2fs_sb_info *sbi, nid_t ino, int type);
void remove_ino_entry(struct f2fs_sb_info *sbi, nid_t ino, int type);
void release_ino_entry(struct f2fs_sb_info *sbi, bool all);
bool exist_written_data(struct f2fs_sb_info *sbi, nid_t ino, int mode);
void set_dirty_device(struct f2fs_sb_info *sbi, nid_t ino,
					unsigned int devidx, int type);
bool is_dirty_device(struct f2fs_sb_info *sbi, nid_t ino,
					unsigned int devidx, int type);
int f2fs_sync_inode_meta(struct f2fs_sb_info *sbi);
int acquire_orphan_inode(struct f2fs_sb_info *sbi);
void release_orphan_inode(struct f2fs_sb_info *sbi);
void add_orphan_inode(struct inode *inode);
void remove_orphan_inode(struct f2fs_sb_info *sbi, nid_t ino);
int recover_orphan_inodes(struct f2fs_sb_info *sbi);
int get_valid_checkpoint(struct f2fs_sb_info *sbi);
void update_dirty_page(struct inode *inode, struct page *page);
void remove_dirty_inode(struct inode *inode);
int sync_dirty_inodes(struct f2fs_sb_info *sbi, enum inode_type type);
int write_checkpoint(struct f2fs_sb_info *sbi, struct cp_control *cpc);
void init_ino_entry_info(struct f2fs_sb_info *sbi);
int __init create_checkpoint_caches(void);
void destroy_checkpoint_caches(void);

/*
 * data.c
 */
void f2fs_submit_merged_write(struct f2fs_sb_info *sbi, enum page_type type);
void f2fs_submit_merged_write_cond(struct f2fs_sb_info *sbi,
				struct inode *inode, nid_t ino, pgoff_t idx,
				enum page_type type);
void f2fs_flush_merged_writes(struct f2fs_sb_info *sbi);
int f2fs_submit_page_bio(struct f2fs_io_info *fio);
int f2fs_submit_page_write(struct f2fs_io_info *fio);
struct block_device *f2fs_target_device(struct f2fs_sb_info *sbi,
			block_t blk_addr, struct bio *bio);
int f2fs_target_device_index(struct f2fs_sb_info *sbi, block_t blkaddr);
void set_data_blkaddr(struct dnode_of_data *dn);
void f2fs_update_data_blkaddr(struct dnode_of_data *dn, block_t blkaddr);
int reserve_new_blocks(struct dnode_of_data *dn, blkcnt_t count);
int reserve_new_block(struct dnode_of_data *dn);
int f2fs_get_block(struct dnode_of_data *dn, pgoff_t index);
int f2fs_preallocate_blocks(struct kiocb *iocb, struct iov_iter *from);
int f2fs_reserve_block(struct dnode_of_data *dn, pgoff_t index);
struct page *get_read_data_page(struct inode *inode, pgoff_t index,
			int op_flags, bool for_write);
struct page *find_data_page(struct inode *inode, pgoff_t index);
struct page *get_lock_data_page(struct inode *inode, pgoff_t index,
			bool for_write);
struct page *get_new_data_page(struct inode *inode,
			struct page *ipage, pgoff_t index, bool new_i_size);
int do_write_data_page(struct f2fs_io_info *fio);
int f2fs_map_blocks(struct inode *inode, struct f2fs_map_blocks *map,
			int create, int flag);
int f2fs_fiemap(struct inode *inode, struct fiemap_extent_info *fieinfo,
			u64 start, u64 len);
bool should_update_inplace(struct inode *inode, struct f2fs_io_info *fio);
bool should_update_outplace(struct inode *inode, struct f2fs_io_info *fio);
void f2fs_set_page_dirty_nobuffers(struct page *page);
int __f2fs_write_data_pages(struct address_space *mapping,
						struct writeback_control *wbc,
						enum iostat_type io_type);
void f2fs_invalidate_page(struct page *page, unsigned int offset,
			unsigned int length);
int f2fs_release_page(struct page *page, gfp_t wait);
#ifdef CONFIG_MIGRATION
int f2fs_migrate_page(struct address_space *mapping, struct page *newpage,
			struct page *page, enum migrate_mode mode);
#endif

/*
 * gc.c
 */
int start_gc_thread(struct f2fs_sb_info *sbi);
void stop_gc_thread(struct f2fs_sb_info *sbi);
block_t start_bidx_of_node(unsigned int node_ofs, struct inode *inode);
int f2fs_gc(struct f2fs_sb_info *sbi, bool sync, bool background,
			unsigned int segno);
void build_gc_manager(struct f2fs_sb_info *sbi);

/*
 * recovery.c
 */
int recover_fsync_data(struct f2fs_sb_info *sbi, bool check_only);
bool space_for_roll_forward(struct f2fs_sb_info *sbi);

/*
 * debug.c
 */
#ifdef CONFIG_F2FS_STAT_FS
struct f2fs_stat_info {
	struct list_head stat_list;
	struct f2fs_sb_info *sbi;
	int all_area_segs, sit_area_segs, nat_area_segs, ssa_area_segs;
	int main_area_segs, main_area_sections, main_area_zones;
	unsigned long long hit_largest, hit_cached, hit_rbtree;
	unsigned long long hit_total, total_ext;
	int ext_tree, zombie_tree, ext_node;
	int ndirty_node, ndirty_dent, ndirty_meta, ndirty_imeta;
	int ndirty_data, ndirty_qdata;
	int inmem_pages;
	unsigned int ndirty_dirs, ndirty_files, nquota_files, ndirty_all;
	int nats, dirty_nats, sits, dirty_sits;
	int free_nids, avail_nids, alloc_nids;
	int total_count, utilization;
	int bg_gc, nr_wb_cp_data, nr_wb_data;
	int nr_flushing, nr_flushed, flush_list_empty;
	int nr_discarding, nr_discarded;
	int nr_discard_cmd;
	unsigned int undiscard_blks;
	int inline_xattr, inline_inode, inline_dir, append, update, orphans;
	int aw_cnt, max_aw_cnt, vw_cnt, max_vw_cnt;
	unsigned int valid_count, valid_node_count, valid_inode_count, discard_blks;
	unsigned int bimodal, avg_vblocks;
	int util_free, util_valid, util_invalid;
	int rsvd_segs, overp_segs;
	int dirty_count, node_pages, meta_pages;
	int prefree_count, call_count, cp_count, bg_cp_count;
	int tot_segs, node_segs, data_segs, free_segs, free_secs;
	int bg_node_segs, bg_data_segs;
	int tot_blks, data_blks, node_blks;
	int bg_data_blks, bg_node_blks;
	int curseg[NR_CURSEG_TYPE];
	int cursec[NR_CURSEG_TYPE];
	int curzone[NR_CURSEG_TYPE];

	unsigned int segment_count[2];
	unsigned int block_count[2];
	unsigned int inplace_count;
	unsigned long long base_mem, cache_mem, page_mem;
};

static inline struct f2fs_stat_info *F2FS_STAT(struct f2fs_sb_info *sbi)
{
	return (struct f2fs_stat_info *)sbi->stat_info;
}

#define stat_inc_cp_count(si)		((si)->cp_count++)
#define stat_inc_bg_cp_count(si)	((si)->bg_cp_count++)
#define stat_inc_call_count(si)		((si)->call_count++)
#define stat_inc_bggc_count(sbi)	((sbi)->bg_gc++)
#define stat_inc_dirty_inode(sbi, type)	((sbi)->ndirty_inode[type]++)
#define stat_dec_dirty_inode(sbi, type)	((sbi)->ndirty_inode[type]--)
#define stat_inc_total_hit(sbi)		(atomic64_inc(&(sbi)->total_hit_ext))
#define stat_inc_rbtree_node_hit(sbi)	(atomic64_inc(&(sbi)->read_hit_rbtree))
#define stat_inc_largest_node_hit(sbi)	(atomic64_inc(&(sbi)->read_hit_largest))
#define stat_inc_cached_node_hit(sbi)	(atomic64_inc(&(sbi)->read_hit_cached))
#define stat_inc_inline_xattr(inode)					\
	do {								\
		if (f2fs_has_inline_xattr(inode))			\
			(atomic_inc(&F2FS_I_SB(inode)->inline_xattr));	\
	} while (0)
#define stat_dec_inline_xattr(inode)					\
	do {								\
		if (f2fs_has_inline_xattr(inode))			\
			(atomic_dec(&F2FS_I_SB(inode)->inline_xattr));	\
	} while (0)
#define stat_inc_inline_inode(inode)					\
	do {								\
		if (f2fs_has_inline_data(inode))			\
			(atomic_inc(&F2FS_I_SB(inode)->inline_inode));	\
	} while (0)
#define stat_dec_inline_inode(inode)					\
	do {								\
		if (f2fs_has_inline_data(inode))			\
			(atomic_dec(&F2FS_I_SB(inode)->inline_inode));	\
	} while (0)
#define stat_inc_inline_dir(inode)					\
	do {								\
		if (f2fs_has_inline_dentry(inode))			\
			(atomic_inc(&F2FS_I_SB(inode)->inline_dir));	\
	} while (0)
#define stat_dec_inline_dir(inode)					\
	do {								\
		if (f2fs_has_inline_dentry(inode))			\
			(atomic_dec(&F2FS_I_SB(inode)->inline_dir));	\
	} while (0)
#define stat_inc_seg_type(sbi, curseg)					\
		((sbi)->segment_count[(curseg)->alloc_type]++)
#define stat_inc_block_count(sbi, curseg)				\
		((sbi)->block_count[(curseg)->alloc_type]++)
#define stat_inc_inplace_blocks(sbi)					\
		(atomic_inc(&(sbi)->inplace_count))
#define stat_inc_atomic_write(inode)					\
		(atomic_inc(&F2FS_I_SB(inode)->aw_cnt))
#define stat_dec_atomic_write(inode)					\
		(atomic_dec(&F2FS_I_SB(inode)->aw_cnt))
#define stat_update_max_atomic_write(inode)				\
	do {								\
		int cur = atomic_read(&F2FS_I_SB(inode)->aw_cnt);	\
		int max = atomic_read(&F2FS_I_SB(inode)->max_aw_cnt);	\
		if (cur > max)						\
			atomic_set(&F2FS_I_SB(inode)->max_aw_cnt, cur);	\
	} while (0)
#define stat_inc_volatile_write(inode)					\
		(atomic_inc(&F2FS_I_SB(inode)->vw_cnt))
#define stat_dec_volatile_write(inode)					\
		(atomic_dec(&F2FS_I_SB(inode)->vw_cnt))
#define stat_update_max_volatile_write(inode)				\
	do {								\
		int cur = atomic_read(&F2FS_I_SB(inode)->vw_cnt);	\
		int max = atomic_read(&F2FS_I_SB(inode)->max_vw_cnt);	\
		if (cur > max)						\
			atomic_set(&F2FS_I_SB(inode)->max_vw_cnt, cur);	\
	} while (0)
#define stat_inc_seg_count(sbi, type, gc_type)				\
	do {								\
		struct f2fs_stat_info *si = F2FS_STAT(sbi);		\
		si->tot_segs++;						\
		if ((type) == SUM_TYPE_DATA) {				\
			si->data_segs++;				\
			si->bg_data_segs += (gc_type == BG_GC) ? 1 : 0;	\
		} else {						\
			si->node_segs++;				\
			si->bg_node_segs += (gc_type == BG_GC) ? 1 : 0;	\
		}							\
	} while (0)

#define stat_inc_tot_blk_count(si, blks)				\
	((si)->tot_blks += (blks))

#define stat_inc_data_blk_count(sbi, blks, gc_type)			\
	do {								\
		struct f2fs_stat_info *si = F2FS_STAT(sbi);		\
		stat_inc_tot_blk_count(si, blks);			\
		si->data_blks += (blks);				\
		si->bg_data_blks += ((gc_type) == BG_GC) ? (blks) : 0;	\
	} while (0)

#define stat_inc_node_blk_count(sbi, blks, gc_type)			\
	do {								\
		struct f2fs_stat_info *si = F2FS_STAT(sbi);		\
		stat_inc_tot_blk_count(si, blks);			\
		si->node_blks += (blks);				\
		si->bg_node_blks += ((gc_type) == BG_GC) ? (blks) : 0;	\
	} while (0)

int f2fs_build_stats(struct f2fs_sb_info *sbi);
void f2fs_destroy_stats(struct f2fs_sb_info *sbi);
int __init f2fs_create_root_stats(void);
void f2fs_destroy_root_stats(void);
#else
#define stat_inc_cp_count(si)				do { } while (0)
#define stat_inc_bg_cp_count(si)			do { } while (0)
#define stat_inc_call_count(si)				do { } while (0)
#define stat_inc_bggc_count(si)				do { } while (0)
#define stat_inc_dirty_inode(sbi, type)			do { } while (0)
#define stat_dec_dirty_inode(sbi, type)			do { } while (0)
#define stat_inc_total_hit(sb)				do { } while (0)
#define stat_inc_rbtree_node_hit(sb)			do { } while (0)
#define stat_inc_largest_node_hit(sbi)			do { } while (0)
#define stat_inc_cached_node_hit(sbi)			do { } while (0)
#define stat_inc_inline_xattr(inode)			do { } while (0)
#define stat_dec_inline_xattr(inode)			do { } while (0)
#define stat_inc_inline_inode(inode)			do { } while (0)
#define stat_dec_inline_inode(inode)			do { } while (0)
#define stat_inc_inline_dir(inode)			do { } while (0)
#define stat_dec_inline_dir(inode)			do { } while (0)
#define stat_inc_atomic_write(inode)			do { } while (0)
#define stat_dec_atomic_write(inode)			do { } while (0)
#define stat_update_max_atomic_write(inode)		do { } while (0)
#define stat_inc_volatile_write(inode)			do { } while (0)
#define stat_dec_volatile_write(inode)			do { } while (0)
#define stat_update_max_volatile_write(inode)		do { } while (0)
#define stat_inc_seg_type(sbi, curseg)			do { } while (0)
#define stat_inc_block_count(sbi, curseg)		do { } while (0)
#define stat_inc_inplace_blocks(sbi)			do { } while (0)
#define stat_inc_seg_count(sbi, type, gc_type)		do { } while (0)
#define stat_inc_tot_blk_count(si, blks)		do { } while (0)
#define stat_inc_data_blk_count(sbi, blks, gc_type)	do { } while (0)
#define stat_inc_node_blk_count(sbi, blks, gc_type)	do { } while (0)

static inline int f2fs_build_stats(struct f2fs_sb_info *sbi) { return 0; }
static inline void f2fs_destroy_stats(struct f2fs_sb_info *sbi) { }
static inline int __init f2fs_create_root_stats(void) { return 0; }
static inline void f2fs_destroy_root_stats(void) { }
#endif

extern const struct file_operations f2fs_dir_operations;
extern const struct file_operations f2fs_file_operations;
extern const struct inode_operations f2fs_file_inode_operations;
extern const struct address_space_operations f2fs_dblock_aops;
extern const struct address_space_operations f2fs_node_aops;
extern const struct address_space_operations f2fs_meta_aops;
extern const struct inode_operations f2fs_dir_inode_operations;
extern const struct inode_operations f2fs_symlink_inode_operations;
extern const struct inode_operations f2fs_encrypted_symlink_inode_operations;
extern const struct inode_operations f2fs_special_inode_operations;
extern struct kmem_cache *inode_entry_slab;

/*
 * inline.c
 */
bool f2fs_may_inline_data(struct inode *inode);
bool f2fs_may_inline_dentry(struct inode *inode);
void read_inline_data(struct page *page, struct page *ipage);
void truncate_inline_inode(struct inode *inode, struct page *ipage, u64 from);
int f2fs_read_inline_data(struct inode *inode, struct page *page);
int f2fs_convert_inline_page(struct dnode_of_data *dn, struct page *page);
int f2fs_convert_inline_inode(struct inode *inode);
int f2fs_write_inline_data(struct inode *inode, struct page *page);
bool recover_inline_data(struct inode *inode, struct page *npage);
struct f2fs_dir_entry *find_in_inline_dir(struct inode *dir,
			struct fscrypt_name *fname, struct page **res_page);
int make_empty_inline_dir(struct inode *inode, struct inode *parent,
			struct page *ipage);
int f2fs_add_inline_entry(struct inode *dir, const struct qstr *new_name,
			const struct qstr *orig_name,
			struct inode *inode, nid_t ino, umode_t mode);
void f2fs_delete_inline_entry(struct f2fs_dir_entry *dentry, struct page *page,
			struct inode *dir, struct inode *inode);
bool f2fs_empty_inline_dir(struct inode *dir);
int f2fs_read_inline_dir(struct file *file, struct dir_context *ctx,
			struct fscrypt_str *fstr);
int f2fs_inline_data_fiemap(struct inode *inode,
			struct fiemap_extent_info *fieinfo,
			__u64 start, __u64 len);

/*
 * shrinker.c
 */
unsigned long f2fs_shrink_count(struct shrinker *shrink,
			struct shrink_control *sc);
unsigned long f2fs_shrink_scan(struct shrinker *shrink,
			struct shrink_control *sc);
void f2fs_join_shrinker(struct f2fs_sb_info *sbi);
void f2fs_leave_shrinker(struct f2fs_sb_info *sbi);

/*
 * extent_cache.c
 */
struct rb_entry *__lookup_rb_tree(struct rb_root *root,
				struct rb_entry *cached_re, unsigned int ofs);
struct rb_node **__lookup_rb_tree_for_insert(struct f2fs_sb_info *sbi,
				struct rb_root *root, struct rb_node **parent,
				unsigned int ofs);
struct rb_entry *__lookup_rb_tree_ret(struct rb_root *root,
		struct rb_entry *cached_re, unsigned int ofs,
		struct rb_entry **prev_entry, struct rb_entry **next_entry,
		struct rb_node ***insert_p, struct rb_node **insert_parent,
		bool force);
bool __check_rb_tree_consistence(struct f2fs_sb_info *sbi,
						struct rb_root *root);
unsigned int f2fs_shrink_extent_tree(struct f2fs_sb_info *sbi, int nr_shrink);
bool f2fs_init_extent_tree(struct inode *inode, struct f2fs_extent *i_ext);
void f2fs_drop_extent_tree(struct inode *inode);
unsigned int f2fs_destroy_extent_node(struct inode *inode);
void f2fs_destroy_extent_tree(struct inode *inode);
bool f2fs_lookup_extent_cache(struct inode *inode, pgoff_t pgofs,
			struct extent_info *ei);
void f2fs_update_extent_cache(struct dnode_of_data *dn);
void f2fs_update_extent_cache_range(struct dnode_of_data *dn,
			pgoff_t fofs, block_t blkaddr, unsigned int len);
void init_extent_cache_info(struct f2fs_sb_info *sbi);
int __init create_extent_cache(void);
void destroy_extent_cache(void);

/*
 * sysfs.c
 */
int __init f2fs_init_sysfs(void);
void f2fs_exit_sysfs(void);
int f2fs_register_sysfs(struct f2fs_sb_info *sbi);
void f2fs_unregister_sysfs(struct f2fs_sb_info *sbi);

/*
 * crypto support
 */
static inline bool f2fs_encrypted_inode(struct inode *inode)
{
	return file_is_encrypt(inode);
}

static inline bool f2fs_encrypted_file(struct inode *inode)
{
	return f2fs_encrypted_inode(inode) && S_ISREG(inode->i_mode);
}

static inline void f2fs_set_encrypted_inode(struct inode *inode)
{
#ifdef CONFIG_F2FS_FS_ENCRYPTION
	file_set_encrypt(inode);
	inode->i_flags |= S_ENCRYPTED;
#endif
}

static inline bool f2fs_bio_encrypted(struct bio *bio)
{
	return bio->bi_private != NULL;
}

static inline int f2fs_sb_has_crypto(struct super_block *sb)
{
	return F2FS_HAS_FEATURE(sb, F2FS_FEATURE_ENCRYPT);
}

static inline int f2fs_sb_mounted_blkzoned(struct super_block *sb)
{
	return F2FS_HAS_FEATURE(sb, F2FS_FEATURE_BLKZONED);
}

static inline int f2fs_sb_has_extra_attr(struct super_block *sb)
{
	return F2FS_HAS_FEATURE(sb, F2FS_FEATURE_EXTRA_ATTR);
}

static inline int f2fs_sb_has_project_quota(struct super_block *sb)
{
	return F2FS_HAS_FEATURE(sb, F2FS_FEATURE_PRJQUOTA);
}

static inline int f2fs_sb_has_inode_chksum(struct super_block *sb)
{
	return F2FS_HAS_FEATURE(sb, F2FS_FEATURE_INODE_CHKSUM);
}

static inline int f2fs_sb_has_flexible_inline_xattr(struct super_block *sb)
{
	return F2FS_HAS_FEATURE(sb, F2FS_FEATURE_FLEXIBLE_INLINE_XATTR);
}

static inline int f2fs_sb_has_quota_ino(struct super_block *sb)
{
	return F2FS_HAS_FEATURE(sb, F2FS_FEATURE_QUOTA_INO);
}

<<<<<<< HEAD
=======
static inline int f2fs_sb_has_inode_crtime(struct super_block *sb)
{
	return F2FS_HAS_FEATURE(sb, F2FS_FEATURE_INODE_CRTIME);
}

>>>>>>> 661e50bc
#ifdef CONFIG_BLK_DEV_ZONED
static inline int get_blkz_type(struct f2fs_sb_info *sbi,
			struct block_device *bdev, block_t blkaddr)
{
	unsigned int zno = blkaddr >> sbi->log_blocks_per_blkz;
	int i;

	for (i = 0; i < sbi->s_ndevs; i++)
		if (FDEV(i).bdev == bdev)
			return FDEV(i).blkz_type[zno];
	return -EINVAL;
}
#endif

static inline bool f2fs_discard_en(struct f2fs_sb_info *sbi)
{
	struct request_queue *q = bdev_get_queue(sbi->sb->s_bdev);

	return blk_queue_discard(q) || f2fs_sb_mounted_blkzoned(sbi->sb);
}

static inline void set_opt_mode(struct f2fs_sb_info *sbi, unsigned int mt)
{
	clear_opt(sbi, ADAPTIVE);
	clear_opt(sbi, LFS);

	switch (mt) {
	case F2FS_MOUNT_ADAPTIVE:
		set_opt(sbi, ADAPTIVE);
		break;
	case F2FS_MOUNT_LFS:
		set_opt(sbi, LFS);
		break;
	}
}

static inline bool f2fs_may_encrypt(struct inode *inode)
{
#ifdef CONFIG_F2FS_FS_ENCRYPTION
	umode_t mode = inode->i_mode;

	return (S_ISREG(mode) || S_ISDIR(mode) || S_ISLNK(mode));
#else
	return 0;
#endif
}

#endif<|MERGE_RESOLUTION|>--- conflicted
+++ resolved
@@ -96,10 +96,7 @@
 #define F2FS_MOUNT_PRJQUOTA		0x00200000
 #define F2FS_MOUNT_QUOTA		0x00400000
 #define F2FS_MOUNT_INLINE_XATTR_SIZE	0x00800000
-<<<<<<< HEAD
-=======
 #define F2FS_MOUNT_RESERVE_ROOT		0x01000000
->>>>>>> 661e50bc
 
 #define clear_opt(sbi, option)	((sbi)->mount_opt.opt &= ~F2FS_MOUNT_##option)
 #define set_opt(sbi, option)	((sbi)->mount_opt.opt |= F2FS_MOUNT_##option)
@@ -127,10 +124,7 @@
 #define F2FS_FEATURE_INODE_CHKSUM	0x0020
 #define F2FS_FEATURE_FLEXIBLE_INLINE_XATTR	0x0040
 #define F2FS_FEATURE_QUOTA_INO		0x0080
-<<<<<<< HEAD
-=======
 #define F2FS_FEATURE_INODE_CRTIME	0x0100
->>>>>>> 661e50bc
 
 #define F2FS_HAS_FEATURE(sb, mask)					\
 	((F2FS_SB(sb)->raw_super->feature & cpu_to_le32(mask)) != 0)
@@ -195,10 +189,7 @@
 	ORPHAN_INO,		/* for orphan ino list */
 	APPEND_INO,		/* for append ino list */
 	UPDATE_INO,		/* for update ino list */
-<<<<<<< HEAD
-=======
 	TRANS_DIR_INO,		/* for trasactions dir ino list */
->>>>>>> 661e50bc
 	FLUSH_INO,		/* for multiple device flushing */
 	MAX_INO_ENTRY,		/* max. list */
 };
@@ -424,16 +415,9 @@
 #define DEF_MIN_INLINE_SIZE		1
 static inline int get_extra_isize(struct inode *inode);
 static inline int get_inline_xattr_addrs(struct inode *inode);
-<<<<<<< HEAD
-#define F2FS_INLINE_XATTR_ADDRS(inode)	get_inline_xattr_addrs(inode)
-#define MAX_INLINE_DATA(inode)	(sizeof(__le32) *			\
-				(CUR_ADDRS_PER_INODE(inode) -		\
-				F2FS_INLINE_XATTR_ADDRS(inode) -	\
-=======
 #define MAX_INLINE_DATA(inode)	(sizeof(__le32) *			\
 				(CUR_ADDRS_PER_INODE(inode) -		\
 				get_inline_xattr_addrs(inode) -	\
->>>>>>> 661e50bc
 				DEF_INLINE_RESERVED_SIZE))
 
 /* for inline dir */
@@ -652,10 +636,7 @@
 	int i_extra_isize;		/* size of extra space located in i_addr */
 	kprojid_t i_projid;		/* id for project quota */
 	int i_inline_xattr_size;	/* inline xattr size */
-<<<<<<< HEAD
-=======
 	struct timespec i_crtime;	/* inode creation time */
->>>>>>> 661e50bc
 };
 
 static inline void get_extent_info(struct extent_info *ext,
@@ -960,10 +941,7 @@
 	CP_NODE_NEED_CP,
 	CP_FASTBOOT_MODE,
 	CP_SPEC_LOG_NUM,
-<<<<<<< HEAD
-=======
 	CP_RECOVER_DIR,
->>>>>>> 661e50bc
 };
 
 enum iostat_type {
@@ -1136,10 +1114,7 @@
 	int dir_level;				/* directory level */
 	int inline_xattr_size;			/* inline xattr size */
 	unsigned int trigger_ssr_threshold;	/* threshold to trigger ssr */
-<<<<<<< HEAD
-=======
 	int readdir_ra;				/* readahead inode in readdir */
->>>>>>> 661e50bc
 
 	block_t user_block_count;		/* # of user blocks */
 	block_t total_valid_block_count;	/* # of valid blocks */
@@ -1147,14 +1122,11 @@
 	block_t last_valid_block_count;		/* for recovery */
 	block_t reserved_blocks;		/* configurable reserved blocks */
 	block_t current_reserved_blocks;	/* current reserved blocks */
-<<<<<<< HEAD
-=======
 	block_t root_reserved_blocks;		/* root reserved blocks */
 	kuid_t s_resuid;			/* reserved blocks for uid */
 	kgid_t s_resgid;			/* reserved blocks for gid */
 
 	unsigned int nquota_files;		/* # of quota sysfile */
->>>>>>> 661e50bc
 
 	u32 s_next_generation;			/* for NFS support */
 
@@ -1653,13 +1625,10 @@
 	sbi->total_valid_block_count += (block_t)(*count);
 	avail_user_block_count = sbi->user_block_count -
 					sbi->current_reserved_blocks;
-<<<<<<< HEAD
-=======
 
 	if (!__allow_reserved_blocks(sbi, inode))
 		avail_user_block_count -= sbi->root_reserved_blocks;
 
->>>>>>> 661e50bc
 	if (unlikely(sbi->total_valid_block_count > avail_user_block_count)) {
 		diff = sbi->total_valid_block_count - avail_user_block_count;
 		if (diff > *count)
@@ -1855,11 +1824,6 @@
 
 	spin_lock(&sbi->stat_lock);
 
-<<<<<<< HEAD
-	valid_block_count = sbi->total_valid_block_count + 1;
-	if (unlikely(valid_block_count + sbi->current_reserved_blocks >
-						sbi->user_block_count)) {
-=======
 	valid_block_count = sbi->total_valid_block_count +
 					sbi->current_reserved_blocks + 1;
 
@@ -1867,7 +1831,6 @@
 		valid_block_count += sbi->root_reserved_blocks;
 
 	if (unlikely(valid_block_count > sbi->user_block_count)) {
->>>>>>> 661e50bc
 		spin_unlock(&sbi->stat_lock);
 		goto enospc;
 	}
@@ -2362,11 +2325,7 @@
 
 static inline unsigned int addrs_per_inode(struct inode *inode)
 {
-<<<<<<< HEAD
-	return CUR_ADDRS_PER_INODE(inode) - F2FS_INLINE_XATTR_ADDRS(inode);
-=======
 	return CUR_ADDRS_PER_INODE(inode) - get_inline_xattr_addrs(inode);
->>>>>>> 661e50bc
 }
 
 static inline void *inline_xattr_addr(struct inode *inode, struct page *page)
@@ -2374,11 +2333,7 @@
 	struct f2fs_inode *ri = F2FS_INODE(page);
 
 	return (void *)&(ri->i_addr[DEF_ADDRS_PER_INODE -
-<<<<<<< HEAD
-					F2FS_INLINE_XATTR_ADDRS(inode)]);
-=======
 					get_inline_xattr_addrs(inode)]);
->>>>>>> 661e50bc
 }
 
 static inline int inline_xattr_size(struct inode *inode)
@@ -2562,10 +2517,6 @@
 	return F2FS_I(inode)->i_extra_isize / sizeof(__le32);
 }
 
-<<<<<<< HEAD
-static inline int f2fs_sb_has_flexible_inline_xattr(struct super_block *sb);
-=======
->>>>>>> 661e50bc
 static inline int get_inline_xattr_addrs(struct inode *inode)
 {
 	return F2FS_I(inode)->i_inline_xattr_size;
@@ -2777,10 +2728,7 @@
 bool is_checkpointed_data(struct f2fs_sb_info *sbi, block_t blkaddr);
 void init_discard_policy(struct discard_policy *dpolicy, int discard_type,
 						unsigned int granularity);
-<<<<<<< HEAD
-=======
 void drop_discard_cmd(struct f2fs_sb_info *sbi);
->>>>>>> 661e50bc
 void stop_discard_thread(struct f2fs_sb_info *sbi);
 bool f2fs_wait_discard_bios(struct f2fs_sb_info *sbi);
 void clear_prefree_segments(struct f2fs_sb_info *sbi, struct cp_control *cpc);
@@ -3259,14 +3207,11 @@
 	return F2FS_HAS_FEATURE(sb, F2FS_FEATURE_QUOTA_INO);
 }
 
-<<<<<<< HEAD
-=======
 static inline int f2fs_sb_has_inode_crtime(struct super_block *sb)
 {
 	return F2FS_HAS_FEATURE(sb, F2FS_FEATURE_INODE_CRTIME);
 }
 
->>>>>>> 661e50bc
 #ifdef CONFIG_BLK_DEV_ZONED
 static inline int get_blkz_type(struct f2fs_sb_info *sbi,
 			struct block_device *bdev, block_t blkaddr)
