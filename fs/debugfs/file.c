// SPDX-License-Identifier: GPL-2.0
/*
 *  file.c - part of debugfs, a tiny little debug file system
 *
 *  Copyright (C) 2004 Greg Kroah-Hartman <greg@kroah.com>
 *  Copyright (C) 2004 IBM Inc.
 *
 *  debugfs is for people to use instead of /proc or /sys.
 *  See Documentation/filesystems/ for more details.
 */

#include <linux/module.h>
#include <linux/fs.h>
#include <linux/seq_file.h>
#include <linux/pagemap.h>
#include <linux/debugfs.h>
#include <linux/io.h>
#include <linux/slab.h>
#include <linux/atomic.h>
#include <linux/device.h>
<<<<<<< HEAD
#include <asm/poll.h>
=======
#include <linux/poll.h>
>>>>>>> 661e50bc

#include "internal.h"

struct poll_table_struct;

static ssize_t default_read_file(struct file *file, char __user *buf,
				 size_t count, loff_t *ppos)
{
	return 0;
}

static ssize_t default_write_file(struct file *file, const char __user *buf,
				   size_t count, loff_t *ppos)
{
	return count;
}

const struct file_operations debugfs_noop_file_operations = {
	.read =		default_read_file,
	.write =	default_write_file,
	.open =		simple_open,
	.llseek =	noop_llseek,
};

#define F_DENTRY(filp) ((filp)->f_path.dentry)

const struct file_operations *debugfs_real_fops(const struct file *filp)
{
	struct debugfs_fsdata *fsd = F_DENTRY(filp)->d_fsdata;

	if ((unsigned long)fsd & DEBUGFS_FSDATA_IS_REAL_FOPS_BIT) {
		/*
		 * Urgh, we've been called w/o a protecting
		 * debugfs_file_get().
		 */
		WARN_ON(1);
		return NULL;
	}

	return fsd->real_fops;
}
EXPORT_SYMBOL_GPL(debugfs_real_fops);

/**
 * debugfs_file_get - mark the beginning of file data access
 * @dentry: the dentry object whose data is being accessed.
 *
 * Up to a matching call to debugfs_file_put(), any successive call
 * into the file removing functions debugfs_remove() and
 * debugfs_remove_recursive() will block. Since associated private
 * file data may only get freed after a successful return of any of
 * the removal functions, you may safely access it after a successful
 * call to debugfs_file_get() without worrying about lifetime issues.
 *
 * If -%EIO is returned, the file has already been removed and thus,
 * it is not safe to access any of its data. If, on the other hand,
 * it is allowed to access the file data, zero is returned.
 */
int debugfs_file_get(struct dentry *dentry)
{
	struct debugfs_fsdata *fsd;
	void *d_fsd;

	d_fsd = READ_ONCE(dentry->d_fsdata);
	if (!((unsigned long)d_fsd & DEBUGFS_FSDATA_IS_REAL_FOPS_BIT)) {
		fsd = d_fsd;
	} else {
		fsd = kmalloc(sizeof(*fsd), GFP_KERNEL);
		if (!fsd)
			return -ENOMEM;

		fsd->real_fops = (void *)((unsigned long)d_fsd &
					~DEBUGFS_FSDATA_IS_REAL_FOPS_BIT);
		refcount_set(&fsd->active_users, 1);
		init_completion(&fsd->active_users_drained);
		if (cmpxchg(&dentry->d_fsdata, d_fsd, fsd) != d_fsd) {
			kfree(fsd);
			fsd = READ_ONCE(dentry->d_fsdata);
		}
	}

	/*
	 * In case of a successful cmpxchg() above, this check is
	 * strictly necessary and must follow it, see the comment in
	 * __debugfs_remove_file().
	 * OTOH, if the cmpxchg() hasn't been executed or wasn't
	 * successful, this serves the purpose of not starving
	 * removers.
	 */
	if (d_unlinked(dentry))
		return -EIO;

	if (!refcount_inc_not_zero(&fsd->active_users))
		return -EIO;

	return 0;
}
EXPORT_SYMBOL_GPL(debugfs_file_get);

/**
 * debugfs_file_put - mark the end of file data access
 * @dentry: the dentry object formerly passed to
 *          debugfs_file_get().
 *
 * Allow any ongoing concurrent call into debugfs_remove() or
 * debugfs_remove_recursive() blocked by a former call to
 * debugfs_file_get() to proceed and return to its caller.
 */
void debugfs_file_put(struct dentry *dentry)
{
	struct debugfs_fsdata *fsd = READ_ONCE(dentry->d_fsdata);

	if (refcount_dec_and_test(&fsd->active_users))
		complete(&fsd->active_users_drained);
}
EXPORT_SYMBOL_GPL(debugfs_file_put);

static int open_proxy_open(struct inode *inode, struct file *filp)
{
	struct dentry *dentry = F_DENTRY(filp);
	const struct file_operations *real_fops = NULL;
	int r;

	r = debugfs_file_get(dentry);
	if (r)
		return r == -EIO ? -ENOENT : r;

	real_fops = debugfs_real_fops(filp);
	real_fops = fops_get(real_fops);
	if (!real_fops) {
		/* Huh? Module did not clean up after itself at exit? */
		WARN(1, "debugfs file owner did not clean up at exit: %pd",
			dentry);
		r = -ENXIO;
		goto out;
	}
	replace_fops(filp, real_fops);

	if (real_fops->open)
		r = real_fops->open(inode, filp);

out:
	debugfs_file_put(dentry);
	return r;
}

const struct file_operations debugfs_open_proxy_file_operations = {
	.open = open_proxy_open,
};

#define PROTO(args...) args
#define ARGS(args...) args

#define FULL_PROXY_FUNC(name, ret_type, filp, proto, args)		\
static ret_type full_proxy_ ## name(proto)				\
{									\
	struct dentry *dentry = F_DENTRY(filp);			\
	const struct file_operations *real_fops;			\
	ret_type r;							\
									\
	r = debugfs_file_get(dentry);					\
	if (unlikely(r))						\
		return r;						\
	real_fops = debugfs_real_fops(filp);				\
	r = real_fops->name(args);					\
	debugfs_file_put(dentry);					\
	return r;							\
}

FULL_PROXY_FUNC(llseek, loff_t, filp,
		PROTO(struct file *filp, loff_t offset, int whence),
		ARGS(filp, offset, whence));

FULL_PROXY_FUNC(read, ssize_t, filp,
		PROTO(struct file *filp, char __user *buf, size_t size,
			loff_t *ppos),
		ARGS(filp, buf, size, ppos));

FULL_PROXY_FUNC(write, ssize_t, filp,
		PROTO(struct file *filp, const char __user *buf, size_t size,
			loff_t *ppos),
		ARGS(filp, buf, size, ppos));

FULL_PROXY_FUNC(unlocked_ioctl, long, filp,
		PROTO(struct file *filp, unsigned int cmd, unsigned long arg),
		ARGS(filp, cmd, arg));

static __poll_t full_proxy_poll(struct file *filp,
				struct poll_table_struct *wait)
{
	struct dentry *dentry = F_DENTRY(filp);
<<<<<<< HEAD
	unsigned int r = 0;
	const struct file_operations *real_fops;

	if (debugfs_file_get(dentry))
		return POLLHUP;
=======
	__poll_t r = 0;
	const struct file_operations *real_fops;

	if (debugfs_file_get(dentry))
		return EPOLLHUP;
>>>>>>> 661e50bc

	real_fops = debugfs_real_fops(filp);
	r = real_fops->poll(filp, wait);
	debugfs_file_put(dentry);
	return r;
}

static int full_proxy_release(struct inode *inode, struct file *filp)
{
	const struct dentry *dentry = F_DENTRY(filp);
	const struct file_operations *real_fops = debugfs_real_fops(filp);
	const struct file_operations *proxy_fops = filp->f_op;
	int r = 0;

	/*
	 * We must not protect this against removal races here: the
	 * original releaser should be called unconditionally in order
	 * not to leak any resources. Releasers must not assume that
	 * ->i_private is still being meaningful here.
	 */
	if (real_fops->release)
		r = real_fops->release(inode, filp);

	replace_fops(filp, d_inode(dentry)->i_fop);
	kfree((void *)proxy_fops);
	fops_put(real_fops);
	return r;
}

static void __full_proxy_fops_init(struct file_operations *proxy_fops,
				const struct file_operations *real_fops)
{
	proxy_fops->release = full_proxy_release;
	if (real_fops->llseek)
		proxy_fops->llseek = full_proxy_llseek;
	if (real_fops->read)
		proxy_fops->read = full_proxy_read;
	if (real_fops->write)
		proxy_fops->write = full_proxy_write;
	if (real_fops->poll)
		proxy_fops->poll = full_proxy_poll;
	if (real_fops->unlocked_ioctl)
		proxy_fops->unlocked_ioctl = full_proxy_unlocked_ioctl;
}

static int full_proxy_open(struct inode *inode, struct file *filp)
{
	struct dentry *dentry = F_DENTRY(filp);
	const struct file_operations *real_fops = NULL;
	struct file_operations *proxy_fops = NULL;
	int r;

	r = debugfs_file_get(dentry);
	if (r)
		return r == -EIO ? -ENOENT : r;

	real_fops = debugfs_real_fops(filp);
	real_fops = fops_get(real_fops);
	if (!real_fops) {
		/* Huh? Module did not cleanup after itself at exit? */
		WARN(1, "debugfs file owner did not clean up at exit: %pd",
			dentry);
		r = -ENXIO;
		goto out;
	}

	proxy_fops = kzalloc(sizeof(*proxy_fops), GFP_KERNEL);
	if (!proxy_fops) {
		r = -ENOMEM;
		goto free_proxy;
	}
	__full_proxy_fops_init(proxy_fops, real_fops);
	replace_fops(filp, proxy_fops);

	if (real_fops->open) {
		r = real_fops->open(inode, filp);
		if (r) {
			replace_fops(filp, d_inode(dentry)->i_fop);
			goto free_proxy;
		} else if (filp->f_op != proxy_fops) {
			/* No protection against file removal anymore. */
			WARN(1, "debugfs file owner replaced proxy fops: %pd",
				dentry);
			goto free_proxy;
		}
	}

	goto out;
free_proxy:
	kfree(proxy_fops);
	fops_put(real_fops);
out:
	debugfs_file_put(dentry);
	return r;
}

const struct file_operations debugfs_full_proxy_file_operations = {
	.open = full_proxy_open,
};

ssize_t debugfs_attr_read(struct file *file, char __user *buf,
			size_t len, loff_t *ppos)
{
	struct dentry *dentry = F_DENTRY(file);
	ssize_t ret;

	ret = debugfs_file_get(dentry);
	if (unlikely(ret))
		return ret;
	ret = simple_attr_read(file, buf, len, ppos);
	debugfs_file_put(dentry);
	return ret;
}
EXPORT_SYMBOL_GPL(debugfs_attr_read);

ssize_t debugfs_attr_write(struct file *file, const char __user *buf,
			 size_t len, loff_t *ppos)
{
	struct dentry *dentry = F_DENTRY(file);
	ssize_t ret;

	ret = debugfs_file_get(dentry);
	if (unlikely(ret))
		return ret;
	ret = simple_attr_write(file, buf, len, ppos);
	debugfs_file_put(dentry);
	return ret;
}
EXPORT_SYMBOL_GPL(debugfs_attr_write);

static struct dentry *debugfs_create_mode_unsafe(const char *name, umode_t mode,
					struct dentry *parent, void *value,
					const struct file_operations *fops,
					const struct file_operations *fops_ro,
					const struct file_operations *fops_wo)
{
	/* if there are no write bits set, make read only */
	if (!(mode & S_IWUGO))
		return debugfs_create_file_unsafe(name, mode, parent, value,
						fops_ro);
	/* if there are no read bits set, make write only */
	if (!(mode & S_IRUGO))
		return debugfs_create_file_unsafe(name, mode, parent, value,
						fops_wo);

	return debugfs_create_file_unsafe(name, mode, parent, value, fops);
}

static int debugfs_u8_set(void *data, u64 val)
{
	*(u8 *)data = val;
	return 0;
}
static int debugfs_u8_get(void *data, u64 *val)
{
	*val = *(u8 *)data;
	return 0;
}
DEFINE_DEBUGFS_ATTRIBUTE(fops_u8, debugfs_u8_get, debugfs_u8_set, "%llu\n");
DEFINE_DEBUGFS_ATTRIBUTE(fops_u8_ro, debugfs_u8_get, NULL, "%llu\n");
DEFINE_DEBUGFS_ATTRIBUTE(fops_u8_wo, NULL, debugfs_u8_set, "%llu\n");

/**
 * debugfs_create_u8 - create a debugfs file that is used to read and write an unsigned 8-bit value
 * @name: a pointer to a string containing the name of the file to create.
 * @mode: the permission that the file should have
 * @parent: a pointer to the parent dentry for this file.  This should be a
 *          directory dentry if set.  If this parameter is %NULL, then the
 *          file will be created in the root of the debugfs filesystem.
 * @value: a pointer to the variable that the file should read to and write
 *         from.
 *
 * This function creates a file in debugfs with the given name that
 * contains the value of the variable @value.  If the @mode variable is so
 * set, it can be read from, and written to.
 *
 * This function will return a pointer to a dentry if it succeeds.  This
 * pointer must be passed to the debugfs_remove() function when the file is
 * to be removed (no automatic cleanup happens if your module is unloaded,
 * you are responsible here.)  If an error occurs, %NULL will be returned.
 *
 * If debugfs is not enabled in the kernel, the value -%ENODEV will be
 * returned.  It is not wise to check for this value, but rather, check for
 * %NULL or !%NULL instead as to eliminate the need for #ifdef in the calling
 * code.
 */
struct dentry *debugfs_create_u8(const char *name, umode_t mode,
				 struct dentry *parent, u8 *value)
{
	return debugfs_create_mode_unsafe(name, mode, parent, value, &fops_u8,
				   &fops_u8_ro, &fops_u8_wo);
}
EXPORT_SYMBOL_GPL(debugfs_create_u8);

static int debugfs_u16_set(void *data, u64 val)
{
	*(u16 *)data = val;
	return 0;
}
static int debugfs_u16_get(void *data, u64 *val)
{
	*val = *(u16 *)data;
	return 0;
}
DEFINE_DEBUGFS_ATTRIBUTE(fops_u16, debugfs_u16_get, debugfs_u16_set, "%llu\n");
DEFINE_DEBUGFS_ATTRIBUTE(fops_u16_ro, debugfs_u16_get, NULL, "%llu\n");
DEFINE_DEBUGFS_ATTRIBUTE(fops_u16_wo, NULL, debugfs_u16_set, "%llu\n");

/**
 * debugfs_create_u16 - create a debugfs file that is used to read and write an unsigned 16-bit value
 * @name: a pointer to a string containing the name of the file to create.
 * @mode: the permission that the file should have
 * @parent: a pointer to the parent dentry for this file.  This should be a
 *          directory dentry if set.  If this parameter is %NULL, then the
 *          file will be created in the root of the debugfs filesystem.
 * @value: a pointer to the variable that the file should read to and write
 *         from.
 *
 * This function creates a file in debugfs with the given name that
 * contains the value of the variable @value.  If the @mode variable is so
 * set, it can be read from, and written to.
 *
 * This function will return a pointer to a dentry if it succeeds.  This
 * pointer must be passed to the debugfs_remove() function when the file is
 * to be removed (no automatic cleanup happens if your module is unloaded,
 * you are responsible here.)  If an error occurs, %NULL will be returned.
 *
 * If debugfs is not enabled in the kernel, the value -%ENODEV will be
 * returned.  It is not wise to check for this value, but rather, check for
 * %NULL or !%NULL instead as to eliminate the need for #ifdef in the calling
 * code.
 */
struct dentry *debugfs_create_u16(const char *name, umode_t mode,
				  struct dentry *parent, u16 *value)
{
	return debugfs_create_mode_unsafe(name, mode, parent, value, &fops_u16,
				   &fops_u16_ro, &fops_u16_wo);
}
EXPORT_SYMBOL_GPL(debugfs_create_u16);

static int debugfs_u32_set(void *data, u64 val)
{
	*(u32 *)data = val;
	return 0;
}
static int debugfs_u32_get(void *data, u64 *val)
{
	*val = *(u32 *)data;
	return 0;
}
DEFINE_DEBUGFS_ATTRIBUTE(fops_u32, debugfs_u32_get, debugfs_u32_set, "%llu\n");
DEFINE_DEBUGFS_ATTRIBUTE(fops_u32_ro, debugfs_u32_get, NULL, "%llu\n");
DEFINE_DEBUGFS_ATTRIBUTE(fops_u32_wo, NULL, debugfs_u32_set, "%llu\n");

/**
 * debugfs_create_u32 - create a debugfs file that is used to read and write an unsigned 32-bit value
 * @name: a pointer to a string containing the name of the file to create.
 * @mode: the permission that the file should have
 * @parent: a pointer to the parent dentry for this file.  This should be a
 *          directory dentry if set.  If this parameter is %NULL, then the
 *          file will be created in the root of the debugfs filesystem.
 * @value: a pointer to the variable that the file should read to and write
 *         from.
 *
 * This function creates a file in debugfs with the given name that
 * contains the value of the variable @value.  If the @mode variable is so
 * set, it can be read from, and written to.
 *
 * This function will return a pointer to a dentry if it succeeds.  This
 * pointer must be passed to the debugfs_remove() function when the file is
 * to be removed (no automatic cleanup happens if your module is unloaded,
 * you are responsible here.)  If an error occurs, %NULL will be returned.
 *
 * If debugfs is not enabled in the kernel, the value -%ENODEV will be
 * returned.  It is not wise to check for this value, but rather, check for
 * %NULL or !%NULL instead as to eliminate the need for #ifdef in the calling
 * code.
 */
struct dentry *debugfs_create_u32(const char *name, umode_t mode,
				 struct dentry *parent, u32 *value)
{
	return debugfs_create_mode_unsafe(name, mode, parent, value, &fops_u32,
				   &fops_u32_ro, &fops_u32_wo);
}
EXPORT_SYMBOL_GPL(debugfs_create_u32);

static int debugfs_u64_set(void *data, u64 val)
{
	*(u64 *)data = val;
	return 0;
}

static int debugfs_u64_get(void *data, u64 *val)
{
	*val = *(u64 *)data;
	return 0;
}
DEFINE_DEBUGFS_ATTRIBUTE(fops_u64, debugfs_u64_get, debugfs_u64_set, "%llu\n");
DEFINE_DEBUGFS_ATTRIBUTE(fops_u64_ro, debugfs_u64_get, NULL, "%llu\n");
DEFINE_DEBUGFS_ATTRIBUTE(fops_u64_wo, NULL, debugfs_u64_set, "%llu\n");

/**
 * debugfs_create_u64 - create a debugfs file that is used to read and write an unsigned 64-bit value
 * @name: a pointer to a string containing the name of the file to create.
 * @mode: the permission that the file should have
 * @parent: a pointer to the parent dentry for this file.  This should be a
 *          directory dentry if set.  If this parameter is %NULL, then the
 *          file will be created in the root of the debugfs filesystem.
 * @value: a pointer to the variable that the file should read to and write
 *         from.
 *
 * This function creates a file in debugfs with the given name that
 * contains the value of the variable @value.  If the @mode variable is so
 * set, it can be read from, and written to.
 *
 * This function will return a pointer to a dentry if it succeeds.  This
 * pointer must be passed to the debugfs_remove() function when the file is
 * to be removed (no automatic cleanup happens if your module is unloaded,
 * you are responsible here.)  If an error occurs, %NULL will be returned.
 *
 * If debugfs is not enabled in the kernel, the value -%ENODEV will be
 * returned.  It is not wise to check for this value, but rather, check for
 * %NULL or !%NULL instead as to eliminate the need for #ifdef in the calling
 * code.
 */
struct dentry *debugfs_create_u64(const char *name, umode_t mode,
				 struct dentry *parent, u64 *value)
{
	return debugfs_create_mode_unsafe(name, mode, parent, value, &fops_u64,
				   &fops_u64_ro, &fops_u64_wo);
}
EXPORT_SYMBOL_GPL(debugfs_create_u64);

static int debugfs_ulong_set(void *data, u64 val)
{
	*(unsigned long *)data = val;
	return 0;
}

static int debugfs_ulong_get(void *data, u64 *val)
{
	*val = *(unsigned long *)data;
	return 0;
}
DEFINE_DEBUGFS_ATTRIBUTE(fops_ulong, debugfs_ulong_get, debugfs_ulong_set,
			"%llu\n");
DEFINE_DEBUGFS_ATTRIBUTE(fops_ulong_ro, debugfs_ulong_get, NULL, "%llu\n");
DEFINE_DEBUGFS_ATTRIBUTE(fops_ulong_wo, NULL, debugfs_ulong_set, "%llu\n");

/**
 * debugfs_create_ulong - create a debugfs file that is used to read and write
 * an unsigned long value.
 * @name: a pointer to a string containing the name of the file to create.
 * @mode: the permission that the file should have
 * @parent: a pointer to the parent dentry for this file.  This should be a
 *          directory dentry if set.  If this parameter is %NULL, then the
 *          file will be created in the root of the debugfs filesystem.
 * @value: a pointer to the variable that the file should read to and write
 *         from.
 *
 * This function creates a file in debugfs with the given name that
 * contains the value of the variable @value.  If the @mode variable is so
 * set, it can be read from, and written to.
 *
 * This function will return a pointer to a dentry if it succeeds.  This
 * pointer must be passed to the debugfs_remove() function when the file is
 * to be removed (no automatic cleanup happens if your module is unloaded,
 * you are responsible here.)  If an error occurs, %NULL will be returned.
 *
 * If debugfs is not enabled in the kernel, the value -%ENODEV will be
 * returned.  It is not wise to check for this value, but rather, check for
 * %NULL or !%NULL instead as to eliminate the need for #ifdef in the calling
 * code.
 */
struct dentry *debugfs_create_ulong(const char *name, umode_t mode,
				    struct dentry *parent, unsigned long *value)
{
	return debugfs_create_mode_unsafe(name, mode, parent, value,
					&fops_ulong, &fops_ulong_ro,
					&fops_ulong_wo);
}
EXPORT_SYMBOL_GPL(debugfs_create_ulong);

DEFINE_DEBUGFS_ATTRIBUTE(fops_x8, debugfs_u8_get, debugfs_u8_set, "0x%02llx\n");
DEFINE_DEBUGFS_ATTRIBUTE(fops_x8_ro, debugfs_u8_get, NULL, "0x%02llx\n");
DEFINE_DEBUGFS_ATTRIBUTE(fops_x8_wo, NULL, debugfs_u8_set, "0x%02llx\n");

DEFINE_DEBUGFS_ATTRIBUTE(fops_x16, debugfs_u16_get, debugfs_u16_set,
			"0x%04llx\n");
DEFINE_DEBUGFS_ATTRIBUTE(fops_x16_ro, debugfs_u16_get, NULL, "0x%04llx\n");
DEFINE_DEBUGFS_ATTRIBUTE(fops_x16_wo, NULL, debugfs_u16_set, "0x%04llx\n");

DEFINE_DEBUGFS_ATTRIBUTE(fops_x32, debugfs_u32_get, debugfs_u32_set,
			"0x%08llx\n");
DEFINE_DEBUGFS_ATTRIBUTE(fops_x32_ro, debugfs_u32_get, NULL, "0x%08llx\n");
DEFINE_DEBUGFS_ATTRIBUTE(fops_x32_wo, NULL, debugfs_u32_set, "0x%08llx\n");

DEFINE_DEBUGFS_ATTRIBUTE(fops_x64, debugfs_u64_get, debugfs_u64_set,
			"0x%016llx\n");
DEFINE_DEBUGFS_ATTRIBUTE(fops_x64_ro, debugfs_u64_get, NULL, "0x%016llx\n");
DEFINE_DEBUGFS_ATTRIBUTE(fops_x64_wo, NULL, debugfs_u64_set, "0x%016llx\n");

/*
 * debugfs_create_x{8,16,32,64} - create a debugfs file that is used to read and write an unsigned {8,16,32,64}-bit value
 *
 * These functions are exactly the same as the above functions (but use a hex
 * output for the decimal challenged). For details look at the above unsigned
 * decimal functions.
 */

/**
 * debugfs_create_x8 - create a debugfs file that is used to read and write an unsigned 8-bit value
 * @name: a pointer to a string containing the name of the file to create.
 * @mode: the permission that the file should have
 * @parent: a pointer to the parent dentry for this file.  This should be a
 *          directory dentry if set.  If this parameter is %NULL, then the
 *          file will be created in the root of the debugfs filesystem.
 * @value: a pointer to the variable that the file should read to and write
 *         from.
 */
struct dentry *debugfs_create_x8(const char *name, umode_t mode,
				 struct dentry *parent, u8 *value)
{
	return debugfs_create_mode_unsafe(name, mode, parent, value, &fops_x8,
				   &fops_x8_ro, &fops_x8_wo);
}
EXPORT_SYMBOL_GPL(debugfs_create_x8);

/**
 * debugfs_create_x16 - create a debugfs file that is used to read and write an unsigned 16-bit value
 * @name: a pointer to a string containing the name of the file to create.
 * @mode: the permission that the file should have
 * @parent: a pointer to the parent dentry for this file.  This should be a
 *          directory dentry if set.  If this parameter is %NULL, then the
 *          file will be created in the root of the debugfs filesystem.
 * @value: a pointer to the variable that the file should read to and write
 *         from.
 */
struct dentry *debugfs_create_x16(const char *name, umode_t mode,
				 struct dentry *parent, u16 *value)
{
	return debugfs_create_mode_unsafe(name, mode, parent, value, &fops_x16,
				   &fops_x16_ro, &fops_x16_wo);
}
EXPORT_SYMBOL_GPL(debugfs_create_x16);

/**
 * debugfs_create_x32 - create a debugfs file that is used to read and write an unsigned 32-bit value
 * @name: a pointer to a string containing the name of the file to create.
 * @mode: the permission that the file should have
 * @parent: a pointer to the parent dentry for this file.  This should be a
 *          directory dentry if set.  If this parameter is %NULL, then the
 *          file will be created in the root of the debugfs filesystem.
 * @value: a pointer to the variable that the file should read to and write
 *         from.
 */
struct dentry *debugfs_create_x32(const char *name, umode_t mode,
				 struct dentry *parent, u32 *value)
{
	return debugfs_create_mode_unsafe(name, mode, parent, value, &fops_x32,
				   &fops_x32_ro, &fops_x32_wo);
}
EXPORT_SYMBOL_GPL(debugfs_create_x32);

/**
 * debugfs_create_x64 - create a debugfs file that is used to read and write an unsigned 64-bit value
 * @name: a pointer to a string containing the name of the file to create.
 * @mode: the permission that the file should have
 * @parent: a pointer to the parent dentry for this file.  This should be a
 *          directory dentry if set.  If this parameter is %NULL, then the
 *          file will be created in the root of the debugfs filesystem.
 * @value: a pointer to the variable that the file should read to and write
 *         from.
 */
struct dentry *debugfs_create_x64(const char *name, umode_t mode,
				 struct dentry *parent, u64 *value)
{
	return debugfs_create_mode_unsafe(name, mode, parent, value, &fops_x64,
				   &fops_x64_ro, &fops_x64_wo);
}
EXPORT_SYMBOL_GPL(debugfs_create_x64);


static int debugfs_size_t_set(void *data, u64 val)
{
	*(size_t *)data = val;
	return 0;
}
static int debugfs_size_t_get(void *data, u64 *val)
{
	*val = *(size_t *)data;
	return 0;
}
DEFINE_DEBUGFS_ATTRIBUTE(fops_size_t, debugfs_size_t_get, debugfs_size_t_set,
			"%llu\n"); /* %llu and %zu are more or less the same */
DEFINE_DEBUGFS_ATTRIBUTE(fops_size_t_ro, debugfs_size_t_get, NULL, "%llu\n");
DEFINE_DEBUGFS_ATTRIBUTE(fops_size_t_wo, NULL, debugfs_size_t_set, "%llu\n");

/**
 * debugfs_create_size_t - create a debugfs file that is used to read and write an size_t value
 * @name: a pointer to a string containing the name of the file to create.
 * @mode: the permission that the file should have
 * @parent: a pointer to the parent dentry for this file.  This should be a
 *          directory dentry if set.  If this parameter is %NULL, then the
 *          file will be created in the root of the debugfs filesystem.
 * @value: a pointer to the variable that the file should read to and write
 *         from.
 */
struct dentry *debugfs_create_size_t(const char *name, umode_t mode,
				     struct dentry *parent, size_t *value)
{
	return debugfs_create_mode_unsafe(name, mode, parent, value,
					&fops_size_t, &fops_size_t_ro,
					&fops_size_t_wo);
}
EXPORT_SYMBOL_GPL(debugfs_create_size_t);

static int debugfs_atomic_t_set(void *data, u64 val)
{
	atomic_set((atomic_t *)data, val);
	return 0;
}
static int debugfs_atomic_t_get(void *data, u64 *val)
{
	*val = atomic_read((atomic_t *)data);
	return 0;
}
DEFINE_DEBUGFS_ATTRIBUTE(fops_atomic_t, debugfs_atomic_t_get,
			debugfs_atomic_t_set, "%lld\n");
DEFINE_DEBUGFS_ATTRIBUTE(fops_atomic_t_ro, debugfs_atomic_t_get, NULL,
			"%lld\n");
DEFINE_DEBUGFS_ATTRIBUTE(fops_atomic_t_wo, NULL, debugfs_atomic_t_set,
			"%lld\n");

/**
 * debugfs_create_atomic_t - create a debugfs file that is used to read and
 * write an atomic_t value
 * @name: a pointer to a string containing the name of the file to create.
 * @mode: the permission that the file should have
 * @parent: a pointer to the parent dentry for this file.  This should be a
 *          directory dentry if set.  If this parameter is %NULL, then the
 *          file will be created in the root of the debugfs filesystem.
 * @value: a pointer to the variable that the file should read to and write
 *         from.
 */
struct dentry *debugfs_create_atomic_t(const char *name, umode_t mode,
				 struct dentry *parent, atomic_t *value)
{
	return debugfs_create_mode_unsafe(name, mode, parent, value,
					&fops_atomic_t, &fops_atomic_t_ro,
					&fops_atomic_t_wo);
}
EXPORT_SYMBOL_GPL(debugfs_create_atomic_t);

ssize_t debugfs_read_file_bool(struct file *file, char __user *user_buf,
			       size_t count, loff_t *ppos)
{
	char buf[3];
	bool val;
	int r;
	struct dentry *dentry = F_DENTRY(file);

	r = debugfs_file_get(dentry);
	if (unlikely(r))
		return r;
	val = *(bool *)file->private_data;
	debugfs_file_put(dentry);

	if (val)
		buf[0] = 'Y';
	else
		buf[0] = 'N';
	buf[1] = '\n';
	buf[2] = 0x00;
	return simple_read_from_buffer(user_buf, count, ppos, buf, 2);
}
EXPORT_SYMBOL_GPL(debugfs_read_file_bool);

ssize_t debugfs_write_file_bool(struct file *file, const char __user *user_buf,
				size_t count, loff_t *ppos)
{
	char buf[32];
	size_t buf_size;
	bool bv;
	int r;
	bool *val = file->private_data;
	struct dentry *dentry = F_DENTRY(file);

	buf_size = min(count, (sizeof(buf)-1));
	if (copy_from_user(buf, user_buf, buf_size))
		return -EFAULT;

	buf[buf_size] = '\0';
	if (strtobool(buf, &bv) == 0) {
		r = debugfs_file_get(dentry);
		if (unlikely(r))
			return r;
		*val = bv;
		debugfs_file_put(dentry);
	}

	return count;
}
EXPORT_SYMBOL_GPL(debugfs_write_file_bool);

static const struct file_operations fops_bool = {
	.read =		debugfs_read_file_bool,
	.write =	debugfs_write_file_bool,
	.open =		simple_open,
	.llseek =	default_llseek,
};

static const struct file_operations fops_bool_ro = {
	.read =		debugfs_read_file_bool,
	.open =		simple_open,
	.llseek =	default_llseek,
};

static const struct file_operations fops_bool_wo = {
	.write =	debugfs_write_file_bool,
	.open =		simple_open,
	.llseek =	default_llseek,
};

/**
 * debugfs_create_bool - create a debugfs file that is used to read and write a boolean value
 * @name: a pointer to a string containing the name of the file to create.
 * @mode: the permission that the file should have
 * @parent: a pointer to the parent dentry for this file.  This should be a
 *          directory dentry if set.  If this parameter is %NULL, then the
 *          file will be created in the root of the debugfs filesystem.
 * @value: a pointer to the variable that the file should read to and write
 *         from.
 *
 * This function creates a file in debugfs with the given name that
 * contains the value of the variable @value.  If the @mode variable is so
 * set, it can be read from, and written to.
 *
 * This function will return a pointer to a dentry if it succeeds.  This
 * pointer must be passed to the debugfs_remove() function when the file is
 * to be removed (no automatic cleanup happens if your module is unloaded,
 * you are responsible here.)  If an error occurs, %NULL will be returned.
 *
 * If debugfs is not enabled in the kernel, the value -%ENODEV will be
 * returned.  It is not wise to check for this value, but rather, check for
 * %NULL or !%NULL instead as to eliminate the need for #ifdef in the calling
 * code.
 */
struct dentry *debugfs_create_bool(const char *name, umode_t mode,
				   struct dentry *parent, bool *value)
{
	return debugfs_create_mode_unsafe(name, mode, parent, value, &fops_bool,
				   &fops_bool_ro, &fops_bool_wo);
}
EXPORT_SYMBOL_GPL(debugfs_create_bool);

static ssize_t read_file_blob(struct file *file, char __user *user_buf,
			      size_t count, loff_t *ppos)
{
	struct debugfs_blob_wrapper *blob = file->private_data;
	struct dentry *dentry = F_DENTRY(file);
	ssize_t r;

	r = debugfs_file_get(dentry);
	if (unlikely(r))
		return r;
	r = simple_read_from_buffer(user_buf, count, ppos, blob->data,
				blob->size);
	debugfs_file_put(dentry);
	return r;
}

static const struct file_operations fops_blob = {
	.read =		read_file_blob,
	.open =		simple_open,
	.llseek =	default_llseek,
};

/**
 * debugfs_create_blob - create a debugfs file that is used to read a binary blob
 * @name: a pointer to a string containing the name of the file to create.
 * @mode: the permission that the file should have
 * @parent: a pointer to the parent dentry for this file.  This should be a
 *          directory dentry if set.  If this parameter is %NULL, then the
 *          file will be created in the root of the debugfs filesystem.
 * @blob: a pointer to a struct debugfs_blob_wrapper which contains a pointer
 *        to the blob data and the size of the data.
 *
 * This function creates a file in debugfs with the given name that exports
 * @blob->data as a binary blob. If the @mode variable is so set it can be
 * read from. Writing is not supported.
 *
 * This function will return a pointer to a dentry if it succeeds.  This
 * pointer must be passed to the debugfs_remove() function when the file is
 * to be removed (no automatic cleanup happens if your module is unloaded,
 * you are responsible here.)  If an error occurs, %NULL will be returned.
 *
 * If debugfs is not enabled in the kernel, the value -%ENODEV will be
 * returned.  It is not wise to check for this value, but rather, check for
 * %NULL or !%NULL instead as to eliminate the need for #ifdef in the calling
 * code.
 */
struct dentry *debugfs_create_blob(const char *name, umode_t mode,
				   struct dentry *parent,
				   struct debugfs_blob_wrapper *blob)
{
	return debugfs_create_file_unsafe(name, mode, parent, blob, &fops_blob);
}
EXPORT_SYMBOL_GPL(debugfs_create_blob);

struct array_data {
	void *array;
	u32 elements;
};

static size_t u32_format_array(char *buf, size_t bufsize,
			       u32 *array, int array_size)
{
	size_t ret = 0;

	while (--array_size >= 0) {
		size_t len;
		char term = array_size ? ' ' : '\n';

		len = snprintf(buf, bufsize, "%u%c", *array++, term);
		ret += len;

		buf += len;
		bufsize -= len;
	}
	return ret;
}

static int u32_array_open(struct inode *inode, struct file *file)
{
	struct array_data *data = inode->i_private;
	int size, elements = data->elements;
	char *buf;

	/*
	 * Max size:
	 *  - 10 digits + ' '/'\n' = 11 bytes per number
	 *  - terminating NUL character
	 */
	size = elements*11;
	buf = kmalloc(size+1, GFP_KERNEL);
	if (!buf)
		return -ENOMEM;
	buf[size] = 0;

	file->private_data = buf;
	u32_format_array(buf, size, data->array, data->elements);

	return nonseekable_open(inode, file);
}

static ssize_t u32_array_read(struct file *file, char __user *buf, size_t len,
			      loff_t *ppos)
{
	size_t size = strlen(file->private_data);

	return simple_read_from_buffer(buf, len, ppos,
					file->private_data, size);
}

static int u32_array_release(struct inode *inode, struct file *file)
{
	kfree(file->private_data);

	return 0;
}

static const struct file_operations u32_array_fops = {
	.owner	 = THIS_MODULE,
	.open	 = u32_array_open,
	.release = u32_array_release,
	.read	 = u32_array_read,
	.llseek  = no_llseek,
};

/**
 * debugfs_create_u32_array - create a debugfs file that is used to read u32
 * array.
 * @name: a pointer to a string containing the name of the file to create.
 * @mode: the permission that the file should have.
 * @parent: a pointer to the parent dentry for this file.  This should be a
 *          directory dentry if set.  If this parameter is %NULL, then the
 *          file will be created in the root of the debugfs filesystem.
 * @array: u32 array that provides data.
 * @elements: total number of elements in the array.
 *
 * This function creates a file in debugfs with the given name that exports
 * @array as data. If the @mode variable is so set it can be read from.
 * Writing is not supported. Seek within the file is also not supported.
 * Once array is created its size can not be changed.
 *
 * The function returns a pointer to dentry on success. If debugfs is not
 * enabled in the kernel, the value -%ENODEV will be returned.
 */
struct dentry *debugfs_create_u32_array(const char *name, umode_t mode,
					    struct dentry *parent,
					    u32 *array, u32 elements)
{
	struct array_data *data = kmalloc(sizeof(*data), GFP_KERNEL);

	if (data == NULL)
		return NULL;

	data->array = array;
	data->elements = elements;

	return debugfs_create_file_unsafe(name, mode, parent, data,
					&u32_array_fops);
}
EXPORT_SYMBOL_GPL(debugfs_create_u32_array);

#ifdef CONFIG_HAS_IOMEM

/*
 * The regset32 stuff is used to print 32-bit registers using the
 * seq_file utilities. We offer printing a register set in an already-opened
 * sequential file or create a debugfs file that only prints a regset32.
 */

/**
 * debugfs_print_regs32 - use seq_print to describe a set of registers
 * @s: the seq_file structure being used to generate output
 * @regs: an array if struct debugfs_reg32 structures
 * @nregs: the length of the above array
 * @base: the base address to be used in reading the registers
 * @prefix: a string to be prefixed to every output line
 *
 * This function outputs a text block describing the current values of
 * some 32-bit hardware registers. It is meant to be used within debugfs
 * files based on seq_file that need to show registers, intermixed with other
 * information. The prefix argument may be used to specify a leading string,
 * because some peripherals have several blocks of identical registers,
 * for example configuration of dma channels
 */
void debugfs_print_regs32(struct seq_file *s, const struct debugfs_reg32 *regs,
			  int nregs, void __iomem *base, char *prefix)
{
	int i;

	for (i = 0; i < nregs; i++, regs++) {
		if (prefix)
			seq_printf(s, "%s", prefix);
		seq_printf(s, "%s = 0x%08x\n", regs->name,
			   readl(base + regs->offset));
		if (seq_has_overflowed(s))
			break;
	}
}
EXPORT_SYMBOL_GPL(debugfs_print_regs32);

static int debugfs_show_regset32(struct seq_file *s, void *data)
{
	struct debugfs_regset32 *regset = s->private;

	debugfs_print_regs32(s, regset->regs, regset->nregs, regset->base, "");
	return 0;
}

static int debugfs_open_regset32(struct inode *inode, struct file *file)
{
	return single_open(file, debugfs_show_regset32, inode->i_private);
}

static const struct file_operations fops_regset32 = {
	.open =		debugfs_open_regset32,
	.read =		seq_read,
	.llseek =	seq_lseek,
	.release =	single_release,
};

/**
 * debugfs_create_regset32 - create a debugfs file that returns register values
 * @name: a pointer to a string containing the name of the file to create.
 * @mode: the permission that the file should have
 * @parent: a pointer to the parent dentry for this file.  This should be a
 *          directory dentry if set.  If this parameter is %NULL, then the
 *          file will be created in the root of the debugfs filesystem.
 * @regset: a pointer to a struct debugfs_regset32, which contains a pointer
 *          to an array of register definitions, the array size and the base
 *          address where the register bank is to be found.
 *
 * This function creates a file in debugfs with the given name that reports
 * the names and values of a set of 32-bit registers. If the @mode variable
 * is so set it can be read from. Writing is not supported.
 *
 * This function will return a pointer to a dentry if it succeeds.  This
 * pointer must be passed to the debugfs_remove() function when the file is
 * to be removed (no automatic cleanup happens if your module is unloaded,
 * you are responsible here.)  If an error occurs, %NULL will be returned.
 *
 * If debugfs is not enabled in the kernel, the value -%ENODEV will be
 * returned.  It is not wise to check for this value, but rather, check for
 * %NULL or !%NULL instead as to eliminate the need for #ifdef in the calling
 * code.
 */
struct dentry *debugfs_create_regset32(const char *name, umode_t mode,
				       struct dentry *parent,
				       struct debugfs_regset32 *regset)
{
	return debugfs_create_file(name, mode, parent, regset, &fops_regset32);
}
EXPORT_SYMBOL_GPL(debugfs_create_regset32);

#endif /* CONFIG_HAS_IOMEM */

struct debugfs_devm_entry {
	int (*read)(struct seq_file *seq, void *data);
	struct device *dev;
};

static int debugfs_devm_entry_open(struct inode *inode, struct file *f)
{
	struct debugfs_devm_entry *entry = inode->i_private;

	return single_open(f, entry->read, entry->dev);
}

static const struct file_operations debugfs_devm_entry_ops = {
	.owner = THIS_MODULE,
	.open = debugfs_devm_entry_open,
	.release = single_release,
	.read = seq_read,
	.llseek = seq_lseek
};

/**
 * debugfs_create_devm_seqfile - create a debugfs file that is bound to device.
 *
 * @dev: device related to this debugfs file.
 * @name: name of the debugfs file.
 * @parent: a pointer to the parent dentry for this file.  This should be a
 *	directory dentry if set.  If this parameter is %NULL, then the
 *	file will be created in the root of the debugfs filesystem.
 * @read_fn: function pointer called to print the seq_file content.
 */
struct dentry *debugfs_create_devm_seqfile(struct device *dev, const char *name,
					   struct dentry *parent,
					   int (*read_fn)(struct seq_file *s,
							  void *data))
{
	struct debugfs_devm_entry *entry;

	if (IS_ERR(parent))
		return ERR_PTR(-ENOENT);

	entry = devm_kzalloc(dev, sizeof(*entry), GFP_KERNEL);
	if (!entry)
		return ERR_PTR(-ENOMEM);

	entry->read = read_fn;
	entry->dev = dev;

	return debugfs_create_file(name, S_IRUGO, parent, entry,
				   &debugfs_devm_entry_ops);
}
EXPORT_SYMBOL_GPL(debugfs_create_devm_seqfile);
<|MERGE_RESOLUTION|>--- conflicted
+++ resolved
@@ -18,11 +18,7 @@
 #include <linux/slab.h>
 #include <linux/atomic.h>
 #include <linux/device.h>
-<<<<<<< HEAD
-#include <asm/poll.h>
-=======
 #include <linux/poll.h>
->>>>>>> 661e50bc
 
 #include "internal.h"
 
@@ -214,19 +210,11 @@
 				struct poll_table_struct *wait)
 {
 	struct dentry *dentry = F_DENTRY(filp);
-<<<<<<< HEAD
-	unsigned int r = 0;
-	const struct file_operations *real_fops;
-
-	if (debugfs_file_get(dentry))
-		return POLLHUP;
-=======
 	__poll_t r = 0;
 	const struct file_operations *real_fops;
 
 	if (debugfs_file_get(dentry))
 		return EPOLLHUP;
->>>>>>> 661e50bc
 
 	real_fops = debugfs_real_fops(filp);
 	r = real_fops->poll(filp, wait);
