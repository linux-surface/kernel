// SPDX-License-Identifier: GPL-2.0-only
/*
 *  SMB1 (CIFS) version specific operations
 *
 *  Copyright (c) 2012, Jeff Layton <jlayton@redhat.com>
 */

#include <linux/pagemap.h>
#include <linux/vfs.h>
#include <uapi/linux/magic.h>
#include "cifsglob.h"
#include "cifsproto.h"
#include "cifs_debug.h"
#include "cifspdu.h"
#include "cifs_unicode.h"
#include "fs_context.h"

/*
 * An NT cancel request header looks just like the original request except:
 *
 * The Command is SMB_COM_NT_CANCEL
 * The WordCount is zeroed out
 * The ByteCount is zeroed out
 *
 * This function mangles an existing request buffer into a
 * SMB_COM_NT_CANCEL request and then sends it.
 */
static int
send_nt_cancel(struct TCP_Server_Info *server, struct smb_rqst *rqst,
	       struct mid_q_entry *mid)
{
	int rc = 0;
	struct smb_hdr *in_buf = (struct smb_hdr *)rqst->rq_iov[0].iov_base;

	/* -4 for RFC1001 length and +2 for BCC field */
	in_buf->smb_buf_length = cpu_to_be32(sizeof(struct smb_hdr) - 4  + 2);
	in_buf->Command = SMB_COM_NT_CANCEL;
	in_buf->WordCount = 0;
	put_bcc(0, in_buf);

	mutex_lock(&server->srv_mutex);
	rc = cifs_sign_smb(in_buf, server, &mid->sequence_number);
	if (rc) {
		mutex_unlock(&server->srv_mutex);
		return rc;
	}

	/*
	 * The response to this call was already factored into the sequence
	 * number when the call went out, so we must adjust it back downward
	 * after signing here.
	 */
	--server->sequence_number;
	rc = smb_send(server, in_buf, be32_to_cpu(in_buf->smb_buf_length));
	if (rc < 0)
		server->sequence_number--;

	mutex_unlock(&server->srv_mutex);

	cifs_dbg(FYI, "issued NT_CANCEL for mid %u, rc = %d\n",
		 get_mid(in_buf), rc);

	return rc;
}

static bool
cifs_compare_fids(struct cifsFileInfo *ob1, struct cifsFileInfo *ob2)
{
	return ob1->fid.netfid == ob2->fid.netfid;
}

static unsigned int
cifs_read_data_offset(char *buf)
{
	READ_RSP *rsp = (READ_RSP *)buf;
	return le16_to_cpu(rsp->DataOffset);
}

static unsigned int
cifs_read_data_length(char *buf, bool in_remaining)
{
	READ_RSP *rsp = (READ_RSP *)buf;
	/* It's a bug reading remaining data for SMB1 packets */
	WARN_ON(in_remaining);
	return (le16_to_cpu(rsp->DataLengthHigh) << 16) +
	       le16_to_cpu(rsp->DataLength);
}

static struct mid_q_entry *
cifs_find_mid(struct TCP_Server_Info *server, char *buffer)
{
	struct smb_hdr *buf = (struct smb_hdr *)buffer;
	struct mid_q_entry *mid;

	spin_lock(&GlobalMid_Lock);
	list_for_each_entry(mid, &server->pending_mid_q, qhead) {
		if (compare_mid(mid->mid, buf) &&
		    mid->mid_state == MID_REQUEST_SUBMITTED &&
		    le16_to_cpu(mid->command) == buf->Command) {
			kref_get(&mid->refcount);
			spin_unlock(&GlobalMid_Lock);
			return mid;
		}
	}
	spin_unlock(&GlobalMid_Lock);
	return NULL;
}

static void
cifs_add_credits(struct TCP_Server_Info *server,
		 const struct cifs_credits *credits, const int optype)
{
	spin_lock(&server->req_lock);
	server->credits += credits->value;
	server->in_flight--;
	spin_unlock(&server->req_lock);
	wake_up(&server->request_q);
}

static void
cifs_set_credits(struct TCP_Server_Info *server, const int val)
{
	spin_lock(&server->req_lock);
	server->credits = val;
	server->oplocks = val > 1 ? enable_oplocks : false;
	spin_unlock(&server->req_lock);
}

static int *
cifs_get_credits_field(struct TCP_Server_Info *server, const int optype)
{
	return &server->credits;
}

static unsigned int
cifs_get_credits(struct mid_q_entry *mid)
{
	return 1;
}

/*
 * Find a free multiplex id (SMB mid). Otherwise there could be
 * mid collisions which might cause problems, demultiplexing the
 * wrong response to this request. Multiplex ids could collide if
 * one of a series requests takes much longer than the others, or
 * if a very large number of long lived requests (byte range
 * locks or FindNotify requests) are pending. No more than
 * 64K-1 requests can be outstanding at one time. If no
 * mids are available, return zero. A future optimization
 * could make the combination of mids and uid the key we use
 * to demultiplex on (rather than mid alone).
 * In addition to the above check, the cifs demultiplex
 * code already used the command code as a secondary
 * check of the frame and if signing is negotiated the
 * response would be discarded if the mid were the same
 * but the signature was wrong. Since the mid is not put in the
 * pending queue until later (when it is about to be dispatched)
 * we do have to limit the number of outstanding requests
 * to somewhat less than 64K-1 although it is hard to imagine
 * so many threads being in the vfs at one time.
 */
static __u64
cifs_get_next_mid(struct TCP_Server_Info *server)
{
	__u64 mid = 0;
	__u16 last_mid, cur_mid;
	bool collision, reconnect = false;

	spin_lock(&GlobalMid_Lock);

	/* mid is 16 bit only for CIFS/SMB */
	cur_mid = (__u16)((server->CurrentMid) & 0xffff);
	/* we do not want to loop forever */
	last_mid = cur_mid;
	cur_mid++;
	/* avoid 0xFFFF MID */
	if (cur_mid == 0xffff)
		cur_mid++;

	/*
	 * This nested loop looks more expensive than it is.
	 * In practice the list of pending requests is short,
	 * fewer than 50, and the mids are likely to be unique
	 * on the first pass through the loop unless some request
	 * takes longer than the 64 thousand requests before it
	 * (and it would also have to have been a request that
	 * did not time out).
	 */
	while (cur_mid != last_mid) {
		struct mid_q_entry *mid_entry;
		unsigned int num_mids;

		collision = false;
		if (cur_mid == 0)
			cur_mid++;

		num_mids = 0;
		list_for_each_entry(mid_entry, &server->pending_mid_q, qhead) {
			++num_mids;
			if (mid_entry->mid == cur_mid &&
			    mid_entry->mid_state == MID_REQUEST_SUBMITTED) {
				/* This mid is in use, try a different one */
				collision = true;
				break;
			}
		}

		/*
		 * if we have more than 32k mids in the list, then something
		 * is very wrong. Possibly a local user is trying to DoS the
		 * box by issuing long-running calls and SIGKILL'ing them. If
		 * we get to 2^16 mids then we're in big trouble as this
		 * function could loop forever.
		 *
		 * Go ahead and assign out the mid in this situation, but force
		 * an eventual reconnect to clean out the pending_mid_q.
		 */
		if (num_mids > 32768)
			reconnect = true;

		if (!collision) {
			mid = (__u64)cur_mid;
			server->CurrentMid = mid;
			break;
		}
		cur_mid++;
	}
	spin_unlock(&GlobalMid_Lock);

	if (reconnect) {
<<<<<<< HEAD
		cifs_mark_tcp_ses_conns_for_reconnect(server, false);
=======
		cifs_signal_cifsd_for_reconnect(server, false);
>>>>>>> 95cd2cdc
	}

	return mid;
}

/*
	return codes:
		0	not a transact2, or all data present
		>0	transact2 with that much data missing
		-EINVAL	invalid transact2
 */
static int
check2ndT2(char *buf)
{
	struct smb_hdr *pSMB = (struct smb_hdr *)buf;
	struct smb_t2_rsp *pSMBt;
	int remaining;
	__u16 total_data_size, data_in_this_rsp;

	if (pSMB->Command != SMB_COM_TRANSACTION2)
		return 0;

	/* check for plausible wct, bcc and t2 data and parm sizes */
	/* check for parm and data offset going beyond end of smb */
	if (pSMB->WordCount != 10) { /* coalesce_t2 depends on this */
		cifs_dbg(FYI, "Invalid transact2 word count\n");
		return -EINVAL;
	}

	pSMBt = (struct smb_t2_rsp *)pSMB;

	total_data_size = get_unaligned_le16(&pSMBt->t2_rsp.TotalDataCount);
	data_in_this_rsp = get_unaligned_le16(&pSMBt->t2_rsp.DataCount);

	if (total_data_size == data_in_this_rsp)
		return 0;
	else if (total_data_size < data_in_this_rsp) {
		cifs_dbg(FYI, "total data %d smaller than data in frame %d\n",
			 total_data_size, data_in_this_rsp);
		return -EINVAL;
	}

	remaining = total_data_size - data_in_this_rsp;

	cifs_dbg(FYI, "missing %d bytes from transact2, check next response\n",
		 remaining);
	if (total_data_size > CIFSMaxBufSize) {
		cifs_dbg(VFS, "TotalDataSize %d is over maximum buffer %d\n",
			 total_data_size, CIFSMaxBufSize);
		return -EINVAL;
	}
	return remaining;
}

static int
coalesce_t2(char *second_buf, struct smb_hdr *target_hdr)
{
	struct smb_t2_rsp *pSMBs = (struct smb_t2_rsp *)second_buf;
	struct smb_t2_rsp *pSMBt  = (struct smb_t2_rsp *)target_hdr;
	char *data_area_of_tgt;
	char *data_area_of_src;
	int remaining;
	unsigned int byte_count, total_in_tgt;
	__u16 tgt_total_cnt, src_total_cnt, total_in_src;

	src_total_cnt = get_unaligned_le16(&pSMBs->t2_rsp.TotalDataCount);
	tgt_total_cnt = get_unaligned_le16(&pSMBt->t2_rsp.TotalDataCount);

	if (tgt_total_cnt != src_total_cnt)
		cifs_dbg(FYI, "total data count of primary and secondary t2 differ source=%hu target=%hu\n",
			 src_total_cnt, tgt_total_cnt);

	total_in_tgt = get_unaligned_le16(&pSMBt->t2_rsp.DataCount);

	remaining = tgt_total_cnt - total_in_tgt;

	if (remaining < 0) {
		cifs_dbg(FYI, "Server sent too much data. tgt_total_cnt=%hu total_in_tgt=%u\n",
			 tgt_total_cnt, total_in_tgt);
		return -EPROTO;
	}

	if (remaining == 0) {
		/* nothing to do, ignore */
		cifs_dbg(FYI, "no more data remains\n");
		return 0;
	}

	total_in_src = get_unaligned_le16(&pSMBs->t2_rsp.DataCount);
	if (remaining < total_in_src)
		cifs_dbg(FYI, "transact2 2nd response contains too much data\n");

	/* find end of first SMB data area */
	data_area_of_tgt = (char *)&pSMBt->hdr.Protocol +
				get_unaligned_le16(&pSMBt->t2_rsp.DataOffset);

	/* validate target area */
	data_area_of_src = (char *)&pSMBs->hdr.Protocol +
				get_unaligned_le16(&pSMBs->t2_rsp.DataOffset);

	data_area_of_tgt += total_in_tgt;

	total_in_tgt += total_in_src;
	/* is the result too big for the field? */
	if (total_in_tgt > USHRT_MAX) {
		cifs_dbg(FYI, "coalesced DataCount too large (%u)\n",
			 total_in_tgt);
		return -EPROTO;
	}
	put_unaligned_le16(total_in_tgt, &pSMBt->t2_rsp.DataCount);

	/* fix up the BCC */
	byte_count = get_bcc(target_hdr);
	byte_count += total_in_src;
	/* is the result too big for the field? */
	if (byte_count > USHRT_MAX) {
		cifs_dbg(FYI, "coalesced BCC too large (%u)\n", byte_count);
		return -EPROTO;
	}
	put_bcc(byte_count, target_hdr);

	byte_count = be32_to_cpu(target_hdr->smb_buf_length);
	byte_count += total_in_src;
	/* don't allow buffer to overflow */
	if (byte_count > CIFSMaxBufSize + MAX_CIFS_HDR_SIZE - 4) {
		cifs_dbg(FYI, "coalesced BCC exceeds buffer size (%u)\n",
			 byte_count);
		return -ENOBUFS;
	}
	target_hdr->smb_buf_length = cpu_to_be32(byte_count);

	/* copy second buffer into end of first buffer */
	memcpy(data_area_of_tgt, data_area_of_src, total_in_src);

	if (remaining != total_in_src) {
		/* more responses to go */
		cifs_dbg(FYI, "waiting for more secondary responses\n");
		return 1;
	}

	/* we are done */
	cifs_dbg(FYI, "found the last secondary response\n");
	return 0;
}

static void
cifs_downgrade_oplock(struct TCP_Server_Info *server,
		      struct cifsInodeInfo *cinode, __u32 oplock,
		      unsigned int epoch, bool *purge_cache)
{
	cifs_set_oplock_level(cinode, oplock);
}

static bool
cifs_check_trans2(struct mid_q_entry *mid, struct TCP_Server_Info *server,
		  char *buf, int malformed)
{
	if (malformed)
		return false;
	if (check2ndT2(buf) <= 0)
		return false;
	mid->multiRsp = true;
	if (mid->resp_buf) {
		/* merge response - fix up 1st*/
		malformed = coalesce_t2(buf, mid->resp_buf);
		if (malformed > 0)
			return true;
		/* All parts received or packet is malformed. */
		mid->multiEnd = true;
		dequeue_mid(mid, malformed);
		return true;
	}
	if (!server->large_buf) {
		/*FIXME: switch to already allocated largebuf?*/
		cifs_dbg(VFS, "1st trans2 resp needs bigbuf\n");
	} else {
		/* Have first buffer */
		mid->resp_buf = buf;
		mid->large_buf = true;
		server->bigbuf = NULL;
	}
	return true;
}

static bool
cifs_need_neg(struct TCP_Server_Info *server)
{
	return server->maxBuf == 0;
}

static int
cifs_negotiate(const unsigned int xid,
	       struct cifs_ses *ses,
	       struct TCP_Server_Info *server)
{
	int rc;
	rc = CIFSSMBNegotiate(xid, ses, server);
	if (rc == -EAGAIN) {
		/* retry only once on 1st time connection */
		set_credits(server, 1);
		rc = CIFSSMBNegotiate(xid, ses, server);
		if (rc == -EAGAIN)
			rc = -EHOSTDOWN;
	}
	return rc;
}

static unsigned int
cifs_negotiate_wsize(struct cifs_tcon *tcon, struct smb3_fs_context *ctx)
{
	__u64 unix_cap = le64_to_cpu(tcon->fsUnixInfo.Capability);
	struct TCP_Server_Info *server = tcon->ses->server;
	unsigned int wsize;

	/* start with specified wsize, or default */
	if (ctx->wsize)
		wsize = ctx->wsize;
	else if (tcon->unix_ext && (unix_cap & CIFS_UNIX_LARGE_WRITE_CAP))
		wsize = CIFS_DEFAULT_IOSIZE;
	else
		wsize = CIFS_DEFAULT_NON_POSIX_WSIZE;

	/* can server support 24-bit write sizes? (via UNIX extensions) */
	if (!tcon->unix_ext || !(unix_cap & CIFS_UNIX_LARGE_WRITE_CAP))
		wsize = min_t(unsigned int, wsize, CIFS_MAX_RFC1002_WSIZE);

	/*
	 * no CAP_LARGE_WRITE_X or is signing enabled without CAP_UNIX set?
	 * Limit it to max buffer offered by the server, minus the size of the
	 * WRITEX header, not including the 4 byte RFC1001 length.
	 */
	if (!(server->capabilities & CAP_LARGE_WRITE_X) ||
	    (!(server->capabilities & CAP_UNIX) && server->sign))
		wsize = min_t(unsigned int, wsize,
				server->maxBuf - sizeof(WRITE_REQ) + 4);

	/* hard limit of CIFS_MAX_WSIZE */
	wsize = min_t(unsigned int, wsize, CIFS_MAX_WSIZE);

	return wsize;
}

static unsigned int
cifs_negotiate_rsize(struct cifs_tcon *tcon, struct smb3_fs_context *ctx)
{
	__u64 unix_cap = le64_to_cpu(tcon->fsUnixInfo.Capability);
	struct TCP_Server_Info *server = tcon->ses->server;
	unsigned int rsize, defsize;

	/*
	 * Set default value...
	 *
	 * HACK alert! Ancient servers have very small buffers. Even though
	 * MS-CIFS indicates that servers are only limited by the client's
	 * bufsize for reads, testing against win98se shows that it throws
	 * INVALID_PARAMETER errors if you try to request too large a read.
	 * OS/2 just sends back short reads.
	 *
	 * If the server doesn't advertise CAP_LARGE_READ_X, then assume that
	 * it can't handle a read request larger than its MaxBufferSize either.
	 */
	if (tcon->unix_ext && (unix_cap & CIFS_UNIX_LARGE_READ_CAP))
		defsize = CIFS_DEFAULT_IOSIZE;
	else if (server->capabilities & CAP_LARGE_READ_X)
		defsize = CIFS_DEFAULT_NON_POSIX_RSIZE;
	else
		defsize = server->maxBuf - sizeof(READ_RSP);

	rsize = ctx->rsize ? ctx->rsize : defsize;

	/*
	 * no CAP_LARGE_READ_X? Then MS-CIFS states that we must limit this to
	 * the client's MaxBufferSize.
	 */
	if (!(server->capabilities & CAP_LARGE_READ_X))
		rsize = min_t(unsigned int, CIFSMaxBufSize, rsize);

	/* hard limit of CIFS_MAX_RSIZE */
	rsize = min_t(unsigned int, rsize, CIFS_MAX_RSIZE);

	return rsize;
}

static void
cifs_qfs_tcon(const unsigned int xid, struct cifs_tcon *tcon,
	      struct cifs_sb_info *cifs_sb)
{
	CIFSSMBQFSDeviceInfo(xid, tcon);
	CIFSSMBQFSAttributeInfo(xid, tcon);
}

static int
cifs_is_path_accessible(const unsigned int xid, struct cifs_tcon *tcon,
			struct cifs_sb_info *cifs_sb, const char *full_path)
{
	int rc;
	FILE_ALL_INFO *file_info;

	file_info = kmalloc(sizeof(FILE_ALL_INFO), GFP_KERNEL);
	if (file_info == NULL)
		return -ENOMEM;

	rc = CIFSSMBQPathInfo(xid, tcon, full_path, file_info,
			      0 /* not legacy */, cifs_sb->local_nls,
			      cifs_remap(cifs_sb));

	if (rc == -EOPNOTSUPP || rc == -EINVAL)
		rc = SMBQueryInformation(xid, tcon, full_path, file_info,
				cifs_sb->local_nls, cifs_remap(cifs_sb));
	kfree(file_info);
	return rc;
}

static int
cifs_query_path_info(const unsigned int xid, struct cifs_tcon *tcon,
		     struct cifs_sb_info *cifs_sb, const char *full_path,
		     FILE_ALL_INFO *data, bool *adjustTZ, bool *symlink)
{
	int rc;

	*symlink = false;

	/* could do find first instead but this returns more info */
	rc = CIFSSMBQPathInfo(xid, tcon, full_path, data, 0 /* not legacy */,
			      cifs_sb->local_nls, cifs_remap(cifs_sb));
	/*
	 * BB optimize code so we do not make the above call when server claims
	 * no NT SMB support and the above call failed at least once - set flag
	 * in tcon or mount.
	 */
	if ((rc == -EOPNOTSUPP) || (rc == -EINVAL)) {
		rc = SMBQueryInformation(xid, tcon, full_path, data,
					 cifs_sb->local_nls,
					 cifs_remap(cifs_sb));
		*adjustTZ = true;
	}

	if (!rc && (le32_to_cpu(data->Attributes) & ATTR_REPARSE)) {
		int tmprc;
		int oplock = 0;
		struct cifs_fid fid;
		struct cifs_open_parms oparms;

		oparms.tcon = tcon;
		oparms.cifs_sb = cifs_sb;
		oparms.desired_access = FILE_READ_ATTRIBUTES;
		oparms.create_options = cifs_create_options(cifs_sb, 0);
		oparms.disposition = FILE_OPEN;
		oparms.path = full_path;
		oparms.fid = &fid;
		oparms.reconnect = false;

		/* Need to check if this is a symbolic link or not */
		tmprc = CIFS_open(xid, &oparms, &oplock, NULL);
		if (tmprc == -EOPNOTSUPP)
			*symlink = true;
		else if (tmprc == 0)
			CIFSSMBClose(xid, tcon, fid.netfid);
	}

	return rc;
}

static int
cifs_get_srv_inum(const unsigned int xid, struct cifs_tcon *tcon,
		  struct cifs_sb_info *cifs_sb, const char *full_path,
		  u64 *uniqueid, FILE_ALL_INFO *data)
{
	/*
	 * We can not use the IndexNumber field by default from Windows or
	 * Samba (in ALL_INFO buf) but we can request it explicitly. The SNIA
	 * CIFS spec claims that this value is unique within the scope of a
	 * share, and the windows docs hint that it's actually unique
	 * per-machine.
	 *
	 * There may be higher info levels that work but are there Windows
	 * server or network appliances for which IndexNumber field is not
	 * guaranteed unique?
	 */
	return CIFSGetSrvInodeNumber(xid, tcon, full_path, uniqueid,
				     cifs_sb->local_nls,
				     cifs_remap(cifs_sb));
}

static int
cifs_query_file_info(const unsigned int xid, struct cifs_tcon *tcon,
		     struct cifs_fid *fid, FILE_ALL_INFO *data)
{
	return CIFSSMBQFileInfo(xid, tcon, fid->netfid, data);
}

static void
cifs_clear_stats(struct cifs_tcon *tcon)
{
	atomic_set(&tcon->stats.cifs_stats.num_writes, 0);
	atomic_set(&tcon->stats.cifs_stats.num_reads, 0);
	atomic_set(&tcon->stats.cifs_stats.num_flushes, 0);
	atomic_set(&tcon->stats.cifs_stats.num_oplock_brks, 0);
	atomic_set(&tcon->stats.cifs_stats.num_opens, 0);
	atomic_set(&tcon->stats.cifs_stats.num_posixopens, 0);
	atomic_set(&tcon->stats.cifs_stats.num_posixmkdirs, 0);
	atomic_set(&tcon->stats.cifs_stats.num_closes, 0);
	atomic_set(&tcon->stats.cifs_stats.num_deletes, 0);
	atomic_set(&tcon->stats.cifs_stats.num_mkdirs, 0);
	atomic_set(&tcon->stats.cifs_stats.num_rmdirs, 0);
	atomic_set(&tcon->stats.cifs_stats.num_renames, 0);
	atomic_set(&tcon->stats.cifs_stats.num_t2renames, 0);
	atomic_set(&tcon->stats.cifs_stats.num_ffirst, 0);
	atomic_set(&tcon->stats.cifs_stats.num_fnext, 0);
	atomic_set(&tcon->stats.cifs_stats.num_fclose, 0);
	atomic_set(&tcon->stats.cifs_stats.num_hardlinks, 0);
	atomic_set(&tcon->stats.cifs_stats.num_symlinks, 0);
	atomic_set(&tcon->stats.cifs_stats.num_locks, 0);
	atomic_set(&tcon->stats.cifs_stats.num_acl_get, 0);
	atomic_set(&tcon->stats.cifs_stats.num_acl_set, 0);
}

static void
cifs_print_stats(struct seq_file *m, struct cifs_tcon *tcon)
{
	seq_printf(m, " Oplocks breaks: %d",
		   atomic_read(&tcon->stats.cifs_stats.num_oplock_brks));
	seq_printf(m, "\nReads:  %d Bytes: %llu",
		   atomic_read(&tcon->stats.cifs_stats.num_reads),
		   (long long)(tcon->bytes_read));
	seq_printf(m, "\nWrites: %d Bytes: %llu",
		   atomic_read(&tcon->stats.cifs_stats.num_writes),
		   (long long)(tcon->bytes_written));
	seq_printf(m, "\nFlushes: %d",
		   atomic_read(&tcon->stats.cifs_stats.num_flushes));
	seq_printf(m, "\nLocks: %d HardLinks: %d Symlinks: %d",
		   atomic_read(&tcon->stats.cifs_stats.num_locks),
		   atomic_read(&tcon->stats.cifs_stats.num_hardlinks),
		   atomic_read(&tcon->stats.cifs_stats.num_symlinks));
	seq_printf(m, "\nOpens: %d Closes: %d Deletes: %d",
		   atomic_read(&tcon->stats.cifs_stats.num_opens),
		   atomic_read(&tcon->stats.cifs_stats.num_closes),
		   atomic_read(&tcon->stats.cifs_stats.num_deletes));
	seq_printf(m, "\nPosix Opens: %d Posix Mkdirs: %d",
		   atomic_read(&tcon->stats.cifs_stats.num_posixopens),
		   atomic_read(&tcon->stats.cifs_stats.num_posixmkdirs));
	seq_printf(m, "\nMkdirs: %d Rmdirs: %d",
		   atomic_read(&tcon->stats.cifs_stats.num_mkdirs),
		   atomic_read(&tcon->stats.cifs_stats.num_rmdirs));
	seq_printf(m, "\nRenames: %d T2 Renames %d",
		   atomic_read(&tcon->stats.cifs_stats.num_renames),
		   atomic_read(&tcon->stats.cifs_stats.num_t2renames));
	seq_printf(m, "\nFindFirst: %d FNext %d FClose %d",
		   atomic_read(&tcon->stats.cifs_stats.num_ffirst),
		   atomic_read(&tcon->stats.cifs_stats.num_fnext),
		   atomic_read(&tcon->stats.cifs_stats.num_fclose));
}

static void
cifs_mkdir_setinfo(struct inode *inode, const char *full_path,
		   struct cifs_sb_info *cifs_sb, struct cifs_tcon *tcon,
		   const unsigned int xid)
{
	FILE_BASIC_INFO info;
	struct cifsInodeInfo *cifsInode;
	u32 dosattrs;
	int rc;

	memset(&info, 0, sizeof(info));
	cifsInode = CIFS_I(inode);
	dosattrs = cifsInode->cifsAttrs|ATTR_READONLY;
	info.Attributes = cpu_to_le32(dosattrs);
	rc = CIFSSMBSetPathInfo(xid, tcon, full_path, &info, cifs_sb->local_nls,
				cifs_sb);
	if (rc == 0)
		cifsInode->cifsAttrs = dosattrs;
}

static int
cifs_open_file(const unsigned int xid, struct cifs_open_parms *oparms,
	       __u32 *oplock, FILE_ALL_INFO *buf)
{
	if (!(oparms->tcon->ses->capabilities & CAP_NT_SMBS))
		return SMBLegacyOpen(xid, oparms->tcon, oparms->path,
				     oparms->disposition,
				     oparms->desired_access,
				     oparms->create_options,
				     &oparms->fid->netfid, oplock, buf,
				     oparms->cifs_sb->local_nls,
				     cifs_remap(oparms->cifs_sb));
	return CIFS_open(xid, oparms, oplock, buf);
}

static void
cifs_set_fid(struct cifsFileInfo *cfile, struct cifs_fid *fid, __u32 oplock)
{
	struct cifsInodeInfo *cinode = CIFS_I(d_inode(cfile->dentry));
	cfile->fid.netfid = fid->netfid;
	cifs_set_oplock_level(cinode, oplock);
	cinode->can_cache_brlcks = CIFS_CACHE_WRITE(cinode);
}

static void
cifs_close_file(const unsigned int xid, struct cifs_tcon *tcon,
		struct cifs_fid *fid)
{
	CIFSSMBClose(xid, tcon, fid->netfid);
}

static int
cifs_flush_file(const unsigned int xid, struct cifs_tcon *tcon,
		struct cifs_fid *fid)
{
	return CIFSSMBFlush(xid, tcon, fid->netfid);
}

static int
cifs_sync_read(const unsigned int xid, struct cifs_fid *pfid,
	       struct cifs_io_parms *parms, unsigned int *bytes_read,
	       char **buf, int *buf_type)
{
	parms->netfid = pfid->netfid;
	return CIFSSMBRead(xid, parms, bytes_read, buf, buf_type);
}

static int
cifs_sync_write(const unsigned int xid, struct cifs_fid *pfid,
		struct cifs_io_parms *parms, unsigned int *written,
		struct kvec *iov, unsigned long nr_segs)
{

	parms->netfid = pfid->netfid;
	return CIFSSMBWrite2(xid, parms, written, iov, nr_segs);
}

static int
smb_set_file_info(struct inode *inode, const char *full_path,
		  FILE_BASIC_INFO *buf, const unsigned int xid)
{
	int oplock = 0;
	int rc;
	__u32 netpid;
	struct cifs_fid fid;
	struct cifs_open_parms oparms;
	struct cifsFileInfo *open_file;
	struct cifsInodeInfo *cinode = CIFS_I(inode);
	struct cifs_sb_info *cifs_sb = CIFS_SB(inode->i_sb);
	struct tcon_link *tlink = NULL;
	struct cifs_tcon *tcon;

	/* if the file is already open for write, just use that fileid */
	open_file = find_writable_file(cinode, FIND_WR_FSUID_ONLY);
	if (open_file) {
		fid.netfid = open_file->fid.netfid;
		netpid = open_file->pid;
		tcon = tlink_tcon(open_file->tlink);
		goto set_via_filehandle;
	}

	tlink = cifs_sb_tlink(cifs_sb);
	if (IS_ERR(tlink)) {
		rc = PTR_ERR(tlink);
		tlink = NULL;
		goto out;
	}
	tcon = tlink_tcon(tlink);

	rc = CIFSSMBSetPathInfo(xid, tcon, full_path, buf, cifs_sb->local_nls,
				cifs_sb);
	if (rc == 0) {
		cinode->cifsAttrs = le32_to_cpu(buf->Attributes);
		goto out;
	} else if (rc != -EOPNOTSUPP && rc != -EINVAL) {
		goto out;
	}

	oparms.tcon = tcon;
	oparms.cifs_sb = cifs_sb;
	oparms.desired_access = SYNCHRONIZE | FILE_WRITE_ATTRIBUTES;
	oparms.create_options = cifs_create_options(cifs_sb, CREATE_NOT_DIR);
	oparms.disposition = FILE_OPEN;
	oparms.path = full_path;
	oparms.fid = &fid;
	oparms.reconnect = false;

	cifs_dbg(FYI, "calling SetFileInfo since SetPathInfo for times not supported by this server\n");
	rc = CIFS_open(xid, &oparms, &oplock, NULL);
	if (rc != 0) {
		if (rc == -EIO)
			rc = -EINVAL;
		goto out;
	}

	netpid = current->tgid;

set_via_filehandle:
	rc = CIFSSMBSetFileInfo(xid, tcon, buf, fid.netfid, netpid);
	if (!rc)
		cinode->cifsAttrs = le32_to_cpu(buf->Attributes);

	if (open_file == NULL)
		CIFSSMBClose(xid, tcon, fid.netfid);
	else
		cifsFileInfo_put(open_file);
out:
	if (tlink != NULL)
		cifs_put_tlink(tlink);
	return rc;
}

static int
cifs_set_compression(const unsigned int xid, struct cifs_tcon *tcon,
		   struct cifsFileInfo *cfile)
{
	return CIFSSMB_set_compression(xid, tcon, cfile->fid.netfid);
}

static int
cifs_query_dir_first(const unsigned int xid, struct cifs_tcon *tcon,
		     const char *path, struct cifs_sb_info *cifs_sb,
		     struct cifs_fid *fid, __u16 search_flags,
		     struct cifs_search_info *srch_inf)
{
	int rc;

	rc = CIFSFindFirst(xid, tcon, path, cifs_sb,
			   &fid->netfid, search_flags, srch_inf, true);
	if (rc)
		cifs_dbg(FYI, "find first failed=%d\n", rc);
	return rc;
}

static int
cifs_query_dir_next(const unsigned int xid, struct cifs_tcon *tcon,
		    struct cifs_fid *fid, __u16 search_flags,
		    struct cifs_search_info *srch_inf)
{
	return CIFSFindNext(xid, tcon, fid->netfid, search_flags, srch_inf);
}

static int
cifs_close_dir(const unsigned int xid, struct cifs_tcon *tcon,
	       struct cifs_fid *fid)
{
	return CIFSFindClose(xid, tcon, fid->netfid);
}

static int
cifs_oplock_response(struct cifs_tcon *tcon, struct cifs_fid *fid,
		     struct cifsInodeInfo *cinode)
{
	return CIFSSMBLock(0, tcon, fid->netfid, current->tgid, 0, 0, 0, 0,
			   LOCKING_ANDX_OPLOCK_RELEASE, false,
			   CIFS_CACHE_READ(cinode) ? 1 : 0);
}

static int
cifs_queryfs(const unsigned int xid, struct cifs_tcon *tcon,
	     struct cifs_sb_info *cifs_sb, struct kstatfs *buf)
{
	int rc = -EOPNOTSUPP;

	buf->f_type = CIFS_SUPER_MAGIC;

	/*
	 * We could add a second check for a QFS Unix capability bit
	 */
	if ((tcon->ses->capabilities & CAP_UNIX) &&
	    (CIFS_POSIX_EXTENSIONS & le64_to_cpu(tcon->fsUnixInfo.Capability)))
		rc = CIFSSMBQFSPosixInfo(xid, tcon, buf);

	/*
	 * Only need to call the old QFSInfo if failed on newer one,
	 * e.g. by OS/2.
	 **/
	if (rc && (tcon->ses->capabilities & CAP_NT_SMBS))
		rc = CIFSSMBQFSInfo(xid, tcon, buf);

	/*
	 * Some old Windows servers also do not support level 103, retry with
	 * older level one if old server failed the previous call or we
	 * bypassed it because we detected that this was an older LANMAN sess
	 */
	if (rc)
		rc = SMBOldQFSInfo(xid, tcon, buf);
	return rc;
}

static int
cifs_mand_lock(const unsigned int xid, struct cifsFileInfo *cfile, __u64 offset,
	       __u64 length, __u32 type, int lock, int unlock, bool wait)
{
	return CIFSSMBLock(xid, tlink_tcon(cfile->tlink), cfile->fid.netfid,
			   current->tgid, length, offset, unlock, lock,
			   (__u8)type, wait, 0);
}

static int
cifs_unix_dfs_readlink(const unsigned int xid, struct cifs_tcon *tcon,
		       const unsigned char *searchName, char **symlinkinfo,
		       const struct nls_table *nls_codepage)
{
#ifdef CONFIG_CIFS_DFS_UPCALL
	int rc;
	struct dfs_info3_param referral = {0};

	rc = get_dfs_path(xid, tcon->ses, searchName, nls_codepage, &referral,
			  0);

	if (!rc) {
		*symlinkinfo = kstrdup(referral.node_name, GFP_KERNEL);
		free_dfs_info_param(&referral);
		if (!*symlinkinfo)
			rc = -ENOMEM;
	}
	return rc;
#else /* No DFS support */
	return -EREMOTE;
#endif
}

static int
cifs_query_symlink(const unsigned int xid, struct cifs_tcon *tcon,
		   struct cifs_sb_info *cifs_sb, const char *full_path,
		   char **target_path, bool is_reparse_point)
{
	int rc;
	int oplock = 0;
	struct cifs_fid fid;
	struct cifs_open_parms oparms;

	cifs_dbg(FYI, "%s: path: %s\n", __func__, full_path);

	if (is_reparse_point) {
		cifs_dbg(VFS, "reparse points not handled for SMB1 symlinks\n");
		return -EOPNOTSUPP;
	}

	/* Check for unix extensions */
	if (cap_unix(tcon->ses)) {
		rc = CIFSSMBUnixQuerySymLink(xid, tcon, full_path, target_path,
					     cifs_sb->local_nls,
					     cifs_remap(cifs_sb));
		if (rc == -EREMOTE)
			rc = cifs_unix_dfs_readlink(xid, tcon, full_path,
						    target_path,
						    cifs_sb->local_nls);

		goto out;
	}

	oparms.tcon = tcon;
	oparms.cifs_sb = cifs_sb;
	oparms.desired_access = FILE_READ_ATTRIBUTES;
	oparms.create_options = cifs_create_options(cifs_sb,
						    OPEN_REPARSE_POINT);
	oparms.disposition = FILE_OPEN;
	oparms.path = full_path;
	oparms.fid = &fid;
	oparms.reconnect = false;

	rc = CIFS_open(xid, &oparms, &oplock, NULL);
	if (rc)
		goto out;

	rc = CIFSSMBQuerySymLink(xid, tcon, fid.netfid, target_path,
				 cifs_sb->local_nls);
	if (rc)
		goto out_close;

	convert_delimiter(*target_path, '/');
out_close:
	CIFSSMBClose(xid, tcon, fid.netfid);
out:
	if (!rc)
		cifs_dbg(FYI, "%s: target path: %s\n", __func__, *target_path);
	return rc;
}

static bool
cifs_is_read_op(__u32 oplock)
{
	return oplock == OPLOCK_READ;
}

static unsigned int
cifs_wp_retry_size(struct inode *inode)
{
	return CIFS_SB(inode->i_sb)->ctx->wsize;
}

static bool
cifs_dir_needs_close(struct cifsFileInfo *cfile)
{
	return !cfile->srch_inf.endOfSearch && !cfile->invalidHandle;
}

static bool
cifs_can_echo(struct TCP_Server_Info *server)
{
	if (server->tcpStatus == CifsGood)
		return true;

	return false;
}

static int
cifs_make_node(unsigned int xid, struct inode *inode,
	       struct dentry *dentry, struct cifs_tcon *tcon,
	       const char *full_path, umode_t mode, dev_t dev)
{
	struct cifs_sb_info *cifs_sb = CIFS_SB(inode->i_sb);
	struct inode *newinode = NULL;
	int rc = -EPERM;
	FILE_ALL_INFO *buf = NULL;
	struct cifs_io_parms io_parms;
	__u32 oplock = 0;
	struct cifs_fid fid;
	struct cifs_open_parms oparms;
	unsigned int bytes_written;
	struct win_dev *pdev;
	struct kvec iov[2];

	if (tcon->unix_ext) {
		/*
		 * SMB1 Unix Extensions: requires server support but
		 * works with all special files
		 */
		struct cifs_unix_set_info_args args = {
			.mode	= mode & ~current_umask(),
			.ctime	= NO_CHANGE_64,
			.atime	= NO_CHANGE_64,
			.mtime	= NO_CHANGE_64,
			.device	= dev,
		};
		if (cifs_sb->mnt_cifs_flags & CIFS_MOUNT_SET_UID) {
			args.uid = current_fsuid();
			args.gid = current_fsgid();
		} else {
			args.uid = INVALID_UID; /* no change */
			args.gid = INVALID_GID; /* no change */
		}
		rc = CIFSSMBUnixSetPathInfo(xid, tcon, full_path, &args,
					    cifs_sb->local_nls,
					    cifs_remap(cifs_sb));
		if (rc)
			goto out;

		rc = cifs_get_inode_info_unix(&newinode, full_path,
					      inode->i_sb, xid);

		if (rc == 0)
			d_instantiate(dentry, newinode);
		goto out;
	}

	/*
	 * SMB1 SFU emulation: should work with all servers, but only
	 * support block and char device (no socket & fifo)
	 */
	if (!(cifs_sb->mnt_cifs_flags & CIFS_MOUNT_UNX_EMUL))
		goto out;

	if (!S_ISCHR(mode) && !S_ISBLK(mode))
		goto out;

	cifs_dbg(FYI, "sfu compat create special file\n");

	buf = kmalloc(sizeof(FILE_ALL_INFO), GFP_KERNEL);
	if (buf == NULL) {
		rc = -ENOMEM;
		goto out;
	}

	oparms.tcon = tcon;
	oparms.cifs_sb = cifs_sb;
	oparms.desired_access = GENERIC_WRITE;
	oparms.create_options = cifs_create_options(cifs_sb, CREATE_NOT_DIR |
						    CREATE_OPTION_SPECIAL);
	oparms.disposition = FILE_CREATE;
	oparms.path = full_path;
	oparms.fid = &fid;
	oparms.reconnect = false;

	if (tcon->ses->server->oplocks)
		oplock = REQ_OPLOCK;
	else
		oplock = 0;
	rc = tcon->ses->server->ops->open(xid, &oparms, &oplock, buf);
	if (rc)
		goto out;

	/*
	 * BB Do not bother to decode buf since no local inode yet to put
	 * timestamps in, but we can reuse it safely.
	 */

	pdev = (struct win_dev *)buf;
	io_parms.pid = current->tgid;
	io_parms.tcon = tcon;
	io_parms.offset = 0;
	io_parms.length = sizeof(struct win_dev);
	iov[1].iov_base = buf;
	iov[1].iov_len = sizeof(struct win_dev);
	if (S_ISCHR(mode)) {
		memcpy(pdev->type, "IntxCHR", 8);
		pdev->major = cpu_to_le64(MAJOR(dev));
		pdev->minor = cpu_to_le64(MINOR(dev));
		rc = tcon->ses->server->ops->sync_write(xid, &fid, &io_parms,
							&bytes_written, iov, 1);
	} else if (S_ISBLK(mode)) {
		memcpy(pdev->type, "IntxBLK", 8);
		pdev->major = cpu_to_le64(MAJOR(dev));
		pdev->minor = cpu_to_le64(MINOR(dev));
		rc = tcon->ses->server->ops->sync_write(xid, &fid, &io_parms,
							&bytes_written, iov, 1);
	}
	tcon->ses->server->ops->close(xid, tcon, &fid);
	d_drop(dentry);

	/* FIXME: add code here to set EAs */
out:
	kfree(buf);
	return rc;
}



struct smb_version_operations smb1_operations = {
	.send_cancel = send_nt_cancel,
	.compare_fids = cifs_compare_fids,
	.setup_request = cifs_setup_request,
	.setup_async_request = cifs_setup_async_request,
	.check_receive = cifs_check_receive,
	.add_credits = cifs_add_credits,
	.set_credits = cifs_set_credits,
	.get_credits_field = cifs_get_credits_field,
	.get_credits = cifs_get_credits,
	.wait_mtu_credits = cifs_wait_mtu_credits,
	.get_next_mid = cifs_get_next_mid,
	.read_data_offset = cifs_read_data_offset,
	.read_data_length = cifs_read_data_length,
	.map_error = map_smb_to_linux_error,
	.find_mid = cifs_find_mid,
	.check_message = checkSMB,
	.dump_detail = cifs_dump_detail,
	.clear_stats = cifs_clear_stats,
	.print_stats = cifs_print_stats,
	.is_oplock_break = is_valid_oplock_break,
	.downgrade_oplock = cifs_downgrade_oplock,
	.check_trans2 = cifs_check_trans2,
	.need_neg = cifs_need_neg,
	.negotiate = cifs_negotiate,
	.negotiate_wsize = cifs_negotiate_wsize,
	.negotiate_rsize = cifs_negotiate_rsize,
	.sess_setup = CIFS_SessSetup,
	.logoff = CIFSSMBLogoff,
	.tree_connect = CIFSTCon,
	.tree_disconnect = CIFSSMBTDis,
	.get_dfs_refer = CIFSGetDFSRefer,
	.qfs_tcon = cifs_qfs_tcon,
	.is_path_accessible = cifs_is_path_accessible,
	.can_echo = cifs_can_echo,
	.query_path_info = cifs_query_path_info,
	.query_file_info = cifs_query_file_info,
	.get_srv_inum = cifs_get_srv_inum,
	.set_path_size = CIFSSMBSetEOF,
	.set_file_size = CIFSSMBSetFileSize,
	.set_file_info = smb_set_file_info,
	.set_compression = cifs_set_compression,
	.echo = CIFSSMBEcho,
	.mkdir = CIFSSMBMkDir,
	.mkdir_setinfo = cifs_mkdir_setinfo,
	.rmdir = CIFSSMBRmDir,
	.unlink = CIFSSMBDelFile,
	.rename_pending_delete = cifs_rename_pending_delete,
	.rename = CIFSSMBRename,
	.create_hardlink = CIFSCreateHardLink,
	.query_symlink = cifs_query_symlink,
	.open = cifs_open_file,
	.set_fid = cifs_set_fid,
	.close = cifs_close_file,
	.flush = cifs_flush_file,
	.async_readv = cifs_async_readv,
	.async_writev = cifs_async_writev,
	.sync_read = cifs_sync_read,
	.sync_write = cifs_sync_write,
	.query_dir_first = cifs_query_dir_first,
	.query_dir_next = cifs_query_dir_next,
	.close_dir = cifs_close_dir,
	.calc_smb_size = smbCalcSize,
	.oplock_response = cifs_oplock_response,
	.queryfs = cifs_queryfs,
	.mand_lock = cifs_mand_lock,
	.mand_unlock_range = cifs_unlock_range,
	.push_mand_locks = cifs_push_mandatory_locks,
	.query_mf_symlink = cifs_query_mf_symlink,
	.create_mf_symlink = cifs_create_mf_symlink,
	.is_read_op = cifs_is_read_op,
	.wp_retry_size = cifs_wp_retry_size,
	.dir_needs_close = cifs_dir_needs_close,
	.select_sectype = cifs_select_sectype,
#ifdef CONFIG_CIFS_XATTR
	.query_all_EAs = CIFSSMBQAllEAs,
	.set_EA = CIFSSMBSetEA,
#endif /* CIFS_XATTR */
	.get_acl = get_cifs_acl,
	.get_acl_by_fid = get_cifs_acl_by_fid,
	.set_acl = set_cifs_acl,
	.make_node = cifs_make_node,
};

struct smb_version_values smb1_values = {
	.version_string = SMB1_VERSION_STRING,
	.protocol_id = SMB10_PROT_ID,
	.large_lock_type = LOCKING_ANDX_LARGE_FILES,
	.exclusive_lock_type = 0,
	.shared_lock_type = LOCKING_ANDX_SHARED_LOCK,
	.unlock_lock_type = 0,
	.header_preamble_size = 4,
	.header_size = sizeof(struct smb_hdr),
	.max_header_size = MAX_CIFS_HDR_SIZE,
	.read_rsp_size = sizeof(READ_RSP),
	.lock_cmd = cpu_to_le16(SMB_COM_LOCKING_ANDX),
	.cap_unix = CAP_UNIX,
	.cap_nt_find = CAP_NT_SMBS | CAP_NT_FIND,
	.cap_large_files = CAP_LARGE_FILES,
	.signing_enabled = SECMODE_SIGN_ENABLED,
	.signing_required = SECMODE_SIGN_REQUIRED,
};<|MERGE_RESOLUTION|>--- conflicted
+++ resolved
@@ -228,11 +228,7 @@
 	spin_unlock(&GlobalMid_Lock);
 
 	if (reconnect) {
-<<<<<<< HEAD
-		cifs_mark_tcp_ses_conns_for_reconnect(server, false);
-=======
 		cifs_signal_cifsd_for_reconnect(server, false);
->>>>>>> 95cd2cdc
 	}
 
 	return mid;
