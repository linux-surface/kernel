--- conflicted
+++ resolved
@@ -2,11 +2,8 @@
 
 TEST_PROGS = bridge_igmp.sh \
 	bridge_locked_port.sh \
-<<<<<<< HEAD
+	bridge_mdb.sh \
 	bridge_mld.sh \
-=======
-	bridge_mdb.sh \
->>>>>>> 6e28f56c
 	bridge_port_isolation.sh \
 	bridge_sticky_fdb.sh \
 	bridge_vlan_aware.sh \
