// SPDX-License-Identifier: GPL-2.0-or-later
/*
 * Test TEST PROTECTION emulation.
 *
 * Copyright IBM Corp. 2021
 */

#include <sys/mman.h>
#include "test_util.h"
#include "kvm_util.h"
#include "kselftest.h"

#define PAGE_SHIFT 12
#define PAGE_SIZE (1 << PAGE_SHIFT)
#define CR0_FETCH_PROTECTION_OVERRIDE	(1UL << (63 - 38))
#define CR0_STORAGE_PROTECTION_OVERRIDE	(1UL << (63 - 39))

static __aligned(PAGE_SIZE) uint8_t pages[2][PAGE_SIZE];
static uint8_t *const page_store_prot = pages[0];
static uint8_t *const page_fetch_prot = pages[1];

/* Nonzero return value indicates that address not mapped */
static int set_storage_key(void *addr, uint8_t key)
{
	int not_mapped = 0;

	asm volatile (
		       "lra	%[addr], 0(0,%[addr])\n"
		"	jz	0f\n"
		"	llill	%[not_mapped],1\n"
		"	j	1f\n"
		"0:	sske	%[key], %[addr]\n"
		"1:"
		: [addr] "+&a" (addr), [not_mapped] "+r" (not_mapped)
		: [key] "r" (key)
		: "cc"
	);
	return -not_mapped;
}

enum permission {
	READ_WRITE = 0,
	READ = 1,
	RW_PROTECTED = 2,
	TRANSL_UNAVAIL = 3,
};

static enum permission test_protection(void *addr, uint8_t key)
{
	uint64_t mask;

	asm volatile (
		       "tprot	%[addr], 0(%[key])\n"
		"	ipm	%[mask]\n"
		: [mask] "=r" (mask)
		: [addr] "Q" (*(char *)addr),
		  [key] "a" (key)
		: "cc"
	);

	return (enum permission)(mask >> 28);
}

enum stage {
	STAGE_INIT_SIMPLE,
	TEST_SIMPLE,
	STAGE_INIT_FETCH_PROT_OVERRIDE,
	TEST_FETCH_PROT_OVERRIDE,
	TEST_STORAGE_PROT_OVERRIDE,
	STAGE_END	/* must be the last entry (it's the amount of tests) */
};

struct test {
	enum stage stage;
	void *addr;
	uint8_t key;
	enum permission expected;
} tests[] = {
	/*
	 * We perform each test in the array by executing TEST PROTECTION on
	 * the specified addr with the specified key and checking if the returned
	 * permissions match the expected value.
	 * Both guest and host cooperate to set up the required test conditions.
	 * A central condition is that the page targeted by addr has to be DAT
	 * protected in the host mappings, in order for KVM to emulate the
	 * TEST PROTECTION instruction.
	 * Since the page tables are shared, the host uses mprotect to achieve
	 * this.
	 *
	 * Test resulting in RW_PROTECTED/TRANSL_UNAVAIL will be interpreted
	 * by SIE, not KVM, but there is no harm in testing them also.
	 * See Enhanced Suppression-on-Protection Facilities in the
	 * Interpretive-Execution Mode
	 */
	/*
	 * guest: set storage key of page_store_prot to 1
	 *        storage key of page_fetch_prot to 9 and enable
	 *        protection for it
	 * STAGE_INIT_SIMPLE
	 * host: write protect both via mprotect
	 */
	/* access key 0 matches any storage key -> RW */
	{ TEST_SIMPLE, page_store_prot, 0x00, READ_WRITE },
	/* access key matches storage key -> RW */
	{ TEST_SIMPLE, page_store_prot, 0x10, READ_WRITE },
	/* mismatched keys, but no fetch protection -> RO */
	{ TEST_SIMPLE, page_store_prot, 0x20, READ },
	/* access key 0 matches any storage key -> RW */
	{ TEST_SIMPLE, page_fetch_prot, 0x00, READ_WRITE },
	/* access key matches storage key -> RW */
	{ TEST_SIMPLE, page_fetch_prot, 0x90, READ_WRITE },
	/* mismatched keys, fetch protection -> inaccessible */
	{ TEST_SIMPLE, page_fetch_prot, 0x10, RW_PROTECTED },
	/* page 0 not mapped yet -> translation not available */
	{ TEST_SIMPLE, (void *)0x00, 0x10, TRANSL_UNAVAIL },
	/*
	 * host: try to map page 0
	 * guest: set storage key of page 0 to 9 and enable fetch protection
	 * STAGE_INIT_FETCH_PROT_OVERRIDE
	 * host: write protect page 0
	 *       enable fetch protection override
	 */
	/* mismatched keys, fetch protection, but override applies -> RO */
	{ TEST_FETCH_PROT_OVERRIDE, (void *)0x00, 0x10, READ },
	/* mismatched keys, fetch protection, override applies to 0-2048 only -> inaccessible */
	{ TEST_FETCH_PROT_OVERRIDE, (void *)2049, 0x10, RW_PROTECTED },
	/*
	 * host: enable storage protection override
	 */
	/* mismatched keys, but override applies (storage key 9) -> RW */
	{ TEST_STORAGE_PROT_OVERRIDE, page_fetch_prot, 0x10, READ_WRITE },
	/* mismatched keys, no fetch protection, override doesn't apply -> RO */
	{ TEST_STORAGE_PROT_OVERRIDE, page_store_prot, 0x20, READ },
	/* mismatched keys, but override applies (storage key 9) -> RW */
	{ TEST_STORAGE_PROT_OVERRIDE, (void *)2049, 0x10, READ_WRITE },
	/* end marker */
	{ STAGE_END, 0, 0, 0 },
};

static enum stage perform_next_stage(int *i, bool mapped_0)
{
	enum stage stage = tests[*i].stage;
	enum permission result;
	bool skip;

	for (; tests[*i].stage == stage; (*i)++) {
		/*
		 * Some fetch protection override tests require that page 0
		 * be mapped, however, when the hosts tries to map that page via
		 * vm_vaddr_alloc, it may happen that some other page gets mapped
		 * instead.
		 * In order to skip these tests we detect this inside the guest
		 */
		skip = tests[*i].addr < (void *)4096 &&
		       tests[*i].expected != TRANSL_UNAVAIL &&
		       !mapped_0;
		if (!skip) {
			result = test_protection(tests[*i].addr, tests[*i].key);
			GUEST_ASSERT_2(result == tests[*i].expected, *i, result);
		}
	}
	return stage;
}

static void guest_code(void)
{
	bool mapped_0;
	int i = 0;

	GUEST_ASSERT_EQ(set_storage_key(page_store_prot, 0x10), 0);
	GUEST_ASSERT_EQ(set_storage_key(page_fetch_prot, 0x98), 0);
	GUEST_SYNC(STAGE_INIT_SIMPLE);
	GUEST_SYNC(perform_next_stage(&i, false));

	/* Fetch-protection override */
	mapped_0 = !set_storage_key((void *)0, 0x98);
	GUEST_SYNC(STAGE_INIT_FETCH_PROT_OVERRIDE);
	GUEST_SYNC(perform_next_stage(&i, mapped_0));

	/* Storage-protection override */
	GUEST_SYNC(perform_next_stage(&i, mapped_0));
}

<<<<<<< HEAD
#define HOST_SYNC_NO_TAP(vmp, stage)						\
({										\
	struct kvm_vm *__vm = (vmp);						\
	struct ucall uc;							\
	int __stage = (stage);							\
										\
	vcpu_run(__vm, VCPU_ID);						\
	get_ucall(__vm, VCPU_ID, &uc);						\
	if (uc.cmd == UCALL_ABORT) {						\
		TEST_FAIL("line %lu: %s, hints: %lu, %lu", uc.args[1],		\
			  (const char *)uc.args[0], uc.args[2], uc.args[3]);	\
	}									\
	ASSERT_EQ(uc.cmd, UCALL_SYNC);						\
	ASSERT_EQ(uc.args[1], __stage);						\
=======
#define HOST_SYNC_NO_TAP(vcpup, stage)				\
({								\
	struct kvm_vcpu *__vcpu = (vcpup);			\
	struct ucall uc;					\
	int __stage = (stage);					\
								\
	vcpu_run(__vcpu);					\
	get_ucall(__vcpu, &uc);					\
	if (uc.cmd == UCALL_ABORT)				\
		REPORT_GUEST_ASSERT_2(uc, "hints: %lu, %lu");	\
	ASSERT_EQ(uc.cmd, UCALL_SYNC);				\
	ASSERT_EQ(uc.args[1], __stage);				\
})

#define HOST_SYNC(vcpu, stage)			\
({						\
	HOST_SYNC_NO_TAP(vcpu, stage);		\
	ksft_test_result_pass("" #stage "\n");	\
>>>>>>> 8031d87a
})

#define HOST_SYNC(vmp, stage)			\
({						\
	HOST_SYNC_NO_TAP(vmp, stage);		\
	ksft_test_result_pass("" #stage "\n");	\
})

int main(int argc, char *argv[])
{
	struct kvm_vcpu *vcpu;
	struct kvm_vm *vm;
	struct kvm_run *run;
	vm_vaddr_t guest_0_page;

	ksft_print_header();
	ksft_set_plan(STAGE_END);

<<<<<<< HEAD
	vm = vm_create_default(VCPU_ID, 0, guest_code);
	run = vcpu_state(vm, VCPU_ID);
=======
	vm = vm_create_with_one_vcpu(&vcpu, guest_code);
	run = vcpu->run;
>>>>>>> 8031d87a

	HOST_SYNC(vcpu, STAGE_INIT_SIMPLE);
	mprotect(addr_gva2hva(vm, (vm_vaddr_t)pages), PAGE_SIZE * 2, PROT_READ);
	HOST_SYNC(vcpu, TEST_SIMPLE);

	guest_0_page = vm_vaddr_alloc(vm, PAGE_SIZE, 0);
	if (guest_0_page != 0) {
		/* Use NO_TAP so we don't get a PASS print */
<<<<<<< HEAD
		HOST_SYNC_NO_TAP(vm, STAGE_INIT_FETCH_PROT_OVERRIDE);
		ksft_test_result_skip("STAGE_INIT_FETCH_PROT_OVERRIDE - "
				      "Did not allocate page at 0\n");
	} else {
		HOST_SYNC(vm, STAGE_INIT_FETCH_PROT_OVERRIDE);
=======
		HOST_SYNC_NO_TAP(vcpu, STAGE_INIT_FETCH_PROT_OVERRIDE);
		ksft_test_result_skip("STAGE_INIT_FETCH_PROT_OVERRIDE - "
				      "Did not allocate page at 0\n");
	} else {
		HOST_SYNC(vcpu, STAGE_INIT_FETCH_PROT_OVERRIDE);
>>>>>>> 8031d87a
	}
	if (guest_0_page == 0)
		mprotect(addr_gva2hva(vm, (vm_vaddr_t)0), PAGE_SIZE, PROT_READ);
	run->s.regs.crs[0] |= CR0_FETCH_PROTECTION_OVERRIDE;
	run->kvm_dirty_regs = KVM_SYNC_CRS;
	HOST_SYNC(vcpu, TEST_FETCH_PROT_OVERRIDE);

	run->s.regs.crs[0] |= CR0_STORAGE_PROTECTION_OVERRIDE;
	run->kvm_dirty_regs = KVM_SYNC_CRS;
<<<<<<< HEAD
	HOST_SYNC(vm, TEST_STORAGE_PROT_OVERRIDE);
=======
	HOST_SYNC(vcpu, TEST_STORAGE_PROT_OVERRIDE);
>>>>>>> 8031d87a

	kvm_vm_free(vm);

	ksft_finished();	/* Print results and exit() accordingly */
}<|MERGE_RESOLUTION|>--- conflicted
+++ resolved
@@ -181,22 +181,6 @@
 	GUEST_SYNC(perform_next_stage(&i, mapped_0));
 }
 
-<<<<<<< HEAD
-#define HOST_SYNC_NO_TAP(vmp, stage)						\
-({										\
-	struct kvm_vm *__vm = (vmp);						\
-	struct ucall uc;							\
-	int __stage = (stage);							\
-										\
-	vcpu_run(__vm, VCPU_ID);						\
-	get_ucall(__vm, VCPU_ID, &uc);						\
-	if (uc.cmd == UCALL_ABORT) {						\
-		TEST_FAIL("line %lu: %s, hints: %lu, %lu", uc.args[1],		\
-			  (const char *)uc.args[0], uc.args[2], uc.args[3]);	\
-	}									\
-	ASSERT_EQ(uc.cmd, UCALL_SYNC);						\
-	ASSERT_EQ(uc.args[1], __stage);						\
-=======
 #define HOST_SYNC_NO_TAP(vcpup, stage)				\
 ({								\
 	struct kvm_vcpu *__vcpu = (vcpup);			\
@@ -215,13 +199,6 @@
 ({						\
 	HOST_SYNC_NO_TAP(vcpu, stage);		\
 	ksft_test_result_pass("" #stage "\n");	\
->>>>>>> 8031d87a
-})
-
-#define HOST_SYNC(vmp, stage)			\
-({						\
-	HOST_SYNC_NO_TAP(vmp, stage);		\
-	ksft_test_result_pass("" #stage "\n");	\
 })
 
 int main(int argc, char *argv[])
@@ -234,13 +211,8 @@
 	ksft_print_header();
 	ksft_set_plan(STAGE_END);
 
-<<<<<<< HEAD
-	vm = vm_create_default(VCPU_ID, 0, guest_code);
-	run = vcpu_state(vm, VCPU_ID);
-=======
 	vm = vm_create_with_one_vcpu(&vcpu, guest_code);
 	run = vcpu->run;
->>>>>>> 8031d87a
 
 	HOST_SYNC(vcpu, STAGE_INIT_SIMPLE);
 	mprotect(addr_gva2hva(vm, (vm_vaddr_t)pages), PAGE_SIZE * 2, PROT_READ);
@@ -249,19 +221,11 @@
 	guest_0_page = vm_vaddr_alloc(vm, PAGE_SIZE, 0);
 	if (guest_0_page != 0) {
 		/* Use NO_TAP so we don't get a PASS print */
-<<<<<<< HEAD
-		HOST_SYNC_NO_TAP(vm, STAGE_INIT_FETCH_PROT_OVERRIDE);
-		ksft_test_result_skip("STAGE_INIT_FETCH_PROT_OVERRIDE - "
-				      "Did not allocate page at 0\n");
-	} else {
-		HOST_SYNC(vm, STAGE_INIT_FETCH_PROT_OVERRIDE);
-=======
 		HOST_SYNC_NO_TAP(vcpu, STAGE_INIT_FETCH_PROT_OVERRIDE);
 		ksft_test_result_skip("STAGE_INIT_FETCH_PROT_OVERRIDE - "
 				      "Did not allocate page at 0\n");
 	} else {
 		HOST_SYNC(vcpu, STAGE_INIT_FETCH_PROT_OVERRIDE);
->>>>>>> 8031d87a
 	}
 	if (guest_0_page == 0)
 		mprotect(addr_gva2hva(vm, (vm_vaddr_t)0), PAGE_SIZE, PROT_READ);
@@ -271,11 +235,7 @@
 
 	run->s.regs.crs[0] |= CR0_STORAGE_PROTECTION_OVERRIDE;
 	run->kvm_dirty_regs = KVM_SYNC_CRS;
-<<<<<<< HEAD
-	HOST_SYNC(vm, TEST_STORAGE_PROT_OVERRIDE);
-=======
 	HOST_SYNC(vcpu, TEST_STORAGE_PROT_OVERRIDE);
->>>>>>> 8031d87a
 
 	kvm_vm_free(vm);
 
