// SPDX-License-Identifier: GPL-2.0-only
/*
 * builtin-stat.c
 *
 * Builtin stat command: Give a precise performance counters summary
 * overview about any workload, CPU or specific PID.
 *
 * Sample output:

   $ perf stat ./hackbench 10

  Time: 0.118

  Performance counter stats for './hackbench 10':

       1708.761321 task-clock                #   11.037 CPUs utilized
            41,190 context-switches          #    0.024 M/sec
             6,735 CPU-migrations            #    0.004 M/sec
            17,318 page-faults               #    0.010 M/sec
     5,205,202,243 cycles                    #    3.046 GHz
     3,856,436,920 stalled-cycles-frontend   #   74.09% frontend cycles idle
     1,600,790,871 stalled-cycles-backend    #   30.75% backend  cycles idle
     2,603,501,247 instructions              #    0.50  insns per cycle
                                             #    1.48  stalled cycles per insn
       484,357,498 branches                  #  283.455 M/sec
         6,388,934 branch-misses             #    1.32% of all branches

        0.154822978  seconds time elapsed

 *
 * Copyright (C) 2008-2011, Red Hat Inc, Ingo Molnar <mingo@redhat.com>
 *
 * Improvements and fixes by:
 *
 *   Arjan van de Ven <arjan@linux.intel.com>
 *   Yanmin Zhang <yanmin.zhang@intel.com>
 *   Wu Fengguang <fengguang.wu@intel.com>
 *   Mike Galbraith <efault@gmx.de>
 *   Paul Mackerras <paulus@samba.org>
 *   Jaswinder Singh Rajput <jaswinder@kernel.org>
 */

#include "builtin.h"
#include "perf.h"
#include "util/cgroup.h"
#include <subcmd/parse-options.h>
#include "util/parse-events.h"
#include "util/pmu.h"
#include "util/event.h"
#include "util/evlist.h"
#include "util/evlist-hybrid.h"
#include "util/evsel.h"
#include "util/debug.h"
#include "util/color.h"
#include "util/stat.h"
#include "util/header.h"
#include "util/cpumap.h"
#include "util/thread_map.h"
#include "util/counts.h"
#include "util/topdown.h"
#include "util/session.h"
#include "util/tool.h"
#include "util/string2.h"
#include "util/metricgroup.h"
#include "util/synthetic-events.h"
#include "util/target.h"
#include "util/time-utils.h"
#include "util/top.h"
#include "util/affinity.h"
#include "util/pfm.h"
#include "util/bpf_counter.h"
#include "util/iostat.h"
#include "util/pmu-hybrid.h"
#include "asm/bug.h"

#include <linux/time64.h>
#include <linux/zalloc.h>
#include <api/fs/fs.h>
#include <errno.h>
#include <signal.h>
#include <stdlib.h>
#include <sys/prctl.h>
#include <inttypes.h>
#include <locale.h>
#include <math.h>
#include <sys/types.h>
#include <sys/stat.h>
#include <sys/wait.h>
#include <unistd.h>
#include <sys/time.h>
#include <sys/resource.h>
#include <linux/err.h>

#include <linux/ctype.h>
#include <perf/evlist.h>

#define DEFAULT_SEPARATOR	" "
#define FREEZE_ON_SMI_PATH	"devices/cpu/freeze_on_smi"

static void print_counters(struct timespec *ts, int argc, const char **argv);

/* Default events used for perf stat -T */
static const char *transaction_attrs = {
	"task-clock,"
	"{"
	"instructions,"
	"cycles,"
	"cpu/cycles-t/,"
	"cpu/tx-start/,"
	"cpu/el-start/,"
	"cpu/cycles-ct/"
	"}"
};

/* More limited version when the CPU does not have all events. */
static const char * transaction_limited_attrs = {
	"task-clock,"
	"{"
	"instructions,"
	"cycles,"
	"cpu/cycles-t/,"
	"cpu/tx-start/"
	"}"
};

static const char * topdown_attrs[] = {
	"topdown-total-slots",
	"topdown-slots-retired",
	"topdown-recovery-bubbles",
	"topdown-fetch-bubbles",
	"topdown-slots-issued",
	NULL,
};

static const char *topdown_metric_attrs[] = {
	"slots",
	"topdown-retiring",
	"topdown-bad-spec",
	"topdown-fe-bound",
	"topdown-be-bound",
	NULL,
};

static const char *topdown_metric_L2_attrs[] = {
	"slots",
	"topdown-retiring",
	"topdown-bad-spec",
	"topdown-fe-bound",
	"topdown-be-bound",
	"topdown-heavy-ops",
	"topdown-br-mispredict",
	"topdown-fetch-lat",
	"topdown-mem-bound",
	NULL,
};

#define TOPDOWN_MAX_LEVEL			2

static const char *smi_cost_attrs = {
	"{"
	"msr/aperf/,"
	"msr/smi/,"
	"cycles"
	"}"
};

static struct evlist	*evsel_list;
static bool all_counters_use_bpf = true;

static struct target target = {
	.uid	= UINT_MAX,
};

#define METRIC_ONLY_LEN 20

static volatile pid_t		child_pid			= -1;
static int			detailed_run			=  0;
static bool			transaction_run;
static bool			topdown_run			= false;
static bool			smi_cost			= false;
static bool			smi_reset			= false;
static int			big_num_opt			=  -1;
static bool			group				= false;
static const char		*pre_cmd			= NULL;
static const char		*post_cmd			= NULL;
static bool			sync_run			= false;
static bool			forever				= false;
static bool			force_metric_only		= false;
static struct timespec		ref_time;
static bool			append_file;
static bool			interval_count;
static const char		*output_name;
static int			output_fd;

struct perf_stat {
	bool			 record;
	struct perf_data	 data;
	struct perf_session	*session;
	u64			 bytes_written;
	struct perf_tool	 tool;
	bool			 maps_allocated;
	struct perf_cpu_map	*cpus;
	struct perf_thread_map *threads;
	enum aggr_mode		 aggr_mode;
};

static struct perf_stat		perf_stat;
#define STAT_RECORD		perf_stat.record

static volatile int done = 0;

static struct perf_stat_config stat_config = {
	.aggr_mode		= AGGR_GLOBAL,
	.scale			= true,
	.unit_width		= 4, /* strlen("unit") */
	.run_count		= 1,
	.metric_only_len	= METRIC_ONLY_LEN,
	.walltime_nsecs_stats	= &walltime_nsecs_stats,
	.ru_stats		= &ru_stats,
	.big_num		= true,
	.ctl_fd			= -1,
	.ctl_fd_ack		= -1,
	.iostat_run		= false,
};

static bool cpus_map_matched(struct evsel *a, struct evsel *b)
{
	if (!a->core.cpus && !b->core.cpus)
		return true;

	if (!a->core.cpus || !b->core.cpus)
		return false;

	if (perf_cpu_map__nr(a->core.cpus) != perf_cpu_map__nr(b->core.cpus))
		return false;

	for (int i = 0; i < perf_cpu_map__nr(a->core.cpus); i++) {
		if (perf_cpu_map__cpu(a->core.cpus, i).cpu !=
		    perf_cpu_map__cpu(b->core.cpus, i).cpu)
			return false;
	}

	return true;
}

static void evlist__check_cpu_maps(struct evlist *evlist)
{
	struct evsel *evsel, *pos, *leader;
	char buf[1024];

	if (evlist__has_hybrid(evlist))
		evlist__warn_hybrid_group(evlist);

	evlist__for_each_entry(evlist, evsel) {
		leader = evsel__leader(evsel);

		/* Check that leader matches cpus with each member. */
		if (leader == evsel)
			continue;
		if (cpus_map_matched(leader, evsel))
			continue;

		/* If there's mismatch disable the group and warn user. */
		WARN_ONCE(1, "WARNING: grouped events cpus do not match, disabling group:\n");
		evsel__group_desc(leader, buf, sizeof(buf));
		pr_warning("  %s\n", buf);

		if (verbose) {
			cpu_map__snprint(leader->core.cpus, buf, sizeof(buf));
			pr_warning("     %s: %s\n", leader->name, buf);
			cpu_map__snprint(evsel->core.cpus, buf, sizeof(buf));
			pr_warning("     %s: %s\n", evsel->name, buf);
		}

		for_each_group_evsel(pos, leader)
			evsel__remove_from_group(pos, leader);
	}
}

static inline void diff_timespec(struct timespec *r, struct timespec *a,
				 struct timespec *b)
{
	r->tv_sec = a->tv_sec - b->tv_sec;
	if (a->tv_nsec < b->tv_nsec) {
		r->tv_nsec = a->tv_nsec + NSEC_PER_SEC - b->tv_nsec;
		r->tv_sec--;
	} else {
		r->tv_nsec = a->tv_nsec - b->tv_nsec ;
	}
}

static void perf_stat__reset_stats(void)
{
	int i;

	evlist__reset_stats(evsel_list);
	perf_stat__reset_shadow_stats();

	for (i = 0; i < stat_config.stats_num; i++)
		perf_stat__reset_shadow_per_stat(&stat_config.stats[i]);
}

static int process_synthesized_event(struct perf_tool *tool __maybe_unused,
				     union perf_event *event,
				     struct perf_sample *sample __maybe_unused,
				     struct machine *machine __maybe_unused)
{
	if (perf_data__write(&perf_stat.data, event, event->header.size) < 0) {
		pr_err("failed to write perf data, error: %m\n");
		return -1;
	}

	perf_stat.bytes_written += event->header.size;
	return 0;
}

static int write_stat_round_event(u64 tm, u64 type)
{
	return perf_event__synthesize_stat_round(NULL, tm, type,
						 process_synthesized_event,
						 NULL);
}

#define WRITE_STAT_ROUND_EVENT(time, interval) \
	write_stat_round_event(time, PERF_STAT_ROUND_TYPE__ ## interval)

#define SID(e, x, y) xyarray__entry(e->core.sample_id, x, y)

static int evsel__write_stat_event(struct evsel *counter, int cpu_map_idx, u32 thread,
				   struct perf_counts_values *count)
{
	struct perf_sample_id *sid = SID(counter, cpu_map_idx, thread);
	struct perf_cpu cpu = perf_cpu_map__cpu(evsel__cpus(counter), cpu_map_idx);

	return perf_event__synthesize_stat(NULL, cpu, thread, sid->id, count,
					   process_synthesized_event, NULL);
}

static int read_single_counter(struct evsel *counter, int cpu_map_idx,
			       int thread, struct timespec *rs)
{
	switch(counter->tool_event) {
		case PERF_TOOL_DURATION_TIME: {
			u64 val = rs->tv_nsec + rs->tv_sec*1000000000ULL;
			struct perf_counts_values *count =
				perf_counts(counter->counts, cpu_map_idx, thread);
			count->ena = count->run = val;
			count->val = val;
			return 0;
		}
		case PERF_TOOL_USER_TIME:
		case PERF_TOOL_SYSTEM_TIME: {
			u64 val;
			struct perf_counts_values *count =
				perf_counts(counter->counts, cpu_map_idx, thread);
			if (counter->tool_event == PERF_TOOL_USER_TIME)
				val = ru_stats.ru_utime_usec_stat.mean;
			else
				val = ru_stats.ru_stime_usec_stat.mean;
			count->ena = count->run = val;
			count->val = val;
			return 0;
		}
		default:
		case PERF_TOOL_NONE:
			return evsel__read_counter(counter, cpu_map_idx, thread);
		case PERF_TOOL_MAX:
			/* This should never be reached */
			return 0;
	}
}

/*
 * Read out the results of a single counter:
 * do not aggregate counts across CPUs in system-wide mode
 */
static int read_counter_cpu(struct evsel *counter, struct timespec *rs, int cpu_map_idx)
{
	int nthreads = perf_thread_map__nr(evsel_list->core.threads);
	int thread;

	if (!counter->supported)
		return -ENOENT;

	for (thread = 0; thread < nthreads; thread++) {
		struct perf_counts_values *count;

		count = perf_counts(counter->counts, cpu_map_idx, thread);

		/*
		 * The leader's group read loads data into its group members
		 * (via evsel__read_counter()) and sets their count->loaded.
		 */
		if (!perf_counts__is_loaded(counter->counts, cpu_map_idx, thread) &&
		    read_single_counter(counter, cpu_map_idx, thread, rs)) {
			counter->counts->scaled = -1;
			perf_counts(counter->counts, cpu_map_idx, thread)->ena = 0;
			perf_counts(counter->counts, cpu_map_idx, thread)->run = 0;
			return -1;
		}

		perf_counts__set_loaded(counter->counts, cpu_map_idx, thread, false);

		if (STAT_RECORD) {
			if (evsel__write_stat_event(counter, cpu_map_idx, thread, count)) {
				pr_err("failed to write stat event\n");
				return -1;
			}
		}

		if (verbose > 1) {
			fprintf(stat_config.output,
				"%s: %d: %" PRIu64 " %" PRIu64 " %" PRIu64 "\n",
					evsel__name(counter),
					perf_cpu_map__cpu(evsel__cpus(counter),
							  cpu_map_idx).cpu,
					count->val, count->ena, count->run);
		}
	}

	return 0;
}

static int read_affinity_counters(struct timespec *rs)
{
	struct evlist_cpu_iterator evlist_cpu_itr;
	struct affinity saved_affinity, *affinity;

	if (all_counters_use_bpf)
		return 0;

	if (!target__has_cpu(&target) || target__has_per_thread(&target))
		affinity = NULL;
	else if (affinity__setup(&saved_affinity) < 0)
		return -1;
	else
		affinity = &saved_affinity;

	evlist__for_each_cpu(evlist_cpu_itr, evsel_list, affinity) {
		struct evsel *counter = evlist_cpu_itr.evsel;

		if (evsel__is_bpf(counter))
			continue;

		if (!counter->err) {
			counter->err = read_counter_cpu(counter, rs,
							evlist_cpu_itr.cpu_map_idx);
		}
	}
	if (affinity)
		affinity__cleanup(&saved_affinity);

	return 0;
}

static int read_bpf_map_counters(void)
{
	struct evsel *counter;
	int err;

	evlist__for_each_entry(evsel_list, counter) {
		if (!evsel__is_bpf(counter))
			continue;

		err = bpf_counter__read(counter);
		if (err)
			return err;
	}
	return 0;
}

static void read_counters(struct timespec *rs)
{
	struct evsel *counter;

	if (!stat_config.stop_read_counter) {
		if (read_bpf_map_counters() ||
		    read_affinity_counters(rs))
			return;
	}

	evlist__for_each_entry(evsel_list, counter) {
		if (counter->err)
			pr_debug("failed to read counter %s\n", counter->name);
		if (counter->err == 0 && perf_stat_process_counter(&stat_config, counter))
			pr_warning("failed to process counter %s\n", counter->name);
		counter->err = 0;
	}
}

static int runtime_stat_new(struct perf_stat_config *config, int nthreads)
{
	int i;

	config->stats = calloc(nthreads, sizeof(struct runtime_stat));
	if (!config->stats)
		return -1;

	config->stats_num = nthreads;

	for (i = 0; i < nthreads; i++)
		runtime_stat__init(&config->stats[i]);

	return 0;
}

static void runtime_stat_delete(struct perf_stat_config *config)
{
	int i;

	if (!config->stats)
		return;

	for (i = 0; i < config->stats_num; i++)
		runtime_stat__exit(&config->stats[i]);

	zfree(&config->stats);
}

static void runtime_stat_reset(struct perf_stat_config *config)
{
	int i;

	if (!config->stats)
		return;

	for (i = 0; i < config->stats_num; i++)
		perf_stat__reset_shadow_per_stat(&config->stats[i]);
}

static void process_interval(void)
{
	struct timespec ts, rs;

	clock_gettime(CLOCK_MONOTONIC, &ts);
	diff_timespec(&rs, &ts, &ref_time);

	perf_stat__reset_shadow_per_stat(&rt_stat);
	runtime_stat_reset(&stat_config);
	read_counters(&rs);

	if (STAT_RECORD) {
		if (WRITE_STAT_ROUND_EVENT(rs.tv_sec * NSEC_PER_SEC + rs.tv_nsec, INTERVAL))
			pr_err("failed to write stat round event\n");
	}

	init_stats(&walltime_nsecs_stats);
	update_stats(&walltime_nsecs_stats, stat_config.interval * 1000000ULL);
	print_counters(&rs, 0, NULL);
}

static bool handle_interval(unsigned int interval, int *times)
{
	if (interval) {
		process_interval();
		if (interval_count && !(--(*times)))
			return true;
	}
	return false;
}

static int enable_counters(void)
{
	struct evsel *evsel;
	int err;

	evlist__for_each_entry(evsel_list, evsel) {
		if (!evsel__is_bpf(evsel))
			continue;

		err = bpf_counter__enable(evsel);
		if (err)
			return err;
	}

	if (stat_config.initial_delay < 0) {
		pr_info(EVLIST_DISABLED_MSG);
		return 0;
	}

	if (stat_config.initial_delay > 0) {
		pr_info(EVLIST_DISABLED_MSG);
		usleep(stat_config.initial_delay * USEC_PER_MSEC);
	}

	/*
	 * We need to enable counters only if:
	 * - we don't have tracee (attaching to task or cpu)
	 * - we have initial delay configured
	 */
	if (!target__none(&target) || stat_config.initial_delay) {
		if (!all_counters_use_bpf)
			evlist__enable(evsel_list);
		if (stat_config.initial_delay > 0)
			pr_info(EVLIST_ENABLED_MSG);
	}
	return 0;
}

static void disable_counters(void)
{
	struct evsel *counter;

	/*
	 * If we don't have tracee (attaching to task or cpu), counters may
	 * still be running. To get accurate group ratios, we must stop groups
	 * from counting before reading their constituent counters.
	 */
	if (!target__none(&target)) {
		evlist__for_each_entry(evsel_list, counter)
			bpf_counter__disable(counter);
		if (!all_counters_use_bpf)
			evlist__disable(evsel_list);
	}
}

static volatile int workload_exec_errno;

/*
 * evlist__prepare_workload will send a SIGUSR1
 * if the fork fails, since we asked by setting its
 * want_signal to true.
 */
static void workload_exec_failed_signal(int signo __maybe_unused, siginfo_t *info,
					void *ucontext __maybe_unused)
{
	workload_exec_errno = info->si_value.sival_int;
}

static bool evsel__should_store_id(struct evsel *counter)
{
	return STAT_RECORD || counter->core.attr.read_format & PERF_FORMAT_ID;
}

static bool is_target_alive(struct target *_target,
			    struct perf_thread_map *threads)
{
	struct stat st;
	int i;

	if (!target__has_task(_target))
		return true;

	for (i = 0; i < threads->nr; i++) {
		char path[PATH_MAX];

		scnprintf(path, PATH_MAX, "%s/%d", procfs__mountpoint(),
			  threads->map[i].pid);

		if (!stat(path, &st))
			return true;
	}

	return false;
}

static void process_evlist(struct evlist *evlist, unsigned int interval)
{
	enum evlist_ctl_cmd cmd = EVLIST_CTL_CMD_UNSUPPORTED;

	if (evlist__ctlfd_process(evlist, &cmd) > 0) {
		switch (cmd) {
		case EVLIST_CTL_CMD_ENABLE:
			if (interval)
				process_interval();
			break;
		case EVLIST_CTL_CMD_DISABLE:
			if (interval)
				process_interval();
			break;
		case EVLIST_CTL_CMD_SNAPSHOT:
		case EVLIST_CTL_CMD_ACK:
		case EVLIST_CTL_CMD_UNSUPPORTED:
		case EVLIST_CTL_CMD_EVLIST:
		case EVLIST_CTL_CMD_STOP:
		case EVLIST_CTL_CMD_PING:
		default:
			break;
		}
	}
}

static void compute_tts(struct timespec *time_start, struct timespec *time_stop,
			int *time_to_sleep)
{
	int tts = *time_to_sleep;
	struct timespec time_diff;

	diff_timespec(&time_diff, time_stop, time_start);

	tts -= time_diff.tv_sec * MSEC_PER_SEC +
	       time_diff.tv_nsec / NSEC_PER_MSEC;

	if (tts < 0)
		tts = 0;

	*time_to_sleep = tts;
}

static int dispatch_events(bool forks, int timeout, int interval, int *times)
{
	int child_exited = 0, status = 0;
	int time_to_sleep, sleep_time;
	struct timespec time_start, time_stop;

	if (interval)
		sleep_time = interval;
	else if (timeout)
		sleep_time = timeout;
	else
		sleep_time = 1000;

	time_to_sleep = sleep_time;

	while (!done) {
		if (forks)
			child_exited = waitpid(child_pid, &status, WNOHANG);
		else
			child_exited = !is_target_alive(&target, evsel_list->core.threads) ? 1 : 0;

		if (child_exited)
			break;

		clock_gettime(CLOCK_MONOTONIC, &time_start);
		if (!(evlist__poll(evsel_list, time_to_sleep) > 0)) { /* poll timeout or EINTR */
			if (timeout || handle_interval(interval, times))
				break;
			time_to_sleep = sleep_time;
		} else { /* fd revent */
			process_evlist(evsel_list, interval);
			clock_gettime(CLOCK_MONOTONIC, &time_stop);
			compute_tts(&time_start, &time_stop, &time_to_sleep);
		}
	}

	return status;
}

enum counter_recovery {
	COUNTER_SKIP,
	COUNTER_RETRY,
	COUNTER_FATAL,
};

static enum counter_recovery stat_handle_error(struct evsel *counter)
{
	char msg[BUFSIZ];
	/*
	 * PPC returns ENXIO for HW counters until 2.6.37
	 * (behavior changed with commit b0a873e).
	 */
	if (errno == EINVAL || errno == ENOSYS ||
	    errno == ENOENT || errno == EOPNOTSUPP ||
	    errno == ENXIO) {
		if (verbose > 0)
			ui__warning("%s event is not supported by the kernel.\n",
				    evsel__name(counter));
		counter->supported = false;
		/*
		 * errored is a sticky flag that means one of the counter's
		 * cpu event had a problem and needs to be reexamined.
		 */
		counter->errored = true;

		if ((evsel__leader(counter) != counter) ||
		    !(counter->core.leader->nr_members > 1))
			return COUNTER_SKIP;
	} else if (evsel__fallback(counter, errno, msg, sizeof(msg))) {
		if (verbose > 0)
			ui__warning("%s\n", msg);
		return COUNTER_RETRY;
	} else if (target__has_per_thread(&target) &&
		   evsel_list->core.threads &&
		   evsel_list->core.threads->err_thread != -1) {
		/*
		 * For global --per-thread case, skip current
		 * error thread.
		 */
		if (!thread_map__remove(evsel_list->core.threads,
					evsel_list->core.threads->err_thread)) {
			evsel_list->core.threads->err_thread = -1;
			return COUNTER_RETRY;
		}
	}

	evsel__open_strerror(counter, &target, errno, msg, sizeof(msg));
	ui__error("%s\n", msg);

	if (child_pid != -1)
		kill(child_pid, SIGTERM);
	return COUNTER_FATAL;
}

static int __run_perf_stat(int argc, const char **argv, int run_idx)
{
	int interval = stat_config.interval;
	int times = stat_config.times;
	int timeout = stat_config.timeout;
	char msg[BUFSIZ];
	unsigned long long t0, t1;
	struct evsel *counter;
	size_t l;
	int status = 0;
	const bool forks = (argc > 0);
	bool is_pipe = STAT_RECORD ? perf_stat.data.is_pipe : false;
	struct evlist_cpu_iterator evlist_cpu_itr;
	struct affinity saved_affinity, *affinity = NULL;
	int err;
	bool second_pass = false;

	if (forks) {
		if (evlist__prepare_workload(evsel_list, &target, argv, is_pipe, workload_exec_failed_signal) < 0) {
			perror("failed to prepare workload");
			return -1;
		}
		child_pid = evsel_list->workload.pid;
	}

	if (group)
		evlist__set_leader(evsel_list);

	if (!cpu_map__is_dummy(evsel_list->core.user_requested_cpus)) {
		if (affinity__setup(&saved_affinity) < 0)
			return -1;
		affinity = &saved_affinity;
	}

	evlist__for_each_entry(evsel_list, counter) {
		counter->reset_group = false;
		if (bpf_counter__load(counter, &target))
			return -1;
		if (!evsel__is_bpf(counter))
			all_counters_use_bpf = false;
	}

	evlist__for_each_cpu(evlist_cpu_itr, evsel_list, affinity) {
		counter = evlist_cpu_itr.evsel;

		/*
		 * bperf calls evsel__open_per_cpu() in bperf__load(), so
		 * no need to call it again here.
		 */
		if (target.use_bpf)
			break;

		if (counter->reset_group || counter->errored)
			continue;
		if (evsel__is_bpf(counter))
			continue;
try_again:
		if (create_perf_stat_counter(counter, &stat_config, &target,
					     evlist_cpu_itr.cpu_map_idx) < 0) {

			/*
			 * Weak group failed. We cannot just undo this here
			 * because earlier CPUs might be in group mode, and the kernel
			 * doesn't support mixing group and non group reads. Defer
			 * it to later.
			 * Don't close here because we're in the wrong affinity.
			 */
			if ((errno == EINVAL || errno == EBADF) &&
				evsel__leader(counter) != counter &&
				counter->weak_group) {
				evlist__reset_weak_group(evsel_list, counter, false);
				assert(counter->reset_group);
				second_pass = true;
				continue;
			}

			switch (stat_handle_error(counter)) {
			case COUNTER_FATAL:
				return -1;
			case COUNTER_RETRY:
				goto try_again;
			case COUNTER_SKIP:
				continue;
			default:
				break;
			}

		}
		counter->supported = true;
	}

	if (second_pass) {
		/*
		 * Now redo all the weak group after closing them,
		 * and also close errored counters.
		 */

		/* First close errored or weak retry */
		evlist__for_each_cpu(evlist_cpu_itr, evsel_list, affinity) {
			counter = evlist_cpu_itr.evsel;

			if (!counter->reset_group && !counter->errored)
				continue;

			perf_evsel__close_cpu(&counter->core, evlist_cpu_itr.cpu_map_idx);
		}
		/* Now reopen weak */
		evlist__for_each_cpu(evlist_cpu_itr, evsel_list, affinity) {
			counter = evlist_cpu_itr.evsel;

			if (!counter->reset_group && !counter->errored)
				continue;
			if (!counter->reset_group)
				continue;
try_again_reset:
			pr_debug2("reopening weak %s\n", evsel__name(counter));
			if (create_perf_stat_counter(counter, &stat_config, &target,
						     evlist_cpu_itr.cpu_map_idx) < 0) {

				switch (stat_handle_error(counter)) {
				case COUNTER_FATAL:
					return -1;
				case COUNTER_RETRY:
					goto try_again_reset;
				case COUNTER_SKIP:
					continue;
				default:
					break;
				}
			}
			counter->supported = true;
		}
	}
	affinity__cleanup(affinity);

	evlist__for_each_entry(evsel_list, counter) {
		if (!counter->supported) {
			perf_evsel__free_fd(&counter->core);
			continue;
		}

		l = strlen(counter->unit);
		if (l > stat_config.unit_width)
			stat_config.unit_width = l;

		if (evsel__should_store_id(counter) &&
		    evsel__store_ids(counter, evsel_list))
			return -1;
	}

	if (evlist__apply_filters(evsel_list, &counter)) {
		pr_err("failed to set filter \"%s\" on event %s with %d (%s)\n",
			counter->filter, evsel__name(counter), errno,
			str_error_r(errno, msg, sizeof(msg)));
		return -1;
	}

	if (STAT_RECORD) {
		int fd = perf_data__fd(&perf_stat.data);

		if (is_pipe) {
			err = perf_header__write_pipe(perf_data__fd(&perf_stat.data));
		} else {
			err = perf_session__write_header(perf_stat.session, evsel_list,
							 fd, false);
		}

		if (err < 0)
			return err;

		err = perf_event__synthesize_stat_events(&stat_config, NULL, evsel_list,
							 process_synthesized_event, is_pipe);
		if (err < 0)
			return err;
	}

	err = enable_counters();
	if (err)
		return -1;

	/* Exec the command, if any */
	if (forks)
		evlist__start_workload(evsel_list);

	t0 = rdclock();
	clock_gettime(CLOCK_MONOTONIC, &ref_time);

	if (forks) {
		if (interval || timeout || evlist__ctlfd_initialized(evsel_list))
			status = dispatch_events(forks, timeout, interval, &times);
		if (child_pid != -1) {
			if (timeout)
				kill(child_pid, SIGTERM);
			wait4(child_pid, &status, 0, &stat_config.ru_data);
		}

		if (workload_exec_errno) {
			const char *emsg = str_error_r(workload_exec_errno, msg, sizeof(msg));
			pr_err("Workload failed: %s\n", emsg);
			return -1;
		}

		if (WIFSIGNALED(status))
			psignal(WTERMSIG(status), argv[0]);
	} else {
		status = dispatch_events(forks, timeout, interval, &times);
	}

	disable_counters();

	t1 = rdclock();

	if (stat_config.walltime_run_table)
		stat_config.walltime_run[run_idx] = t1 - t0;

	if (interval && stat_config.summary) {
		stat_config.interval = 0;
		stat_config.stop_read_counter = true;
		init_stats(&walltime_nsecs_stats);
		update_stats(&walltime_nsecs_stats, t1 - t0);

		if (stat_config.aggr_mode == AGGR_GLOBAL)
			evlist__save_aggr_prev_raw_counts(evsel_list);

		evlist__copy_prev_raw_counts(evsel_list);
		evlist__reset_prev_raw_counts(evsel_list);
		runtime_stat_reset(&stat_config);
		perf_stat__reset_shadow_per_stat(&rt_stat);
	} else {
		update_stats(&walltime_nsecs_stats, t1 - t0);
		update_rusage_stats(&ru_stats, &stat_config.ru_data);
	}

	/*
	 * Closing a group leader splits the group, and as we only disable
	 * group leaders, results in remaining events becoming enabled. To
	 * avoid arbitrary skew, we must read all counters before closing any
	 * group leaders.
	 */
	read_counters(&(struct timespec) { .tv_nsec = t1-t0 });

	/*
	 * We need to keep evsel_list alive, because it's processed
	 * later the evsel_list will be closed after.
	 */
	if (!STAT_RECORD)
		evlist__close(evsel_list);

	return WEXITSTATUS(status);
}

static int run_perf_stat(int argc, const char **argv, int run_idx)
{
	int ret;

	if (pre_cmd) {
		ret = system(pre_cmd);
		if (ret)
			return ret;
	}

	if (sync_run)
		sync();

	ret = __run_perf_stat(argc, argv, run_idx);
	if (ret)
		return ret;

	if (post_cmd) {
		ret = system(post_cmd);
		if (ret)
			return ret;
	}

	return ret;
}

static void print_counters(struct timespec *ts, int argc, const char **argv)
{
	/* Do not print anything if we record to the pipe. */
	if (STAT_RECORD && perf_stat.data.is_pipe)
		return;
	if (stat_config.quiet)
		return;

	evlist__print_counters(evsel_list, &stat_config, &target, ts, argc, argv);
}

static volatile int signr = -1;

static void skip_signal(int signo)
{
	if ((child_pid == -1) || stat_config.interval)
		done = 1;

	signr = signo;
	/*
	 * render child_pid harmless
	 * won't send SIGTERM to a random
	 * process in case of race condition
	 * and fast PID recycling
	 */
	child_pid = -1;
}

static void sig_atexit(void)
{
	sigset_t set, oset;

	/*
	 * avoid race condition with SIGCHLD handler
	 * in skip_signal() which is modifying child_pid
	 * goal is to avoid send SIGTERM to a random
	 * process
	 */
	sigemptyset(&set);
	sigaddset(&set, SIGCHLD);
	sigprocmask(SIG_BLOCK, &set, &oset);

	if (child_pid != -1)
		kill(child_pid, SIGTERM);

	sigprocmask(SIG_SETMASK, &oset, NULL);

	if (signr == -1)
		return;

	signal(signr, SIG_DFL);
	kill(getpid(), signr);
}

void perf_stat__set_big_num(int set)
{
	stat_config.big_num = (set != 0);
}

void perf_stat__set_no_csv_summary(int set)
{
	stat_config.no_csv_summary = (set != 0);
}

static int stat__set_big_num(const struct option *opt __maybe_unused,
			     const char *s __maybe_unused, int unset)
{
	big_num_opt = unset ? 0 : 1;
	perf_stat__set_big_num(!unset);
	return 0;
}

static int enable_metric_only(const struct option *opt __maybe_unused,
			      const char *s __maybe_unused, int unset)
{
	force_metric_only = true;
	stat_config.metric_only = !unset;
	return 0;
}

static int parse_metric_groups(const struct option *opt,
			       const char *str,
			       int unset __maybe_unused)
{
	return metricgroup__parse_groups(opt, str,
					 stat_config.metric_no_group,
					 stat_config.metric_no_merge,
					 &stat_config.metric_events);
}

static int parse_control_option(const struct option *opt,
				const char *str,
				int unset __maybe_unused)
{
	struct perf_stat_config *config = opt->value;

	return evlist__parse_control(str, &config->ctl_fd, &config->ctl_fd_ack, &config->ctl_fd_close);
}

static int parse_stat_cgroups(const struct option *opt,
			      const char *str, int unset)
{
	if (stat_config.cgroup_list) {
		pr_err("--cgroup and --for-each-cgroup cannot be used together\n");
		return -1;
	}

	return parse_cgroups(opt, str, unset);
}

static int parse_hybrid_type(const struct option *opt,
			     const char *str,
			     int unset __maybe_unused)
{
	struct evlist *evlist = *(struct evlist **)opt->value;

	if (!list_empty(&evlist->core.entries)) {
		fprintf(stderr, "Must define cputype before events/metrics\n");
		return -1;
	}

	evlist->hybrid_pmu_name = perf_pmu__hybrid_type_to_pmu(str);
	if (!evlist->hybrid_pmu_name) {
		fprintf(stderr, "--cputype %s is not supported!\n", str);
		return -1;
	}

	return 0;
}

static struct option stat_options[] = {
	OPT_BOOLEAN('T', "transaction", &transaction_run,
		    "hardware transaction statistics"),
	OPT_CALLBACK('e', "event", &evsel_list, "event",
		     "event selector. use 'perf list' to list available events",
		     parse_events_option),
	OPT_CALLBACK(0, "filter", &evsel_list, "filter",
		     "event filter", parse_filter),
	OPT_BOOLEAN('i', "no-inherit", &stat_config.no_inherit,
		    "child tasks do not inherit counters"),
	OPT_STRING('p', "pid", &target.pid, "pid",
		   "stat events on existing process id"),
	OPT_STRING('t', "tid", &target.tid, "tid",
		   "stat events on existing thread id"),
#ifdef HAVE_BPF_SKEL
	OPT_STRING('b', "bpf-prog", &target.bpf_str, "bpf-prog-id",
		   "stat events on existing bpf program id"),
	OPT_BOOLEAN(0, "bpf-counters", &target.use_bpf,
		    "use bpf program to count events"),
	OPT_STRING(0, "bpf-attr-map", &target.attr_map, "attr-map-path",
		   "path to perf_event_attr map"),
#endif
	OPT_BOOLEAN('a', "all-cpus", &target.system_wide,
		    "system-wide collection from all CPUs"),
	OPT_BOOLEAN('g', "group", &group,
		    "put the counters into a counter group"),
	OPT_BOOLEAN(0, "scale", &stat_config.scale,
		    "Use --no-scale to disable counter scaling for multiplexing"),
	OPT_INCR('v', "verbose", &verbose,
		    "be more verbose (show counter open errors, etc)"),
	OPT_INTEGER('r', "repeat", &stat_config.run_count,
		    "repeat command and print average + stddev (max: 100, forever: 0)"),
	OPT_BOOLEAN(0, "table", &stat_config.walltime_run_table,
		    "display details about each run (only with -r option)"),
	OPT_BOOLEAN('n', "null", &stat_config.null_run,
		    "null run - dont start any counters"),
	OPT_INCR('d', "detailed", &detailed_run,
		    "detailed run - start a lot of events"),
	OPT_BOOLEAN('S', "sync", &sync_run,
		    "call sync() before starting a run"),
	OPT_CALLBACK_NOOPT('B', "big-num", NULL, NULL,
			   "print large numbers with thousands\' separators",
			   stat__set_big_num),
	OPT_STRING('C', "cpu", &target.cpu_list, "cpu",
		    "list of cpus to monitor in system-wide"),
	OPT_SET_UINT('A', "no-aggr", &stat_config.aggr_mode,
		    "disable CPU count aggregation", AGGR_NONE),
	OPT_BOOLEAN(0, "no-merge", &stat_config.no_merge, "Do not merge identical named events"),
	OPT_BOOLEAN(0, "hybrid-merge", &stat_config.hybrid_merge,
		    "Merge identical named hybrid events"),
	OPT_STRING('x', "field-separator", &stat_config.csv_sep, "separator",
		   "print counts with custom separator"),
	OPT_BOOLEAN('j', "json-output", &stat_config.json_output,
		   "print counts in JSON format"),
	OPT_CALLBACK('G', "cgroup", &evsel_list, "name",
		     "monitor event in cgroup name only", parse_stat_cgroups),
	OPT_STRING(0, "for-each-cgroup", &stat_config.cgroup_list, "name",
		    "expand events for each cgroup"),
	OPT_STRING('o', "output", &output_name, "file", "output file name"),
	OPT_BOOLEAN(0, "append", &append_file, "append to the output file"),
	OPT_INTEGER(0, "log-fd", &output_fd,
		    "log output to fd, instead of stderr"),
	OPT_STRING(0, "pre", &pre_cmd, "command",
			"command to run prior to the measured command"),
	OPT_STRING(0, "post", &post_cmd, "command",
			"command to run after to the measured command"),
	OPT_UINTEGER('I', "interval-print", &stat_config.interval,
		    "print counts at regular interval in ms "
		    "(overhead is possible for values <= 100ms)"),
	OPT_INTEGER(0, "interval-count", &stat_config.times,
		    "print counts for fixed number of times"),
	OPT_BOOLEAN(0, "interval-clear", &stat_config.interval_clear,
		    "clear screen in between new interval"),
	OPT_UINTEGER(0, "timeout", &stat_config.timeout,
		    "stop workload and print counts after a timeout period in ms (>= 10ms)"),
	OPT_SET_UINT(0, "per-socket", &stat_config.aggr_mode,
		     "aggregate counts per processor socket", AGGR_SOCKET),
	OPT_SET_UINT(0, "per-die", &stat_config.aggr_mode,
		     "aggregate counts per processor die", AGGR_DIE),
	OPT_SET_UINT(0, "per-core", &stat_config.aggr_mode,
		     "aggregate counts per physical processor core", AGGR_CORE),
	OPT_SET_UINT(0, "per-thread", &stat_config.aggr_mode,
		     "aggregate counts per thread", AGGR_THREAD),
	OPT_SET_UINT(0, "per-node", &stat_config.aggr_mode,
		     "aggregate counts per numa node", AGGR_NODE),
	OPT_INTEGER('D', "delay", &stat_config.initial_delay,
		    "ms to wait before starting measurement after program start (-1: start with events disabled)"),
	OPT_CALLBACK_NOOPT(0, "metric-only", &stat_config.metric_only, NULL,
			"Only print computed metrics. No raw values", enable_metric_only),
	OPT_BOOLEAN(0, "metric-no-group", &stat_config.metric_no_group,
		       "don't group metric events, impacts multiplexing"),
	OPT_BOOLEAN(0, "metric-no-merge", &stat_config.metric_no_merge,
		       "don't try to share events between metrics in a group"),
	OPT_BOOLEAN(0, "topdown", &topdown_run,
			"measure top-down statistics"),
	OPT_UINTEGER(0, "td-level", &stat_config.topdown_level,
			"Set the metrics level for the top-down statistics (0: max level)"),
	OPT_BOOLEAN(0, "smi-cost", &smi_cost,
			"measure SMI cost"),
	OPT_CALLBACK('M', "metrics", &evsel_list, "metric/metric group list",
		     "monitor specified metrics or metric groups (separated by ,)",
		     parse_metric_groups),
	OPT_BOOLEAN_FLAG(0, "all-kernel", &stat_config.all_kernel,
			 "Configure all used events to run in kernel space.",
			 PARSE_OPT_EXCLUSIVE),
	OPT_BOOLEAN_FLAG(0, "all-user", &stat_config.all_user,
			 "Configure all used events to run in user space.",
			 PARSE_OPT_EXCLUSIVE),
	OPT_BOOLEAN(0, "percore-show-thread", &stat_config.percore_show_thread,
		    "Use with 'percore' event qualifier to show the event "
		    "counts of one hardware thread by sum up total hardware "
		    "threads of same physical core"),
	OPT_BOOLEAN(0, "summary", &stat_config.summary,
		       "print summary for interval mode"),
	OPT_BOOLEAN(0, "no-csv-summary", &stat_config.no_csv_summary,
		       "don't print 'summary' for CSV summary output"),
	OPT_BOOLEAN(0, "quiet", &stat_config.quiet,
			"don't print output (useful with record)"),
	OPT_CALLBACK(0, "cputype", &evsel_list, "hybrid cpu type",
		     "Only enable events on applying cpu with this type "
		     "for hybrid platform (e.g. core or atom)",
		     parse_hybrid_type),
#ifdef HAVE_LIBPFM
	OPT_CALLBACK(0, "pfm-events", &evsel_list, "event",
		"libpfm4 event selector. use 'perf list' to list available events",
		parse_libpfm_events_option),
#endif
	OPT_CALLBACK(0, "control", &stat_config, "fd:ctl-fd[,ack-fd] or fifo:ctl-fifo[,ack-fifo]",
		     "Listen on ctl-fd descriptor for command to control measurement ('enable': enable events, 'disable': disable events).\n"
		     "\t\t\t  Optionally send control command completion ('ack\\n') to ack-fd descriptor.\n"
		     "\t\t\t  Alternatively, ctl-fifo / ack-fifo will be opened and used as ctl-fd / ack-fd.",
		      parse_control_option),
	OPT_CALLBACK_OPTARG(0, "iostat", &evsel_list, &stat_config, "default",
			    "measure I/O performance metrics provided by arch/platform",
			    iostat_parse),
	OPT_END()
};

static const char *const aggr_mode__string[] = {
	[AGGR_CORE] = "core",
	[AGGR_DIE] = "die",
	[AGGR_GLOBAL] = "global",
	[AGGR_NODE] = "node",
	[AGGR_NONE] = "none",
	[AGGR_SOCKET] = "socket",
	[AGGR_THREAD] = "thread",
	[AGGR_UNSET] = "unset",
};

static struct aggr_cpu_id perf_stat__get_socket(struct perf_stat_config *config __maybe_unused,
						struct perf_cpu cpu)
{
	return aggr_cpu_id__socket(cpu, /*data=*/NULL);
}

static struct aggr_cpu_id perf_stat__get_die(struct perf_stat_config *config __maybe_unused,
					     struct perf_cpu cpu)
{
	return aggr_cpu_id__die(cpu, /*data=*/NULL);
}

static struct aggr_cpu_id perf_stat__get_core(struct perf_stat_config *config __maybe_unused,
					      struct perf_cpu cpu)
{
	return aggr_cpu_id__core(cpu, /*data=*/NULL);
}

static struct aggr_cpu_id perf_stat__get_node(struct perf_stat_config *config __maybe_unused,
					      struct perf_cpu cpu)
{
	return aggr_cpu_id__node(cpu, /*data=*/NULL);
}

static struct aggr_cpu_id perf_stat__get_aggr(struct perf_stat_config *config,
					      aggr_get_id_t get_id, struct perf_cpu cpu)
{
	struct aggr_cpu_id id = aggr_cpu_id__empty();

	if (aggr_cpu_id__is_empty(&config->cpus_aggr_map->map[cpu.cpu]))
		config->cpus_aggr_map->map[cpu.cpu] = get_id(config, cpu);

	id = config->cpus_aggr_map->map[cpu.cpu];
	return id;
}

static struct aggr_cpu_id perf_stat__get_socket_cached(struct perf_stat_config *config,
						       struct perf_cpu cpu)
{
	return perf_stat__get_aggr(config, perf_stat__get_socket, cpu);
}

static struct aggr_cpu_id perf_stat__get_die_cached(struct perf_stat_config *config,
						    struct perf_cpu cpu)
{
	return perf_stat__get_aggr(config, perf_stat__get_die, cpu);
}

static struct aggr_cpu_id perf_stat__get_core_cached(struct perf_stat_config *config,
						     struct perf_cpu cpu)
{
	return perf_stat__get_aggr(config, perf_stat__get_core, cpu);
}

static struct aggr_cpu_id perf_stat__get_node_cached(struct perf_stat_config *config,
						     struct perf_cpu cpu)
{
	return perf_stat__get_aggr(config, perf_stat__get_node, cpu);
}

static bool term_percore_set(void)
{
	struct evsel *counter;

	evlist__for_each_entry(evsel_list, counter) {
		if (counter->percore)
			return true;
	}

	return false;
}

static aggr_cpu_id_get_t aggr_mode__get_aggr(enum aggr_mode aggr_mode)
{
	switch (aggr_mode) {
	case AGGR_SOCKET:
		return aggr_cpu_id__socket;
	case AGGR_DIE:
		return aggr_cpu_id__die;
	case AGGR_CORE:
		return aggr_cpu_id__core;
	case AGGR_NODE:
		return aggr_cpu_id__node;
	case AGGR_NONE:
		if (term_percore_set())
			return aggr_cpu_id__core;

		return NULL;
	case AGGR_GLOBAL:
	case AGGR_THREAD:
	case AGGR_UNSET:
	case AGGR_MAX:
	default:
		return NULL;
	}
}

static aggr_get_id_t aggr_mode__get_id(enum aggr_mode aggr_mode)
{
	switch (aggr_mode) {
	case AGGR_SOCKET:
		return perf_stat__get_socket_cached;
	case AGGR_DIE:
		return perf_stat__get_die_cached;
	case AGGR_CORE:
		return perf_stat__get_core_cached;
	case AGGR_NODE:
		return perf_stat__get_node_cached;
	case AGGR_NONE:
		if (term_percore_set()) {
			return perf_stat__get_core_cached;
		}
		return NULL;
	case AGGR_GLOBAL:
	case AGGR_THREAD:
	case AGGR_UNSET:
	case AGGR_MAX:
	default:
		return NULL;
	}
}

static int perf_stat_init_aggr_mode(void)
{
	int nr;
	aggr_cpu_id_get_t get_id = aggr_mode__get_aggr(stat_config.aggr_mode);

	if (get_id) {
		stat_config.aggr_map = cpu_aggr_map__new(evsel_list->core.user_requested_cpus,
							 get_id, /*data=*/NULL);
		if (!stat_config.aggr_map) {
			pr_err("cannot build %s map", aggr_mode__string[stat_config.aggr_mode]);
			return -1;
		}
		stat_config.aggr_get_id = aggr_mode__get_id(stat_config.aggr_mode);
	}

	/*
	 * The evsel_list->cpus is the base we operate on,
	 * taking the highest cpu number to be the size of
	 * the aggregation translate cpumap.
	 */
	if (evsel_list->core.user_requested_cpus)
		nr = perf_cpu_map__max(evsel_list->core.user_requested_cpus).cpu;
	else
		nr = 0;
	stat_config.cpus_aggr_map = cpu_aggr_map__empty_new(nr + 1);
	return stat_config.cpus_aggr_map ? 0 : -ENOMEM;
}

static void cpu_aggr_map__delete(struct cpu_aggr_map *map)
{
	if (map) {
		WARN_ONCE(refcount_read(&map->refcnt) != 0,
			  "cpu_aggr_map refcnt unbalanced\n");
		free(map);
	}
}

static void cpu_aggr_map__put(struct cpu_aggr_map *map)
{
	if (map && refcount_dec_and_test(&map->refcnt))
		cpu_aggr_map__delete(map);
}

static void perf_stat__exit_aggr_mode(void)
{
	cpu_aggr_map__put(stat_config.aggr_map);
	cpu_aggr_map__put(stat_config.cpus_aggr_map);
	stat_config.aggr_map = NULL;
	stat_config.cpus_aggr_map = NULL;
}

static struct aggr_cpu_id perf_env__get_socket_aggr_by_cpu(struct perf_cpu cpu, void *data)
{
	struct perf_env *env = data;
	struct aggr_cpu_id id = aggr_cpu_id__empty();

	if (cpu.cpu != -1)
		id.socket = env->cpu[cpu.cpu].socket_id;

	return id;
}

static struct aggr_cpu_id perf_env__get_die_aggr_by_cpu(struct perf_cpu cpu, void *data)
{
	struct perf_env *env = data;
	struct aggr_cpu_id id = aggr_cpu_id__empty();

	if (cpu.cpu != -1) {
		/*
		 * die_id is relative to socket, so start
		 * with the socket ID and then add die to
		 * make a unique ID.
		 */
		id.socket = env->cpu[cpu.cpu].socket_id;
		id.die = env->cpu[cpu.cpu].die_id;
	}

	return id;
}

static struct aggr_cpu_id perf_env__get_core_aggr_by_cpu(struct perf_cpu cpu, void *data)
{
	struct perf_env *env = data;
	struct aggr_cpu_id id = aggr_cpu_id__empty();

	if (cpu.cpu != -1) {
		/*
		 * core_id is relative to socket and die,
		 * we need a global id. So we set
		 * socket, die id and core id
		 */
		id.socket = env->cpu[cpu.cpu].socket_id;
		id.die = env->cpu[cpu.cpu].die_id;
		id.core = env->cpu[cpu.cpu].core_id;
	}

	return id;
}

static struct aggr_cpu_id perf_env__get_node_aggr_by_cpu(struct perf_cpu cpu, void *data)
{
	struct aggr_cpu_id id = aggr_cpu_id__empty();

	id.node = perf_env__numa_node(data, cpu);
	return id;
}

static struct aggr_cpu_id perf_stat__get_socket_file(struct perf_stat_config *config __maybe_unused,
						     struct perf_cpu cpu)
{
	return perf_env__get_socket_aggr_by_cpu(cpu, &perf_stat.session->header.env);
}
static struct aggr_cpu_id perf_stat__get_die_file(struct perf_stat_config *config __maybe_unused,
						  struct perf_cpu cpu)
{
	return perf_env__get_die_aggr_by_cpu(cpu, &perf_stat.session->header.env);
}

static struct aggr_cpu_id perf_stat__get_core_file(struct perf_stat_config *config __maybe_unused,
						   struct perf_cpu cpu)
{
	return perf_env__get_core_aggr_by_cpu(cpu, &perf_stat.session->header.env);
}

static struct aggr_cpu_id perf_stat__get_node_file(struct perf_stat_config *config __maybe_unused,
						   struct perf_cpu cpu)
{
	return perf_env__get_node_aggr_by_cpu(cpu, &perf_stat.session->header.env);
}

static aggr_cpu_id_get_t aggr_mode__get_aggr_file(enum aggr_mode aggr_mode)
{
	switch (aggr_mode) {
	case AGGR_SOCKET:
		return perf_env__get_socket_aggr_by_cpu;
	case AGGR_DIE:
		return perf_env__get_die_aggr_by_cpu;
	case AGGR_CORE:
		return perf_env__get_core_aggr_by_cpu;
	case AGGR_NODE:
		return perf_env__get_node_aggr_by_cpu;
	case AGGR_NONE:
	case AGGR_GLOBAL:
	case AGGR_THREAD:
	case AGGR_UNSET:
	case AGGR_MAX:
	default:
		return NULL;
	}
}

static aggr_get_id_t aggr_mode__get_id_file(enum aggr_mode aggr_mode)
{
	switch (aggr_mode) {
	case AGGR_SOCKET:
		return perf_stat__get_socket_file;
	case AGGR_DIE:
		return perf_stat__get_die_file;
	case AGGR_CORE:
		return perf_stat__get_core_file;
	case AGGR_NODE:
		return perf_stat__get_node_file;
	case AGGR_NONE:
	case AGGR_GLOBAL:
	case AGGR_THREAD:
	case AGGR_UNSET:
	case AGGR_MAX:
	default:
		return NULL;
	}
}

static int perf_stat_init_aggr_mode_file(struct perf_stat *st)
{
	struct perf_env *env = &st->session->header.env;
	aggr_cpu_id_get_t get_id = aggr_mode__get_aggr_file(stat_config.aggr_mode);

	if (!get_id)
		return 0;

	stat_config.aggr_map = cpu_aggr_map__new(evsel_list->core.user_requested_cpus, get_id, env);
	if (!stat_config.aggr_map) {
		pr_err("cannot build %s map", aggr_mode__string[stat_config.aggr_mode]);
		return -1;
	}
	stat_config.aggr_get_id = aggr_mode__get_id_file(stat_config.aggr_mode);
	return 0;
}

/*
 * Add default attributes, if there were no attributes specified or
 * if -d/--detailed, -d -d or -d -d -d is used:
 */
static int add_default_attributes(void)
{
	int err;
	struct perf_event_attr default_attrs0[] = {

  { .type = PERF_TYPE_SOFTWARE, .config = PERF_COUNT_SW_TASK_CLOCK		},
  { .type = PERF_TYPE_SOFTWARE, .config = PERF_COUNT_SW_CONTEXT_SWITCHES	},
  { .type = PERF_TYPE_SOFTWARE, .config = PERF_COUNT_SW_CPU_MIGRATIONS		},
  { .type = PERF_TYPE_SOFTWARE, .config = PERF_COUNT_SW_PAGE_FAULTS		},

  { .type = PERF_TYPE_HARDWARE, .config = PERF_COUNT_HW_CPU_CYCLES		},
};
	struct perf_event_attr frontend_attrs[] = {
  { .type = PERF_TYPE_HARDWARE, .config = PERF_COUNT_HW_STALLED_CYCLES_FRONTEND	},
};
	struct perf_event_attr backend_attrs[] = {
  { .type = PERF_TYPE_HARDWARE, .config = PERF_COUNT_HW_STALLED_CYCLES_BACKEND	},
};
	struct perf_event_attr default_attrs1[] = {
  { .type = PERF_TYPE_HARDWARE, .config = PERF_COUNT_HW_INSTRUCTIONS		},
  { .type = PERF_TYPE_HARDWARE, .config = PERF_COUNT_HW_BRANCH_INSTRUCTIONS	},
  { .type = PERF_TYPE_HARDWARE, .config = PERF_COUNT_HW_BRANCH_MISSES		},

};

/*
 * Detailed stats (-d), covering the L1 and last level data caches:
 */
	struct perf_event_attr detailed_attrs[] = {

  { .type = PERF_TYPE_HW_CACHE,
    .config =
	 PERF_COUNT_HW_CACHE_L1D		<<  0  |
	(PERF_COUNT_HW_CACHE_OP_READ		<<  8) |
	(PERF_COUNT_HW_CACHE_RESULT_ACCESS	<< 16)				},

  { .type = PERF_TYPE_HW_CACHE,
    .config =
	 PERF_COUNT_HW_CACHE_L1D		<<  0  |
	(PERF_COUNT_HW_CACHE_OP_READ		<<  8) |
	(PERF_COUNT_HW_CACHE_RESULT_MISS	<< 16)				},

  { .type = PERF_TYPE_HW_CACHE,
    .config =
	 PERF_COUNT_HW_CACHE_LL			<<  0  |
	(PERF_COUNT_HW_CACHE_OP_READ		<<  8) |
	(PERF_COUNT_HW_CACHE_RESULT_ACCESS	<< 16)				},

  { .type = PERF_TYPE_HW_CACHE,
    .config =
	 PERF_COUNT_HW_CACHE_LL			<<  0  |
	(PERF_COUNT_HW_CACHE_OP_READ		<<  8) |
	(PERF_COUNT_HW_CACHE_RESULT_MISS	<< 16)				},
};

/*
 * Very detailed stats (-d -d), covering the instruction cache and the TLB caches:
 */
	struct perf_event_attr very_detailed_attrs[] = {

  { .type = PERF_TYPE_HW_CACHE,
    .config =
	 PERF_COUNT_HW_CACHE_L1I		<<  0  |
	(PERF_COUNT_HW_CACHE_OP_READ		<<  8) |
	(PERF_COUNT_HW_CACHE_RESULT_ACCESS	<< 16)				},

  { .type = PERF_TYPE_HW_CACHE,
    .config =
	 PERF_COUNT_HW_CACHE_L1I		<<  0  |
	(PERF_COUNT_HW_CACHE_OP_READ		<<  8) |
	(PERF_COUNT_HW_CACHE_RESULT_MISS	<< 16)				},

  { .type = PERF_TYPE_HW_CACHE,
    .config =
	 PERF_COUNT_HW_CACHE_DTLB		<<  0  |
	(PERF_COUNT_HW_CACHE_OP_READ		<<  8) |
	(PERF_COUNT_HW_CACHE_RESULT_ACCESS	<< 16)				},

  { .type = PERF_TYPE_HW_CACHE,
    .config =
	 PERF_COUNT_HW_CACHE_DTLB		<<  0  |
	(PERF_COUNT_HW_CACHE_OP_READ		<<  8) |
	(PERF_COUNT_HW_CACHE_RESULT_MISS	<< 16)				},

  { .type = PERF_TYPE_HW_CACHE,
    .config =
	 PERF_COUNT_HW_CACHE_ITLB		<<  0  |
	(PERF_COUNT_HW_CACHE_OP_READ		<<  8) |
	(PERF_COUNT_HW_CACHE_RESULT_ACCESS	<< 16)				},

  { .type = PERF_TYPE_HW_CACHE,
    .config =
	 PERF_COUNT_HW_CACHE_ITLB		<<  0  |
	(PERF_COUNT_HW_CACHE_OP_READ		<<  8) |
	(PERF_COUNT_HW_CACHE_RESULT_MISS	<< 16)				},

};

/*
 * Very, very detailed stats (-d -d -d), adding prefetch events:
 */
	struct perf_event_attr very_very_detailed_attrs[] = {

  { .type = PERF_TYPE_HW_CACHE,
    .config =
	 PERF_COUNT_HW_CACHE_L1D		<<  0  |
	(PERF_COUNT_HW_CACHE_OP_PREFETCH	<<  8) |
	(PERF_COUNT_HW_CACHE_RESULT_ACCESS	<< 16)				},

  { .type = PERF_TYPE_HW_CACHE,
    .config =
	 PERF_COUNT_HW_CACHE_L1D		<<  0  |
	(PERF_COUNT_HW_CACHE_OP_PREFETCH	<<  8) |
	(PERF_COUNT_HW_CACHE_RESULT_MISS	<< 16)				},
};

	struct perf_event_attr default_null_attrs[] = {};

	/* Set attrs if no event is selected and !null_run: */
	if (stat_config.null_run)
		return 0;

	if (transaction_run) {
		struct parse_events_error errinfo;
		/* Handle -T as -M transaction. Once platform specific metrics
		 * support has been added to the json files, all architectures
		 * will use this approach. To determine transaction support
		 * on an architecture test for such a metric name.
		 */
		if (metricgroup__has_metric("transaction")) {
			struct option opt = { .value = &evsel_list };

			return metricgroup__parse_groups(&opt, "transaction",
							 stat_config.metric_no_group,
							stat_config.metric_no_merge,
							 &stat_config.metric_events);
		}

		parse_events_error__init(&errinfo);
		if (pmu_have_event("cpu", "cycles-ct") &&
		    pmu_have_event("cpu", "el-start"))
			err = parse_events(evsel_list, transaction_attrs,
					   &errinfo);
		else
			err = parse_events(evsel_list,
					   transaction_limited_attrs,
					   &errinfo);
		if (err) {
			fprintf(stderr, "Cannot set up transaction events\n");
			parse_events_error__print(&errinfo, transaction_attrs);
		}
		parse_events_error__exit(&errinfo);
		return err ? -1 : 0;
	}

	if (smi_cost) {
		struct parse_events_error errinfo;
		int smi;

		if (sysfs__read_int(FREEZE_ON_SMI_PATH, &smi) < 0) {
			fprintf(stderr, "freeze_on_smi is not supported.\n");
			return -1;
		}

		if (!smi) {
			if (sysfs__write_int(FREEZE_ON_SMI_PATH, 1) < 0) {
				fprintf(stderr, "Failed to set freeze_on_smi.\n");
				return -1;
			}
			smi_reset = true;
		}

		if (!pmu_have_event("msr", "aperf") ||
		    !pmu_have_event("msr", "smi")) {
			fprintf(stderr, "To measure SMI cost, it needs "
				"msr/aperf/, msr/smi/ and cpu/cycles/ support\n");
			return -1;
		}
		if (!force_metric_only)
			stat_config.metric_only = true;

		parse_events_error__init(&errinfo);
		err = parse_events(evsel_list, smi_cost_attrs, &errinfo);
		if (err) {
			parse_events_error__print(&errinfo, smi_cost_attrs);
			fprintf(stderr, "Cannot set up SMI cost events\n");
		}
		parse_events_error__exit(&errinfo);
		return err ? -1 : 0;
	}

	if (topdown_run) {
		const char **metric_attrs = topdown_metric_attrs;
		unsigned int max_level = 1;
		char *str = NULL;
		bool warn = false;
		const char *pmu_name = arch_get_topdown_pmu_name(evsel_list, true);

		if (!force_metric_only)
			stat_config.metric_only = true;

		if (pmu_have_event(pmu_name, topdown_metric_L2_attrs[5])) {
			metric_attrs = topdown_metric_L2_attrs;
			max_level = 2;
		}

		if (stat_config.topdown_level > max_level) {
			pr_err("Invalid top-down metrics level. The max level is %u.\n", max_level);
			return -1;
		} else if (!stat_config.topdown_level)
			stat_config.topdown_level = max_level;

		if (topdown_filter_events(metric_attrs, &str, 1, pmu_name) < 0) {
			pr_err("Out of memory\n");
			return -1;
		}

		if (metric_attrs[0] && str) {
			if (!stat_config.interval && !stat_config.metric_only) {
				fprintf(stat_config.output,
					"Topdown accuracy may decrease when measuring long periods.\n"
					"Please print the result regularly, e.g. -I1000\n");
			}
			goto setup_metrics;
		}

		zfree(&str);

		if (stat_config.aggr_mode != AGGR_GLOBAL &&
		    stat_config.aggr_mode != AGGR_CORE) {
			pr_err("top down event configuration requires --per-core mode\n");
			return -1;
		}
		stat_config.aggr_mode = AGGR_CORE;
		if (nr_cgroups || !target__has_cpu(&target)) {
			pr_err("top down event configuration requires system-wide mode (-a)\n");
			return -1;
		}

		if (topdown_filter_events(topdown_attrs, &str,
				arch_topdown_check_group(&warn),
				pmu_name) < 0) {
			pr_err("Out of memory\n");
			return -1;
		}

		if (topdown_attrs[0] && str) {
			struct parse_events_error errinfo;
			if (warn)
				arch_topdown_group_warn();
setup_metrics:
			parse_events_error__init(&errinfo);
			err = parse_events(evsel_list, str, &errinfo);
			if (err) {
				fprintf(stderr,
					"Cannot set up top down events %s: %d\n",
					str, err);
				parse_events_error__print(&errinfo, str);
				parse_events_error__exit(&errinfo);
				free(str);
				return -1;
			}
			parse_events_error__exit(&errinfo);
		} else {
			fprintf(stderr, "System does not support topdown\n");
			return -1;
		}
		free(str);
	}

<<<<<<< HEAD
=======
	if (!stat_config.topdown_level)
		stat_config.topdown_level = TOPDOWN_MAX_LEVEL;

>>>>>>> 9fecab24
	if (!evsel_list->core.nr_entries) {
		if (target__has_cpu(&target))
			default_attrs0[0].config = PERF_COUNT_SW_CPU_CLOCK;

		if (evlist__add_default_attrs(evsel_list, default_attrs0) < 0)
			return -1;
		if (pmu_have_event("cpu", "stalled-cycles-frontend")) {
			if (evlist__add_default_attrs(evsel_list, frontend_attrs) < 0)
				return -1;
		}
		if (pmu_have_event("cpu", "stalled-cycles-backend")) {
			if (evlist__add_default_attrs(evsel_list, backend_attrs) < 0)
				return -1;
		}
		if (evlist__add_default_attrs(evsel_list, default_attrs1) < 0)
			return -1;
<<<<<<< HEAD

		stat_config.topdown_level = TOPDOWN_MAX_LEVEL;
=======
>>>>>>> 9fecab24
		/* Platform specific attrs */
		if (evlist__add_default_attrs(evsel_list, default_null_attrs) < 0)
			return -1;
	}

	/* Detailed events get appended to the event list: */

	if (detailed_run <  1)
		return 0;

	/* Append detailed run extra attributes: */
	if (evlist__add_default_attrs(evsel_list, detailed_attrs) < 0)
		return -1;

	if (detailed_run < 2)
		return 0;

	/* Append very detailed run extra attributes: */
	if (evlist__add_default_attrs(evsel_list, very_detailed_attrs) < 0)
		return -1;

	if (detailed_run < 3)
		return 0;

	/* Append very, very detailed run extra attributes: */
	return evlist__add_default_attrs(evsel_list, very_very_detailed_attrs);
}

static const char * const stat_record_usage[] = {
	"perf stat record [<options>]",
	NULL,
};

static void init_features(struct perf_session *session)
{
	int feat;

	for (feat = HEADER_FIRST_FEATURE; feat < HEADER_LAST_FEATURE; feat++)
		perf_header__set_feat(&session->header, feat);

	perf_header__clear_feat(&session->header, HEADER_DIR_FORMAT);
	perf_header__clear_feat(&session->header, HEADER_BUILD_ID);
	perf_header__clear_feat(&session->header, HEADER_TRACING_DATA);
	perf_header__clear_feat(&session->header, HEADER_BRANCH_STACK);
	perf_header__clear_feat(&session->header, HEADER_AUXTRACE);
}

static int __cmd_record(int argc, const char **argv)
{
	struct perf_session *session;
	struct perf_data *data = &perf_stat.data;

	argc = parse_options(argc, argv, stat_options, stat_record_usage,
			     PARSE_OPT_STOP_AT_NON_OPTION);

	if (output_name)
		data->path = output_name;

	if (stat_config.run_count != 1 || forever) {
		pr_err("Cannot use -r option with perf stat record.\n");
		return -1;
	}

	session = perf_session__new(data, NULL);
	if (IS_ERR(session)) {
		pr_err("Perf session creation failed\n");
		return PTR_ERR(session);
	}

	init_features(session);

	session->evlist   = evsel_list;
	perf_stat.session = session;
	perf_stat.record  = true;
	return argc;
}

static int process_stat_round_event(struct perf_session *session,
				    union perf_event *event)
{
	struct perf_record_stat_round *stat_round = &event->stat_round;
	struct evsel *counter;
	struct timespec tsh, *ts = NULL;
	const char **argv = session->header.env.cmdline_argv;
	int argc = session->header.env.nr_cmdline;

	evlist__for_each_entry(evsel_list, counter)
		perf_stat_process_counter(&stat_config, counter);

	if (stat_round->type == PERF_STAT_ROUND_TYPE__FINAL)
		update_stats(&walltime_nsecs_stats, stat_round->time);

	if (stat_config.interval && stat_round->time) {
		tsh.tv_sec  = stat_round->time / NSEC_PER_SEC;
		tsh.tv_nsec = stat_round->time % NSEC_PER_SEC;
		ts = &tsh;
	}

	print_counters(ts, argc, argv);
	return 0;
}

static
int process_stat_config_event(struct perf_session *session,
			      union perf_event *event)
{
	struct perf_tool *tool = session->tool;
	struct perf_stat *st = container_of(tool, struct perf_stat, tool);

	perf_event__read_stat_config(&stat_config, &event->stat_config);

	if (perf_cpu_map__empty(st->cpus)) {
		if (st->aggr_mode != AGGR_UNSET)
			pr_warning("warning: processing task data, aggregation mode not set\n");
		return 0;
	}

	if (st->aggr_mode != AGGR_UNSET)
		stat_config.aggr_mode = st->aggr_mode;

	if (perf_stat.data.is_pipe)
		perf_stat_init_aggr_mode();
	else
		perf_stat_init_aggr_mode_file(st);

	return 0;
}

static int set_maps(struct perf_stat *st)
{
	if (!st->cpus || !st->threads)
		return 0;

	if (WARN_ONCE(st->maps_allocated, "stats double allocation\n"))
		return -EINVAL;

	perf_evlist__set_maps(&evsel_list->core, st->cpus, st->threads);

	if (evlist__alloc_stats(evsel_list, true))
		return -ENOMEM;

	st->maps_allocated = true;
	return 0;
}

static
int process_thread_map_event(struct perf_session *session,
			     union perf_event *event)
{
	struct perf_tool *tool = session->tool;
	struct perf_stat *st = container_of(tool, struct perf_stat, tool);

	if (st->threads) {
		pr_warning("Extra thread map event, ignoring.\n");
		return 0;
	}

	st->threads = thread_map__new_event(&event->thread_map);
	if (!st->threads)
		return -ENOMEM;

	return set_maps(st);
}

static
int process_cpu_map_event(struct perf_session *session,
			  union perf_event *event)
{
	struct perf_tool *tool = session->tool;
	struct perf_stat *st = container_of(tool, struct perf_stat, tool);
	struct perf_cpu_map *cpus;

	if (st->cpus) {
		pr_warning("Extra cpu map event, ignoring.\n");
		return 0;
	}

	cpus = cpu_map__new_data(&event->cpu_map.data);
	if (!cpus)
		return -ENOMEM;

	st->cpus = cpus;
	return set_maps(st);
}

static const char * const stat_report_usage[] = {
	"perf stat report [<options>]",
	NULL,
};

static struct perf_stat perf_stat = {
	.tool = {
		.attr		= perf_event__process_attr,
		.event_update	= perf_event__process_event_update,
		.thread_map	= process_thread_map_event,
		.cpu_map	= process_cpu_map_event,
		.stat_config	= process_stat_config_event,
		.stat		= perf_event__process_stat_event,
		.stat_round	= process_stat_round_event,
	},
	.aggr_mode = AGGR_UNSET,
};

static int __cmd_report(int argc, const char **argv)
{
	struct perf_session *session;
	const struct option options[] = {
	OPT_STRING('i', "input", &input_name, "file", "input file name"),
	OPT_SET_UINT(0, "per-socket", &perf_stat.aggr_mode,
		     "aggregate counts per processor socket", AGGR_SOCKET),
	OPT_SET_UINT(0, "per-die", &perf_stat.aggr_mode,
		     "aggregate counts per processor die", AGGR_DIE),
	OPT_SET_UINT(0, "per-core", &perf_stat.aggr_mode,
		     "aggregate counts per physical processor core", AGGR_CORE),
	OPT_SET_UINT(0, "per-node", &perf_stat.aggr_mode,
		     "aggregate counts per numa node", AGGR_NODE),
	OPT_SET_UINT('A', "no-aggr", &perf_stat.aggr_mode,
		     "disable CPU count aggregation", AGGR_NONE),
	OPT_END()
	};
	struct stat st;
	int ret;

	argc = parse_options(argc, argv, options, stat_report_usage, 0);

	if (!input_name || !strlen(input_name)) {
		if (!fstat(STDIN_FILENO, &st) && S_ISFIFO(st.st_mode))
			input_name = "-";
		else
			input_name = "perf.data";
	}

	perf_stat.data.path = input_name;
	perf_stat.data.mode = PERF_DATA_MODE_READ;

	session = perf_session__new(&perf_stat.data, &perf_stat.tool);
	if (IS_ERR(session))
		return PTR_ERR(session);

	perf_stat.session  = session;
	stat_config.output = stderr;
	evsel_list         = session->evlist;

	ret = perf_session__process_events(session);
	if (ret)
		return ret;

	perf_session__delete(session);
	return 0;
}

static void setup_system_wide(int forks)
{
	/*
	 * Make system wide (-a) the default target if
	 * no target was specified and one of following
	 * conditions is met:
	 *
	 *   - there's no workload specified
	 *   - there is workload specified but all requested
	 *     events are system wide events
	 */
	if (!target__none(&target))
		return;

	if (!forks)
		target.system_wide = true;
	else {
		struct evsel *counter;

		evlist__for_each_entry(evsel_list, counter) {
			if (!counter->core.requires_cpu &&
			    strcmp(counter->name, "duration_time")) {
				return;
			}
		}

		if (evsel_list->core.nr_entries)
			target.system_wide = true;
	}
}

int cmd_stat(int argc, const char **argv)
{
	const char * const stat_usage[] = {
		"perf stat [<options>] [<command>]",
		NULL
	};
	int status = -EINVAL, run_idx, err;
	const char *mode;
	FILE *output = stderr;
	unsigned int interval, timeout;
	const char * const stat_subcommands[] = { "record", "report" };
	char errbuf[BUFSIZ];

	setlocale(LC_ALL, "");

	evsel_list = evlist__new();
	if (evsel_list == NULL)
		return -ENOMEM;

	parse_events__shrink_config_terms();

	/* String-parsing callback-based options would segfault when negated */
	set_option_flag(stat_options, 'e', "event", PARSE_OPT_NONEG);
	set_option_flag(stat_options, 'M', "metrics", PARSE_OPT_NONEG);
	set_option_flag(stat_options, 'G', "cgroup", PARSE_OPT_NONEG);

	argc = parse_options_subcommand(argc, argv, stat_options, stat_subcommands,
					(const char **) stat_usage,
					PARSE_OPT_STOP_AT_NON_OPTION);
	perf_stat__collect_metric_expr(evsel_list);
	perf_stat__init_shadow_stats();

	if (stat_config.csv_sep) {
		stat_config.csv_output = true;
		if (!strcmp(stat_config.csv_sep, "\\t"))
			stat_config.csv_sep = "\t";
	} else
		stat_config.csv_sep = DEFAULT_SEPARATOR;

	if (argc && strlen(argv[0]) > 2 && strstarts("record", argv[0])) {
		argc = __cmd_record(argc, argv);
		if (argc < 0)
			return -1;
	} else if (argc && strlen(argv[0]) > 2 && strstarts("report", argv[0]))
		return __cmd_report(argc, argv);

	interval = stat_config.interval;
	timeout = stat_config.timeout;

	/*
	 * For record command the -o is already taken care of.
	 */
	if (!STAT_RECORD && output_name && strcmp(output_name, "-"))
		output = NULL;

	if (output_name && output_fd) {
		fprintf(stderr, "cannot use both --output and --log-fd\n");
		parse_options_usage(stat_usage, stat_options, "o", 1);
		parse_options_usage(NULL, stat_options, "log-fd", 0);
		goto out;
	}

	if (stat_config.metric_only && stat_config.aggr_mode == AGGR_THREAD) {
		fprintf(stderr, "--metric-only is not supported with --per-thread\n");
		goto out;
	}

	if (stat_config.metric_only && stat_config.run_count > 1) {
		fprintf(stderr, "--metric-only is not supported with -r\n");
		goto out;
	}

	if (stat_config.walltime_run_table && stat_config.run_count <= 1) {
		fprintf(stderr, "--table is only supported with -r\n");
		parse_options_usage(stat_usage, stat_options, "r", 1);
		parse_options_usage(NULL, stat_options, "table", 0);
		goto out;
	}

	if (output_fd < 0) {
		fprintf(stderr, "argument to --log-fd must be a > 0\n");
		parse_options_usage(stat_usage, stat_options, "log-fd", 0);
		goto out;
	}

	if (!output && !stat_config.quiet) {
		struct timespec tm;
		mode = append_file ? "a" : "w";

		output = fopen(output_name, mode);
		if (!output) {
			perror("failed to create output file");
			return -1;
		}
		clock_gettime(CLOCK_REALTIME, &tm);
		fprintf(output, "# started on %s\n", ctime(&tm.tv_sec));
	} else if (output_fd > 0) {
		mode = append_file ? "a" : "w";
		output = fdopen(output_fd, mode);
		if (!output) {
			perror("Failed opening logfd");
			return -errno;
		}
	}

	stat_config.output = output;

	/*
	 * let the spreadsheet do the pretty-printing
	 */
	if (stat_config.csv_output) {
		/* User explicitly passed -B? */
		if (big_num_opt == 1) {
			fprintf(stderr, "-B option not supported with -x\n");
			parse_options_usage(stat_usage, stat_options, "B", 1);
			parse_options_usage(NULL, stat_options, "x", 1);
			goto out;
		} else /* Nope, so disable big number formatting */
			stat_config.big_num = false;
	} else if (big_num_opt == 0) /* User passed --no-big-num */
		stat_config.big_num = false;

	err = target__validate(&target);
	if (err) {
		target__strerror(&target, err, errbuf, BUFSIZ);
		pr_warning("%s\n", errbuf);
	}

	setup_system_wide(argc);

	/*
	 * Display user/system times only for single
	 * run and when there's specified tracee.
	 */
	if ((stat_config.run_count == 1) && target__none(&target))
		stat_config.ru_display = true;

	if (stat_config.run_count < 0) {
		pr_err("Run count must be a positive number\n");
		parse_options_usage(stat_usage, stat_options, "r", 1);
		goto out;
	} else if (stat_config.run_count == 0) {
		forever = true;
		stat_config.run_count = 1;
	}

	if (stat_config.walltime_run_table) {
		stat_config.walltime_run = zalloc(stat_config.run_count * sizeof(stat_config.walltime_run[0]));
		if (!stat_config.walltime_run) {
			pr_err("failed to setup -r option");
			goto out;
		}
	}

	if ((stat_config.aggr_mode == AGGR_THREAD) &&
		!target__has_task(&target)) {
		if (!target.system_wide || target.cpu_list) {
			fprintf(stderr, "The --per-thread option is only "
				"available when monitoring via -p -t -a "
				"options or only --per-thread.\n");
			parse_options_usage(NULL, stat_options, "p", 1);
			parse_options_usage(NULL, stat_options, "t", 1);
			goto out;
		}
	}

	/*
	 * no_aggr, cgroup are for system-wide only
	 * --per-thread is aggregated per thread, we dont mix it with cpu mode
	 */
	if (((stat_config.aggr_mode != AGGR_GLOBAL &&
	      stat_config.aggr_mode != AGGR_THREAD) ||
	     (nr_cgroups || stat_config.cgroup_list)) &&
	    !target__has_cpu(&target)) {
		fprintf(stderr, "both cgroup and no-aggregation "
			"modes only available in system-wide mode\n");

		parse_options_usage(stat_usage, stat_options, "G", 1);
		parse_options_usage(NULL, stat_options, "A", 1);
		parse_options_usage(NULL, stat_options, "a", 1);
		parse_options_usage(NULL, stat_options, "for-each-cgroup", 0);
		goto out;
	}

	if (stat_config.iostat_run) {
		status = iostat_prepare(evsel_list, &stat_config);
		if (status)
			goto out;
		if (iostat_mode == IOSTAT_LIST) {
			iostat_list(evsel_list, &stat_config);
			goto out;
		} else if (verbose)
			iostat_list(evsel_list, &stat_config);
		if (iostat_mode == IOSTAT_RUN && !target__has_cpu(&target))
			target.system_wide = true;
	}

	if (add_default_attributes())
		goto out;

	if (stat_config.cgroup_list) {
		if (nr_cgroups > 0) {
			pr_err("--cgroup and --for-each-cgroup cannot be used together\n");
			parse_options_usage(stat_usage, stat_options, "G", 1);
			parse_options_usage(NULL, stat_options, "for-each-cgroup", 0);
			goto out;
		}

		if (evlist__expand_cgroup(evsel_list, stat_config.cgroup_list,
					  &stat_config.metric_events, true) < 0) {
			parse_options_usage(stat_usage, stat_options,
					    "for-each-cgroup", 0);
			goto out;
		}
	}

	if ((stat_config.aggr_mode == AGGR_THREAD) && (target.system_wide))
		target.per_thread = true;

	if (evlist__fix_hybrid_cpus(evsel_list, target.cpu_list)) {
		pr_err("failed to use cpu list %s\n", target.cpu_list);
		goto out;
	}

	target.hybrid = perf_pmu__has_hybrid();
	if (evlist__create_maps(evsel_list, &target) < 0) {
		if (target__has_task(&target)) {
			pr_err("Problems finding threads of monitor\n");
			parse_options_usage(stat_usage, stat_options, "p", 1);
			parse_options_usage(NULL, stat_options, "t", 1);
		} else if (target__has_cpu(&target)) {
			perror("failed to parse CPUs map");
			parse_options_usage(stat_usage, stat_options, "C", 1);
			parse_options_usage(NULL, stat_options, "a", 1);
		}
		goto out;
	}

	evlist__check_cpu_maps(evsel_list);

	/*
	 * Initialize thread_map with comm names,
	 * so we could print it out on output.
	 */
	if (stat_config.aggr_mode == AGGR_THREAD) {
		thread_map__read_comms(evsel_list->core.threads);
		if (target.system_wide) {
			if (runtime_stat_new(&stat_config,
				perf_thread_map__nr(evsel_list->core.threads))) {
				goto out;
			}
		}
	}

	if (stat_config.aggr_mode == AGGR_NODE)
		cpu__setup_cpunode_map();

	if (stat_config.times && interval)
		interval_count = true;
	else if (stat_config.times && !interval) {
		pr_err("interval-count option should be used together with "
				"interval-print.\n");
		parse_options_usage(stat_usage, stat_options, "interval-count", 0);
		parse_options_usage(stat_usage, stat_options, "I", 1);
		goto out;
	}

	if (timeout && timeout < 100) {
		if (timeout < 10) {
			pr_err("timeout must be >= 10ms.\n");
			parse_options_usage(stat_usage, stat_options, "timeout", 0);
			goto out;
		} else
			pr_warning("timeout < 100ms. "
				   "The overhead percentage could be high in some cases. "
				   "Please proceed with caution.\n");
	}
	if (timeout && interval) {
		pr_err("timeout option is not supported with interval-print.\n");
		parse_options_usage(stat_usage, stat_options, "timeout", 0);
		parse_options_usage(stat_usage, stat_options, "I", 1);
		goto out;
	}

	if (evlist__alloc_stats(evsel_list, interval))
		goto out;

	if (perf_stat_init_aggr_mode())
		goto out;

	/*
	 * Set sample_type to PERF_SAMPLE_IDENTIFIER, which should be harmless
	 * while avoiding that older tools show confusing messages.
	 *
	 * However for pipe sessions we need to keep it zero,
	 * because script's perf_evsel__check_attr is triggered
	 * by attr->sample_type != 0, and we can't run it on
	 * stat sessions.
	 */
	stat_config.identifier = !(STAT_RECORD && perf_stat.data.is_pipe);

	/*
	 * We dont want to block the signals - that would cause
	 * child tasks to inherit that and Ctrl-C would not work.
	 * What we want is for Ctrl-C to work in the exec()-ed
	 * task, but being ignored by perf stat itself:
	 */
	atexit(sig_atexit);
	if (!forever)
		signal(SIGINT,  skip_signal);
	signal(SIGCHLD, skip_signal);
	signal(SIGALRM, skip_signal);
	signal(SIGABRT, skip_signal);

	if (evlist__initialize_ctlfd(evsel_list, stat_config.ctl_fd, stat_config.ctl_fd_ack))
		goto out;

	/* Enable ignoring missing threads when -p option is defined. */
	evlist__first(evsel_list)->ignore_missing_thread = target.pid;
	status = 0;
	for (run_idx = 0; forever || run_idx < stat_config.run_count; run_idx++) {
		if (stat_config.run_count != 1 && verbose > 0)
			fprintf(output, "[ perf stat: executing run #%d ... ]\n",
				run_idx + 1);

		if (run_idx != 0)
			evlist__reset_prev_raw_counts(evsel_list);

		status = run_perf_stat(argc, argv, run_idx);
		if (forever && status != -1 && !interval) {
			print_counters(NULL, argc, argv);
			perf_stat__reset_stats();
		}
	}

	if (!forever && status != -1 && (!interval || stat_config.summary))
		print_counters(NULL, argc, argv);

	evlist__finalize_ctlfd(evsel_list);

	if (STAT_RECORD) {
		/*
		 * We synthesize the kernel mmap record just so that older tools
		 * don't emit warnings about not being able to resolve symbols
		 * due to /proc/sys/kernel/kptr_restrict settings and instead provide
		 * a saner message about no samples being in the perf.data file.
		 *
		 * This also serves to suppress a warning about f_header.data.size == 0
		 * in header.c at the moment 'perf stat record' gets introduced, which
		 * is not really needed once we start adding the stat specific PERF_RECORD_
		 * records, but the need to suppress the kptr_restrict messages in older
		 * tools remain  -acme
		 */
		int fd = perf_data__fd(&perf_stat.data);

		err = perf_event__synthesize_kernel_mmap((void *)&perf_stat,
							 process_synthesized_event,
							 &perf_stat.session->machines.host);
		if (err) {
			pr_warning("Couldn't synthesize the kernel mmap record, harmless, "
				   "older tools may produce warnings about this file\n.");
		}

		if (!interval) {
			if (WRITE_STAT_ROUND_EVENT(walltime_nsecs_stats.max, FINAL))
				pr_err("failed to write stat round event\n");
		}

		if (!perf_stat.data.is_pipe) {
			perf_stat.session->header.data_size += perf_stat.bytes_written;
			perf_session__write_header(perf_stat.session, evsel_list, fd, true);
		}

		evlist__close(evsel_list);
		perf_session__delete(perf_stat.session);
	}

	perf_stat__exit_aggr_mode();
	evlist__free_stats(evsel_list);
out:
	if (stat_config.iostat_run)
		iostat_release(evsel_list);

	zfree(&stat_config.walltime_run);

	if (smi_cost && smi_reset)
		sysfs__write_int(FREEZE_ON_SMI_PATH, 0);

	evlist__delete(evsel_list);

	metricgroup__rblist_exit(&stat_config.metric_events);
	runtime_stat_delete(&stat_config);
	evlist__close_control(stat_config.ctl_fd, stat_config.ctl_fd_ack, &stat_config.ctl_fd_close);

	return status;
}<|MERGE_RESOLUTION|>--- conflicted
+++ resolved
@@ -1932,12 +1932,9 @@
 		free(str);
 	}
 
-<<<<<<< HEAD
-=======
 	if (!stat_config.topdown_level)
 		stat_config.topdown_level = TOPDOWN_MAX_LEVEL;
 
->>>>>>> 9fecab24
 	if (!evsel_list->core.nr_entries) {
 		if (target__has_cpu(&target))
 			default_attrs0[0].config = PERF_COUNT_SW_CPU_CLOCK;
@@ -1954,11 +1951,6 @@
 		}
 		if (evlist__add_default_attrs(evsel_list, default_attrs1) < 0)
 			return -1;
-<<<<<<< HEAD
-
-		stat_config.topdown_level = TOPDOWN_MAX_LEVEL;
-=======
->>>>>>> 9fecab24
 		/* Platform specific attrs */
 		if (evlist__add_default_attrs(evsel_list, default_null_attrs) < 0)
 			return -1;
