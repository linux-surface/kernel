// SPDX-License-Identifier: GPL-2.0
/*
 * builtin-record.c
 *
 * Builtin record command: Record the profile of a workload
 * (or a CPU, or a PID) into the perf.data output file - for
 * later analysis via perf report.
 */
#include "builtin.h"

#include "util/build-id.h"
#include <subcmd/parse-options.h>
#include <internal/xyarray.h>
#include "util/parse-events.h"
#include "util/config.h"

#include "util/callchain.h"
#include "util/cgroup.h"
#include "util/header.h"
#include "util/event.h"
#include "util/evlist.h"
#include "util/evsel.h"
#include "util/debug.h"
#include "util/mmap.h"
#include "util/mutex.h"
#include "util/target.h"
#include "util/session.h"
#include "util/tool.h"
#include "util/symbol.h"
#include "util/record.h"
#include "util/cpumap.h"
#include "util/thread_map.h"
#include "util/data.h"
#include "util/perf_regs.h"
#include "util/auxtrace.h"
#include "util/tsc.h"
#include "util/parse-branch-options.h"
#include "util/parse-regs-options.h"
#include "util/perf_api_probe.h"
#include "util/llvm-utils.h"
#include "util/bpf-loader.h"
#include "util/trigger.h"
#include "util/perf-hooks.h"
#include "util/cpu-set-sched.h"
#include "util/synthetic-events.h"
#include "util/time-utils.h"
#include "util/units.h"
#include "util/bpf-event.h"
#include "util/util.h"
#include "util/pfm.h"
#include "util/clockid.h"
#include "util/pmu-hybrid.h"
#include "util/evlist-hybrid.h"
#include "util/off_cpu.h"
#include "asm/bug.h"
#include "perf.h"
#include "cputopo.h"

#include <errno.h>
#include <inttypes.h>
#include <locale.h>
#include <poll.h>
#include <pthread.h>
#include <unistd.h>
#ifndef HAVE_GETTID
#include <syscall.h>
#endif
#include <sched.h>
#include <signal.h>
#ifdef HAVE_EVENTFD_SUPPORT
#include <sys/eventfd.h>
#endif
#include <sys/mman.h>
#include <sys/wait.h>
#include <sys/types.h>
#include <sys/stat.h>
#include <fcntl.h>
#include <linux/err.h>
#include <linux/string.h>
#include <linux/time64.h>
#include <linux/zalloc.h>
#include <linux/bitmap.h>
#include <sys/time.h>

struct switch_output {
	bool		 enabled;
	bool		 signal;
	unsigned long	 size;
	unsigned long	 time;
	const char	*str;
	bool		 set;
	char		 **filenames;
	int		 num_files;
	int		 cur_file;
};

struct thread_mask {
	struct mmap_cpu_mask	maps;
	struct mmap_cpu_mask	affinity;
};

struct record_thread {
	pid_t			tid;
	struct thread_mask	*mask;
	struct {
		int		msg[2];
		int		ack[2];
	} pipes;
	struct fdarray		pollfd;
	int			ctlfd_pos;
	int			nr_mmaps;
	struct mmap		**maps;
	struct mmap		**overwrite_maps;
	struct record		*rec;
	unsigned long long	samples;
	unsigned long		waking;
	u64			bytes_written;
	u64			bytes_transferred;
	u64			bytes_compressed;
};

static __thread struct record_thread *thread;

enum thread_msg {
	THREAD_MSG__UNDEFINED = 0,
	THREAD_MSG__READY,
	THREAD_MSG__MAX,
};

static const char *thread_msg_tags[THREAD_MSG__MAX] = {
	"UNDEFINED", "READY"
};

enum thread_spec {
	THREAD_SPEC__UNDEFINED = 0,
	THREAD_SPEC__CPU,
	THREAD_SPEC__CORE,
	THREAD_SPEC__PACKAGE,
	THREAD_SPEC__NUMA,
	THREAD_SPEC__USER,
	THREAD_SPEC__MAX,
};

static const char *thread_spec_tags[THREAD_SPEC__MAX] = {
	"undefined", "cpu", "core", "package", "numa", "user"
};

struct pollfd_index_map {
	int evlist_pollfd_index;
	int thread_pollfd_index;
};

struct record {
	struct perf_tool	tool;
	struct record_opts	opts;
	u64			bytes_written;
	struct perf_data	data;
	struct auxtrace_record	*itr;
	struct evlist	*evlist;
	struct perf_session	*session;
	struct evlist		*sb_evlist;
	pthread_t		thread_id;
	int			realtime_prio;
	bool			switch_output_event_set;
	bool			no_buildid;
	bool			no_buildid_set;
	bool			no_buildid_cache;
	bool			no_buildid_cache_set;
	bool			buildid_all;
	bool			buildid_mmap;
	bool			timestamp_filename;
	bool			timestamp_boundary;
	bool			off_cpu;
	struct switch_output	switch_output;
	unsigned long long	samples;
	unsigned long		output_max_size;	/* = 0: unlimited */
	struct perf_debuginfod	debuginfod;
	int			nr_threads;
	struct thread_mask	*thread_masks;
	struct record_thread	*thread_data;
	struct pollfd_index_map	*index_map;
	size_t			index_map_sz;
	size_t			index_map_cnt;
};

static volatile int done;

static volatile int auxtrace_record__snapshot_started;
static DEFINE_TRIGGER(auxtrace_snapshot_trigger);
static DEFINE_TRIGGER(switch_output_trigger);

static const char *affinity_tags[PERF_AFFINITY_MAX] = {
	"SYS", "NODE", "CPU"
};

#ifndef HAVE_GETTID
static inline pid_t gettid(void)
{
	return (pid_t)syscall(__NR_gettid);
}
#endif

static int record__threads_enabled(struct record *rec)
{
	return rec->opts.threads_spec;
}

static bool switch_output_signal(struct record *rec)
{
	return rec->switch_output.signal &&
	       trigger_is_ready(&switch_output_trigger);
}

static bool switch_output_size(struct record *rec)
{
	return rec->switch_output.size &&
	       trigger_is_ready(&switch_output_trigger) &&
	       (rec->bytes_written >= rec->switch_output.size);
}

static bool switch_output_time(struct record *rec)
{
	return rec->switch_output.time &&
	       trigger_is_ready(&switch_output_trigger);
}

static u64 record__bytes_written(struct record *rec)
{
	int t;
	u64 bytes_written = rec->bytes_written;
	struct record_thread *thread_data = rec->thread_data;

	for (t = 0; t < rec->nr_threads; t++)
		bytes_written += thread_data[t].bytes_written;

	return bytes_written;
}

static bool record__output_max_size_exceeded(struct record *rec)
{
	return rec->output_max_size &&
	       (record__bytes_written(rec) >= rec->output_max_size);
}

static int record__write(struct record *rec, struct mmap *map __maybe_unused,
			 void *bf, size_t size)
{
	struct perf_data_file *file = &rec->session->data->file;

	if (map && map->file)
		file = map->file;

	if (perf_data_file__write(file, bf, size) < 0) {
		pr_err("failed to write perf data, error: %m\n");
		return -1;
	}

	if (map && map->file)
		thread->bytes_written += size;
	else
		rec->bytes_written += size;

	if (record__output_max_size_exceeded(rec) && !done) {
		fprintf(stderr, "[ perf record: perf size limit reached (%" PRIu64 " KB),"
				" stopping session ]\n",
				record__bytes_written(rec) >> 10);
		done = 1;
	}

	if (switch_output_size(rec))
		trigger_hit(&switch_output_trigger);

	return 0;
}

static int record__aio_enabled(struct record *rec);
static int record__comp_enabled(struct record *rec);
static size_t zstd_compress(struct perf_session *session, struct mmap *map,
			    void *dst, size_t dst_size, void *src, size_t src_size);

#ifdef HAVE_AIO_SUPPORT
static int record__aio_write(struct aiocb *cblock, int trace_fd,
		void *buf, size_t size, off_t off)
{
	int rc;

	cblock->aio_fildes = trace_fd;
	cblock->aio_buf    = buf;
	cblock->aio_nbytes = size;
	cblock->aio_offset = off;
	cblock->aio_sigevent.sigev_notify = SIGEV_NONE;

	do {
		rc = aio_write(cblock);
		if (rc == 0) {
			break;
		} else if (errno != EAGAIN) {
			cblock->aio_fildes = -1;
			pr_err("failed to queue perf data, error: %m\n");
			break;
		}
	} while (1);

	return rc;
}

static int record__aio_complete(struct mmap *md, struct aiocb *cblock)
{
	void *rem_buf;
	off_t rem_off;
	size_t rem_size;
	int rc, aio_errno;
	ssize_t aio_ret, written;

	aio_errno = aio_error(cblock);
	if (aio_errno == EINPROGRESS)
		return 0;

	written = aio_ret = aio_return(cblock);
	if (aio_ret < 0) {
		if (aio_errno != EINTR)
			pr_err("failed to write perf data, error: %m\n");
		written = 0;
	}

	rem_size = cblock->aio_nbytes - written;

	if (rem_size == 0) {
		cblock->aio_fildes = -1;
		/*
		 * md->refcount is incremented in record__aio_pushfn() for
		 * every aio write request started in record__aio_push() so
		 * decrement it because the request is now complete.
		 */
		perf_mmap__put(&md->core);
		rc = 1;
	} else {
		/*
		 * aio write request may require restart with the
		 * reminder if the kernel didn't write whole
		 * chunk at once.
		 */
		rem_off = cblock->aio_offset + written;
		rem_buf = (void *)(cblock->aio_buf + written);
		record__aio_write(cblock, cblock->aio_fildes,
				rem_buf, rem_size, rem_off);
		rc = 0;
	}

	return rc;
}

static int record__aio_sync(struct mmap *md, bool sync_all)
{
	struct aiocb **aiocb = md->aio.aiocb;
	struct aiocb *cblocks = md->aio.cblocks;
	struct timespec timeout = { 0, 1000 * 1000  * 1 }; /* 1ms */
	int i, do_suspend;

	do {
		do_suspend = 0;
		for (i = 0; i < md->aio.nr_cblocks; ++i) {
			if (cblocks[i].aio_fildes == -1 || record__aio_complete(md, &cblocks[i])) {
				if (sync_all)
					aiocb[i] = NULL;
				else
					return i;
			} else {
				/*
				 * Started aio write is not complete yet
				 * so it has to be waited before the
				 * next allocation.
				 */
				aiocb[i] = &cblocks[i];
				do_suspend = 1;
			}
		}
		if (!do_suspend)
			return -1;

		while (aio_suspend((const struct aiocb **)aiocb, md->aio.nr_cblocks, &timeout)) {
			if (!(errno == EAGAIN || errno == EINTR))
				pr_err("failed to sync perf data, error: %m\n");
		}
	} while (1);
}

struct record_aio {
	struct record	*rec;
	void		*data;
	size_t		size;
};

static int record__aio_pushfn(struct mmap *map, void *to, void *buf, size_t size)
{
	struct record_aio *aio = to;

	/*
	 * map->core.base data pointed by buf is copied into free map->aio.data[] buffer
	 * to release space in the kernel buffer as fast as possible, calling
	 * perf_mmap__consume() from perf_mmap__push() function.
	 *
	 * That lets the kernel to proceed with storing more profiling data into
	 * the kernel buffer earlier than other per-cpu kernel buffers are handled.
	 *
	 * Coping can be done in two steps in case the chunk of profiling data
	 * crosses the upper bound of the kernel buffer. In this case we first move
	 * part of data from map->start till the upper bound and then the reminder
	 * from the beginning of the kernel buffer till the end of the data chunk.
	 */

	if (record__comp_enabled(aio->rec)) {
		size = zstd_compress(aio->rec->session, NULL, aio->data + aio->size,
				     mmap__mmap_len(map) - aio->size,
				     buf, size);
	} else {
		memcpy(aio->data + aio->size, buf, size);
	}

	if (!aio->size) {
		/*
		 * Increment map->refcount to guard map->aio.data[] buffer
		 * from premature deallocation because map object can be
		 * released earlier than aio write request started on
		 * map->aio.data[] buffer is complete.
		 *
		 * perf_mmap__put() is done at record__aio_complete()
		 * after started aio request completion or at record__aio_push()
		 * if the request failed to start.
		 */
		perf_mmap__get(&map->core);
	}

	aio->size += size;

	return size;
}

static int record__aio_push(struct record *rec, struct mmap *map, off_t *off)
{
	int ret, idx;
	int trace_fd = rec->session->data->file.fd;
	struct record_aio aio = { .rec = rec, .size = 0 };

	/*
	 * Call record__aio_sync() to wait till map->aio.data[] buffer
	 * becomes available after previous aio write operation.
	 */

	idx = record__aio_sync(map, false);
	aio.data = map->aio.data[idx];
	ret = perf_mmap__push(map, &aio, record__aio_pushfn);
	if (ret != 0) /* ret > 0 - no data, ret < 0 - error */
		return ret;

	rec->samples++;
	ret = record__aio_write(&(map->aio.cblocks[idx]), trace_fd, aio.data, aio.size, *off);
	if (!ret) {
		*off += aio.size;
		rec->bytes_written += aio.size;
		if (switch_output_size(rec))
			trigger_hit(&switch_output_trigger);
	} else {
		/*
		 * Decrement map->refcount incremented in record__aio_pushfn()
		 * back if record__aio_write() operation failed to start, otherwise
		 * map->refcount is decremented in record__aio_complete() after
		 * aio write operation finishes successfully.
		 */
		perf_mmap__put(&map->core);
	}

	return ret;
}

static off_t record__aio_get_pos(int trace_fd)
{
	return lseek(trace_fd, 0, SEEK_CUR);
}

static void record__aio_set_pos(int trace_fd, off_t pos)
{
	lseek(trace_fd, pos, SEEK_SET);
}

static void record__aio_mmap_read_sync(struct record *rec)
{
	int i;
	struct evlist *evlist = rec->evlist;
	struct mmap *maps = evlist->mmap;

	if (!record__aio_enabled(rec))
		return;

	for (i = 0; i < evlist->core.nr_mmaps; i++) {
		struct mmap *map = &maps[i];

		if (map->core.base)
			record__aio_sync(map, true);
	}
}

static int nr_cblocks_default = 1;
static int nr_cblocks_max = 4;

static int record__aio_parse(const struct option *opt,
			     const char *str,
			     int unset)
{
	struct record_opts *opts = (struct record_opts *)opt->value;

	if (unset) {
		opts->nr_cblocks = 0;
	} else {
		if (str)
			opts->nr_cblocks = strtol(str, NULL, 0);
		if (!opts->nr_cblocks)
			opts->nr_cblocks = nr_cblocks_default;
	}

	return 0;
}
#else /* HAVE_AIO_SUPPORT */
static int nr_cblocks_max = 0;

static int record__aio_push(struct record *rec __maybe_unused, struct mmap *map __maybe_unused,
			    off_t *off __maybe_unused)
{
	return -1;
}

static off_t record__aio_get_pos(int trace_fd __maybe_unused)
{
	return -1;
}

static void record__aio_set_pos(int trace_fd __maybe_unused, off_t pos __maybe_unused)
{
}

static void record__aio_mmap_read_sync(struct record *rec __maybe_unused)
{
}
#endif

static int record__aio_enabled(struct record *rec)
{
	return rec->opts.nr_cblocks > 0;
}

#define MMAP_FLUSH_DEFAULT 1
static int record__mmap_flush_parse(const struct option *opt,
				    const char *str,
				    int unset)
{
	int flush_max;
	struct record_opts *opts = (struct record_opts *)opt->value;
	static struct parse_tag tags[] = {
			{ .tag  = 'B', .mult = 1       },
			{ .tag  = 'K', .mult = 1 << 10 },
			{ .tag  = 'M', .mult = 1 << 20 },
			{ .tag  = 'G', .mult = 1 << 30 },
			{ .tag  = 0 },
	};

	if (unset)
		return 0;

	if (str) {
		opts->mmap_flush = parse_tag_value(str, tags);
		if (opts->mmap_flush == (int)-1)
			opts->mmap_flush = strtol(str, NULL, 0);
	}

	if (!opts->mmap_flush)
		opts->mmap_flush = MMAP_FLUSH_DEFAULT;

	flush_max = evlist__mmap_size(opts->mmap_pages);
	flush_max /= 4;
	if (opts->mmap_flush > flush_max)
		opts->mmap_flush = flush_max;

	return 0;
}

#ifdef HAVE_ZSTD_SUPPORT
static unsigned int comp_level_default = 1;

static int record__parse_comp_level(const struct option *opt, const char *str, int unset)
{
	struct record_opts *opts = opt->value;

	if (unset) {
		opts->comp_level = 0;
	} else {
		if (str)
			opts->comp_level = strtol(str, NULL, 0);
		if (!opts->comp_level)
			opts->comp_level = comp_level_default;
	}

	return 0;
}
#endif
static unsigned int comp_level_max = 22;

static int record__comp_enabled(struct record *rec)
{
	return rec->opts.comp_level > 0;
}

static int process_synthesized_event(struct perf_tool *tool,
				     union perf_event *event,
				     struct perf_sample *sample __maybe_unused,
				     struct machine *machine __maybe_unused)
{
	struct record *rec = container_of(tool, struct record, tool);
	return record__write(rec, NULL, event, event->header.size);
}

static struct mutex synth_lock;

static int process_locked_synthesized_event(struct perf_tool *tool,
				     union perf_event *event,
				     struct perf_sample *sample __maybe_unused,
				     struct machine *machine __maybe_unused)
{
	int ret;

	mutex_lock(&synth_lock);
	ret = process_synthesized_event(tool, event, sample, machine);
	mutex_unlock(&synth_lock);
	return ret;
}

static int record__pushfn(struct mmap *map, void *to, void *bf, size_t size)
{
	struct record *rec = to;

	if (record__comp_enabled(rec)) {
		size = zstd_compress(rec->session, map, map->data, mmap__mmap_len(map), bf, size);
		bf   = map->data;
	}

	thread->samples++;
	return record__write(rec, map, bf, size);
}

static volatile sig_atomic_t signr = -1;
static volatile sig_atomic_t child_finished;
#ifdef HAVE_EVENTFD_SUPPORT
static volatile sig_atomic_t done_fd = -1;
#endif

static void sig_handler(int sig)
{
	if (sig == SIGCHLD)
		child_finished = 1;
	else
		signr = sig;

	done = 1;
#ifdef HAVE_EVENTFD_SUPPORT
	if (done_fd >= 0) {
		u64 tmp = 1;
		int orig_errno = errno;

		/*
		 * It is possible for this signal handler to run after done is
		 * checked in the main loop, but before the perf counter fds are
		 * polled. If this happens, the poll() will continue to wait
		 * even though done is set, and will only break out if either
		 * another signal is received, or the counters are ready for
		 * read. To ensure the poll() doesn't sleep when done is set,
		 * use an eventfd (done_fd) to wake up the poll().
		 */
		if (write(done_fd, &tmp, sizeof(tmp)) < 0)
			pr_err("failed to signal wakeup fd, error: %m\n");

		errno = orig_errno;
	}
#endif // HAVE_EVENTFD_SUPPORT
}

static void sigsegv_handler(int sig)
{
	perf_hooks__recover();
	sighandler_dump_stack(sig);
}

static void record__sig_exit(void)
{
	if (signr == -1)
		return;

	signal(signr, SIG_DFL);
	raise(signr);
}

#ifdef HAVE_AUXTRACE_SUPPORT

static int record__process_auxtrace(struct perf_tool *tool,
				    struct mmap *map,
				    union perf_event *event, void *data1,
				    size_t len1, void *data2, size_t len2)
{
	struct record *rec = container_of(tool, struct record, tool);
	struct perf_data *data = &rec->data;
	size_t padding;
	u8 pad[8] = {0};

	if (!perf_data__is_pipe(data) && perf_data__is_single_file(data)) {
		off_t file_offset;
		int fd = perf_data__fd(data);
		int err;

		file_offset = lseek(fd, 0, SEEK_CUR);
		if (file_offset == -1)
			return -1;
		err = auxtrace_index__auxtrace_event(&rec->session->auxtrace_index,
						     event, file_offset);
		if (err)
			return err;
	}

	/* event.auxtrace.size includes padding, see __auxtrace_mmap__read() */
	padding = (len1 + len2) & 7;
	if (padding)
		padding = 8 - padding;

	record__write(rec, map, event, event->header.size);
	record__write(rec, map, data1, len1);
	if (len2)
		record__write(rec, map, data2, len2);
	record__write(rec, map, &pad, padding);

	return 0;
}

static int record__auxtrace_mmap_read(struct record *rec,
				      struct mmap *map)
{
	int ret;

	ret = auxtrace_mmap__read(map, rec->itr, &rec->tool,
				  record__process_auxtrace);
	if (ret < 0)
		return ret;

	if (ret)
		rec->samples++;

	return 0;
}

static int record__auxtrace_mmap_read_snapshot(struct record *rec,
					       struct mmap *map)
{
	int ret;

	ret = auxtrace_mmap__read_snapshot(map, rec->itr, &rec->tool,
					   record__process_auxtrace,
					   rec->opts.auxtrace_snapshot_size);
	if (ret < 0)
		return ret;

	if (ret)
		rec->samples++;

	return 0;
}

static int record__auxtrace_read_snapshot_all(struct record *rec)
{
	int i;
	int rc = 0;

	for (i = 0; i < rec->evlist->core.nr_mmaps; i++) {
		struct mmap *map = &rec->evlist->mmap[i];

		if (!map->auxtrace_mmap.base)
			continue;

		if (record__auxtrace_mmap_read_snapshot(rec, map) != 0) {
			rc = -1;
			goto out;
		}
	}
out:
	return rc;
}

static void record__read_auxtrace_snapshot(struct record *rec, bool on_exit)
{
	pr_debug("Recording AUX area tracing snapshot\n");
	if (record__auxtrace_read_snapshot_all(rec) < 0) {
		trigger_error(&auxtrace_snapshot_trigger);
	} else {
		if (auxtrace_record__snapshot_finish(rec->itr, on_exit))
			trigger_error(&auxtrace_snapshot_trigger);
		else
			trigger_ready(&auxtrace_snapshot_trigger);
	}
}

static int record__auxtrace_snapshot_exit(struct record *rec)
{
	if (trigger_is_error(&auxtrace_snapshot_trigger))
		return 0;

	if (!auxtrace_record__snapshot_started &&
	    auxtrace_record__snapshot_start(rec->itr))
		return -1;

	record__read_auxtrace_snapshot(rec, true);
	if (trigger_is_error(&auxtrace_snapshot_trigger))
		return -1;

	return 0;
}

static int record__auxtrace_init(struct record *rec)
{
	int err;

	if ((rec->opts.auxtrace_snapshot_opts || rec->opts.auxtrace_sample_opts)
	    && record__threads_enabled(rec)) {
		pr_err("AUX area tracing options are not available in parallel streaming mode.\n");
		return -EINVAL;
	}

	if (!rec->itr) {
		rec->itr = auxtrace_record__init(rec->evlist, &err);
		if (err)
			return err;
	}

	err = auxtrace_parse_snapshot_options(rec->itr, &rec->opts,
					      rec->opts.auxtrace_snapshot_opts);
	if (err)
		return err;

	err = auxtrace_parse_sample_options(rec->itr, rec->evlist, &rec->opts,
					    rec->opts.auxtrace_sample_opts);
	if (err)
		return err;

	auxtrace_regroup_aux_output(rec->evlist);

	return auxtrace_parse_filters(rec->evlist);
}

#else

static inline
int record__auxtrace_mmap_read(struct record *rec __maybe_unused,
			       struct mmap *map __maybe_unused)
{
	return 0;
}

static inline
void record__read_auxtrace_snapshot(struct record *rec __maybe_unused,
				    bool on_exit __maybe_unused)
{
}

static inline
int auxtrace_record__snapshot_start(struct auxtrace_record *itr __maybe_unused)
{
	return 0;
}

static inline
int record__auxtrace_snapshot_exit(struct record *rec __maybe_unused)
{
	return 0;
}

static int record__auxtrace_init(struct record *rec __maybe_unused)
{
	return 0;
}

#endif

static int record__config_text_poke(struct evlist *evlist)
{
	struct evsel *evsel;

	/* Nothing to do if text poke is already configured */
	evlist__for_each_entry(evlist, evsel) {
		if (evsel->core.attr.text_poke)
			return 0;
	}

	evsel = evlist__add_dummy_on_all_cpus(evlist);
	if (!evsel)
		return -ENOMEM;

	evsel->core.attr.text_poke = 1;
	evsel->core.attr.ksymbol = 1;
	evsel->immediate = true;
	evsel__set_sample_bit(evsel, TIME);

	return 0;
}

static int record__config_off_cpu(struct record *rec)
{
	return off_cpu_prepare(rec->evlist, &rec->opts.target, &rec->opts);
}

static bool record__kcore_readable(struct machine *machine)
{
	char kcore[PATH_MAX];
	int fd;

	scnprintf(kcore, sizeof(kcore), "%s/proc/kcore", machine->root_dir);

	fd = open(kcore, O_RDONLY);
	if (fd < 0)
		return false;

	close(fd);

	return true;
}

static int record__kcore_copy(struct machine *machine, struct perf_data *data)
{
	char from_dir[PATH_MAX];
	char kcore_dir[PATH_MAX];
	int ret;

	snprintf(from_dir, sizeof(from_dir), "%s/proc", machine->root_dir);

	ret = perf_data__make_kcore_dir(data, kcore_dir, sizeof(kcore_dir));
	if (ret)
		return ret;

	return kcore_copy(from_dir, kcore_dir);
}

static void record__thread_data_init_pipes(struct record_thread *thread_data)
{
	thread_data->pipes.msg[0] = -1;
	thread_data->pipes.msg[1] = -1;
	thread_data->pipes.ack[0] = -1;
	thread_data->pipes.ack[1] = -1;
}

static int record__thread_data_open_pipes(struct record_thread *thread_data)
{
	if (pipe(thread_data->pipes.msg))
		return -EINVAL;

	if (pipe(thread_data->pipes.ack)) {
		close(thread_data->pipes.msg[0]);
		thread_data->pipes.msg[0] = -1;
		close(thread_data->pipes.msg[1]);
		thread_data->pipes.msg[1] = -1;
		return -EINVAL;
	}

	pr_debug2("thread_data[%p]: msg=[%d,%d], ack=[%d,%d]\n", thread_data,
		 thread_data->pipes.msg[0], thread_data->pipes.msg[1],
		 thread_data->pipes.ack[0], thread_data->pipes.ack[1]);

	return 0;
}

static void record__thread_data_close_pipes(struct record_thread *thread_data)
{
	if (thread_data->pipes.msg[0] != -1) {
		close(thread_data->pipes.msg[0]);
		thread_data->pipes.msg[0] = -1;
	}
	if (thread_data->pipes.msg[1] != -1) {
		close(thread_data->pipes.msg[1]);
		thread_data->pipes.msg[1] = -1;
	}
	if (thread_data->pipes.ack[0] != -1) {
		close(thread_data->pipes.ack[0]);
		thread_data->pipes.ack[0] = -1;
	}
	if (thread_data->pipes.ack[1] != -1) {
		close(thread_data->pipes.ack[1]);
		thread_data->pipes.ack[1] = -1;
	}
}

static bool evlist__per_thread(struct evlist *evlist)
{
	return cpu_map__is_dummy(evlist->core.user_requested_cpus);
}

static int record__thread_data_init_maps(struct record_thread *thread_data, struct evlist *evlist)
{
	int m, tm, nr_mmaps = evlist->core.nr_mmaps;
	struct mmap *mmap = evlist->mmap;
	struct mmap *overwrite_mmap = evlist->overwrite_mmap;
	struct perf_cpu_map *cpus = evlist->core.all_cpus;
	bool per_thread = evlist__per_thread(evlist);

	if (per_thread)
		thread_data->nr_mmaps = nr_mmaps;
	else
		thread_data->nr_mmaps = bitmap_weight(thread_data->mask->maps.bits,
						      thread_data->mask->maps.nbits);
	if (mmap) {
		thread_data->maps = zalloc(thread_data->nr_mmaps * sizeof(struct mmap *));
		if (!thread_data->maps)
			return -ENOMEM;
	}
	if (overwrite_mmap) {
		thread_data->overwrite_maps = zalloc(thread_data->nr_mmaps * sizeof(struct mmap *));
		if (!thread_data->overwrite_maps) {
			zfree(&thread_data->maps);
			return -ENOMEM;
		}
	}
	pr_debug2("thread_data[%p]: nr_mmaps=%d, maps=%p, ow_maps=%p\n", thread_data,
		 thread_data->nr_mmaps, thread_data->maps, thread_data->overwrite_maps);

	for (m = 0, tm = 0; m < nr_mmaps && tm < thread_data->nr_mmaps; m++) {
		if (per_thread ||
		    test_bit(perf_cpu_map__cpu(cpus, m).cpu, thread_data->mask->maps.bits)) {
			if (thread_data->maps) {
				thread_data->maps[tm] = &mmap[m];
				pr_debug2("thread_data[%p]: cpu%d: maps[%d] -> mmap[%d]\n",
					  thread_data, perf_cpu_map__cpu(cpus, m).cpu, tm, m);
			}
			if (thread_data->overwrite_maps) {
				thread_data->overwrite_maps[tm] = &overwrite_mmap[m];
				pr_debug2("thread_data[%p]: cpu%d: ow_maps[%d] -> ow_mmap[%d]\n",
					  thread_data, perf_cpu_map__cpu(cpus, m).cpu, tm, m);
			}
			tm++;
		}
	}

	return 0;
}

static int record__thread_data_init_pollfd(struct record_thread *thread_data, struct evlist *evlist)
{
	int f, tm, pos;
	struct mmap *map, *overwrite_map;

	fdarray__init(&thread_data->pollfd, 64);

	for (tm = 0; tm < thread_data->nr_mmaps; tm++) {
		map = thread_data->maps ? thread_data->maps[tm] : NULL;
		overwrite_map = thread_data->overwrite_maps ?
				thread_data->overwrite_maps[tm] : NULL;

		for (f = 0; f < evlist->core.pollfd.nr; f++) {
			void *ptr = evlist->core.pollfd.priv[f].ptr;

			if ((map && ptr == map) || (overwrite_map && ptr == overwrite_map)) {
				pos = fdarray__dup_entry_from(&thread_data->pollfd, f,
							      &evlist->core.pollfd);
				if (pos < 0)
					return pos;
				pr_debug2("thread_data[%p]: pollfd[%d] <- event_fd=%d\n",
					 thread_data, pos, evlist->core.pollfd.entries[f].fd);
			}
		}
	}

	return 0;
}

static void record__free_thread_data(struct record *rec)
{
	int t;
	struct record_thread *thread_data = rec->thread_data;

	if (thread_data == NULL)
		return;

	for (t = 0; t < rec->nr_threads; t++) {
		record__thread_data_close_pipes(&thread_data[t]);
		zfree(&thread_data[t].maps);
		zfree(&thread_data[t].overwrite_maps);
		fdarray__exit(&thread_data[t].pollfd);
	}

	zfree(&rec->thread_data);
}

static int record__map_thread_evlist_pollfd_indexes(struct record *rec,
						    int evlist_pollfd_index,
						    int thread_pollfd_index)
{
	size_t x = rec->index_map_cnt;

	if (realloc_array_as_needed(rec->index_map, rec->index_map_sz, x, NULL))
		return -ENOMEM;
	rec->index_map[x].evlist_pollfd_index = evlist_pollfd_index;
	rec->index_map[x].thread_pollfd_index = thread_pollfd_index;
	rec->index_map_cnt += 1;
	return 0;
}

static int record__update_evlist_pollfd_from_thread(struct record *rec,
						    struct evlist *evlist,
						    struct record_thread *thread_data)
{
	struct pollfd *e_entries = evlist->core.pollfd.entries;
	struct pollfd *t_entries = thread_data->pollfd.entries;
	int err = 0;
	size_t i;

	for (i = 0; i < rec->index_map_cnt; i++) {
		int e_pos = rec->index_map[i].evlist_pollfd_index;
		int t_pos = rec->index_map[i].thread_pollfd_index;

		if (e_entries[e_pos].fd != t_entries[t_pos].fd ||
		    e_entries[e_pos].events != t_entries[t_pos].events) {
			pr_err("Thread and evlist pollfd index mismatch\n");
			err = -EINVAL;
			continue;
		}
		e_entries[e_pos].revents = t_entries[t_pos].revents;
	}
	return err;
}

static int record__dup_non_perf_events(struct record *rec,
				       struct evlist *evlist,
				       struct record_thread *thread_data)
{
	struct fdarray *fda = &evlist->core.pollfd;
	int i, ret;

	for (i = 0; i < fda->nr; i++) {
		if (!(fda->priv[i].flags & fdarray_flag__non_perf_event))
			continue;
		ret = fdarray__dup_entry_from(&thread_data->pollfd, i, fda);
		if (ret < 0) {
			pr_err("Failed to duplicate descriptor in main thread pollfd\n");
			return ret;
		}
		pr_debug2("thread_data[%p]: pollfd[%d] <- non_perf_event fd=%d\n",
			  thread_data, ret, fda->entries[i].fd);
		ret = record__map_thread_evlist_pollfd_indexes(rec, i, ret);
		if (ret < 0) {
			pr_err("Failed to map thread and evlist pollfd indexes\n");
			return ret;
		}
	}
	return 0;
}

static int record__alloc_thread_data(struct record *rec, struct evlist *evlist)
{
	int t, ret;
	struct record_thread *thread_data;

	rec->thread_data = zalloc(rec->nr_threads * sizeof(*(rec->thread_data)));
	if (!rec->thread_data) {
		pr_err("Failed to allocate thread data\n");
		return -ENOMEM;
	}
	thread_data = rec->thread_data;

	for (t = 0; t < rec->nr_threads; t++)
		record__thread_data_init_pipes(&thread_data[t]);

	for (t = 0; t < rec->nr_threads; t++) {
		thread_data[t].rec = rec;
		thread_data[t].mask = &rec->thread_masks[t];
		ret = record__thread_data_init_maps(&thread_data[t], evlist);
		if (ret) {
			pr_err("Failed to initialize thread[%d] maps\n", t);
			goto out_free;
		}
		ret = record__thread_data_init_pollfd(&thread_data[t], evlist);
		if (ret) {
			pr_err("Failed to initialize thread[%d] pollfd\n", t);
			goto out_free;
		}
		if (t) {
			thread_data[t].tid = -1;
			ret = record__thread_data_open_pipes(&thread_data[t]);
			if (ret) {
				pr_err("Failed to open thread[%d] communication pipes\n", t);
				goto out_free;
			}
			ret = fdarray__add(&thread_data[t].pollfd, thread_data[t].pipes.msg[0],
					   POLLIN | POLLERR | POLLHUP, fdarray_flag__nonfilterable);
			if (ret < 0) {
				pr_err("Failed to add descriptor to thread[%d] pollfd\n", t);
				goto out_free;
			}
			thread_data[t].ctlfd_pos = ret;
			pr_debug2("thread_data[%p]: pollfd[%d] <- ctl_fd=%d\n",
				 thread_data, thread_data[t].ctlfd_pos,
				 thread_data[t].pipes.msg[0]);
		} else {
			thread_data[t].tid = gettid();

			ret = record__dup_non_perf_events(rec, evlist, &thread_data[t]);
			if (ret < 0)
				goto out_free;

			thread_data[t].ctlfd_pos = -1; /* Not used */
		}
	}

	return 0;

out_free:
	record__free_thread_data(rec);

	return ret;
}

static int record__mmap_evlist(struct record *rec,
			       struct evlist *evlist)
{
	int i, ret;
	struct record_opts *opts = &rec->opts;
	bool auxtrace_overwrite = opts->auxtrace_snapshot_mode ||
				  opts->auxtrace_sample_mode;
	char msg[512];

	if (opts->affinity != PERF_AFFINITY_SYS)
		cpu__setup_cpunode_map();

	if (evlist__mmap_ex(evlist, opts->mmap_pages,
				 opts->auxtrace_mmap_pages,
				 auxtrace_overwrite,
				 opts->nr_cblocks, opts->affinity,
				 opts->mmap_flush, opts->comp_level) < 0) {
		if (errno == EPERM) {
			pr_err("Permission error mapping pages.\n"
			       "Consider increasing "
			       "/proc/sys/kernel/perf_event_mlock_kb,\n"
			       "or try again with a smaller value of -m/--mmap_pages.\n"
			       "(current value: %u,%u)\n",
			       opts->mmap_pages, opts->auxtrace_mmap_pages);
			return -errno;
		} else {
			pr_err("failed to mmap with %d (%s)\n", errno,
				str_error_r(errno, msg, sizeof(msg)));
			if (errno)
				return -errno;
			else
				return -EINVAL;
		}
	}

	if (evlist__initialize_ctlfd(evlist, opts->ctl_fd, opts->ctl_fd_ack))
		return -1;

	ret = record__alloc_thread_data(rec, evlist);
	if (ret)
		return ret;

	if (record__threads_enabled(rec)) {
		ret = perf_data__create_dir(&rec->data, evlist->core.nr_mmaps);
		if (ret) {
			pr_err("Failed to create data directory: %s\n", strerror(-ret));
			return ret;
		}
		for (i = 0; i < evlist->core.nr_mmaps; i++) {
			if (evlist->mmap)
				evlist->mmap[i].file = &rec->data.dir.files[i];
			if (evlist->overwrite_mmap)
				evlist->overwrite_mmap[i].file = &rec->data.dir.files[i];
		}
	}

	return 0;
}

static int record__mmap(struct record *rec)
{
	return record__mmap_evlist(rec, rec->evlist);
}

static int record__open(struct record *rec)
{
	char msg[BUFSIZ];
	struct evsel *pos;
	struct evlist *evlist = rec->evlist;
	struct perf_session *session = rec->session;
	struct record_opts *opts = &rec->opts;
	int rc = 0;

	/*
	 * For initial_delay, system wide or a hybrid system, we need to add a
	 * dummy event so that we can track PERF_RECORD_MMAP to cover the delay
	 * of waiting or event synthesis.
	 */
	if (opts->initial_delay || target__has_cpu(&opts->target) ||
	    perf_pmu__has_hybrid()) {
		pos = evlist__get_tracking_event(evlist);
		if (!evsel__is_dummy_event(pos)) {
			/* Set up dummy event. */
			if (evlist__add_dummy(evlist))
				return -ENOMEM;
			pos = evlist__last(evlist);
			evlist__set_tracking_event(evlist, pos);
		}

		/*
		 * Enable the dummy event when the process is forked for
		 * initial_delay, immediately for system wide.
		 */
		if (opts->initial_delay && !pos->immediate &&
		    !target__has_cpu(&opts->target))
			pos->core.attr.enable_on_exec = 1;
		else
			pos->immediate = 1;
	}

	evlist__config(evlist, opts, &callchain_param);

	evlist__for_each_entry(evlist, pos) {
try_again:
		if (evsel__open(pos, pos->core.cpus, pos->core.threads) < 0) {
			if (evsel__fallback(pos, errno, msg, sizeof(msg))) {
				if (verbose > 0)
					ui__warning("%s\n", msg);
				goto try_again;
			}
			if ((errno == EINVAL || errno == EBADF) &&
			    pos->core.leader != &pos->core &&
			    pos->weak_group) {
			        pos = evlist__reset_weak_group(evlist, pos, true);
				goto try_again;
			}
			rc = -errno;
			evsel__open_strerror(pos, &opts->target, errno, msg, sizeof(msg));
			ui__error("%s\n", msg);
			goto out;
		}

		pos->supported = true;
	}

	if (symbol_conf.kptr_restrict && !evlist__exclude_kernel(evlist)) {
		pr_warning(
"WARNING: Kernel address maps (/proc/{kallsyms,modules}) are restricted,\n"
"check /proc/sys/kernel/kptr_restrict and /proc/sys/kernel/perf_event_paranoid.\n\n"
"Samples in kernel functions may not be resolved if a suitable vmlinux\n"
"file is not found in the buildid cache or in the vmlinux path.\n\n"
"Samples in kernel modules won't be resolved at all.\n\n"
"If some relocation was applied (e.g. kexec) symbols may be misresolved\n"
"even with a suitable vmlinux or kallsyms file.\n\n");
	}

	if (evlist__apply_filters(evlist, &pos)) {
		pr_err("failed to set filter \"%s\" on event %s with %d (%s)\n",
			pos->filter, evsel__name(pos), errno,
			str_error_r(errno, msg, sizeof(msg)));
		rc = -1;
		goto out;
	}

	rc = record__mmap(rec);
	if (rc)
		goto out;

	session->evlist = evlist;
	perf_session__set_id_hdr_size(session);
out:
	return rc;
}

static void set_timestamp_boundary(struct record *rec, u64 sample_time)
{
	if (rec->evlist->first_sample_time == 0)
		rec->evlist->first_sample_time = sample_time;

	if (sample_time)
		rec->evlist->last_sample_time = sample_time;
}

static int process_sample_event(struct perf_tool *tool,
				union perf_event *event,
				struct perf_sample *sample,
				struct evsel *evsel,
				struct machine *machine)
{
	struct record *rec = container_of(tool, struct record, tool);

	set_timestamp_boundary(rec, sample->time);

	if (rec->buildid_all)
		return 0;

	rec->samples++;
	return build_id__mark_dso_hit(tool, event, sample, evsel, machine);
}

static int process_buildids(struct record *rec)
{
	struct perf_session *session = rec->session;

	if (perf_data__size(&rec->data) == 0)
		return 0;

	/*
	 * During this process, it'll load kernel map and replace the
	 * dso->long_name to a real pathname it found.  In this case
	 * we prefer the vmlinux path like
	 *   /lib/modules/3.16.4/build/vmlinux
	 *
	 * rather than build-id path (in debug directory).
	 *   $HOME/.debug/.build-id/f0/6e17aa50adf4d00b88925e03775de107611551
	 */
	symbol_conf.ignore_vmlinux_buildid = true;

	/*
	 * If --buildid-all is given, it marks all DSO regardless of hits,
	 * so no need to process samples. But if timestamp_boundary is enabled,
	 * it still needs to walk on all samples to get the timestamps of
	 * first/last samples.
	 */
	if (rec->buildid_all && !rec->timestamp_boundary)
		rec->tool.sample = NULL;

	return perf_session__process_events(session);
}

static void perf_event__synthesize_guest_os(struct machine *machine, void *data)
{
	int err;
	struct perf_tool *tool = data;
	/*
	 *As for guest kernel when processing subcommand record&report,
	 *we arrange module mmap prior to guest kernel mmap and trigger
	 *a preload dso because default guest module symbols are loaded
	 *from guest kallsyms instead of /lib/modules/XXX/XXX. This
	 *method is used to avoid symbol missing when the first addr is
	 *in module instead of in guest kernel.
	 */
	err = perf_event__synthesize_modules(tool, process_synthesized_event,
					     machine);
	if (err < 0)
		pr_err("Couldn't record guest kernel [%d]'s reference"
		       " relocation symbol.\n", machine->pid);

	/*
	 * We use _stext for guest kernel because guest kernel's /proc/kallsyms
	 * have no _text sometimes.
	 */
	err = perf_event__synthesize_kernel_mmap(tool, process_synthesized_event,
						 machine);
	if (err < 0)
		pr_err("Couldn't record guest kernel [%d]'s reference"
		       " relocation symbol.\n", machine->pid);
}

static struct perf_event_header finished_round_event = {
	.size = sizeof(struct perf_event_header),
	.type = PERF_RECORD_FINISHED_ROUND,
};

static struct perf_event_header finished_init_event = {
	.size = sizeof(struct perf_event_header),
	.type = PERF_RECORD_FINISHED_INIT,
};

static void record__adjust_affinity(struct record *rec, struct mmap *map)
{
	if (rec->opts.affinity != PERF_AFFINITY_SYS &&
	    !bitmap_equal(thread->mask->affinity.bits, map->affinity_mask.bits,
			  thread->mask->affinity.nbits)) {
		bitmap_zero(thread->mask->affinity.bits, thread->mask->affinity.nbits);
		bitmap_or(thread->mask->affinity.bits, thread->mask->affinity.bits,
			  map->affinity_mask.bits, thread->mask->affinity.nbits);
		sched_setaffinity(0, MMAP_CPU_MASK_BYTES(&thread->mask->affinity),
					(cpu_set_t *)thread->mask->affinity.bits);
		if (verbose == 2) {
			pr_debug("threads[%d]: running on cpu%d: ", thread->tid, sched_getcpu());
			mmap_cpu_mask__scnprintf(&thread->mask->affinity, "affinity");
		}
	}
}

static size_t process_comp_header(void *record, size_t increment)
{
	struct perf_record_compressed *event = record;
	size_t size = sizeof(*event);

	if (increment) {
		event->header.size += increment;
		return increment;
	}

	event->header.type = PERF_RECORD_COMPRESSED;
	event->header.size = size;

	return size;
}

static size_t zstd_compress(struct perf_session *session, struct mmap *map,
			    void *dst, size_t dst_size, void *src, size_t src_size)
{
	size_t compressed;
	size_t max_record_size = PERF_SAMPLE_MAX_SIZE - sizeof(struct perf_record_compressed) - 1;
	struct zstd_data *zstd_data = &session->zstd_data;

	if (map && map->file)
		zstd_data = &map->zstd_data;

	compressed = zstd_compress_stream_to_records(zstd_data, dst, dst_size, src, src_size,
						     max_record_size, process_comp_header);

	if (map && map->file) {
		thread->bytes_transferred += src_size;
		thread->bytes_compressed  += compressed;
	} else {
		session->bytes_transferred += src_size;
		session->bytes_compressed  += compressed;
	}

	return compressed;
}

static int record__mmap_read_evlist(struct record *rec, struct evlist *evlist,
				    bool overwrite, bool synch)
{
	u64 bytes_written = rec->bytes_written;
	int i;
	int rc = 0;
	int nr_mmaps;
	struct mmap **maps;
	int trace_fd = rec->data.file.fd;
	off_t off = 0;

	if (!evlist)
		return 0;

	nr_mmaps = thread->nr_mmaps;
	maps = overwrite ? thread->overwrite_maps : thread->maps;

	if (!maps)
		return 0;

	if (overwrite && evlist->bkw_mmap_state != BKW_MMAP_DATA_PENDING)
		return 0;

	if (record__aio_enabled(rec))
		off = record__aio_get_pos(trace_fd);

	for (i = 0; i < nr_mmaps; i++) {
		u64 flush = 0;
		struct mmap *map = maps[i];

		if (map->core.base) {
			record__adjust_affinity(rec, map);
			if (synch) {
				flush = map->core.flush;
				map->core.flush = 1;
			}
			if (!record__aio_enabled(rec)) {
				if (perf_mmap__push(map, rec, record__pushfn) < 0) {
					if (synch)
						map->core.flush = flush;
					rc = -1;
					goto out;
				}
			} else {
				if (record__aio_push(rec, map, &off) < 0) {
					record__aio_set_pos(trace_fd, off);
					if (synch)
						map->core.flush = flush;
					rc = -1;
					goto out;
				}
			}
			if (synch)
				map->core.flush = flush;
		}

		if (map->auxtrace_mmap.base && !rec->opts.auxtrace_snapshot_mode &&
		    !rec->opts.auxtrace_sample_mode &&
		    record__auxtrace_mmap_read(rec, map) != 0) {
			rc = -1;
			goto out;
		}
	}

	if (record__aio_enabled(rec))
		record__aio_set_pos(trace_fd, off);

	/*
	 * Mark the round finished in case we wrote
	 * at least one event.
	 *
	 * No need for round events in directory mode,
	 * because per-cpu maps and files have data
	 * sorted by kernel.
	 */
	if (!record__threads_enabled(rec) && bytes_written != rec->bytes_written)
		rc = record__write(rec, NULL, &finished_round_event, sizeof(finished_round_event));

	if (overwrite)
		evlist__toggle_bkw_mmap(evlist, BKW_MMAP_EMPTY);
out:
	return rc;
}

static int record__mmap_read_all(struct record *rec, bool synch)
{
	int err;

	err = record__mmap_read_evlist(rec, rec->evlist, false, synch);
	if (err)
		return err;

	return record__mmap_read_evlist(rec, rec->evlist, true, synch);
}

static void record__thread_munmap_filtered(struct fdarray *fda, int fd,
					   void *arg __maybe_unused)
{
	struct perf_mmap *map = fda->priv[fd].ptr;

	if (map)
		perf_mmap__put(map);
}

static void *record__thread(void *arg)
{
	enum thread_msg msg = THREAD_MSG__READY;
	bool terminate = false;
	struct fdarray *pollfd;
	int err, ctlfd_pos;

	thread = arg;
	thread->tid = gettid();

	err = write(thread->pipes.ack[1], &msg, sizeof(msg));
	if (err == -1)
		pr_warning("threads[%d]: failed to notify on start: %s\n",
			   thread->tid, strerror(errno));

	pr_debug("threads[%d]: started on cpu%d\n", thread->tid, sched_getcpu());

	pollfd = &thread->pollfd;
	ctlfd_pos = thread->ctlfd_pos;

	for (;;) {
		unsigned long long hits = thread->samples;

		if (record__mmap_read_all(thread->rec, false) < 0 || terminate)
			break;

		if (hits == thread->samples) {

			err = fdarray__poll(pollfd, -1);
			/*
			 * Propagate error, only if there's any. Ignore positive
			 * number of returned events and interrupt error.
			 */
			if (err > 0 || (err < 0 && errno == EINTR))
				err = 0;
			thread->waking++;

			if (fdarray__filter(pollfd, POLLERR | POLLHUP,
					    record__thread_munmap_filtered, NULL) == 0)
				break;
		}

		if (pollfd->entries[ctlfd_pos].revents & POLLHUP) {
			terminate = true;
			close(thread->pipes.msg[0]);
			thread->pipes.msg[0] = -1;
			pollfd->entries[ctlfd_pos].fd = -1;
			pollfd->entries[ctlfd_pos].events = 0;
		}

		pollfd->entries[ctlfd_pos].revents = 0;
	}
	record__mmap_read_all(thread->rec, true);

	err = write(thread->pipes.ack[1], &msg, sizeof(msg));
	if (err == -1)
		pr_warning("threads[%d]: failed to notify on termination: %s\n",
			   thread->tid, strerror(errno));

	return NULL;
}

static void record__init_features(struct record *rec)
{
	struct perf_session *session = rec->session;
	int feat;

	for (feat = HEADER_FIRST_FEATURE; feat < HEADER_LAST_FEATURE; feat++)
		perf_header__set_feat(&session->header, feat);

	if (rec->no_buildid)
		perf_header__clear_feat(&session->header, HEADER_BUILD_ID);

#ifdef HAVE_LIBTRACEEVENT
	if (!have_tracepoints(&rec->evlist->core.entries))
		perf_header__clear_feat(&session->header, HEADER_TRACING_DATA);
#endif

	if (!rec->opts.branch_stack)
		perf_header__clear_feat(&session->header, HEADER_BRANCH_STACK);

	if (!rec->opts.full_auxtrace)
		perf_header__clear_feat(&session->header, HEADER_AUXTRACE);

	if (!(rec->opts.use_clockid && rec->opts.clockid_res_ns))
		perf_header__clear_feat(&session->header, HEADER_CLOCKID);

	if (!rec->opts.use_clockid)
		perf_header__clear_feat(&session->header, HEADER_CLOCK_DATA);

	if (!record__threads_enabled(rec))
		perf_header__clear_feat(&session->header, HEADER_DIR_FORMAT);

	if (!record__comp_enabled(rec))
		perf_header__clear_feat(&session->header, HEADER_COMPRESSED);

	perf_header__clear_feat(&session->header, HEADER_STAT);
}

static void
record__finish_output(struct record *rec)
{
	int i;
	struct perf_data *data = &rec->data;
	int fd = perf_data__fd(data);

	if (data->is_pipe)
		return;

	rec->session->header.data_size += rec->bytes_written;
	data->file.size = lseek(perf_data__fd(data), 0, SEEK_CUR);
	if (record__threads_enabled(rec)) {
		for (i = 0; i < data->dir.nr; i++)
			data->dir.files[i].size = lseek(data->dir.files[i].fd, 0, SEEK_CUR);
	}

	if (!rec->no_buildid) {
		process_buildids(rec);

		if (rec->buildid_all)
			dsos__hit_all(rec->session);
	}
	perf_session__write_header(rec->session, rec->evlist, fd, true);

	return;
}

static int record__synthesize_workload(struct record *rec, bool tail)
{
	int err;
	struct perf_thread_map *thread_map;
	bool needs_mmap = rec->opts.synth & PERF_SYNTH_MMAP;

	if (rec->opts.tail_synthesize != tail)
		return 0;

	thread_map = thread_map__new_by_tid(rec->evlist->workload.pid);
	if (thread_map == NULL)
		return -1;

	err = perf_event__synthesize_thread_map(&rec->tool, thread_map,
						 process_synthesized_event,
						 &rec->session->machines.host,
						 needs_mmap,
						 rec->opts.sample_address);
	perf_thread_map__put(thread_map);
	return err;
}

static int write_finished_init(struct record *rec, bool tail)
{
	if (rec->opts.tail_synthesize != tail)
		return 0;

	return record__write(rec, NULL, &finished_init_event, sizeof(finished_init_event));
}

static int record__synthesize(struct record *rec, bool tail);

static int
record__switch_output(struct record *rec, bool at_exit)
{
	struct perf_data *data = &rec->data;
	int fd, err;
	char *new_filename;

	/* Same Size:      "2015122520103046"*/
	char timestamp[] = "InvalidTimestamp";

	record__aio_mmap_read_sync(rec);

	write_finished_init(rec, true);

	record__synthesize(rec, true);
	if (target__none(&rec->opts.target))
		record__synthesize_workload(rec, true);

	rec->samples = 0;
	record__finish_output(rec);
	err = fetch_current_timestamp(timestamp, sizeof(timestamp));
	if (err) {
		pr_err("Failed to get current timestamp\n");
		return -EINVAL;
	}

	fd = perf_data__switch(data, timestamp,
				    rec->session->header.data_offset,
				    at_exit, &new_filename);
	if (fd >= 0 && !at_exit) {
		rec->bytes_written = 0;
		rec->session->header.data_size = 0;
	}

	if (!quiet)
		fprintf(stderr, "[ perf record: Dump %s.%s ]\n",
			data->path, timestamp);

	if (rec->switch_output.num_files) {
		int n = rec->switch_output.cur_file + 1;

		if (n >= rec->switch_output.num_files)
			n = 0;
		rec->switch_output.cur_file = n;
		if (rec->switch_output.filenames[n]) {
			remove(rec->switch_output.filenames[n]);
			zfree(&rec->switch_output.filenames[n]);
		}
		rec->switch_output.filenames[n] = new_filename;
	} else {
		free(new_filename);
	}

	/* Output tracking events */
	if (!at_exit) {
		record__synthesize(rec, false);

		/*
		 * In 'perf record --switch-output' without -a,
		 * record__synthesize() in record__switch_output() won't
		 * generate tracking events because there's no thread_map
		 * in evlist. Which causes newly created perf.data doesn't
		 * contain map and comm information.
		 * Create a fake thread_map and directly call
		 * perf_event__synthesize_thread_map() for those events.
		 */
		if (target__none(&rec->opts.target))
			record__synthesize_workload(rec, false);
		write_finished_init(rec, false);
	}
	return fd;
}

static void __record__read_lost_samples(struct record *rec, struct evsel *evsel,
					struct perf_record_lost_samples *lost,
					int cpu_idx, int thread_idx)
{
	struct perf_counts_values count;
	struct perf_sample_id *sid;
	struct perf_sample sample = {};
	int id_hdr_size;

	if (perf_evsel__read(&evsel->core, cpu_idx, thread_idx, &count) < 0) {
		pr_err("read LOST count failed\n");
		return;
	}

	if (count.lost == 0)
		return;

	lost->lost = count.lost;
	if (evsel->core.ids) {
		sid = xyarray__entry(evsel->core.sample_id, cpu_idx, thread_idx);
		sample.id = sid->id;
	}

	id_hdr_size = perf_event__synthesize_id_sample((void *)(lost + 1),
						       evsel->core.attr.sample_type, &sample);
	lost->header.size = sizeof(*lost) + id_hdr_size;
	record__write(rec, NULL, lost, lost->header.size);
}

static void record__read_lost_samples(struct record *rec)
{
	struct perf_session *session = rec->session;
	struct perf_record_lost_samples *lost;
	struct evsel *evsel;

	/* there was an error during record__open */
	if (session->evlist == NULL)
		return;

	lost = zalloc(PERF_SAMPLE_MAX_SIZE);
	if (lost == NULL) {
		pr_debug("Memory allocation failed\n");
		return;
	}

	lost->header.type = PERF_RECORD_LOST_SAMPLES;

	evlist__for_each_entry(session->evlist, evsel) {
		struct xyarray *xy = evsel->core.sample_id;

		if (xy == NULL || evsel->core.fd == NULL)
			continue;
		if (xyarray__max_x(evsel->core.fd) != xyarray__max_x(xy) ||
		    xyarray__max_y(evsel->core.fd) != xyarray__max_y(xy)) {
			pr_debug("Unmatched FD vs. sample ID: skip reading LOST count\n");
			continue;
		}

		for (int x = 0; x < xyarray__max_x(xy); x++) {
			for (int y = 0; y < xyarray__max_y(xy); y++) {
				__record__read_lost_samples(rec, evsel, lost, x, y);
			}
		}
	}
	free(lost);

}

static volatile sig_atomic_t workload_exec_errno;

/*
 * evlist__prepare_workload will send a SIGUSR1
 * if the fork fails, since we asked by setting its
 * want_signal to true.
 */
static void workload_exec_failed_signal(int signo __maybe_unused,
					siginfo_t *info,
					void *ucontext __maybe_unused)
{
	workload_exec_errno = info->si_value.sival_int;
	done = 1;
	child_finished = 1;
}

static void snapshot_sig_handler(int sig);
static void alarm_sig_handler(int sig);

static const struct perf_event_mmap_page *evlist__pick_pc(struct evlist *evlist)
{
	if (evlist) {
		if (evlist->mmap && evlist->mmap[0].core.base)
			return evlist->mmap[0].core.base;
		if (evlist->overwrite_mmap && evlist->overwrite_mmap[0].core.base)
			return evlist->overwrite_mmap[0].core.base;
	}
	return NULL;
}

static const struct perf_event_mmap_page *record__pick_pc(struct record *rec)
{
	const struct perf_event_mmap_page *pc = evlist__pick_pc(rec->evlist);
	if (pc)
		return pc;
	return NULL;
}

static int record__synthesize(struct record *rec, bool tail)
{
	struct perf_session *session = rec->session;
	struct machine *machine = &session->machines.host;
	struct perf_data *data = &rec->data;
	struct record_opts *opts = &rec->opts;
	struct perf_tool *tool = &rec->tool;
	int err = 0;
	event_op f = process_synthesized_event;

	if (rec->opts.tail_synthesize != tail)
		return 0;

	if (data->is_pipe) {
		err = perf_event__synthesize_for_pipe(tool, session, data,
						      process_synthesized_event);
		if (err < 0)
			goto out;

		rec->bytes_written += err;
	}

	err = perf_event__synth_time_conv(record__pick_pc(rec), tool,
					  process_synthesized_event, machine);
	if (err)
		goto out;

	/* Synthesize id_index before auxtrace_info */
	err = perf_event__synthesize_id_index(tool,
					      process_synthesized_event,
					      session->evlist, machine);
	if (err)
		goto out;

	if (rec->opts.full_auxtrace) {
		err = perf_event__synthesize_auxtrace_info(rec->itr, tool,
					session, process_synthesized_event);
		if (err)
			goto out;
	}

	if (!evlist__exclude_kernel(rec->evlist)) {
		err = perf_event__synthesize_kernel_mmap(tool, process_synthesized_event,
							 machine);
		WARN_ONCE(err < 0, "Couldn't record kernel reference relocation symbol\n"
				   "Symbol resolution may be skewed if relocation was used (e.g. kexec).\n"
				   "Check /proc/kallsyms permission or run as root.\n");

		err = perf_event__synthesize_modules(tool, process_synthesized_event,
						     machine);
		WARN_ONCE(err < 0, "Couldn't record kernel module information.\n"
				   "Symbol resolution may be skewed if relocation was used (e.g. kexec).\n"
				   "Check /proc/modules permission or run as root.\n");
	}

	if (perf_guest) {
		machines__process_guests(&session->machines,
					 perf_event__synthesize_guest_os, tool);
	}

	err = perf_event__synthesize_extra_attr(&rec->tool,
						rec->evlist,
						process_synthesized_event,
						data->is_pipe);
	if (err)
		goto out;

	err = perf_event__synthesize_thread_map2(&rec->tool, rec->evlist->core.threads,
						 process_synthesized_event,
						NULL);
	if (err < 0) {
		pr_err("Couldn't synthesize thread map.\n");
		return err;
	}

	err = perf_event__synthesize_cpu_map(&rec->tool, rec->evlist->core.all_cpus,
					     process_synthesized_event, NULL);
	if (err < 0) {
		pr_err("Couldn't synthesize cpu map.\n");
		return err;
	}

	err = perf_event__synthesize_bpf_events(session, process_synthesized_event,
						machine, opts);
	if (err < 0) {
		pr_warning("Couldn't synthesize bpf events.\n");
		err = 0;
	}

	if (rec->opts.synth & PERF_SYNTH_CGROUP) {
		err = perf_event__synthesize_cgroups(tool, process_synthesized_event,
						     machine);
		if (err < 0) {
			pr_warning("Couldn't synthesize cgroup events.\n");
			err = 0;
		}
	}

	if (rec->opts.nr_threads_synthesize > 1) {
		mutex_init(&synth_lock);
		perf_set_multithreaded();
		f = process_locked_synthesized_event;
	}

	if (rec->opts.synth & PERF_SYNTH_TASK) {
		bool needs_mmap = rec->opts.synth & PERF_SYNTH_MMAP;

		err = __machine__synthesize_threads(machine, tool, &opts->target,
						    rec->evlist->core.threads,
						    f, needs_mmap, opts->sample_address,
						    rec->opts.nr_threads_synthesize);
	}

	if (rec->opts.nr_threads_synthesize > 1) {
		perf_set_singlethreaded();
		mutex_destroy(&synth_lock);
	}

out:
	return err;
}

static int record__process_signal_event(union perf_event *event __maybe_unused, void *data)
{
	struct record *rec = data;
	pthread_kill(rec->thread_id, SIGUSR2);
	return 0;
}

static int record__setup_sb_evlist(struct record *rec)
{
	struct record_opts *opts = &rec->opts;

	if (rec->sb_evlist != NULL) {
		/*
		 * We get here if --switch-output-event populated the
		 * sb_evlist, so associate a callback that will send a SIGUSR2
		 * to the main thread.
		 */
		evlist__set_cb(rec->sb_evlist, record__process_signal_event, rec);
		rec->thread_id = pthread_self();
	}
#ifdef HAVE_LIBBPF_SUPPORT
	if (!opts->no_bpf_event) {
		if (rec->sb_evlist == NULL) {
			rec->sb_evlist = evlist__new();

			if (rec->sb_evlist == NULL) {
				pr_err("Couldn't create side band evlist.\n.");
				return -1;
			}
		}

		if (evlist__add_bpf_sb_event(rec->sb_evlist, &rec->session->header.env)) {
			pr_err("Couldn't ask for PERF_RECORD_BPF_EVENT side band events.\n.");
			return -1;
		}
	}
#endif
	if (evlist__start_sb_thread(rec->sb_evlist, &rec->opts.target)) {
		pr_debug("Couldn't start the BPF side band thread:\nBPF programs starting from now on won't be annotatable\n");
		opts->no_bpf_event = true;
	}

	return 0;
}

static int record__init_clock(struct record *rec)
{
	struct perf_session *session = rec->session;
	struct timespec ref_clockid;
	struct timeval ref_tod;
	u64 ref;

	if (!rec->opts.use_clockid)
		return 0;

	if (rec->opts.use_clockid && rec->opts.clockid_res_ns)
		session->header.env.clock.clockid_res_ns = rec->opts.clockid_res_ns;

	session->header.env.clock.clockid = rec->opts.clockid;

	if (gettimeofday(&ref_tod, NULL) != 0) {
		pr_err("gettimeofday failed, cannot set reference time.\n");
		return -1;
	}

	if (clock_gettime(rec->opts.clockid, &ref_clockid)) {
		pr_err("clock_gettime failed, cannot set reference time.\n");
		return -1;
	}

	ref = (u64) ref_tod.tv_sec * NSEC_PER_SEC +
	      (u64) ref_tod.tv_usec * NSEC_PER_USEC;

	session->header.env.clock.tod_ns = ref;

	ref = (u64) ref_clockid.tv_sec * NSEC_PER_SEC +
	      (u64) ref_clockid.tv_nsec;

	session->header.env.clock.clockid_ns = ref;
	return 0;
}

static void hit_auxtrace_snapshot_trigger(struct record *rec)
{
	if (trigger_is_ready(&auxtrace_snapshot_trigger)) {
		trigger_hit(&auxtrace_snapshot_trigger);
		auxtrace_record__snapshot_started = 1;
		if (auxtrace_record__snapshot_start(rec->itr))
			trigger_error(&auxtrace_snapshot_trigger);
	}
}

static void record__uniquify_name(struct record *rec)
{
	struct evsel *pos;
	struct evlist *evlist = rec->evlist;
	char *new_name;
	int ret;

	if (!perf_pmu__has_hybrid())
		return;

	evlist__for_each_entry(evlist, pos) {
		if (!evsel__is_hybrid(pos))
			continue;

		if (strchr(pos->name, '/'))
			continue;

		ret = asprintf(&new_name, "%s/%s/",
			       pos->pmu_name, pos->name);
		if (ret) {
			free(pos->name);
			pos->name = new_name;
		}
	}
}

static int record__terminate_thread(struct record_thread *thread_data)
{
	int err;
	enum thread_msg ack = THREAD_MSG__UNDEFINED;
	pid_t tid = thread_data->tid;

	close(thread_data->pipes.msg[1]);
	thread_data->pipes.msg[1] = -1;
	err = read(thread_data->pipes.ack[0], &ack, sizeof(ack));
	if (err > 0)
		pr_debug2("threads[%d]: sent %s\n", tid, thread_msg_tags[ack]);
	else
		pr_warning("threads[%d]: failed to receive termination notification from %d\n",
			   thread->tid, tid);

	return 0;
}

static int record__start_threads(struct record *rec)
{
	int t, tt, err, ret = 0, nr_threads = rec->nr_threads;
	struct record_thread *thread_data = rec->thread_data;
	sigset_t full, mask;
	pthread_t handle;
	pthread_attr_t attrs;

	thread = &thread_data[0];

	if (!record__threads_enabled(rec))
		return 0;

	sigfillset(&full);
	if (sigprocmask(SIG_SETMASK, &full, &mask)) {
		pr_err("Failed to block signals on threads start: %s\n", strerror(errno));
		return -1;
	}

	pthread_attr_init(&attrs);
	pthread_attr_setdetachstate(&attrs, PTHREAD_CREATE_DETACHED);

	for (t = 1; t < nr_threads; t++) {
		enum thread_msg msg = THREAD_MSG__UNDEFINED;

#ifdef HAVE_PTHREAD_ATTR_SETAFFINITY_NP
		pthread_attr_setaffinity_np(&attrs,
					    MMAP_CPU_MASK_BYTES(&(thread_data[t].mask->affinity)),
					    (cpu_set_t *)(thread_data[t].mask->affinity.bits));
#endif
		if (pthread_create(&handle, &attrs, record__thread, &thread_data[t])) {
			for (tt = 1; tt < t; tt++)
				record__terminate_thread(&thread_data[t]);
			pr_err("Failed to start threads: %s\n", strerror(errno));
			ret = -1;
			goto out_err;
		}

		err = read(thread_data[t].pipes.ack[0], &msg, sizeof(msg));
		if (err > 0)
			pr_debug2("threads[%d]: sent %s\n", rec->thread_data[t].tid,
				  thread_msg_tags[msg]);
		else
			pr_warning("threads[%d]: failed to receive start notification from %d\n",
				   thread->tid, rec->thread_data[t].tid);
	}

	sched_setaffinity(0, MMAP_CPU_MASK_BYTES(&thread->mask->affinity),
			(cpu_set_t *)thread->mask->affinity.bits);

	pr_debug("threads[%d]: started on cpu%d\n", thread->tid, sched_getcpu());

out_err:
	pthread_attr_destroy(&attrs);

	if (sigprocmask(SIG_SETMASK, &mask, NULL)) {
		pr_err("Failed to unblock signals on threads start: %s\n", strerror(errno));
		ret = -1;
	}

	return ret;
}

static int record__stop_threads(struct record *rec)
{
	int t;
	struct record_thread *thread_data = rec->thread_data;

	for (t = 1; t < rec->nr_threads; t++)
		record__terminate_thread(&thread_data[t]);

	for (t = 0; t < rec->nr_threads; t++) {
		rec->samples += thread_data[t].samples;
		if (!record__threads_enabled(rec))
			continue;
		rec->session->bytes_transferred += thread_data[t].bytes_transferred;
		rec->session->bytes_compressed += thread_data[t].bytes_compressed;
		pr_debug("threads[%d]: samples=%lld, wakes=%ld, ", thread_data[t].tid,
			 thread_data[t].samples, thread_data[t].waking);
		if (thread_data[t].bytes_transferred && thread_data[t].bytes_compressed)
			pr_debug("transferred=%" PRIu64 ", compressed=%" PRIu64 "\n",
				 thread_data[t].bytes_transferred, thread_data[t].bytes_compressed);
		else
			pr_debug("written=%" PRIu64 "\n", thread_data[t].bytes_written);
	}

	return 0;
}

static unsigned long record__waking(struct record *rec)
{
	int t;
	unsigned long waking = 0;
	struct record_thread *thread_data = rec->thread_data;

	for (t = 0; t < rec->nr_threads; t++)
		waking += thread_data[t].waking;

	return waking;
}

static int __cmd_record(struct record *rec, int argc, const char **argv)
{
	int err;
	int status = 0;
	const bool forks = argc > 0;
	struct perf_tool *tool = &rec->tool;
	struct record_opts *opts = &rec->opts;
	struct perf_data *data = &rec->data;
	struct perf_session *session;
	bool disabled = false, draining = false;
	int fd;
	float ratio = 0;
	enum evlist_ctl_cmd cmd = EVLIST_CTL_CMD_UNSUPPORTED;

	atexit(record__sig_exit);
	signal(SIGCHLD, sig_handler);
	signal(SIGINT, sig_handler);
	signal(SIGTERM, sig_handler);
	signal(SIGSEGV, sigsegv_handler);

	if (rec->opts.record_namespaces)
		tool->namespace_events = true;

	if (rec->opts.record_cgroup) {
#ifdef HAVE_FILE_HANDLE
		tool->cgroup_events = true;
#else
		pr_err("cgroup tracking is not supported\n");
		return -1;
#endif
	}

	if (rec->opts.auxtrace_snapshot_mode || rec->switch_output.enabled) {
		signal(SIGUSR2, snapshot_sig_handler);
		if (rec->opts.auxtrace_snapshot_mode)
			trigger_on(&auxtrace_snapshot_trigger);
		if (rec->switch_output.enabled)
			trigger_on(&switch_output_trigger);
	} else {
		signal(SIGUSR2, SIG_IGN);
	}

	session = perf_session__new(data, tool);
	if (IS_ERR(session)) {
		pr_err("Perf session creation failed.\n");
		return PTR_ERR(session);
	}

	if (record__threads_enabled(rec)) {
		if (perf_data__is_pipe(&rec->data)) {
			pr_err("Parallel trace streaming is not available in pipe mode.\n");
			return -1;
		}
		if (rec->opts.full_auxtrace) {
			pr_err("Parallel trace streaming is not available in AUX area tracing mode.\n");
			return -1;
		}
	}

	fd = perf_data__fd(data);
	rec->session = session;

	if (zstd_init(&session->zstd_data, rec->opts.comp_level) < 0) {
		pr_err("Compression initialization failed.\n");
		return -1;
	}
#ifdef HAVE_EVENTFD_SUPPORT
	done_fd = eventfd(0, EFD_NONBLOCK);
	if (done_fd < 0) {
		pr_err("Failed to create wakeup eventfd, error: %m\n");
		status = -1;
		goto out_delete_session;
	}
	err = evlist__add_wakeup_eventfd(rec->evlist, done_fd);
	if (err < 0) {
		pr_err("Failed to add wakeup eventfd to poll list\n");
		status = err;
		goto out_delete_session;
	}
#endif // HAVE_EVENTFD_SUPPORT

	session->header.env.comp_type  = PERF_COMP_ZSTD;
	session->header.env.comp_level = rec->opts.comp_level;

	if (rec->opts.kcore &&
	    !record__kcore_readable(&session->machines.host)) {
		pr_err("ERROR: kcore is not readable.\n");
		return -1;
	}

	if (record__init_clock(rec))
		return -1;

	record__init_features(rec);

	if (forks) {
		err = evlist__prepare_workload(rec->evlist, &opts->target, argv, data->is_pipe,
					       workload_exec_failed_signal);
		if (err < 0) {
			pr_err("Couldn't run the workload!\n");
			status = err;
			goto out_delete_session;
		}
	}

	/*
	 * If we have just single event and are sending data
	 * through pipe, we need to force the ids allocation,
	 * because we synthesize event name through the pipe
	 * and need the id for that.
	 */
	if (data->is_pipe && rec->evlist->core.nr_entries == 1)
		rec->opts.sample_id = true;

	record__uniquify_name(rec);

	/* Debug message used by test scripts */
	pr_debug3("perf record opening and mmapping events\n");
	if (record__open(rec) != 0) {
		err = -1;
		goto out_free_threads;
	}
	/* Debug message used by test scripts */
	pr_debug3("perf record done opening and mmapping events\n");
	session->header.env.comp_mmap_len = session->evlist->core.mmap_len;

	if (rec->opts.kcore) {
		err = record__kcore_copy(&session->machines.host, data);
		if (err) {
			pr_err("ERROR: Failed to copy kcore\n");
			goto out_free_threads;
		}
	}

	err = bpf__apply_obj_config();
	if (err) {
		char errbuf[BUFSIZ];

		bpf__strerror_apply_obj_config(err, errbuf, sizeof(errbuf));
		pr_err("ERROR: Apply config to BPF failed: %s\n",
			 errbuf);
		goto out_free_threads;
	}

	/*
	 * Normally perf_session__new would do this, but it doesn't have the
	 * evlist.
	 */
	if (rec->tool.ordered_events && !evlist__sample_id_all(rec->evlist)) {
		pr_warning("WARNING: No sample_id_all support, falling back to unordered processing\n");
		rec->tool.ordered_events = false;
	}

	if (!rec->evlist->core.nr_groups)
		perf_header__clear_feat(&session->header, HEADER_GROUP_DESC);

	if (data->is_pipe) {
		err = perf_header__write_pipe(fd);
		if (err < 0)
			goto out_free_threads;
	} else {
		err = perf_session__write_header(session, rec->evlist, fd, false);
		if (err < 0)
			goto out_free_threads;
	}

	err = -1;
	if (!rec->no_buildid
	    && !perf_header__has_feat(&session->header, HEADER_BUILD_ID)) {
		pr_err("Couldn't generate buildids. "
		       "Use --no-buildid to profile anyway.\n");
		goto out_free_threads;
	}

	err = record__setup_sb_evlist(rec);
	if (err)
		goto out_free_threads;

	err = record__synthesize(rec, false);
	if (err < 0)
		goto out_free_threads;

	if (rec->realtime_prio) {
		struct sched_param param;

		param.sched_priority = rec->realtime_prio;
		if (sched_setscheduler(0, SCHED_FIFO, &param)) {
			pr_err("Could not set realtime priority.\n");
			err = -1;
			goto out_free_threads;
		}
	}

	if (record__start_threads(rec))
		goto out_free_threads;

	/*
	 * When perf is starting the traced process, all the events
	 * (apart from group members) have enable_on_exec=1 set,
	 * so don't spoil it by prematurely enabling them.
	 */
	if (!target__none(&opts->target) && !opts->initial_delay)
		evlist__enable(rec->evlist);

	/*
	 * Let the child rip
	 */
	if (forks) {
		struct machine *machine = &session->machines.host;
		union perf_event *event;
		pid_t tgid;

		event = malloc(sizeof(event->comm) + machine->id_hdr_size);
		if (event == NULL) {
			err = -ENOMEM;
			goto out_child;
		}

		/*
		 * Some H/W events are generated before COMM event
		 * which is emitted during exec(), so perf script
		 * cannot see a correct process name for those events.
		 * Synthesize COMM event to prevent it.
		 */
		tgid = perf_event__synthesize_comm(tool, event,
						   rec->evlist->workload.pid,
						   process_synthesized_event,
						   machine);
		free(event);

		if (tgid == -1)
			goto out_child;

		event = malloc(sizeof(event->namespaces) +
			       (NR_NAMESPACES * sizeof(struct perf_ns_link_info)) +
			       machine->id_hdr_size);
		if (event == NULL) {
			err = -ENOMEM;
			goto out_child;
		}

		/*
		 * Synthesize NAMESPACES event for the command specified.
		 */
		perf_event__synthesize_namespaces(tool, event,
						  rec->evlist->workload.pid,
						  tgid, process_synthesized_event,
						  machine);
		free(event);

		evlist__start_workload(rec->evlist);
	}

	if (opts->initial_delay) {
		pr_info(EVLIST_DISABLED_MSG);
		if (opts->initial_delay > 0) {
			usleep(opts->initial_delay * USEC_PER_MSEC);
			evlist__enable(rec->evlist);
			pr_info(EVLIST_ENABLED_MSG);
		}
	}

	err = event_enable_timer__start(rec->evlist->eet);
	if (err)
		goto out_child;

	/* Debug message used by test scripts */
	pr_debug3("perf record has started\n");
	fflush(stderr);

	trigger_ready(&auxtrace_snapshot_trigger);
	trigger_ready(&switch_output_trigger);
	perf_hooks__invoke_record_start();

	/*
	 * Must write FINISHED_INIT so it will be seen after all other
	 * synthesized user events, but before any regular events.
	 */
	err = write_finished_init(rec, false);
	if (err < 0)
		goto out_child;

	for (;;) {
		unsigned long long hits = thread->samples;

		/*
		 * rec->evlist->bkw_mmap_state is possible to be
		 * BKW_MMAP_EMPTY here: when done == true and
		 * hits != rec->samples in previous round.
		 *
		 * evlist__toggle_bkw_mmap ensure we never
		 * convert BKW_MMAP_EMPTY to BKW_MMAP_DATA_PENDING.
		 */
		if (trigger_is_hit(&switch_output_trigger) || done || draining)
			evlist__toggle_bkw_mmap(rec->evlist, BKW_MMAP_DATA_PENDING);

		if (record__mmap_read_all(rec, false) < 0) {
			trigger_error(&auxtrace_snapshot_trigger);
			trigger_error(&switch_output_trigger);
			err = -1;
			goto out_child;
		}

		if (auxtrace_record__snapshot_started) {
			auxtrace_record__snapshot_started = 0;
			if (!trigger_is_error(&auxtrace_snapshot_trigger))
				record__read_auxtrace_snapshot(rec, false);
			if (trigger_is_error(&auxtrace_snapshot_trigger)) {
				pr_err("AUX area tracing snapshot failed\n");
				err = -1;
				goto out_child;
			}
		}

		if (trigger_is_hit(&switch_output_trigger)) {
			/*
			 * If switch_output_trigger is hit, the data in
			 * overwritable ring buffer should have been collected,
			 * so bkw_mmap_state should be set to BKW_MMAP_EMPTY.
			 *
			 * If SIGUSR2 raise after or during record__mmap_read_all(),
			 * record__mmap_read_all() didn't collect data from
			 * overwritable ring buffer. Read again.
			 */
			if (rec->evlist->bkw_mmap_state == BKW_MMAP_RUNNING)
				continue;
			trigger_ready(&switch_output_trigger);

			/*
			 * Reenable events in overwrite ring buffer after
			 * record__mmap_read_all(): we should have collected
			 * data from it.
			 */
			evlist__toggle_bkw_mmap(rec->evlist, BKW_MMAP_RUNNING);

			if (!quiet)
				fprintf(stderr, "[ perf record: dump data: Woken up %ld times ]\n",
					record__waking(rec));
			thread->waking = 0;
			fd = record__switch_output(rec, false);
			if (fd < 0) {
				pr_err("Failed to switch to new file\n");
				trigger_error(&switch_output_trigger);
				err = fd;
				goto out_child;
			}

			/* re-arm the alarm */
			if (rec->switch_output.time)
				alarm(rec->switch_output.time);
		}

		if (hits == thread->samples) {
			if (done || draining)
				break;
			err = fdarray__poll(&thread->pollfd, -1);
			/*
			 * Propagate error, only if there's any. Ignore positive
			 * number of returned events and interrupt error.
			 */
			if (err > 0 || (err < 0 && errno == EINTR))
				err = 0;
			thread->waking++;

			if (fdarray__filter(&thread->pollfd, POLLERR | POLLHUP,
					    record__thread_munmap_filtered, NULL) == 0)
				draining = true;

			err = record__update_evlist_pollfd_from_thread(rec, rec->evlist, thread);
			if (err)
				goto out_child;
		}

		if (evlist__ctlfd_process(rec->evlist, &cmd) > 0) {
			switch (cmd) {
			case EVLIST_CTL_CMD_SNAPSHOT:
				hit_auxtrace_snapshot_trigger(rec);
				evlist__ctlfd_ack(rec->evlist);
				break;
			case EVLIST_CTL_CMD_STOP:
				done = 1;
				break;
			case EVLIST_CTL_CMD_ACK:
			case EVLIST_CTL_CMD_UNSUPPORTED:
			case EVLIST_CTL_CMD_ENABLE:
			case EVLIST_CTL_CMD_DISABLE:
			case EVLIST_CTL_CMD_EVLIST:
			case EVLIST_CTL_CMD_PING:
			default:
				break;
			}
		}

		err = event_enable_timer__process(rec->evlist->eet);
		if (err < 0)
			goto out_child;
		if (err) {
			err = 0;
			done = 1;
		}

		/*
		 * When perf is starting the traced process, at the end events
		 * die with the process and we wait for that. Thus no need to
		 * disable events in this case.
		 */
		if (done && !disabled && !target__none(&opts->target)) {
			trigger_off(&auxtrace_snapshot_trigger);
			evlist__disable(rec->evlist);
			disabled = true;
		}
	}

	trigger_off(&auxtrace_snapshot_trigger);
	trigger_off(&switch_output_trigger);

	if (opts->auxtrace_snapshot_on_exit)
		record__auxtrace_snapshot_exit(rec);

	if (forks && workload_exec_errno) {
		char msg[STRERR_BUFSIZE], strevsels[2048];
		const char *emsg = str_error_r(workload_exec_errno, msg, sizeof(msg));

		evlist__scnprintf_evsels(rec->evlist, sizeof(strevsels), strevsels);

		pr_err("Failed to collect '%s' for the '%s' workload: %s\n",
			strevsels, argv[0], emsg);
		err = -1;
		goto out_child;
	}

	if (!quiet)
		fprintf(stderr, "[ perf record: Woken up %ld times to write data ]\n",
			record__waking(rec));

	write_finished_init(rec, true);

	if (target__none(&rec->opts.target))
		record__synthesize_workload(rec, true);

out_child:
	record__stop_threads(rec);
	record__mmap_read_all(rec, true);
out_free_threads:
	record__free_thread_data(rec);
	evlist__finalize_ctlfd(rec->evlist);
	record__aio_mmap_read_sync(rec);

	if (rec->session->bytes_transferred && rec->session->bytes_compressed) {
		ratio = (float)rec->session->bytes_transferred/(float)rec->session->bytes_compressed;
		session->header.env.comp_ratio = ratio + 0.5;
	}

	if (forks) {
		int exit_status;

		if (!child_finished)
			kill(rec->evlist->workload.pid, SIGTERM);

		wait(&exit_status);

		if (err < 0)
			status = err;
		else if (WIFEXITED(exit_status))
			status = WEXITSTATUS(exit_status);
		else if (WIFSIGNALED(exit_status))
			signr = WTERMSIG(exit_status);
	} else
		status = err;

	if (rec->off_cpu)
		rec->bytes_written += off_cpu_write(rec->session);

	record__read_lost_samples(rec);
	record__synthesize(rec, true);
	/* this will be recalculated during process_buildids() */
	rec->samples = 0;

	if (!err) {
		if (!rec->timestamp_filename) {
			record__finish_output(rec);
		} else {
			fd = record__switch_output(rec, true);
			if (fd < 0) {
				status = fd;
				goto out_delete_session;
			}
		}
	}

	perf_hooks__invoke_record_end();

	if (!err && !quiet) {
		char samples[128];
		const char *postfix = rec->timestamp_filename ?
					".<timestamp>" : "";

		if (rec->samples && !rec->opts.full_auxtrace)
			scnprintf(samples, sizeof(samples),
				  " (%" PRIu64 " samples)", rec->samples);
		else
			samples[0] = '\0';

		fprintf(stderr,	"[ perf record: Captured and wrote %.3f MB %s%s%s",
			perf_data__size(data) / 1024.0 / 1024.0,
			data->path, postfix, samples);
		if (ratio) {
			fprintf(stderr,	", compressed (original %.3f MB, ratio is %.3f)",
					rec->session->bytes_transferred / 1024.0 / 1024.0,
					ratio);
		}
		fprintf(stderr, " ]\n");
	}

out_delete_session:
#ifdef HAVE_EVENTFD_SUPPORT
	if (done_fd >= 0) {
		fd = done_fd;
		done_fd = -1;

		close(fd);
	}
#endif
	zstd_fini(&session->zstd_data);
	perf_session__delete(session);

	if (!opts->no_bpf_event)
		evlist__stop_sb_thread(rec->sb_evlist);
	return status;
}

static void callchain_debug(struct callchain_param *callchain)
{
	static const char *str[CALLCHAIN_MAX] = { "NONE", "FP", "DWARF", "LBR" };

	pr_debug("callchain: type %s\n", str[callchain->record_mode]);

	if (callchain->record_mode == CALLCHAIN_DWARF)
		pr_debug("callchain: stack dump size %d\n",
			 callchain->dump_size);
}

int record_opts__parse_callchain(struct record_opts *record,
				 struct callchain_param *callchain,
				 const char *arg, bool unset)
{
	int ret;
	callchain->enabled = !unset;

	/* --no-call-graph */
	if (unset) {
		callchain->record_mode = CALLCHAIN_NONE;
		pr_debug("callchain: disabled\n");
		return 0;
	}

	ret = parse_callchain_record_opt(arg, callchain);
	if (!ret) {
		/* Enable data address sampling for DWARF unwind. */
		if (callchain->record_mode == CALLCHAIN_DWARF)
			record->sample_address = true;
		callchain_debug(callchain);
	}

	return ret;
}

int record_parse_callchain_opt(const struct option *opt,
			       const char *arg,
			       int unset)
{
	return record_opts__parse_callchain(opt->value, &callchain_param, arg, unset);
}

int record_callchain_opt(const struct option *opt,
			 const char *arg __maybe_unused,
			 int unset __maybe_unused)
{
	struct callchain_param *callchain = opt->value;

	callchain->enabled = true;

	if (callchain->record_mode == CALLCHAIN_NONE)
		callchain->record_mode = CALLCHAIN_FP;

	callchain_debug(callchain);
	return 0;
}

static int perf_record_config(const char *var, const char *value, void *cb)
{
	struct record *rec = cb;

	if (!strcmp(var, "record.build-id")) {
		if (!strcmp(value, "cache"))
			rec->no_buildid_cache = false;
		else if (!strcmp(value, "no-cache"))
			rec->no_buildid_cache = true;
		else if (!strcmp(value, "skip"))
			rec->no_buildid = true;
		else if (!strcmp(value, "mmap"))
			rec->buildid_mmap = true;
		else
			return -1;
		return 0;
	}
	if (!strcmp(var, "record.call-graph")) {
		var = "call-graph.record-mode";
		return perf_default_config(var, value, cb);
	}
#ifdef HAVE_AIO_SUPPORT
	if (!strcmp(var, "record.aio")) {
		rec->opts.nr_cblocks = strtol(value, NULL, 0);
		if (!rec->opts.nr_cblocks)
			rec->opts.nr_cblocks = nr_cblocks_default;
	}
#endif
	if (!strcmp(var, "record.debuginfod")) {
		rec->debuginfod.urls = strdup(value);
		if (!rec->debuginfod.urls)
			return -ENOMEM;
		rec->debuginfod.set = true;
	}

	return 0;
}

static int record__parse_event_enable_time(const struct option *opt, const char *str, int unset)
{
	struct record *rec = (struct record *)opt->value;

	return evlist__parse_event_enable_time(rec->evlist, &rec->opts, str, unset);
}

static int record__parse_affinity(const struct option *opt, const char *str, int unset)
{
	struct record_opts *opts = (struct record_opts *)opt->value;

	if (unset || !str)
		return 0;

	if (!strcasecmp(str, "node"))
		opts->affinity = PERF_AFFINITY_NODE;
	else if (!strcasecmp(str, "cpu"))
		opts->affinity = PERF_AFFINITY_CPU;

	return 0;
}

static int record__mmap_cpu_mask_alloc(struct mmap_cpu_mask *mask, int nr_bits)
{
	mask->nbits = nr_bits;
	mask->bits = bitmap_zalloc(mask->nbits);
	if (!mask->bits)
		return -ENOMEM;

	return 0;
}

static void record__mmap_cpu_mask_free(struct mmap_cpu_mask *mask)
{
	bitmap_free(mask->bits);
	mask->nbits = 0;
}

static int record__thread_mask_alloc(struct thread_mask *mask, int nr_bits)
{
	int ret;

	ret = record__mmap_cpu_mask_alloc(&mask->maps, nr_bits);
	if (ret) {
		mask->affinity.bits = NULL;
		return ret;
	}

	ret = record__mmap_cpu_mask_alloc(&mask->affinity, nr_bits);
	if (ret) {
		record__mmap_cpu_mask_free(&mask->maps);
		mask->maps.bits = NULL;
	}

	return ret;
}

static void record__thread_mask_free(struct thread_mask *mask)
{
	record__mmap_cpu_mask_free(&mask->maps);
	record__mmap_cpu_mask_free(&mask->affinity);
}

static int record__parse_threads(const struct option *opt, const char *str, int unset)
{
	int s;
	struct record_opts *opts = opt->value;

	if (unset || !str || !strlen(str)) {
		opts->threads_spec = THREAD_SPEC__CPU;
	} else {
		for (s = 1; s < THREAD_SPEC__MAX; s++) {
			if (s == THREAD_SPEC__USER) {
				opts->threads_user_spec = strdup(str);
				if (!opts->threads_user_spec)
					return -ENOMEM;
				opts->threads_spec = THREAD_SPEC__USER;
				break;
			}
			if (!strncasecmp(str, thread_spec_tags[s], strlen(thread_spec_tags[s]))) {
				opts->threads_spec = s;
				break;
			}
		}
	}

	if (opts->threads_spec == THREAD_SPEC__USER)
		pr_debug("threads_spec: %s\n", opts->threads_user_spec);
	else
		pr_debug("threads_spec: %s\n", thread_spec_tags[opts->threads_spec]);

	return 0;
}

static int parse_output_max_size(const struct option *opt,
				 const char *str, int unset)
{
	unsigned long *s = (unsigned long *)opt->value;
	static struct parse_tag tags_size[] = {
		{ .tag  = 'B', .mult = 1       },
		{ .tag  = 'K', .mult = 1 << 10 },
		{ .tag  = 'M', .mult = 1 << 20 },
		{ .tag  = 'G', .mult = 1 << 30 },
		{ .tag  = 0 },
	};
	unsigned long val;

	if (unset) {
		*s = 0;
		return 0;
	}

	val = parse_tag_value(str, tags_size);
	if (val != (unsigned long) -1) {
		*s = val;
		return 0;
	}

	return -1;
}

static int record__parse_mmap_pages(const struct option *opt,
				    const char *str,
				    int unset __maybe_unused)
{
	struct record_opts *opts = opt->value;
	char *s, *p;
	unsigned int mmap_pages;
	int ret;

	if (!str)
		return -EINVAL;

	s = strdup(str);
	if (!s)
		return -ENOMEM;

	p = strchr(s, ',');
	if (p)
		*p = '\0';

	if (*s) {
		ret = __evlist__parse_mmap_pages(&mmap_pages, s);
		if (ret)
			goto out_free;
		opts->mmap_pages = mmap_pages;
	}

	if (!p) {
		ret = 0;
		goto out_free;
	}

	ret = __evlist__parse_mmap_pages(&mmap_pages, p + 1);
	if (ret)
		goto out_free;

	opts->auxtrace_mmap_pages = mmap_pages;

out_free:
	free(s);
	return ret;
}

void __weak arch__add_leaf_frame_record_opts(struct record_opts *opts __maybe_unused)
{
}

static int parse_control_option(const struct option *opt,
				const char *str,
				int unset __maybe_unused)
{
	struct record_opts *opts = opt->value;

	return evlist__parse_control(str, &opts->ctl_fd, &opts->ctl_fd_ack, &opts->ctl_fd_close);
}

static void switch_output_size_warn(struct record *rec)
{
	u64 wakeup_size = evlist__mmap_size(rec->opts.mmap_pages);
	struct switch_output *s = &rec->switch_output;

	wakeup_size /= 2;

	if (s->size < wakeup_size) {
		char buf[100];

		unit_number__scnprintf(buf, sizeof(buf), wakeup_size);
		pr_warning("WARNING: switch-output data size lower than "
			   "wakeup kernel buffer size (%s) "
			   "expect bigger perf.data sizes\n", buf);
	}
}

static int switch_output_setup(struct record *rec)
{
	struct switch_output *s = &rec->switch_output;
	static struct parse_tag tags_size[] = {
		{ .tag  = 'B', .mult = 1       },
		{ .tag  = 'K', .mult = 1 << 10 },
		{ .tag  = 'M', .mult = 1 << 20 },
		{ .tag  = 'G', .mult = 1 << 30 },
		{ .tag  = 0 },
	};
	static struct parse_tag tags_time[] = {
		{ .tag  = 's', .mult = 1        },
		{ .tag  = 'm', .mult = 60       },
		{ .tag  = 'h', .mult = 60*60    },
		{ .tag  = 'd', .mult = 60*60*24 },
		{ .tag  = 0 },
	};
	unsigned long val;

	/*
	 * If we're using --switch-output-events, then we imply its 
	 * --switch-output=signal, as we'll send a SIGUSR2 from the side band
	 *  thread to its parent.
	 */
	if (rec->switch_output_event_set) {
		if (record__threads_enabled(rec)) {
			pr_warning("WARNING: --switch-output-event option is not available in parallel streaming mode.\n");
			return 0;
		}
		goto do_signal;
	}

	if (!s->set)
		return 0;

	if (record__threads_enabled(rec)) {
		pr_warning("WARNING: --switch-output option is not available in parallel streaming mode.\n");
		return 0;
	}

	if (!strcmp(s->str, "signal")) {
do_signal:
		s->signal = true;
		pr_debug("switch-output with SIGUSR2 signal\n");
		goto enabled;
	}

	val = parse_tag_value(s->str, tags_size);
	if (val != (unsigned long) -1) {
		s->size = val;
		pr_debug("switch-output with %s size threshold\n", s->str);
		goto enabled;
	}

	val = parse_tag_value(s->str, tags_time);
	if (val != (unsigned long) -1) {
		s->time = val;
		pr_debug("switch-output with %s time threshold (%lu seconds)\n",
			 s->str, s->time);
		goto enabled;
	}

	return -1;

enabled:
	rec->timestamp_filename = true;
	s->enabled              = true;

	if (s->size && !rec->opts.no_buffering)
		switch_output_size_warn(rec);

	return 0;
}

static const char * const __record_usage[] = {
	"perf record [<options>] [<command>]",
	"perf record [<options>] -- <command> [<options>]",
	NULL
};
const char * const *record_usage = __record_usage;

static int build_id__process_mmap(struct perf_tool *tool, union perf_event *event,
				  struct perf_sample *sample, struct machine *machine)
{
	/*
	 * We already have the kernel maps, put in place via perf_session__create_kernel_maps()
	 * no need to add them twice.
	 */
	if (!(event->header.misc & PERF_RECORD_MISC_USER))
		return 0;
	return perf_event__process_mmap(tool, event, sample, machine);
}

static int build_id__process_mmap2(struct perf_tool *tool, union perf_event *event,
				   struct perf_sample *sample, struct machine *machine)
{
	/*
	 * We already have the kernel maps, put in place via perf_session__create_kernel_maps()
	 * no need to add them twice.
	 */
	if (!(event->header.misc & PERF_RECORD_MISC_USER))
		return 0;

	return perf_event__process_mmap2(tool, event, sample, machine);
}

static int process_timestamp_boundary(struct perf_tool *tool,
				      union perf_event *event __maybe_unused,
				      struct perf_sample *sample,
				      struct machine *machine __maybe_unused)
{
	struct record *rec = container_of(tool, struct record, tool);

	set_timestamp_boundary(rec, sample->time);
	return 0;
}

static int parse_record_synth_option(const struct option *opt,
				     const char *str,
				     int unset __maybe_unused)
{
	struct record_opts *opts = opt->value;
	char *p = strdup(str);

	if (p == NULL)
		return -1;

	opts->synth = parse_synth_opt(p);
	free(p);

	if (opts->synth < 0) {
		pr_err("Invalid synth option: %s\n", str);
		return -1;
	}
	return 0;
}

/*
 * XXX Ideally would be local to cmd_record() and passed to a record__new
 * because we need to have access to it in record__exit, that is called
 * after cmd_record() exits, but since record_options need to be accessible to
 * builtin-script, leave it here.
 *
 * At least we don't ouch it in all the other functions here directly.
 *
 * Just say no to tons of global variables, sigh.
 */
static struct record record = {
	.opts = {
		.sample_time	     = true,
		.mmap_pages	     = UINT_MAX,
		.user_freq	     = UINT_MAX,
		.user_interval	     = ULLONG_MAX,
		.freq		     = 4000,
		.target		     = {
			.uses_mmap   = true,
			.default_per_cpu = true,
		},
		.mmap_flush          = MMAP_FLUSH_DEFAULT,
		.nr_threads_synthesize = 1,
		.ctl_fd              = -1,
		.ctl_fd_ack          = -1,
		.synth               = PERF_SYNTH_ALL,
	},
	.tool = {
		.sample		= process_sample_event,
		.fork		= perf_event__process_fork,
		.exit		= perf_event__process_exit,
		.comm		= perf_event__process_comm,
		.namespaces	= perf_event__process_namespaces,
		.mmap		= build_id__process_mmap,
		.mmap2		= build_id__process_mmap2,
		.itrace_start	= process_timestamp_boundary,
		.aux		= process_timestamp_boundary,
		.ordered_events	= true,
	},
};

const char record_callchain_help[] = CALLCHAIN_RECORD_HELP
	"\n\t\t\t\tDefault: fp";

static bool dry_run;

/*
 * XXX Will stay a global variable till we fix builtin-script.c to stop messing
 * with it and switch to use the library functions in perf_evlist that came
 * from builtin-record.c, i.e. use record_opts,
 * evlist__prepare_workload, etc instead of fork+exec'in 'perf record',
 * using pipes, etc.
 */
static struct option __record_options[] = {
	OPT_CALLBACK('e', "event", &record.evlist, "event",
		     "event selector. use 'perf list' to list available events",
		     parse_events_option),
	OPT_CALLBACK(0, "filter", &record.evlist, "filter",
		     "event filter", parse_filter),
	OPT_CALLBACK_NOOPT(0, "exclude-perf", &record.evlist,
			   NULL, "don't record events from perf itself",
			   exclude_perf),
	OPT_STRING('p', "pid", &record.opts.target.pid, "pid",
		    "record events on existing process id"),
	OPT_STRING('t', "tid", &record.opts.target.tid, "tid",
		    "record events on existing thread id"),
	OPT_INTEGER('r', "realtime", &record.realtime_prio,
		    "collect data with this RT SCHED_FIFO priority"),
	OPT_BOOLEAN(0, "no-buffering", &record.opts.no_buffering,
		    "collect data without buffering"),
	OPT_BOOLEAN('R', "raw-samples", &record.opts.raw_samples,
		    "collect raw sample records from all opened counters"),
	OPT_BOOLEAN('a', "all-cpus", &record.opts.target.system_wide,
			    "system-wide collection from all CPUs"),
	OPT_STRING('C', "cpu", &record.opts.target.cpu_list, "cpu",
		    "list of cpus to monitor"),
	OPT_U64('c', "count", &record.opts.user_interval, "event period to sample"),
	OPT_STRING('o', "output", &record.data.path, "file",
		    "output file name"),
	OPT_BOOLEAN_SET('i', "no-inherit", &record.opts.no_inherit,
			&record.opts.no_inherit_set,
			"child tasks do not inherit counters"),
	OPT_BOOLEAN(0, "tail-synthesize", &record.opts.tail_synthesize,
		    "synthesize non-sample events at the end of output"),
	OPT_BOOLEAN(0, "overwrite", &record.opts.overwrite, "use overwrite mode"),
	OPT_BOOLEAN(0, "no-bpf-event", &record.opts.no_bpf_event, "do not record bpf events"),
	OPT_BOOLEAN(0, "strict-freq", &record.opts.strict_freq,
		    "Fail if the specified frequency can't be used"),
	OPT_CALLBACK('F', "freq", &record.opts, "freq or 'max'",
		     "profile at this frequency",
		      record__parse_freq),
	OPT_CALLBACK('m', "mmap-pages", &record.opts, "pages[,pages]",
		     "number of mmap data pages and AUX area tracing mmap pages",
		     record__parse_mmap_pages),
	OPT_CALLBACK(0, "mmap-flush", &record.opts, "number",
		     "Minimal number of bytes that is extracted from mmap data pages (default: 1)",
		     record__mmap_flush_parse),
	OPT_CALLBACK_NOOPT('g', NULL, &callchain_param,
			   NULL, "enables call-graph recording" ,
			   &record_callchain_opt),
	OPT_CALLBACK(0, "call-graph", &record.opts,
		     "record_mode[,record_size]", record_callchain_help,
		     &record_parse_callchain_opt),
	OPT_INCR('v', "verbose", &verbose,
		    "be more verbose (show counter open errors, etc)"),
	OPT_BOOLEAN('q', "quiet", &quiet, "don't print any warnings or messages"),
	OPT_BOOLEAN('s', "stat", &record.opts.inherit_stat,
		    "per thread counts"),
	OPT_BOOLEAN('d', "data", &record.opts.sample_address, "Record the sample addresses"),
	OPT_BOOLEAN(0, "phys-data", &record.opts.sample_phys_addr,
		    "Record the sample physical addresses"),
	OPT_BOOLEAN(0, "data-page-size", &record.opts.sample_data_page_size,
		    "Record the sampled data address data page size"),
	OPT_BOOLEAN(0, "code-page-size", &record.opts.sample_code_page_size,
		    "Record the sampled code address (ip) page size"),
	OPT_BOOLEAN(0, "sample-cpu", &record.opts.sample_cpu, "Record the sample cpu"),
	OPT_BOOLEAN(0, "sample-identifier", &record.opts.sample_identifier,
		    "Record the sample identifier"),
	OPT_BOOLEAN_SET('T', "timestamp", &record.opts.sample_time,
			&record.opts.sample_time_set,
			"Record the sample timestamps"),
	OPT_BOOLEAN_SET('P', "period", &record.opts.period, &record.opts.period_set,
			"Record the sample period"),
	OPT_BOOLEAN('n', "no-samples", &record.opts.no_samples,
		    "don't sample"),
	OPT_BOOLEAN_SET('N', "no-buildid-cache", &record.no_buildid_cache,
			&record.no_buildid_cache_set,
			"do not update the buildid cache"),
	OPT_BOOLEAN_SET('B', "no-buildid", &record.no_buildid,
			&record.no_buildid_set,
			"do not collect buildids in perf.data"),
	OPT_CALLBACK('G', "cgroup", &record.evlist, "name",
		     "monitor event in cgroup name only",
		     parse_cgroups),
	OPT_CALLBACK('D', "delay", &record, "ms",
		     "ms to wait before starting measurement after program start (-1: start with events disabled), "
		     "or ranges of time to enable events e.g. '-D 10-20,30-40'",
		     record__parse_event_enable_time),
	OPT_BOOLEAN(0, "kcore", &record.opts.kcore, "copy /proc/kcore"),
	OPT_STRING('u', "uid", &record.opts.target.uid_str, "user",
		   "user to profile"),

	OPT_CALLBACK_NOOPT('b', "branch-any", &record.opts.branch_stack,
		     "branch any", "sample any taken branches",
		     parse_branch_stack),

	OPT_CALLBACK('j', "branch-filter", &record.opts.branch_stack,
		     "branch filter mask", "branch stack filter modes",
		     parse_branch_stack),
	OPT_BOOLEAN('W', "weight", &record.opts.sample_weight,
		    "sample by weight (on special events only)"),
	OPT_BOOLEAN(0, "transaction", &record.opts.sample_transaction,
		    "sample transaction flags (special events only)"),
	OPT_BOOLEAN(0, "per-thread", &record.opts.target.per_thread,
		    "use per-thread mmaps"),
	OPT_CALLBACK_OPTARG('I', "intr-regs", &record.opts.sample_intr_regs, NULL, "any register",
		    "sample selected machine registers on interrupt,"
		    " use '-I?' to list register names", parse_intr_regs),
	OPT_CALLBACK_OPTARG(0, "user-regs", &record.opts.sample_user_regs, NULL, "any register",
		    "sample selected machine registers on interrupt,"
		    " use '--user-regs=?' to list register names", parse_user_regs),
	OPT_BOOLEAN(0, "running-time", &record.opts.running_time,
		    "Record running/enabled time of read (:S) events"),
	OPT_CALLBACK('k', "clockid", &record.opts,
	"clockid", "clockid to use for events, see clock_gettime()",
	parse_clockid),
	OPT_STRING_OPTARG('S', "snapshot", &record.opts.auxtrace_snapshot_opts,
			  "opts", "AUX area tracing Snapshot Mode", ""),
	OPT_STRING_OPTARG(0, "aux-sample", &record.opts.auxtrace_sample_opts,
			  "opts", "sample AUX area", ""),
	OPT_UINTEGER(0, "proc-map-timeout", &proc_map_timeout,
			"per thread proc mmap processing timeout in ms"),
	OPT_BOOLEAN(0, "namespaces", &record.opts.record_namespaces,
		    "Record namespaces events"),
	OPT_BOOLEAN(0, "all-cgroups", &record.opts.record_cgroup,
		    "Record cgroup events"),
	OPT_BOOLEAN_SET(0, "switch-events", &record.opts.record_switch_events,
			&record.opts.record_switch_events_set,
			"Record context switch events"),
	OPT_BOOLEAN_FLAG(0, "all-kernel", &record.opts.all_kernel,
			 "Configure all used events to run in kernel space.",
			 PARSE_OPT_EXCLUSIVE),
	OPT_BOOLEAN_FLAG(0, "all-user", &record.opts.all_user,
			 "Configure all used events to run in user space.",
			 PARSE_OPT_EXCLUSIVE),
	OPT_BOOLEAN(0, "kernel-callchains", &record.opts.kernel_callchains,
		    "collect kernel callchains"),
	OPT_BOOLEAN(0, "user-callchains", &record.opts.user_callchains,
		    "collect user callchains"),
	OPT_STRING(0, "clang-path", &llvm_param.clang_path, "clang path",
		   "clang binary to use for compiling BPF scriptlets"),
	OPT_STRING(0, "clang-opt", &llvm_param.clang_opt, "clang options",
		   "options passed to clang when compiling BPF scriptlets"),
	OPT_STRING(0, "vmlinux", &symbol_conf.vmlinux_name,
		   "file", "vmlinux pathname"),
	OPT_BOOLEAN(0, "buildid-all", &record.buildid_all,
		    "Record build-id of all DSOs regardless of hits"),
	OPT_BOOLEAN(0, "buildid-mmap", &record.buildid_mmap,
		    "Record build-id in map events"),
	OPT_BOOLEAN(0, "timestamp-filename", &record.timestamp_filename,
		    "append timestamp to output filename"),
	OPT_BOOLEAN(0, "timestamp-boundary", &record.timestamp_boundary,
		    "Record timestamp boundary (time of first/last samples)"),
	OPT_STRING_OPTARG_SET(0, "switch-output", &record.switch_output.str,
			  &record.switch_output.set, "signal or size[BKMG] or time[smhd]",
			  "Switch output when receiving SIGUSR2 (signal) or cross a size or time threshold",
			  "signal"),
	OPT_CALLBACK_SET(0, "switch-output-event", &record.sb_evlist, &record.switch_output_event_set, "switch output event",
			 "switch output event selector. use 'perf list' to list available events",
			 parse_events_option_new_evlist),
	OPT_INTEGER(0, "switch-max-files", &record.switch_output.num_files,
		   "Limit number of switch output generated files"),
	OPT_BOOLEAN(0, "dry-run", &dry_run,
		    "Parse options then exit"),
#ifdef HAVE_AIO_SUPPORT
	OPT_CALLBACK_OPTARG(0, "aio", &record.opts,
		     &nr_cblocks_default, "n", "Use <n> control blocks in asynchronous trace writing mode (default: 1, max: 4)",
		     record__aio_parse),
#endif
	OPT_CALLBACK(0, "affinity", &record.opts, "node|cpu",
		     "Set affinity mask of trace reading thread to NUMA node cpu mask or cpu of processed mmap buffer",
		     record__parse_affinity),
#ifdef HAVE_ZSTD_SUPPORT
	OPT_CALLBACK_OPTARG('z', "compression-level", &record.opts, &comp_level_default, "n",
			    "Compress records using specified level (default: 1 - fastest compression, 22 - greatest compression)",
			    record__parse_comp_level),
#endif
	OPT_CALLBACK(0, "max-size", &record.output_max_size,
		     "size", "Limit the maximum size of the output file", parse_output_max_size),
	OPT_UINTEGER(0, "num-thread-synthesize",
		     &record.opts.nr_threads_synthesize,
		     "number of threads to run for event synthesis"),
#ifdef HAVE_LIBPFM
	OPT_CALLBACK(0, "pfm-events", &record.evlist, "event",
		"libpfm4 event selector. use 'perf list' to list available events",
		parse_libpfm_events_option),
#endif
	OPT_CALLBACK(0, "control", &record.opts, "fd:ctl-fd[,ack-fd] or fifo:ctl-fifo[,ack-fifo]",
		     "Listen on ctl-fd descriptor for command to control measurement ('enable': enable events, 'disable': disable events,\n"
		     "\t\t\t  'snapshot': AUX area tracing snapshot).\n"
		     "\t\t\t  Optionally send control command completion ('ack\\n') to ack-fd descriptor.\n"
		     "\t\t\t  Alternatively, ctl-fifo / ack-fifo will be opened and used as ctl-fd / ack-fd.",
		      parse_control_option),
	OPT_CALLBACK(0, "synth", &record.opts, "no|all|task|mmap|cgroup",
		     "Fine-tune event synthesis: default=all", parse_record_synth_option),
	OPT_STRING_OPTARG_SET(0, "debuginfod", &record.debuginfod.urls,
			  &record.debuginfod.set, "debuginfod urls",
			  "Enable debuginfod data retrieval from DEBUGINFOD_URLS or specified urls",
			  "system"),
	OPT_CALLBACK_OPTARG(0, "threads", &record.opts, NULL, "spec",
			    "write collected trace data into several data files using parallel threads",
			    record__parse_threads),
	OPT_BOOLEAN(0, "off-cpu", &record.off_cpu, "Enable off-cpu analysis"),
	OPT_END()
};

struct option *record_options = __record_options;

static int record__mmap_cpu_mask_init(struct mmap_cpu_mask *mask, struct perf_cpu_map *cpus)
{
	struct perf_cpu cpu;
	int idx;

	if (cpu_map__is_dummy(cpus))
		return 0;

	perf_cpu_map__for_each_cpu(cpu, idx, cpus) {
		if (cpu.cpu == -1)
			continue;
		/* Return ENODEV is input cpu is greater than max cpu */
		if ((unsigned long)cpu.cpu > mask->nbits)
			return -ENODEV;
		__set_bit(cpu.cpu, mask->bits);
	}

	return 0;
}

static int record__mmap_cpu_mask_init_spec(struct mmap_cpu_mask *mask, const char *mask_spec)
{
	struct perf_cpu_map *cpus;

	cpus = perf_cpu_map__new(mask_spec);
	if (!cpus)
		return -ENOMEM;

	bitmap_zero(mask->bits, mask->nbits);
	if (record__mmap_cpu_mask_init(mask, cpus))
		return -ENODEV;

	perf_cpu_map__put(cpus);

	return 0;
}

static void record__free_thread_masks(struct record *rec, int nr_threads)
{
	int t;

	if (rec->thread_masks)
		for (t = 0; t < nr_threads; t++)
			record__thread_mask_free(&rec->thread_masks[t]);

	zfree(&rec->thread_masks);
}

static int record__alloc_thread_masks(struct record *rec, int nr_threads, int nr_bits)
{
	int t, ret;

	rec->thread_masks = zalloc(nr_threads * sizeof(*(rec->thread_masks)));
	if (!rec->thread_masks) {
		pr_err("Failed to allocate thread masks\n");
		return -ENOMEM;
	}

	for (t = 0; t < nr_threads; t++) {
		ret = record__thread_mask_alloc(&rec->thread_masks[t], nr_bits);
		if (ret) {
			pr_err("Failed to allocate thread masks[%d]\n", t);
			goto out_free;
		}
	}

	return 0;

out_free:
	record__free_thread_masks(rec, nr_threads);

	return ret;
}

static int record__init_thread_cpu_masks(struct record *rec, struct perf_cpu_map *cpus)
{
	int t, ret, nr_cpus = perf_cpu_map__nr(cpus);

	ret = record__alloc_thread_masks(rec, nr_cpus, cpu__max_cpu().cpu);
	if (ret)
		return ret;

	rec->nr_threads = nr_cpus;
	pr_debug("nr_threads: %d\n", rec->nr_threads);

	for (t = 0; t < rec->nr_threads; t++) {
		__set_bit(perf_cpu_map__cpu(cpus, t).cpu, rec->thread_masks[t].maps.bits);
		__set_bit(perf_cpu_map__cpu(cpus, t).cpu, rec->thread_masks[t].affinity.bits);
<<<<<<< HEAD
		if (verbose) {
=======
		if (verbose > 0) {
>>>>>>> e7a909d5
			pr_debug("thread_masks[%d]: ", t);
			mmap_cpu_mask__scnprintf(&rec->thread_masks[t].maps, "maps");
			pr_debug("thread_masks[%d]: ", t);
			mmap_cpu_mask__scnprintf(&rec->thread_masks[t].affinity, "affinity");
		}
	}

	return 0;
}

static int record__init_thread_masks_spec(struct record *rec, struct perf_cpu_map *cpus,
					  const char **maps_spec, const char **affinity_spec,
					  u32 nr_spec)
{
	u32 s;
	int ret = 0, t = 0;
	struct mmap_cpu_mask cpus_mask;
	struct thread_mask thread_mask, full_mask, *thread_masks;

	ret = record__mmap_cpu_mask_alloc(&cpus_mask, cpu__max_cpu().cpu);
	if (ret) {
		pr_err("Failed to allocate CPUs mask\n");
		return ret;
	}

	ret = record__mmap_cpu_mask_init(&cpus_mask, cpus);
	if (ret) {
		pr_err("Failed to init cpu mask\n");
		goto out_free_cpu_mask;
	}

	ret = record__thread_mask_alloc(&full_mask, cpu__max_cpu().cpu);
	if (ret) {
		pr_err("Failed to allocate full mask\n");
		goto out_free_cpu_mask;
	}

	ret = record__thread_mask_alloc(&thread_mask, cpu__max_cpu().cpu);
	if (ret) {
		pr_err("Failed to allocate thread mask\n");
		goto out_free_full_and_cpu_masks;
	}

	for (s = 0; s < nr_spec; s++) {
		ret = record__mmap_cpu_mask_init_spec(&thread_mask.maps, maps_spec[s]);
		if (ret) {
			pr_err("Failed to initialize maps thread mask\n");
			goto out_free;
		}
		ret = record__mmap_cpu_mask_init_spec(&thread_mask.affinity, affinity_spec[s]);
		if (ret) {
			pr_err("Failed to initialize affinity thread mask\n");
			goto out_free;
		}

		/* ignore invalid CPUs but do not allow empty masks */
		if (!bitmap_and(thread_mask.maps.bits, thread_mask.maps.bits,
				cpus_mask.bits, thread_mask.maps.nbits)) {
			pr_err("Empty maps mask: %s\n", maps_spec[s]);
			ret = -EINVAL;
			goto out_free;
		}
		if (!bitmap_and(thread_mask.affinity.bits, thread_mask.affinity.bits,
				cpus_mask.bits, thread_mask.affinity.nbits)) {
			pr_err("Empty affinity mask: %s\n", affinity_spec[s]);
			ret = -EINVAL;
			goto out_free;
		}

		/* do not allow intersection with other masks (full_mask) */
		if (bitmap_intersects(thread_mask.maps.bits, full_mask.maps.bits,
				      thread_mask.maps.nbits)) {
			pr_err("Intersecting maps mask: %s\n", maps_spec[s]);
			ret = -EINVAL;
			goto out_free;
		}
		if (bitmap_intersects(thread_mask.affinity.bits, full_mask.affinity.bits,
				      thread_mask.affinity.nbits)) {
			pr_err("Intersecting affinity mask: %s\n", affinity_spec[s]);
			ret = -EINVAL;
			goto out_free;
		}

		bitmap_or(full_mask.maps.bits, full_mask.maps.bits,
			  thread_mask.maps.bits, full_mask.maps.nbits);
		bitmap_or(full_mask.affinity.bits, full_mask.affinity.bits,
			  thread_mask.affinity.bits, full_mask.maps.nbits);

		thread_masks = realloc(rec->thread_masks, (t + 1) * sizeof(struct thread_mask));
		if (!thread_masks) {
			pr_err("Failed to reallocate thread masks\n");
			ret = -ENOMEM;
			goto out_free;
		}
		rec->thread_masks = thread_masks;
		rec->thread_masks[t] = thread_mask;
		if (verbose > 0) {
			pr_debug("thread_masks[%d]: ", t);
			mmap_cpu_mask__scnprintf(&rec->thread_masks[t].maps, "maps");
			pr_debug("thread_masks[%d]: ", t);
			mmap_cpu_mask__scnprintf(&rec->thread_masks[t].affinity, "affinity");
		}
		t++;
		ret = record__thread_mask_alloc(&thread_mask, cpu__max_cpu().cpu);
		if (ret) {
			pr_err("Failed to allocate thread mask\n");
			goto out_free_full_and_cpu_masks;
		}
	}
	rec->nr_threads = t;
	pr_debug("nr_threads: %d\n", rec->nr_threads);
	if (!rec->nr_threads)
		ret = -EINVAL;

out_free:
	record__thread_mask_free(&thread_mask);
out_free_full_and_cpu_masks:
	record__thread_mask_free(&full_mask);
out_free_cpu_mask:
	record__mmap_cpu_mask_free(&cpus_mask);

	return ret;
}

static int record__init_thread_core_masks(struct record *rec, struct perf_cpu_map *cpus)
{
	int ret;
	struct cpu_topology *topo;

	topo = cpu_topology__new();
	if (!topo) {
		pr_err("Failed to allocate CPU topology\n");
		return -ENOMEM;
	}

	ret = record__init_thread_masks_spec(rec, cpus, topo->core_cpus_list,
					     topo->core_cpus_list, topo->core_cpus_lists);
	cpu_topology__delete(topo);

	return ret;
}

static int record__init_thread_package_masks(struct record *rec, struct perf_cpu_map *cpus)
{
	int ret;
	struct cpu_topology *topo;

	topo = cpu_topology__new();
	if (!topo) {
		pr_err("Failed to allocate CPU topology\n");
		return -ENOMEM;
	}

	ret = record__init_thread_masks_spec(rec, cpus, topo->package_cpus_list,
					     topo->package_cpus_list, topo->package_cpus_lists);
	cpu_topology__delete(topo);

	return ret;
}

static int record__init_thread_numa_masks(struct record *rec, struct perf_cpu_map *cpus)
{
	u32 s;
	int ret;
	const char **spec;
	struct numa_topology *topo;

	topo = numa_topology__new();
	if (!topo) {
		pr_err("Failed to allocate NUMA topology\n");
		return -ENOMEM;
	}

	spec = zalloc(topo->nr * sizeof(char *));
	if (!spec) {
		pr_err("Failed to allocate NUMA spec\n");
		ret = -ENOMEM;
		goto out_delete_topo;
	}
	for (s = 0; s < topo->nr; s++)
		spec[s] = topo->nodes[s].cpus;

	ret = record__init_thread_masks_spec(rec, cpus, spec, spec, topo->nr);

	zfree(&spec);

out_delete_topo:
	numa_topology__delete(topo);

	return ret;
}

static int record__init_thread_user_masks(struct record *rec, struct perf_cpu_map *cpus)
{
	int t, ret;
	u32 s, nr_spec = 0;
	char **maps_spec = NULL, **affinity_spec = NULL, **tmp_spec;
	char *user_spec, *spec, *spec_ptr, *mask, *mask_ptr, *dup_mask = NULL;

	for (t = 0, user_spec = (char *)rec->opts.threads_user_spec; ; t++, user_spec = NULL) {
		spec = strtok_r(user_spec, ":", &spec_ptr);
		if (spec == NULL)
			break;
		pr_debug2("threads_spec[%d]: %s\n", t, spec);
		mask = strtok_r(spec, "/", &mask_ptr);
		if (mask == NULL)
			break;
		pr_debug2("  maps mask: %s\n", mask);
		tmp_spec = realloc(maps_spec, (nr_spec + 1) * sizeof(char *));
		if (!tmp_spec) {
			pr_err("Failed to reallocate maps spec\n");
			ret = -ENOMEM;
			goto out_free;
		}
		maps_spec = tmp_spec;
		maps_spec[nr_spec] = dup_mask = strdup(mask);
		if (!maps_spec[nr_spec]) {
			pr_err("Failed to allocate maps spec[%d]\n", nr_spec);
			ret = -ENOMEM;
			goto out_free;
		}
		mask = strtok_r(NULL, "/", &mask_ptr);
		if (mask == NULL) {
			pr_err("Invalid thread maps or affinity specs\n");
			ret = -EINVAL;
			goto out_free;
		}
		pr_debug2("  affinity mask: %s\n", mask);
		tmp_spec = realloc(affinity_spec, (nr_spec + 1) * sizeof(char *));
		if (!tmp_spec) {
			pr_err("Failed to reallocate affinity spec\n");
			ret = -ENOMEM;
			goto out_free;
		}
		affinity_spec = tmp_spec;
		affinity_spec[nr_spec] = strdup(mask);
		if (!affinity_spec[nr_spec]) {
			pr_err("Failed to allocate affinity spec[%d]\n", nr_spec);
			ret = -ENOMEM;
			goto out_free;
		}
		dup_mask = NULL;
		nr_spec++;
	}

	ret = record__init_thread_masks_spec(rec, cpus, (const char **)maps_spec,
					     (const char **)affinity_spec, nr_spec);

out_free:
	free(dup_mask);
	for (s = 0; s < nr_spec; s++) {
		if (maps_spec)
			free(maps_spec[s]);
		if (affinity_spec)
			free(affinity_spec[s]);
	}
	free(affinity_spec);
	free(maps_spec);

	return ret;
}

static int record__init_thread_default_masks(struct record *rec, struct perf_cpu_map *cpus)
{
	int ret;

	ret = record__alloc_thread_masks(rec, 1, cpu__max_cpu().cpu);
	if (ret)
		return ret;

	if (record__mmap_cpu_mask_init(&rec->thread_masks->maps, cpus))
		return -ENODEV;

	rec->nr_threads = 1;

	return 0;
}

static int record__init_thread_masks(struct record *rec)
{
	int ret = 0;
	struct perf_cpu_map *cpus = rec->evlist->core.all_cpus;

	if (!record__threads_enabled(rec))
		return record__init_thread_default_masks(rec, cpus);

	if (evlist__per_thread(rec->evlist)) {
		pr_err("--per-thread option is mutually exclusive to parallel streaming mode.\n");
		return -EINVAL;
	}

	switch (rec->opts.threads_spec) {
	case THREAD_SPEC__CPU:
		ret = record__init_thread_cpu_masks(rec, cpus);
		break;
	case THREAD_SPEC__CORE:
		ret = record__init_thread_core_masks(rec, cpus);
		break;
	case THREAD_SPEC__PACKAGE:
		ret = record__init_thread_package_masks(rec, cpus);
		break;
	case THREAD_SPEC__NUMA:
		ret = record__init_thread_numa_masks(rec, cpus);
		break;
	case THREAD_SPEC__USER:
		ret = record__init_thread_user_masks(rec, cpus);
		break;
	default:
		break;
	}

	return ret;
}

int cmd_record(int argc, const char **argv)
{
	int err;
	struct record *rec = &record;
	char errbuf[BUFSIZ];

	setlocale(LC_ALL, "");

#ifndef HAVE_LIBBPF_SUPPORT
# define set_nobuild(s, l, c) set_option_nobuild(record_options, s, l, "NO_LIBBPF=1", c)
	set_nobuild('\0', "clang-path", true);
	set_nobuild('\0', "clang-opt", true);
# undef set_nobuild
#endif

#ifndef HAVE_BPF_PROLOGUE
# if !defined (HAVE_DWARF_SUPPORT)
#  define REASON  "NO_DWARF=1"
# elif !defined (HAVE_LIBBPF_SUPPORT)
#  define REASON  "NO_LIBBPF=1"
# else
#  define REASON  "this architecture doesn't support BPF prologue"
# endif
# define set_nobuild(s, l, c) set_option_nobuild(record_options, s, l, REASON, c)
	set_nobuild('\0', "vmlinux", true);
# undef set_nobuild
# undef REASON
#endif

#ifndef HAVE_BPF_SKEL
# define set_nobuild(s, l, m, c) set_option_nobuild(record_options, s, l, m, c)
	set_nobuild('\0', "off-cpu", "no BUILD_BPF_SKEL=1", true);
# undef set_nobuild
#endif

	rec->opts.affinity = PERF_AFFINITY_SYS;

	rec->evlist = evlist__new();
	if (rec->evlist == NULL)
		return -ENOMEM;

	err = perf_config(perf_record_config, rec);
	if (err)
		return err;

	argc = parse_options(argc, argv, record_options, record_usage,
			    PARSE_OPT_STOP_AT_NON_OPTION);
	if (quiet)
		perf_quiet_option();

	err = symbol__validate_sym_arguments();
	if (err)
		return err;

	perf_debuginfod_setup(&record.debuginfod);

	/* Make system wide (-a) the default target. */
	if (!argc && target__none(&rec->opts.target))
		rec->opts.target.system_wide = true;

	if (nr_cgroups && !rec->opts.target.system_wide) {
		usage_with_options_msg(record_usage, record_options,
			"cgroup monitoring only available in system-wide mode");

	}

	if (rec->buildid_mmap) {
		if (!perf_can_record_build_id()) {
			pr_err("Failed: no support to record build id in mmap events, update your kernel.\n");
			err = -EINVAL;
			goto out_opts;
		}
		pr_debug("Enabling build id in mmap2 events.\n");
		/* Enable mmap build id synthesizing. */
		symbol_conf.buildid_mmap2 = true;
		/* Enable perf_event_attr::build_id bit. */
		rec->opts.build_id = true;
		/* Disable build id cache. */
		rec->no_buildid = true;
	}

	if (rec->opts.record_cgroup && !perf_can_record_cgroup()) {
		pr_err("Kernel has no cgroup sampling support.\n");
		err = -EINVAL;
		goto out_opts;
	}

	if (rec->opts.kcore)
		rec->opts.text_poke = true;

	if (rec->opts.kcore || record__threads_enabled(rec))
		rec->data.is_dir = true;

	if (record__threads_enabled(rec)) {
		if (rec->opts.affinity != PERF_AFFINITY_SYS) {
			pr_err("--affinity option is mutually exclusive to parallel streaming mode.\n");
			goto out_opts;
		}
		if (record__aio_enabled(rec)) {
			pr_err("Asynchronous streaming mode (--aio) is mutually exclusive to parallel streaming mode.\n");
			goto out_opts;
		}
	}

	if (rec->opts.comp_level != 0) {
		pr_debug("Compression enabled, disabling build id collection at the end of the session.\n");
		rec->no_buildid = true;
	}

	if (rec->opts.record_switch_events &&
	    !perf_can_record_switch_events()) {
		ui__error("kernel does not support recording context switch events\n");
		parse_options_usage(record_usage, record_options, "switch-events", 0);
		err = -EINVAL;
		goto out_opts;
	}

	if (switch_output_setup(rec)) {
		parse_options_usage(record_usage, record_options, "switch-output", 0);
		err = -EINVAL;
		goto out_opts;
	}

	if (rec->switch_output.time) {
		signal(SIGALRM, alarm_sig_handler);
		alarm(rec->switch_output.time);
	}

	if (rec->switch_output.num_files) {
		rec->switch_output.filenames = calloc(sizeof(char *),
						      rec->switch_output.num_files);
		if (!rec->switch_output.filenames) {
			err = -EINVAL;
			goto out_opts;
		}
	}

	if (rec->timestamp_filename && record__threads_enabled(rec)) {
		rec->timestamp_filename = false;
		pr_warning("WARNING: --timestamp-filename option is not available in parallel streaming mode.\n");
	}

	/*
	 * Allow aliases to facilitate the lookup of symbols for address
	 * filters. Refer to auxtrace_parse_filters().
	 */
	symbol_conf.allow_aliases = true;

	symbol__init(NULL);

	err = record__auxtrace_init(rec);
	if (err)
		goto out;

	if (dry_run)
		goto out;

	err = bpf__setup_stdout(rec->evlist);
	if (err) {
		bpf__strerror_setup_stdout(rec->evlist, err, errbuf, sizeof(errbuf));
		pr_err("ERROR: Setup BPF stdout failed: %s\n",
			 errbuf);
		goto out;
	}

	err = -ENOMEM;

	if (rec->no_buildid_cache || rec->no_buildid) {
		disable_buildid_cache();
	} else if (rec->switch_output.enabled) {
		/*
		 * In 'perf record --switch-output', disable buildid
		 * generation by default to reduce data file switching
		 * overhead. Still generate buildid if they are required
		 * explicitly using
		 *
		 *  perf record --switch-output --no-no-buildid \
		 *              --no-no-buildid-cache
		 *
		 * Following code equals to:
		 *
		 * if ((rec->no_buildid || !rec->no_buildid_set) &&
		 *     (rec->no_buildid_cache || !rec->no_buildid_cache_set))
		 *         disable_buildid_cache();
		 */
		bool disable = true;

		if (rec->no_buildid_set && !rec->no_buildid)
			disable = false;
		if (rec->no_buildid_cache_set && !rec->no_buildid_cache)
			disable = false;
		if (disable) {
			rec->no_buildid = true;
			rec->no_buildid_cache = true;
			disable_buildid_cache();
		}
	}

	if (record.opts.overwrite)
		record.opts.tail_synthesize = true;

	if (rec->evlist->core.nr_entries == 0) {
		if (perf_pmu__has_hybrid()) {
			err = evlist__add_default_hybrid(rec->evlist,
							 !record.opts.no_samples);
		} else {
			err = __evlist__add_default(rec->evlist,
						    !record.opts.no_samples);
		}

		if (err < 0) {
			pr_err("Not enough memory for event selector list\n");
			goto out;
		}
	}

	if (rec->opts.target.tid && !rec->opts.no_inherit_set)
		rec->opts.no_inherit = true;

	err = target__validate(&rec->opts.target);
	if (err) {
		target__strerror(&rec->opts.target, err, errbuf, BUFSIZ);
		ui__warning("%s\n", errbuf);
	}

	err = target__parse_uid(&rec->opts.target);
	if (err) {
		int saved_errno = errno;

		target__strerror(&rec->opts.target, err, errbuf, BUFSIZ);
		ui__error("%s", errbuf);

		err = -saved_errno;
		goto out;
	}

	/* Enable ignoring missing threads when -u/-p option is defined. */
	rec->opts.ignore_missing_thread = rec->opts.target.uid != UINT_MAX || rec->opts.target.pid;

	if (evlist__fix_hybrid_cpus(rec->evlist, rec->opts.target.cpu_list)) {
		pr_err("failed to use cpu list %s\n",
		       rec->opts.target.cpu_list);
		goto out;
	}

	rec->opts.target.hybrid = perf_pmu__has_hybrid();

	if (callchain_param.enabled && callchain_param.record_mode == CALLCHAIN_FP)
		arch__add_leaf_frame_record_opts(&rec->opts);

	err = -ENOMEM;
	if (evlist__create_maps(rec->evlist, &rec->opts.target) < 0) {
		if (rec->opts.target.pid != NULL) {
			pr_err("Couldn't create thread/CPU maps: %s\n",
				errno == ENOENT ? "No such process" : str_error_r(errno, errbuf, sizeof(errbuf)));
			goto out;
		}
		else
			usage_with_options(record_usage, record_options);
	}

	err = auxtrace_record__options(rec->itr, rec->evlist, &rec->opts);
	if (err)
		goto out;

	/*
	 * We take all buildids when the file contains
	 * AUX area tracing data because we do not decode the
	 * trace because it would take too long.
	 */
	if (rec->opts.full_auxtrace)
		rec->buildid_all = true;

	if (rec->opts.text_poke) {
		err = record__config_text_poke(rec->evlist);
		if (err) {
			pr_err("record__config_text_poke failed, error %d\n", err);
			goto out;
		}
	}

	if (rec->off_cpu) {
		err = record__config_off_cpu(rec);
		if (err) {
			pr_err("record__config_off_cpu failed, error %d\n", err);
			goto out;
		}
	}

	if (record_opts__config(&rec->opts)) {
		err = -EINVAL;
		goto out;
	}

	err = record__init_thread_masks(rec);
	if (err) {
		pr_err("Failed to initialize parallel data streaming masks\n");
		goto out;
	}

	if (rec->opts.nr_cblocks > nr_cblocks_max)
		rec->opts.nr_cblocks = nr_cblocks_max;
	pr_debug("nr_cblocks: %d\n", rec->opts.nr_cblocks);

	pr_debug("affinity: %s\n", affinity_tags[rec->opts.affinity]);
	pr_debug("mmap flush: %d\n", rec->opts.mmap_flush);

	if (rec->opts.comp_level > comp_level_max)
		rec->opts.comp_level = comp_level_max;
	pr_debug("comp level: %d\n", rec->opts.comp_level);

	err = __cmd_record(&record, argc, argv);
out:
	evlist__delete(rec->evlist);
	symbol__exit();
	auxtrace_record__free(rec->itr);
out_opts:
	record__free_thread_masks(rec, rec->nr_threads);
	rec->nr_threads = 0;
	evlist__close_control(rec->opts.ctl_fd, rec->opts.ctl_fd_ack, &rec->opts.ctl_fd_close);
	return err;
}

static void snapshot_sig_handler(int sig __maybe_unused)
{
	struct record *rec = &record;

	hit_auxtrace_snapshot_trigger(rec);

	if (switch_output_signal(rec))
		trigger_hit(&switch_output_trigger);
}

static void alarm_sig_handler(int sig __maybe_unused)
{
	struct record *rec = &record;

	if (switch_output_time(rec))
		trigger_hit(&switch_output_trigger);
}<|MERGE_RESOLUTION|>--- conflicted
+++ resolved
@@ -3629,11 +3629,7 @@
 	for (t = 0; t < rec->nr_threads; t++) {
 		__set_bit(perf_cpu_map__cpu(cpus, t).cpu, rec->thread_masks[t].maps.bits);
 		__set_bit(perf_cpu_map__cpu(cpus, t).cpu, rec->thread_masks[t].affinity.bits);
-<<<<<<< HEAD
-		if (verbose) {
-=======
 		if (verbose > 0) {
->>>>>>> e7a909d5
 			pr_debug("thread_masks[%d]: ", t);
 			mmap_cpu_mask__scnprintf(&rec->thread_masks[t].maps, "maps");
 			pr_debug("thread_masks[%d]: ", t);
