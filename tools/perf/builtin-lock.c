--- conflicted
+++ resolved
@@ -2278,21 +2278,6 @@
 		rec_argv[i] = record_args[i];
 
 	for (j = 0; j < nr_tracepoints; j++) {
-<<<<<<< HEAD
-		const char *ev_name;
-
-		if (has_lock_stat)
-			ev_name = strdup(lock_tracepoints[j].name);
-		else
-			ev_name = strdup(contention_tracepoints[j].name);
-
-		if (!ev_name) {
-			free(rec_argv);
-			return -ENOMEM;
-		}
-
-=======
->>>>>>> 0c383648
 		rec_argv[i++] = "-e";
 		rec_argv[i++] = has_lock_stat
 			? lock_tracepoints[j].name
