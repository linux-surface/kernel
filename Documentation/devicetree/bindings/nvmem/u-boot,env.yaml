# SPDX-License-Identifier: GPL-2.0-only OR BSD-2-Clause
%YAML 1.2
---
$id: http://devicetree.org/schemas/nvmem/u-boot,env.yaml#
$schema: http://devicetree.org/meta-schemas/core.yaml#

title: U-Boot environment variables

description: |
  U-Boot uses environment variables to store device parameters and
  configuration. They may be used for booting process, setup or keeping end user
  info.

  Data is stored using U-Boot specific formats (variant specific header and NUL
  separated key-value pairs).

  Environment data can be stored on various storage entities, e.g.:
  1. Raw flash partition
  2. UBI volume

  This binding allows marking storage device (as containing env data) and
  specifying used format.

  Right now only flash partition case is covered but it may be extended to e.g.
  UBI volumes in the future.

  Variables can be defined as NVMEM device subnodes.

maintainers:
  - Rafał Miłecki <rafal@milecki.pl>

properties:
  compatible:
    oneOf:
      - description: A standalone env data block
        const: u-boot,env
      - description: Two redundant blocks with active one flagged
        const: u-boot,env-redundant-bool
      - description: Two redundant blocks with active having higher counter
        const: u-boot,env-redundant-count
      - description: Broadcom's variant with custom header
        const: brcm,env

  reg:
    maxItems: 1

  bootcmd:
    type: object
    description: Command to use for automatic booting

  ethaddr:
    type: object
    description: Ethernet interface's MAC address

additionalProperties: false

examples:
  - |
    partitions {
        compatible = "fixed-partitions";
        #address-cells = <1>;
        #size-cells = <1>;

        partition@0 {
            reg = <0x0 0x40000>;
            label = "u-boot";
            read-only;
        };

        env: partition@40000 {
            compatible = "u-boot,env";
            reg = <0x40000 0x10000>;

            mac: ethaddr {
            };
<<<<<<< HEAD
=======
        };
    };
  - |
    partitions {
        compatible = "fixed-partitions";
        #address-cells = <1>;
        #size-cells = <1>;

        partition@0 {
            reg = <0x0 0x100000>;
            compatible = "brcm,u-boot";
            label = "u-boot";

            partition-u-boot-env {
                compatible = "brcm,env";

                ethaddr {
                };
            };
>>>>>>> 0ee29814
        };
    };<|MERGE_RESOLUTION|>--- conflicted
+++ resolved
@@ -73,8 +73,6 @@
 
             mac: ethaddr {
             };
-<<<<<<< HEAD
-=======
         };
     };
   - |
@@ -94,6 +92,5 @@
                 ethaddr {
                 };
             };
->>>>>>> 0ee29814
         };
     };