# SPDX-License-Identifier: GPL-2.0
%YAML 1.2
---
$id: http://devicetree.org/schemas/timer/samsung,exynos4210-mct.yaml#
$schema: http://devicetree.org/meta-schemas/core.yaml#

title: Samsung Exynos SoC Multi Core Timer (MCT)

maintainers:
  - Krzysztof Kozlowski <krzk@kernel.org>

description: |+
  The Samsung's Multi Core Timer (MCT) module includes two main blocks, the
  global timer and CPU local timers. The global timer is a 64-bit free running
  up-counter and can generate 4 interrupts when the counter reaches one of the
  four preset counter values. The CPU local timers are 32-bit free running
  down-counters and generate an interrupt when the counter expires. There is
  one CPU local timer instantiated in MCT for every CPU in the system.

properties:
  compatible:
    oneOf:
      - enum:
          - samsung,exynos4210-mct
          - samsung,exynos4412-mct
      - items:
          - enum:
<<<<<<< HEAD
=======
              - axis,artpec8-mct
>>>>>>> 7365df19
              - samsung,exynos3250-mct
              - samsung,exynos5250-mct
              - samsung,exynos5260-mct
              - samsung,exynos5420-mct
              - samsung,exynos5433-mct
              - samsung,exynos850-mct
              - tesla,fsd-mct
          - const: samsung,exynos4210-mct

  clocks:
    maxItems: 2

  clock-names:
    items:
      - const: fin_pll
      - const: mct

  reg:
    maxItems: 1

  samsung,frc-shared:
    type: boolean
    description: |
      Indicates that the hardware requires that this processor share the
      free-running counter with a different (main) processor.

  samsung,local-timers:
    $ref: /schemas/types.yaml#/definitions/uint32-array
    minItems: 1
    maxItems: 16
    description: |
      List of indices of local timers usable from this processor.

  interrupts:
    description: |
      Interrupts should be put in specific order. This is, the local timer
      interrupts should be specified after the four global timer interrupts
      have been specified:
      0: Global Timer Interrupt 0
      1: Global Timer Interrupt 1
      2: Global Timer Interrupt 2
      3: Global Timer Interrupt 3
      4: Local Timer Interrupt 0
      5: Local Timer Interrupt 1
      6: ..
      7: ..
      i: Local Timer Interrupt n
      For MCT block that uses a per-processor interrupt for local timers, such
      as ones compatible with "samsung,exynos4412-mct", only one local timer
      interrupt might be specified, meaning that all local timers use the same
      per processor interrupt.
    minItems: 5               # 4 Global + 1 local
    maxItems: 20              # 4 Global + 16 local

required:
  - compatible
  - clock-names
  - clocks
  - interrupts
  - reg

allOf:
  - if:
<<<<<<< HEAD
=======
      not:
        properties:
          compatible:
            contains:
              enum:
                - axis,artpec8-mct
    then:
      properties:
        samsung,local-timers: false
        samsung,frc-shared: false
  - if:
>>>>>>> 7365df19
      properties:
        compatible:
          contains:
            const: samsung,exynos3250-mct
    then:
      properties:
        interrupts:
          minItems: 8
          maxItems: 8

  - if:
      properties:
        compatible:
          contains:
            const: samsung,exynos5250-mct
    then:
      properties:
        interrupts:
          minItems: 6
          maxItems: 6

  - if:
      properties:
        compatible:
          contains:
            enum:
<<<<<<< HEAD
=======
              - axis,artpec8-mct
>>>>>>> 7365df19
              - samsung,exynos5260-mct
              - samsung,exynos5420-mct
              - samsung,exynos5433-mct
              - samsung,exynos850-mct
    then:
      properties:
        interrupts:
          minItems: 12
          maxItems: 12

  - if:
      properties:
        compatible:
          contains:
            enum:
              - tesla,fsd-mct
    then:
      properties:
        interrupts:
          minItems: 16
          maxItems: 16

additionalProperties: false

examples:
  - |
    // In this example, the IP contains two local timers, using separate
    // interrupts, so two local timer interrupts have been specified,
    // in addition to four global timer interrupts.
    #include <dt-bindings/clock/exynos4.h>
    #include <dt-bindings/interrupt-controller/arm-gic.h>

    timer@10050000 {
        compatible = "samsung,exynos4210-mct";
        reg = <0x10050000 0x800>;
        clocks = <&clock CLK_FIN_PLL>, <&clock CLK_MCT>;
        clock-names = "fin_pll", "mct";

        interrupts = <GIC_SPI 57 IRQ_TYPE_LEVEL_HIGH>,
                     <GIC_SPI 69 IRQ_TYPE_LEVEL_HIGH>,
                     <GIC_SPI 70 IRQ_TYPE_LEVEL_HIGH>,
                     <GIC_SPI 71 IRQ_TYPE_LEVEL_HIGH>,
                     <GIC_SPI 42 IRQ_TYPE_LEVEL_HIGH>,
                     <GIC_SPI 48 IRQ_TYPE_LEVEL_HIGH>;
    };

  - |
    // In this example, the timer interrupts are connected to two separate
    // interrupt controllers. Hence, an interrupts-extended is needed.
    #include <dt-bindings/clock/exynos4.h>
    #include <dt-bindings/interrupt-controller/arm-gic.h>

    timer@101c0000 {
        compatible = "samsung,exynos4210-mct";
        reg = <0x101C0000 0x800>;
        clocks = <&clock CLK_FIN_PLL>, <&clock CLK_MCT>;
        clock-names = "fin_pll", "mct";

        interrupts-extended = <&gic GIC_SPI 57 IRQ_TYPE_LEVEL_HIGH>,
                              <&gic GIC_SPI 69 IRQ_TYPE_LEVEL_HIGH>,
                              <&combiner 12 6>,
                              <&combiner 12 7>,
                              <&gic GIC_SPI 42 IRQ_TYPE_LEVEL_HIGH>,
                              <&gic GIC_SPI 48 IRQ_TYPE_LEVEL_HIGH>;
    };

  - |
    // In this example, the IP contains four local timers, but using
    // a per-processor interrupt to handle them. Only one first local
    // interrupt is specified.
    #include <dt-bindings/clock/exynos4.h>
    #include <dt-bindings/interrupt-controller/arm-gic.h>

    timer@10050000 {
        compatible = "samsung,exynos4412-mct";
        reg = <0x10050000 0x800>;
        clocks = <&clock CLK_FIN_PLL>, <&clock CLK_MCT>;
        clock-names = "fin_pll", "mct";

        interrupts = <GIC_SPI 57 IRQ_TYPE_LEVEL_HIGH>,
                     <GIC_SPI 69 IRQ_TYPE_LEVEL_HIGH>,
                     <GIC_SPI 70 IRQ_TYPE_LEVEL_HIGH>,
                     <GIC_SPI 71 IRQ_TYPE_LEVEL_HIGH>,
                     <GIC_PPI 42 IRQ_TYPE_LEVEL_HIGH>;
    };

  - |
    // In this example, the IP contains four local timers, but using
    // a per-processor interrupt to handle them. All the local timer
    // interrupts are specified.
    #include <dt-bindings/clock/exynos4.h>
    #include <dt-bindings/interrupt-controller/arm-gic.h>

    timer@10050000 {
        compatible = "samsung,exynos4412-mct";
        reg = <0x10050000 0x800>;
        clocks = <&clock CLK_FIN_PLL>, <&clock CLK_MCT>;
        clock-names = "fin_pll", "mct";

        interrupts = <GIC_SPI 57 IRQ_TYPE_LEVEL_HIGH>,
                     <GIC_SPI 69 IRQ_TYPE_LEVEL_HIGH>,
                     <GIC_SPI 70 IRQ_TYPE_LEVEL_HIGH>,
                     <GIC_SPI 71 IRQ_TYPE_LEVEL_HIGH>,
                     <GIC_PPI 42 IRQ_TYPE_LEVEL_HIGH>,
                     <GIC_PPI 42 IRQ_TYPE_LEVEL_HIGH>,
                     <GIC_PPI 42 IRQ_TYPE_LEVEL_HIGH>,
                     <GIC_PPI 42 IRQ_TYPE_LEVEL_HIGH>;
    };<|MERGE_RESOLUTION|>--- conflicted
+++ resolved
@@ -25,10 +25,7 @@
           - samsung,exynos4412-mct
       - items:
           - enum:
-<<<<<<< HEAD
-=======
               - axis,artpec8-mct
->>>>>>> 7365df19
               - samsung,exynos3250-mct
               - samsung,exynos5250-mct
               - samsung,exynos5260-mct
@@ -92,8 +89,6 @@
 
 allOf:
   - if:
-<<<<<<< HEAD
-=======
       not:
         properties:
           compatible:
@@ -105,7 +100,6 @@
         samsung,local-timers: false
         samsung,frc-shared: false
   - if:
->>>>>>> 7365df19
       properties:
         compatible:
           contains:
@@ -132,10 +126,7 @@
         compatible:
           contains:
             enum:
-<<<<<<< HEAD
-=======
               - axis,artpec8-mct
->>>>>>> 7365df19
               - samsung,exynos5260-mct
               - samsung,exynos5420-mct
               - samsung,exynos5433-mct
