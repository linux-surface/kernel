// SPDX-License-Identifier: GPL-2.0
#include <linux/kernel.h>
#include <linux/bug.h>
#include <linux/compiler.h>
#include <linux/export.h>
#include <linux/string.h>
#include <linux/list_sort.h>
#include <linux/list.h>

typedef int __attribute__((nonnull(2,3))) (*cmp_func)(void *,
		struct list_head const *, struct list_head const *);

/*
 * Returns a list organized in an intermediate format suited
 * to chaining of merge() calls: null-terminated, no reserved or
 * sentinel head node, "prev" links not maintained.
 */
__attribute__((nonnull(2,3,4)))
static struct list_head *merge(void *priv, cmp_func cmp,
				struct list_head *a, struct list_head *b)
{
	struct list_head *head, **tail = &head;

	for (;;) {
		/* if equal, take 'a' -- important for sort stability */
		if (cmp(priv, a, b) <= 0) {
			*tail = a;
			tail = &a->next;
			a = a->next;
			if (!a) {
				*tail = b;
				break;
			}
		} else {
			*tail = b;
			tail = &b->next;
			b = b->next;
			if (!b) {
				*tail = a;
				break;
			}
		}
	}
	return head;
}

/*
 * Combine final list merge with restoration of standard doubly-linked
 * list structure.  This approach duplicates code from merge(), but
 * runs faster than the tidier alternatives of either a separate final
 * prev-link restoration pass, or maintaining the prev links
 * throughout.
 */
__attribute__((nonnull(2,3,4,5)))
static void merge_final(void *priv, cmp_func cmp, struct list_head *head,
			struct list_head *a, struct list_head *b)
{
	struct list_head *tail = head;
	u8 count = 0;

	for (;;) {
		/* if equal, take 'a' -- important for sort stability */
		if (cmp(priv, a, b) <= 0) {
			tail->next = a;
			a->prev = tail;
			tail = a;
			a = a->next;
			if (!a)
				break;
		} else {
			tail->next = b;
			b->prev = tail;
			tail = b;
			b = b->next;
			if (!b) {
				b = a;
				break;
			}
		}
	}

	/* Finish linking remainder of list b on to tail */
	tail->next = b;
	do {
		/*
		 * If the merge is highly unbalanced (e.g. the input is
		 * already sorted), this loop may run many iterations.
		 * Continue callbacks to the client even though no
		 * element comparison is needed, so the client's cmp()
		 * routine can invoke cond_resched() periodically.
		 */
		if (unlikely(!++count))
			cmp(priv, b, b);
		b->prev = tail;
		tail = b;
		b = b->next;
	} while (b);

	/* And the final links to make a circular doubly-linked list */
	tail->next = head;
	head->prev = tail;
}

/**
 * list_sort - sort a list
 * @priv: private data, opaque to list_sort(), passed to @cmp
 * @head: the list to sort
 * @cmp: the elements comparison function
 *
 * The comparison funtion @cmp must return > 0 if @a should sort after
 * @b ("@a > @b" if you want an ascending sort), and <= 0 if @a should
 * sort before @b *or* their original order should be preserved.  It is
 * always called with the element that came first in the input in @a,
 * and list_sort is a stable sort, so it is not necessary to distinguish
 * the @a < @b and @a == @b cases.
 *
 * This is compatible with two styles of @cmp function:
 * - The traditional style which returns <0 / =0 / >0, or
 * - Returning a boolean 0/1.
 * The latter offers a chance to save a few cycles in the comparison
 * (which is used by e.g. plug_ctx_cmp() in block/blk-mq.c).
 *
<<<<<<< HEAD
 * A good way to write a multi-word comparison is
=======
 * A good way to write a multi-word comparison is::
 *
>>>>>>> 4b972a01
 *	if (a->high != b->high)
 *		return a->high > b->high;
 *	if (a->middle != b->middle)
 *		return a->middle > b->middle;
 *	return a->low > b->low;
 *
 *
 * This mergesort is as eager as possible while always performing at least
 * 2:1 balanced merges.  Given two pending sublists of size 2^k, they are
 * merged to a size-2^(k+1) list as soon as we have 2^k following elements.
 *
 * Thus, it will avoid cache thrashing as long as 3*2^k elements can
 * fit into the cache.  Not quite as good as a fully-eager bottom-up
 * mergesort, but it does use 0.2*n fewer comparisons, so is faster in
 * the common case that everything fits into L1.
 *
 *
 * The merging is controlled by "count", the number of elements in the
 * pending lists.  This is beautiully simple code, but rather subtle.
 *
 * Each time we increment "count", we set one bit (bit k) and clear
 * bits k-1 .. 0.  Each time this happens (except the very first time
 * for each bit, when count increments to 2^k), we merge two lists of
 * size 2^k into one list of size 2^(k+1).
 *
 * This merge happens exactly when the count reaches an odd multiple of
 * 2^k, which is when we have 2^k elements pending in smaller lists,
 * so it's safe to merge away two lists of size 2^k.
 *
 * After this happens twice, we have created two lists of size 2^(k+1),
 * which will be merged into a list of size 2^(k+2) before we create
 * a third list of size 2^(k+1), so there are never more than two pending.
 *
 * The number of pending lists of size 2^k is determined by the
 * state of bit k of "count" plus two extra pieces of information:
 * - The state of bit k-1 (when k == 0, consider bit -1 always set), and
 * - Whether the higher-order bits are zero or non-zero (i.e.
 *   is count >= 2^(k+1)).
 * There are six states we distinguish.  "x" represents some arbitrary
 * bits, and "y" represents some arbitrary non-zero bits:
 * 0:  00x: 0 pending of size 2^k;           x pending of sizes < 2^k
 * 1:  01x: 0 pending of size 2^k; 2^(k-1) + x pending of sizes < 2^k
 * 2: x10x: 0 pending of size 2^k; 2^k     + x pending of sizes < 2^k
 * 3: x11x: 1 pending of size 2^k; 2^(k-1) + x pending of sizes < 2^k
 * 4: y00x: 1 pending of size 2^k; 2^k     + x pending of sizes < 2^k
 * 5: y01x: 2 pending of size 2^k; 2^(k-1) + x pending of sizes < 2^k
 * (merge and loop back to state 2)
 *
 * We gain lists of size 2^k in the 2->3 and 4->5 transitions (because
 * bit k-1 is set while the more significant bits are non-zero) and
 * merge them away in the 5->2 transition.  Note in particular that just
 * before the 5->2 transition, all lower-order bits are 11 (state 3),
 * so there is one list of each smaller size.
 *
 * When we reach the end of the input, we merge all the pending
 * lists, from smallest to largest.  If you work through cases 2 to
 * 5 above, you can see that the number of elements we merge with a list
 * of size 2^k varies from 2^(k-1) (cases 3 and 5 when x == 0) to
 * 2^(k+1) - 1 (second merge of case 5 when x == 2^(k-1) - 1).
 */
__attribute__((nonnull(2,3)))
void list_sort(void *priv, struct list_head *head,
		int (*cmp)(void *priv, struct list_head *a,
			struct list_head *b))
{
	struct list_head *list = head->next, *pending = NULL;
	size_t count = 0;	/* Count of pending */

	if (list == head->prev)	/* Zero or one elements */
		return;

	/* Convert to a null-terminated singly-linked list. */
	head->prev->next = NULL;
<<<<<<< HEAD

	/*
	 * Data structure invariants:
	 * - All lists are singly linked and null-terminated; prev
	 *   pointers are not maintained.
	 * - pending is a prev-linked "list of lists" of sorted
	 *   sublists awaiting further merging.
	 * - Each of the sorted sublists is power-of-two in size.
	 * - Sublists are sorted by size and age, smallest & newest at front.
	 * - There are zero to two sublists of each size.
	 * - A pair of pending sublists are merged as soon as the number
	 *   of following pending elements equals their size (i.e.
	 *   each time count reaches an odd multiple of that size).
	 *   That ensures each later final merge will be at worst 2:1.
	 * - Each round consists of:
	 *   - Merging the two sublists selected by the highest bit
	 *     which flips when count is incremented, and
	 *   - Adding an element from the input as a size-1 sublist.
	 */
	do {
		size_t bits;
		struct list_head **tail = &pending;

=======

	/*
	 * Data structure invariants:
	 * - All lists are singly linked and null-terminated; prev
	 *   pointers are not maintained.
	 * - pending is a prev-linked "list of lists" of sorted
	 *   sublists awaiting further merging.
	 * - Each of the sorted sublists is power-of-two in size.
	 * - Sublists are sorted by size and age, smallest & newest at front.
	 * - There are zero to two sublists of each size.
	 * - A pair of pending sublists are merged as soon as the number
	 *   of following pending elements equals their size (i.e.
	 *   each time count reaches an odd multiple of that size).
	 *   That ensures each later final merge will be at worst 2:1.
	 * - Each round consists of:
	 *   - Merging the two sublists selected by the highest bit
	 *     which flips when count is incremented, and
	 *   - Adding an element from the input as a size-1 sublist.
	 */
	do {
		size_t bits;
		struct list_head **tail = &pending;

>>>>>>> 4b972a01
		/* Find the least-significant clear bit in count */
		for (bits = count; bits & 1; bits >>= 1)
			tail = &(*tail)->prev;
		/* Do the indicated merge */
		if (likely(bits)) {
			struct list_head *a = *tail, *b = a->prev;

			a = merge(priv, (cmp_func)cmp, b, a);
			/* Install the merged result in place of the inputs */
			a->prev = b->prev;
			*tail = a;
		}

		/* Move one element from input list to pending */
		list->prev = pending;
		pending = list;
		list = list->next;
		pending->next = NULL;
		count++;
	} while (list);

	/* End of input; merge together all the pending lists. */
	list = pending;
	pending = pending->prev;
	for (;;) {
		struct list_head *next = pending->prev;

		if (!next)
			break;
		list = merge(priv, (cmp_func)cmp, pending, list);
		pending = next;
	}
	/* The final merge, rebuilding prev links */
	merge_final(priv, (cmp_func)cmp, head, pending, list);
}
EXPORT_SYMBOL(list_sort);<|MERGE_RESOLUTION|>--- conflicted
+++ resolved
@@ -120,12 +120,8 @@
  * The latter offers a chance to save a few cycles in the comparison
  * (which is used by e.g. plug_ctx_cmp() in block/blk-mq.c).
  *
-<<<<<<< HEAD
- * A good way to write a multi-word comparison is
-=======
  * A good way to write a multi-word comparison is::
  *
->>>>>>> 4b972a01
  *	if (a->high != b->high)
  *		return a->high > b->high;
  *	if (a->middle != b->middle)
@@ -199,7 +195,6 @@
 
 	/* Convert to a null-terminated singly-linked list. */
 	head->prev->next = NULL;
-<<<<<<< HEAD
 
 	/*
 	 * Data structure invariants:
@@ -223,31 +218,6 @@
 		size_t bits;
 		struct list_head **tail = &pending;
 
-=======
-
-	/*
-	 * Data structure invariants:
-	 * - All lists are singly linked and null-terminated; prev
-	 *   pointers are not maintained.
-	 * - pending is a prev-linked "list of lists" of sorted
-	 *   sublists awaiting further merging.
-	 * - Each of the sorted sublists is power-of-two in size.
-	 * - Sublists are sorted by size and age, smallest & newest at front.
-	 * - There are zero to two sublists of each size.
-	 * - A pair of pending sublists are merged as soon as the number
-	 *   of following pending elements equals their size (i.e.
-	 *   each time count reaches an odd multiple of that size).
-	 *   That ensures each later final merge will be at worst 2:1.
-	 * - Each round consists of:
-	 *   - Merging the two sublists selected by the highest bit
-	 *     which flips when count is incremented, and
-	 *   - Adding an element from the input as a size-1 sublist.
-	 */
-	do {
-		size_t bits;
-		struct list_head **tail = &pending;
-
->>>>>>> 4b972a01
 		/* Find the least-significant clear bit in count */
 		for (bits = count; bits & 1; bits >>= 1)
 			tail = &(*tail)->prev;
