// SPDX-License-Identifier: GPL-2.0

/*
 * Test module for stress and analyze performance of vmalloc allocator.
 * (C) 2018 Uladzislau Rezki (Sony) <urezki@gmail.com>
 */
#include <linux/init.h>
#include <linux/kernel.h>
#include <linux/module.h>
#include <linux/vmalloc.h>
#include <linux/random.h>
#include <linux/kthread.h>
#include <linux/moduleparam.h>
#include <linux/completion.h>
#include <linux/delay.h>
#include <linux/rwsem.h>
#include <linux/mm.h>
#include <linux/rcupdate.h>
#include <linux/slab.h>

#define __param(type, name, init, msg)		\
	static type name = init;				\
	module_param(name, type, 0444);			\
	MODULE_PARM_DESC(name, msg)				\

__param(int, nr_threads, 0,
	"Number of workers to perform tests(min: 1 max: USHRT_MAX)");

__param(bool, sequential_test_order, false,
	"Use sequential stress tests order");

__param(int, test_repeat_count, 1,
	"Set test repeat counter");

__param(int, test_loop_count, 1000000,
	"Set test loop counter");

__param(int, nr_pages, 0,
	"Set number of pages for fix_size_alloc_test(default: 1)");

__param(int, run_test_mask, INT_MAX,
	"Set tests specified in the mask.\n\n"
		"\t\tid: 1,    name: fix_size_alloc_test\n"
		"\t\tid: 2,    name: full_fit_alloc_test\n"
		"\t\tid: 4,    name: long_busy_list_alloc_test\n"
		"\t\tid: 8,    name: random_size_alloc_test\n"
		"\t\tid: 16,   name: fix_align_alloc_test\n"
		"\t\tid: 32,   name: random_size_align_alloc_test\n"
		"\t\tid: 64,   name: align_shift_alloc_test\n"
		"\t\tid: 128,  name: pcpu_alloc_test\n"
		"\t\tid: 256,  name: kvfree_rcu_1_arg_vmalloc_test\n"
		"\t\tid: 512,  name: kvfree_rcu_2_arg_vmalloc_test\n"
		/* Add a new test case description here. */
);

/*
 * Read write semaphore for synchronization of setup
 * phase that is done in main thread and workers.
 */
static DECLARE_RWSEM(prepare_for_test_rwsem);

/*
 * Completion tracking for worker threads.
 */
static DECLARE_COMPLETION(test_all_done_comp);
static atomic_t test_n_undone = ATOMIC_INIT(0);

static inline void
test_report_one_done(void)
{
	if (atomic_dec_and_test(&test_n_undone))
		complete(&test_all_done_comp);
}

static int random_size_align_alloc_test(void)
{
	unsigned long size, align;
	unsigned int rnd;
	void *ptr;
	int i;

	for (i = 0; i < test_loop_count; i++) {
		rnd = get_random_u8();

		/*
		 * Maximum 1024 pages, if PAGE_SIZE is 4096.
		 */
		align = 1 << (rnd % 23);

		/*
		 * Maximum 10 pages.
		 */
		size = ((rnd % 10) + 1) * PAGE_SIZE;

		ptr = __vmalloc_node(size, align, GFP_KERNEL | __GFP_ZERO, 0,
				__builtin_return_address(0));
		if (!ptr)
			return -1;

		vfree(ptr);
	}

	return 0;
}

/*
 * This test case is supposed to be failed.
 */
static int align_shift_alloc_test(void)
{
	unsigned long align;
	void *ptr;
	int i;

	for (i = 0; i < BITS_PER_LONG; i++) {
		align = ((unsigned long) 1) << i;

		ptr = __vmalloc_node(PAGE_SIZE, align, GFP_KERNEL|__GFP_ZERO, 0,
				__builtin_return_address(0));
		if (!ptr)
			return -1;

		vfree(ptr);
	}

	return 0;
}

static int fix_align_alloc_test(void)
{
	void *ptr;
	int i;

	for (i = 0; i < test_loop_count; i++) {
		ptr = __vmalloc_node(5 * PAGE_SIZE, THREAD_ALIGN << 1,
				GFP_KERNEL | __GFP_ZERO, 0,
				__builtin_return_address(0));
		if (!ptr)
			return -1;

		vfree(ptr);
	}

	return 0;
}

static int random_size_alloc_test(void)
{
	unsigned int n;
	void *p;
	int i;

	for (i = 0; i < test_loop_count; i++) {
<<<<<<< HEAD
		n = prandom_u32_max(100) + 1;
=======
		n = get_random_u32_inclusive(1, 100);
>>>>>>> 0ee29814
		p = vmalloc(n * PAGE_SIZE);

		if (!p)
			return -1;

		*((__u8 *)p) = 1;
		vfree(p);
	}

	return 0;
}

static int long_busy_list_alloc_test(void)
{
	void *ptr_1, *ptr_2;
	void **ptr;
	int rv = -1;
	int i;

	ptr = vmalloc(sizeof(void *) * 15000);
	if (!ptr)
		return rv;

	for (i = 0; i < 15000; i++)
		ptr[i] = vmalloc(1 * PAGE_SIZE);

	for (i = 0; i < test_loop_count; i++) {
		ptr_1 = vmalloc(100 * PAGE_SIZE);
		if (!ptr_1)
			goto leave;

		ptr_2 = vmalloc(1 * PAGE_SIZE);
		if (!ptr_2) {
			vfree(ptr_1);
			goto leave;
		}

		*((__u8 *)ptr_1) = 0;
		*((__u8 *)ptr_2) = 1;

		vfree(ptr_1);
		vfree(ptr_2);
	}

	/*  Success */
	rv = 0;

leave:
	for (i = 0; i < 15000; i++)
		vfree(ptr[i]);

	vfree(ptr);
	return rv;
}

static int full_fit_alloc_test(void)
{
	void **ptr, **junk_ptr, *tmp;
	int junk_length;
	int rv = -1;
	int i;

	junk_length = fls(num_online_cpus());
	junk_length *= (32 * 1024 * 1024 / PAGE_SIZE);

	ptr = vmalloc(sizeof(void *) * junk_length);
	if (!ptr)
		return rv;

	junk_ptr = vmalloc(sizeof(void *) * junk_length);
	if (!junk_ptr) {
		vfree(ptr);
		return rv;
	}

	for (i = 0; i < junk_length; i++) {
		ptr[i] = vmalloc(1 * PAGE_SIZE);
		junk_ptr[i] = vmalloc(1 * PAGE_SIZE);
	}

	for (i = 0; i < junk_length; i++)
		vfree(junk_ptr[i]);

	for (i = 0; i < test_loop_count; i++) {
		tmp = vmalloc(1 * PAGE_SIZE);

		if (!tmp)
			goto error;

		*((__u8 *)tmp) = 1;
		vfree(tmp);
	}

	/* Success */
	rv = 0;

error:
	for (i = 0; i < junk_length; i++)
		vfree(ptr[i]);

	vfree(ptr);
	vfree(junk_ptr);

	return rv;
}

static int fix_size_alloc_test(void)
{
	void *ptr;
	int i;

	for (i = 0; i < test_loop_count; i++) {
		ptr = vmalloc((nr_pages > 0 ? nr_pages:1) * PAGE_SIZE);

		if (!ptr)
			return -1;

		*((__u8 *)ptr) = 0;

		vfree(ptr);
	}

	return 0;
}

static int
pcpu_alloc_test(void)
{
	int rv = 0;
#ifndef CONFIG_NEED_PER_CPU_KM
	void __percpu **pcpu;
	size_t size, align;
	int i;

	pcpu = vmalloc(sizeof(void __percpu *) * 35000);
	if (!pcpu)
		return -1;

	for (i = 0; i < 35000; i++) {
<<<<<<< HEAD
		size = prandom_u32_max(PAGE_SIZE / 4) + 1;
=======
		size = get_random_u32_inclusive(1, PAGE_SIZE / 4);
>>>>>>> 0ee29814

		/*
		 * Maximum PAGE_SIZE
		 */
<<<<<<< HEAD
		align = 1 << (prandom_u32_max(11) + 1);
=======
		align = 1 << get_random_u32_inclusive(1, 11);
>>>>>>> 0ee29814

		pcpu[i] = __alloc_percpu(size, align);
		if (!pcpu[i])
			rv = -1;
	}

	for (i = 0; i < 35000; i++)
		free_percpu(pcpu[i]);

	vfree(pcpu);
#endif
	return rv;
}

struct test_kvfree_rcu {
	struct rcu_head rcu;
	unsigned char array[20];
};

static int
kvfree_rcu_1_arg_vmalloc_test(void)
{
	struct test_kvfree_rcu *p;
	int i;

	for (i = 0; i < test_loop_count; i++) {
		p = vmalloc(1 * PAGE_SIZE);
		if (!p)
			return -1;

		p->array[0] = 'a';
		kvfree_rcu(p);
	}

	return 0;
}

static int
kvfree_rcu_2_arg_vmalloc_test(void)
{
	struct test_kvfree_rcu *p;
	int i;

	for (i = 0; i < test_loop_count; i++) {
		p = vmalloc(1 * PAGE_SIZE);
		if (!p)
			return -1;

		p->array[0] = 'a';
		kvfree_rcu(p, rcu);
	}

	return 0;
}

struct test_case_desc {
	const char *test_name;
	int (*test_func)(void);
};

static struct test_case_desc test_case_array[] = {
	{ "fix_size_alloc_test", fix_size_alloc_test },
	{ "full_fit_alloc_test", full_fit_alloc_test },
	{ "long_busy_list_alloc_test", long_busy_list_alloc_test },
	{ "random_size_alloc_test", random_size_alloc_test },
	{ "fix_align_alloc_test", fix_align_alloc_test },
	{ "random_size_align_alloc_test", random_size_align_alloc_test },
	{ "align_shift_alloc_test", align_shift_alloc_test },
	{ "pcpu_alloc_test", pcpu_alloc_test },
	{ "kvfree_rcu_1_arg_vmalloc_test", kvfree_rcu_1_arg_vmalloc_test },
	{ "kvfree_rcu_2_arg_vmalloc_test", kvfree_rcu_2_arg_vmalloc_test },
	/* Add a new test case here. */
};

struct test_case_data {
	int test_failed;
	int test_passed;
	u64 time;
};

static struct test_driver {
	struct task_struct *task;
	struct test_case_data data[ARRAY_SIZE(test_case_array)];

	unsigned long start;
	unsigned long stop;
} *tdriver;

static void shuffle_array(int *arr, int n)
{
	int i, j;

	for (i = n - 1; i > 0; i--)  {
		/* Cut the range. */
<<<<<<< HEAD
		j = prandom_u32_max(i);
=======
		j = get_random_u32_below(i);
>>>>>>> 0ee29814

		/* Swap indexes. */
		swap(arr[i], arr[j]);
	}
}

static int test_func(void *private)
{
	struct test_driver *t = private;
	int random_array[ARRAY_SIZE(test_case_array)];
	int index, i, j;
	ktime_t kt;
	u64 delta;

	for (i = 0; i < ARRAY_SIZE(test_case_array); i++)
		random_array[i] = i;

	if (!sequential_test_order)
		shuffle_array(random_array, ARRAY_SIZE(test_case_array));

	/*
	 * Block until initialization is done.
	 */
	down_read(&prepare_for_test_rwsem);

	t->start = get_cycles();
	for (i = 0; i < ARRAY_SIZE(test_case_array); i++) {
		index = random_array[i];

		/*
		 * Skip tests if run_test_mask has been specified.
		 */
		if (!((run_test_mask & (1 << index)) >> index))
			continue;

		kt = ktime_get();
		for (j = 0; j < test_repeat_count; j++) {
			if (!test_case_array[index].test_func())
				t->data[index].test_passed++;
			else
				t->data[index].test_failed++;
		}

		/*
		 * Take an average time that test took.
		 */
		delta = (u64) ktime_us_delta(ktime_get(), kt);
		do_div(delta, (u32) test_repeat_count);

		t->data[index].time = delta;
	}
	t->stop = get_cycles();

	up_read(&prepare_for_test_rwsem);
	test_report_one_done();

	/*
	 * Wait for the kthread_stop() call.
	 */
	while (!kthread_should_stop())
		msleep(10);

	return 0;
}

static int
init_test_configurtion(void)
{
	/*
	 * A maximum number of workers is defined as hard-coded
	 * value and set to USHRT_MAX. We add such gap just in
	 * case and for potential heavy stressing.
	 */
	nr_threads = clamp(nr_threads, 1, (int) USHRT_MAX);

	/* Allocate the space for test instances. */
	tdriver = kvcalloc(nr_threads, sizeof(*tdriver), GFP_KERNEL);
	if (tdriver == NULL)
		return -1;

	if (test_repeat_count <= 0)
		test_repeat_count = 1;

	if (test_loop_count <= 0)
		test_loop_count = 1;

	return 0;
}

static void do_concurrent_test(void)
{
	int i, ret;

	/*
	 * Set some basic configurations plus sanity check.
	 */
	ret = init_test_configurtion();
	if (ret < 0)
		return;

	/*
	 * Put on hold all workers.
	 */
	down_write(&prepare_for_test_rwsem);

	for (i = 0; i < nr_threads; i++) {
		struct test_driver *t = &tdriver[i];

		t->task = kthread_run(test_func, t, "vmalloc_test/%d", i);

		if (!IS_ERR(t->task))
			/* Success. */
			atomic_inc(&test_n_undone);
		else
			pr_err("Failed to start %d kthread\n", i);
	}

	/*
	 * Now let the workers do their job.
	 */
	up_write(&prepare_for_test_rwsem);

	/*
	 * Sleep quiet until all workers are done with 1 second
	 * interval. Since the test can take a lot of time we
	 * can run into a stack trace of the hung task. That is
	 * why we go with completion_timeout and HZ value.
	 */
	do {
		ret = wait_for_completion_timeout(&test_all_done_comp, HZ);
	} while (!ret);

	for (i = 0; i < nr_threads; i++) {
		struct test_driver *t = &tdriver[i];
		int j;

		if (!IS_ERR(t->task))
			kthread_stop(t->task);

		for (j = 0; j < ARRAY_SIZE(test_case_array); j++) {
			if (!((run_test_mask & (1 << j)) >> j))
				continue;

			pr_info(
				"Summary: %s passed: %d failed: %d repeat: %d loops: %d avg: %llu usec\n",
				test_case_array[j].test_name,
				t->data[j].test_passed,
				t->data[j].test_failed,
				test_repeat_count, test_loop_count,
				t->data[j].time);
		}

		pr_info("All test took worker%d=%lu cycles\n",
			i, t->stop - t->start);
	}

	kvfree(tdriver);
}

static int vmalloc_test_init(void)
{
	do_concurrent_test();
	return -EAGAIN; /* Fail will directly unload the module */
}

static void vmalloc_test_exit(void)
{
}

module_init(vmalloc_test_init)
module_exit(vmalloc_test_exit)

MODULE_LICENSE("GPL");
MODULE_AUTHOR("Uladzislau Rezki");
MODULE_DESCRIPTION("vmalloc test module");<|MERGE_RESOLUTION|>--- conflicted
+++ resolved
@@ -151,11 +151,7 @@
 	int i;
 
 	for (i = 0; i < test_loop_count; i++) {
-<<<<<<< HEAD
-		n = prandom_u32_max(100) + 1;
-=======
 		n = get_random_u32_inclusive(1, 100);
->>>>>>> 0ee29814
 		p = vmalloc(n * PAGE_SIZE);
 
 		if (!p)
@@ -295,20 +291,12 @@
 		return -1;
 
 	for (i = 0; i < 35000; i++) {
-<<<<<<< HEAD
-		size = prandom_u32_max(PAGE_SIZE / 4) + 1;
-=======
 		size = get_random_u32_inclusive(1, PAGE_SIZE / 4);
->>>>>>> 0ee29814
 
 		/*
 		 * Maximum PAGE_SIZE
 		 */
-<<<<<<< HEAD
-		align = 1 << (prandom_u32_max(11) + 1);
-=======
 		align = 1 << get_random_u32_inclusive(1, 11);
->>>>>>> 0ee29814
 
 		pcpu[i] = __alloc_percpu(size, align);
 		if (!pcpu[i])
@@ -403,11 +391,7 @@
 
 	for (i = n - 1; i > 0; i--)  {
 		/* Cut the range. */
-<<<<<<< HEAD
-		j = prandom_u32_max(i);
-=======
 		j = get_random_u32_below(i);
->>>>>>> 0ee29814
 
 		/* Swap indexes. */
 		swap(arr[i], arr[j]);
