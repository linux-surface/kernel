// SPDX-License-Identifier: GPL-2.0
/*
 * C++ stream style string builder used in KUnit for building messages.
 *
 * Copyright (C) 2019, Google LLC.
 * Author: Brendan Higgins <brendanhiggins@google.com>
 */

#include <kunit/test.h>
#include <linux/list.h>
#include <linux/slab.h>

#include "string-stream.h"


static struct string_stream_fragment *alloc_string_stream_fragment(
		struct kunit *test, int len, gfp_t gfp)
{
	struct string_stream_fragment *frag;

	frag = kunit_kzalloc(test, sizeof(*frag), gfp);
	if (!frag)
		return ERR_PTR(-ENOMEM);

	frag->fragment = kunit_kmalloc(test, len, gfp);
	if (!frag->fragment)
		return ERR_PTR(-ENOMEM);

	return frag;
}

static void string_stream_fragment_destroy(struct kunit *test,
					   struct string_stream_fragment *frag)
{
	list_del(&frag->node);
	kunit_kfree(test, frag->fragment);
	kunit_kfree(test, frag);
}

int string_stream_vadd(struct string_stream *stream,
		       const char *fmt,
		       va_list args)
{
	struct string_stream_fragment *frag_container;
	int len;
	va_list args_for_counting;

	/* Make a copy because `vsnprintf` could change it */
	va_copy(args_for_counting, args);

	/* Need space for null byte. */
	len = vsnprintf(NULL, 0, fmt, args_for_counting) + 1;

	va_end(args_for_counting);

	frag_container = alloc_string_stream_fragment(stream->test,
						      len,
						      stream->gfp);
	if (IS_ERR(frag_container))
		return PTR_ERR(frag_container);

	len = vsnprintf(frag_container->fragment, len, fmt, args);
	spin_lock(&stream->lock);
	stream->length += len;
	list_add_tail(&frag_container->node, &stream->fragments);
	spin_unlock(&stream->lock);

	return 0;
}

int string_stream_add(struct string_stream *stream, const char *fmt, ...)
{
	va_list args;
	int result;

	va_start(args, fmt);
	result = string_stream_vadd(stream, fmt, args);
	va_end(args);

	return result;
}

static void string_stream_clear(struct string_stream *stream)
{
	struct string_stream_fragment *frag_container, *frag_container_safe;

	spin_lock(&stream->lock);
	list_for_each_entry_safe(frag_container,
				 frag_container_safe,
				 &stream->fragments,
				 node) {
		string_stream_fragment_destroy(stream->test, frag_container);
	}
	stream->length = 0;
	spin_unlock(&stream->lock);
}

char *string_stream_get_string(struct string_stream *stream)
{
	struct string_stream_fragment *frag_container;
	size_t buf_len = stream->length + 1; /* +1 for null byte. */
	char *buf;

	buf = kunit_kzalloc(stream->test, buf_len, stream->gfp);
	if (!buf)
		return NULL;

	spin_lock(&stream->lock);
	list_for_each_entry(frag_container, &stream->fragments, node)
		strlcat(buf, frag_container->fragment, buf_len);
	spin_unlock(&stream->lock);

	return buf;
}

int string_stream_append(struct string_stream *stream,
			 struct string_stream *other)
{
	const char *other_content;

	other_content = string_stream_get_string(other);

	if (!other_content)
		return -ENOMEM;

	return string_stream_add(stream, other_content);
}

bool string_stream_is_empty(struct string_stream *stream)
{
	return list_empty(&stream->fragments);
}

<<<<<<< HEAD
struct string_stream_alloc_context {
	struct kunit *test;
	gfp_t gfp;
};

=======
>>>>>>> 0ee29814
struct string_stream *alloc_string_stream(struct kunit *test, gfp_t gfp)
{
	struct string_stream *stream;

	stream = kunit_kzalloc(test, sizeof(*stream), gfp);
	if (!stream)
		return ERR_PTR(-ENOMEM);

	stream->gfp = gfp;
	stream->test = test;
	INIT_LIST_HEAD(&stream->fragments);
	spin_lock_init(&stream->lock);

	return stream;
}

void string_stream_destroy(struct string_stream *stream)
{
	string_stream_clear(stream);
}<|MERGE_RESOLUTION|>--- conflicted
+++ resolved
@@ -131,14 +131,6 @@
 	return list_empty(&stream->fragments);
 }
 
-<<<<<<< HEAD
-struct string_stream_alloc_context {
-	struct kunit *test;
-	gfp_t gfp;
-};
-
-=======
->>>>>>> 0ee29814
 struct string_stream *alloc_string_stream(struct kunit *test, gfp_t gfp)
 {
 	struct string_stream *stream;
