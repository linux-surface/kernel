// SPDX-License-Identifier: GPL-2.0-only
#include <linux/kernel.h>
#include <linux/init.h>
#include <linux/random.h>
#include <linux/sched.h>
#include <linux/stat.h>
#include <linux/types.h>
#include <linux/fs.h>
#include <linux/export.h>
#include <linux/interrupt.h>
#include <linux/stacktrace.h>
#include <linux/fault-inject.h>

/*
 * setup_fault_attr() is a helper function for various __setup handlers, so it
 * returns 0 on error, because that is what __setup handlers do.
 */
int setup_fault_attr(struct fault_attr *attr, char *str)
{
	unsigned long probability;
	unsigned long interval;
	int times;
	int space;

	/* "<interval>,<probability>,<space>,<times>" */
	if (sscanf(str, "%lu,%lu,%d,%d",
			&interval, &probability, &space, &times) < 4) {
		printk(KERN_WARNING
			"FAULT_INJECTION: failed to parse arguments\n");
		return 0;
	}

	attr->probability = probability;
	attr->interval = interval;
	atomic_set(&attr->times, times);
	atomic_set(&attr->space, space);

	return 1;
}
EXPORT_SYMBOL_GPL(setup_fault_attr);

static void fail_dump(struct fault_attr *attr)
{
	if (attr->verbose > 0 && __ratelimit(&attr->ratelimit_state)) {
		printk(KERN_NOTICE "FAULT_INJECTION: forcing a failure.\n"
		       "name %pd, interval %lu, probability %lu, "
		       "space %d, times %d\n", attr->dname,
		       attr->interval, attr->probability,
		       atomic_read(&attr->space),
		       atomic_read(&attr->times));
		if (attr->verbose > 1)
			dump_stack();
	}
}

#define atomic_dec_not_zero(v)		atomic_add_unless((v), -1, 0)

static bool fail_task(struct fault_attr *attr, struct task_struct *task)
{
	return in_task() && task->make_it_fail;
}

#define MAX_STACK_TRACE_DEPTH 32

#ifdef CONFIG_FAULT_INJECTION_STACKTRACE_FILTER

static bool fail_stacktrace(struct fault_attr *attr)
{
	int depth = attr->stacktrace_depth;
	unsigned long entries[MAX_STACK_TRACE_DEPTH];
	int n, nr_entries;
	bool found = (attr->require_start == 0 && attr->require_end == ULONG_MAX);

	if (depth == 0)
		return found;

	nr_entries = stack_trace_save(entries, depth, 1);
	for (n = 0; n < nr_entries; n++) {
		if (attr->reject_start <= entries[n] &&
			       entries[n] < attr->reject_end)
			return false;
		if (attr->require_start <= entries[n] &&
			       entries[n] < attr->require_end)
			found = true;
	}
	return found;
}

#else

static inline bool fail_stacktrace(struct fault_attr *attr)
{
	return true;
}

#endif /* CONFIG_FAULT_INJECTION_STACKTRACE_FILTER */

/*
 * This code is stolen from failmalloc-1.0
 * http://www.nongnu.org/failmalloc/
 */

bool should_fail_ex(struct fault_attr *attr, ssize_t size, int flags)
{
	if (in_task()) {
		unsigned int fail_nth = READ_ONCE(current->fail_nth);

		if (fail_nth) {
			fail_nth--;
			WRITE_ONCE(current->fail_nth, fail_nth);
			if (!fail_nth)
				goto fail;

			return false;
		}
	}

	/* No need to check any other properties if the probability is 0 */
	if (attr->probability == 0)
		return false;

	if (attr->task_filter && !fail_task(attr, current))
		return false;

	if (atomic_read(&attr->times) == 0)
		return false;

	if (atomic_read(&attr->space) > size) {
		atomic_sub(size, &attr->space);
		return false;
	}

	if (attr->interval > 1) {
		attr->count++;
		if (attr->count % attr->interval)
			return false;
	}

<<<<<<< HEAD
	if (attr->probability <= prandom_u32_max(100))
=======
	if (attr->probability <= get_random_u32_below(100))
>>>>>>> 0ee29814
		return false;

	if (!fail_stacktrace(attr))
		return false;

fail:
	if (!(flags & FAULT_NOWARN))
		fail_dump(attr);

	if (atomic_read(&attr->times) != -1)
		atomic_dec_not_zero(&attr->times);

	return true;
}

bool should_fail(struct fault_attr *attr, ssize_t size)
{
	return should_fail_ex(attr, size, 0);
}
EXPORT_SYMBOL_GPL(should_fail);

#ifdef CONFIG_FAULT_INJECTION_DEBUG_FS

static int debugfs_ul_set(void *data, u64 val)
{
	*(unsigned long *)data = val;
	return 0;
}

static int debugfs_ul_get(void *data, u64 *val)
{
	*val = *(unsigned long *)data;
	return 0;
}

DEFINE_SIMPLE_ATTRIBUTE(fops_ul, debugfs_ul_get, debugfs_ul_set, "%llu\n");

static void debugfs_create_ul(const char *name, umode_t mode,
			      struct dentry *parent, unsigned long *value)
{
	debugfs_create_file(name, mode, parent, value, &fops_ul);
}

#ifdef CONFIG_FAULT_INJECTION_STACKTRACE_FILTER

static int debugfs_stacktrace_depth_set(void *data, u64 val)
{
	*(unsigned long *)data =
		min_t(unsigned long, val, MAX_STACK_TRACE_DEPTH);

	return 0;
}

DEFINE_SIMPLE_ATTRIBUTE(fops_stacktrace_depth, debugfs_ul_get,
			debugfs_stacktrace_depth_set, "%llu\n");

static void debugfs_create_stacktrace_depth(const char *name, umode_t mode,
					    struct dentry *parent,
					    unsigned long *value)
{
	debugfs_create_file(name, mode, parent, value, &fops_stacktrace_depth);
}

#endif /* CONFIG_FAULT_INJECTION_STACKTRACE_FILTER */

struct dentry *fault_create_debugfs_attr(const char *name,
			struct dentry *parent, struct fault_attr *attr)
{
	umode_t mode = S_IFREG | S_IRUSR | S_IWUSR;
	struct dentry *dir;

	dir = debugfs_create_dir(name, parent);
	if (IS_ERR(dir))
		return dir;

	debugfs_create_ul("probability", mode, dir, &attr->probability);
	debugfs_create_ul("interval", mode, dir, &attr->interval);
	debugfs_create_atomic_t("times", mode, dir, &attr->times);
	debugfs_create_atomic_t("space", mode, dir, &attr->space);
	debugfs_create_ul("verbose", mode, dir, &attr->verbose);
	debugfs_create_u32("verbose_ratelimit_interval_ms", mode, dir,
			   &attr->ratelimit_state.interval);
	debugfs_create_u32("verbose_ratelimit_burst", mode, dir,
			   &attr->ratelimit_state.burst);
	debugfs_create_bool("task-filter", mode, dir, &attr->task_filter);

#ifdef CONFIG_FAULT_INJECTION_STACKTRACE_FILTER
	debugfs_create_stacktrace_depth("stacktrace-depth", mode, dir,
					&attr->stacktrace_depth);
	debugfs_create_ul("require-start", mode, dir, &attr->require_start);
	debugfs_create_ul("require-end", mode, dir, &attr->require_end);
	debugfs_create_ul("reject-start", mode, dir, &attr->reject_start);
	debugfs_create_ul("reject-end", mode, dir, &attr->reject_end);
#endif /* CONFIG_FAULT_INJECTION_STACKTRACE_FILTER */

	attr->dname = dget(dir);
	return dir;
}
EXPORT_SYMBOL_GPL(fault_create_debugfs_attr);

#endif /* CONFIG_FAULT_INJECTION_DEBUG_FS */<|MERGE_RESOLUTION|>--- conflicted
+++ resolved
@@ -136,11 +136,7 @@
 			return false;
 	}
 
-<<<<<<< HEAD
-	if (attr->probability <= prandom_u32_max(100))
-=======
 	if (attr->probability <= get_random_u32_below(100))
->>>>>>> 0ee29814
 		return false;
 
 	if (!fail_stacktrace(attr))
