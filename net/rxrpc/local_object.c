--- conflicted
+++ resolved
@@ -111,13 +111,9 @@
 		init_rwsem(&local->defrag_sem);
 		init_completion(&local->io_thread_ready);
 		skb_queue_head_init(&local->rx_queue);
-<<<<<<< HEAD
-		INIT_LIST_HEAD(&local->call_attend_q);
-=======
 		INIT_LIST_HEAD(&local->conn_attend_q);
 		INIT_LIST_HEAD(&local->call_attend_q);
 
->>>>>>> e7a909d5
 		local->client_bundles = RB_ROOT;
 		spin_lock_init(&local->client_bundles_lock);
 		local->kill_all_client_conns = false;
@@ -130,8 +126,6 @@
 		local->debug_id = atomic_inc_return(&rxrpc_debug_id);
 		memcpy(&local->srx, srx, sizeof(*srx));
 		local->srx.srx_service = 0;
-<<<<<<< HEAD
-=======
 		idr_init(&local->conn_ids);
 		get_random_bytes(&tmp, sizeof(tmp));
 		tmp &= 0x3fffffff;
@@ -141,7 +135,6 @@
 		INIT_LIST_HEAD(&local->new_client_calls);
 		spin_lock_init(&local->client_call_lock);
 
->>>>>>> e7a909d5
 		trace_rxrpc_local(local->debug_id, rxrpc_local_new, 1, 1);
 	}
 
@@ -442,10 +435,7 @@
 	 * local endpoint.
 	 */
 	rxrpc_purge_queue(&local->rx_queue);
-<<<<<<< HEAD
-=======
 	rxrpc_purge_client_connections(local);
->>>>>>> e7a909d5
 }
 
 /*
