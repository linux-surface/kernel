// SPDX-License-Identifier: GPL-2.0-or-later
/*
 * net/sched/act_police.c	Input police filter
 *
 * Authors:	Alexey Kuznetsov, <kuznet@ms2.inr.ac.ru>
 * 		J Hadi Salim (action changes)
 */

#include <linux/module.h>
#include <linux/types.h>
#include <linux/kernel.h>
#include <linux/string.h>
#include <linux/errno.h>
#include <linux/skbuff.h>
#include <linux/rtnetlink.h>
#include <linux/init.h>
#include <linux/slab.h>
#include <net/act_api.h>
#include <net/netlink.h>
#include <net/pkt_cls.h>
#include <net/tc_act/tc_police.h>

/* Each policer is serialized by its individual spinlock */

static unsigned int police_net_id;
static struct tc_action_ops act_police_ops;

static int tcf_police_walker(struct net *net, struct sk_buff *skb,
				 struct netlink_callback *cb, int type,
				 const struct tc_action_ops *ops,
				 struct netlink_ext_ack *extack)
{
	struct tc_action_net *tn = net_generic(net, police_net_id);

	return tcf_generic_walker(tn, skb, cb, type, ops, extack);
}

static const struct nla_policy police_policy[TCA_POLICE_MAX + 1] = {
	[TCA_POLICE_RATE]	= { .len = TC_RTAB_SIZE },
	[TCA_POLICE_PEAKRATE]	= { .len = TC_RTAB_SIZE },
	[TCA_POLICE_AVRATE]	= { .type = NLA_U32 },
	[TCA_POLICE_RESULT]	= { .type = NLA_U32 },
	[TCA_POLICE_RATE64]     = { .type = NLA_U64 },
	[TCA_POLICE_PEAKRATE64] = { .type = NLA_U64 },
	[TCA_POLICE_PKTRATE64]  = { .type = NLA_U64, .min = 1 },
	[TCA_POLICE_PKTBURST64] = { .type = NLA_U64, .min = 1 },
};

static int tcf_police_init(struct net *net, struct nlattr *nla,
			       struct nlattr *est, struct tc_action **a,
			       struct tcf_proto *tp, u32 flags,
			       struct netlink_ext_ack *extack)
{
	int ret = 0, tcfp_result = TC_ACT_OK, err, size;
	bool bind = flags & TCA_ACT_FLAGS_BIND;
	struct nlattr *tb[TCA_POLICE_MAX + 1];
	struct tcf_chain *goto_ch = NULL;
	struct tc_police *parm;
	struct tcf_police *police;
	struct qdisc_rate_table *R_tab = NULL, *P_tab = NULL;
	struct tc_action_net *tn = net_generic(net, police_net_id);
	struct tcf_police_params *new;
	bool exists = false;
	u32 index;
	u64 rate64, prate64;
	u64 pps, ppsburst;

	if (nla == NULL)
		return -EINVAL;

	err = nla_parse_nested_deprecated(tb, TCA_POLICE_MAX, nla,
					  police_policy, NULL);
	if (err < 0)
		return err;

	if (tb[TCA_POLICE_TBF] == NULL)
		return -EINVAL;
	size = nla_len(tb[TCA_POLICE_TBF]);
	if (size != sizeof(*parm) && size != sizeof(struct tc_police_compat))
		return -EINVAL;

	parm = nla_data(tb[TCA_POLICE_TBF]);
	index = parm->index;
	err = tcf_idr_check_alloc(tn, &index, a, bind);
	if (err < 0)
		return err;
	exists = err;
	if (exists && bind)
		return 0;

	if (!exists) {
		ret = tcf_idr_create(tn, index, NULL, a,
				     &act_police_ops, bind, true, flags);
		if (ret) {
			tcf_idr_cleanup(tn, index);
			return ret;
		}
		ret = ACT_P_CREATED;
		spin_lock_init(&(to_police(*a)->tcfp_lock));
	} else if (!(flags & TCA_ACT_FLAGS_REPLACE)) {
		tcf_idr_release(*a, bind);
		return -EEXIST;
	}
	err = tcf_action_check_ctrlact(parm->action, tp, &goto_ch, extack);
	if (err < 0)
		goto release_idr;

	police = to_police(*a);
	if (parm->rate.rate) {
		err = -ENOMEM;
		R_tab = qdisc_get_rtab(&parm->rate, tb[TCA_POLICE_RATE], NULL);
		if (R_tab == NULL)
			goto failure;

		if (parm->peakrate.rate) {
			P_tab = qdisc_get_rtab(&parm->peakrate,
					       tb[TCA_POLICE_PEAKRATE], NULL);
			if (P_tab == NULL)
				goto failure;
		}
	}

	if (est) {
		err = gen_replace_estimator(&police->tcf_bstats,
					    police->common.cpu_bstats,
					    &police->tcf_rate_est,
					    &police->tcf_lock,
					    false, est);
		if (err)
			goto failure;
	} else if (tb[TCA_POLICE_AVRATE] &&
		   (ret == ACT_P_CREATED ||
		    !gen_estimator_active(&police->tcf_rate_est))) {
		err = -EINVAL;
		goto failure;
	}

	if (tb[TCA_POLICE_RESULT]) {
		tcfp_result = nla_get_u32(tb[TCA_POLICE_RESULT]);
		if (TC_ACT_EXT_CMP(tcfp_result, TC_ACT_GOTO_CHAIN)) {
			NL_SET_ERR_MSG(extack,
				       "goto chain not allowed on fallback");
			err = -EINVAL;
			goto failure;
		}
	}

	if ((tb[TCA_POLICE_PKTRATE64] && !tb[TCA_POLICE_PKTBURST64]) ||
	    (!tb[TCA_POLICE_PKTRATE64] && tb[TCA_POLICE_PKTBURST64])) {
		NL_SET_ERR_MSG(extack,
			       "Both or neither packet-per-second burst and rate must be provided");
		err = -EINVAL;
		goto failure;
	}

	if (tb[TCA_POLICE_PKTRATE64] && R_tab) {
		NL_SET_ERR_MSG(extack,
			       "packet-per-second and byte-per-second rate limits not allowed in same action");
		err = -EINVAL;
		goto failure;
	}

	new = kzalloc(sizeof(*new), GFP_KERNEL);
	if (unlikely(!new)) {
		err = -ENOMEM;
		goto failure;
	}

	/* No failure allowed after this point */
	new->tcfp_result = tcfp_result;
	new->tcfp_mtu = parm->mtu;
	if (!new->tcfp_mtu) {
		new->tcfp_mtu = ~0;
		if (R_tab)
			new->tcfp_mtu = 255 << R_tab->rate.cell_log;
	}
	if (R_tab) {
		new->rate_present = true;
		rate64 = tb[TCA_POLICE_RATE64] ?
			 nla_get_u64(tb[TCA_POLICE_RATE64]) : 0;
		psched_ratecfg_precompute(&new->rate, &R_tab->rate, rate64);
		qdisc_put_rtab(R_tab);
	} else {
		new->rate_present = false;
	}
	if (P_tab) {
		new->peak_present = true;
		prate64 = tb[TCA_POLICE_PEAKRATE64] ?
			  nla_get_u64(tb[TCA_POLICE_PEAKRATE64]) : 0;
		psched_ratecfg_precompute(&new->peak, &P_tab->rate, prate64);
		qdisc_put_rtab(P_tab);
	} else {
		new->peak_present = false;
	}

	new->tcfp_burst = PSCHED_TICKS2NS(parm->burst);
	if (new->peak_present)
		new->tcfp_mtu_ptoks = (s64)psched_l2t_ns(&new->peak,
							 new->tcfp_mtu);

	if (tb[TCA_POLICE_AVRATE])
		new->tcfp_ewma_rate = nla_get_u32(tb[TCA_POLICE_AVRATE]);

	if (tb[TCA_POLICE_PKTRATE64]) {
		pps = nla_get_u64(tb[TCA_POLICE_PKTRATE64]);
		ppsburst = nla_get_u64(tb[TCA_POLICE_PKTBURST64]);
		new->pps_present = true;
		new->tcfp_pkt_burst = PSCHED_TICKS2NS(ppsburst);
		psched_ppscfg_precompute(&new->ppsrate, pps);
	}

	spin_lock_bh(&police->tcf_lock);
	spin_lock_bh(&police->tcfp_lock);
	police->tcfp_t_c = ktime_get_ns();
	police->tcfp_toks = new->tcfp_burst;
	if (new->peak_present)
		police->tcfp_ptoks = new->tcfp_mtu_ptoks;
	spin_unlock_bh(&police->tcfp_lock);
	goto_ch = tcf_action_set_ctrlact(*a, parm->action, goto_ch);
	new = rcu_replace_pointer(police->params,
				  new,
				  lockdep_is_held(&police->tcf_lock));
	spin_unlock_bh(&police->tcf_lock);

	if (goto_ch)
		tcf_chain_put_by_act(goto_ch);
	if (new)
		kfree_rcu(new, rcu);

	return ret;

failure:
	qdisc_put_rtab(P_tab);
	qdisc_put_rtab(R_tab);
	if (goto_ch)
		tcf_chain_put_by_act(goto_ch);
release_idr:
	tcf_idr_release(*a, bind);
	return err;
}

static bool tcf_police_mtu_check(struct sk_buff *skb, u32 limit)
{
	u32 len;

	if (skb_is_gso(skb))
		return skb_gso_validate_mac_len(skb, limit);

	len = qdisc_pkt_len(skb);
	if (skb_at_tc_ingress(skb))
		len += skb->mac_len;

	return len <= limit;
}

static int tcf_police_act(struct sk_buff *skb, const struct tc_action *a,
			  struct tcf_result *res)
{
	struct tcf_police *police = to_police(a);
	s64 now, toks, ppstoks = 0, ptoks = 0;
	struct tcf_police_params *p;
	int ret;

	tcf_lastuse_update(&police->tcf_tm);
	bstats_update(this_cpu_ptr(police->common.cpu_bstats), skb);

	ret = READ_ONCE(police->tcf_action);
	p = rcu_dereference_bh(police->params);

	if (p->tcfp_ewma_rate) {
		struct gnet_stats_rate_est64 sample;

		if (!gen_estimator_read(&police->tcf_rate_est, &sample) ||
		    sample.bps >= p->tcfp_ewma_rate)
			goto inc_overlimits;
	}

	if (tcf_police_mtu_check(skb, p->tcfp_mtu)) {
		if (!p->rate_present && !p->pps_present) {
			ret = p->tcfp_result;
			goto end;
		}

		now = ktime_get_ns();
		spin_lock_bh(&police->tcfp_lock);
		toks = min_t(s64, now - police->tcfp_t_c, p->tcfp_burst);
		if (p->peak_present) {
			ptoks = toks + police->tcfp_ptoks;
			if (ptoks > p->tcfp_mtu_ptoks)
				ptoks = p->tcfp_mtu_ptoks;
			ptoks -= (s64)psched_l2t_ns(&p->peak,
						    qdisc_pkt_len(skb));
		}
		if (p->rate_present) {
			toks += police->tcfp_toks;
			if (toks > p->tcfp_burst)
				toks = p->tcfp_burst;
			toks -= (s64)psched_l2t_ns(&p->rate, qdisc_pkt_len(skb));
		} else if (p->pps_present) {
			ppstoks = min_t(s64, now - police->tcfp_t_c, p->tcfp_pkt_burst);
			ppstoks += police->tcfp_pkttoks;
			if (ppstoks > p->tcfp_pkt_burst)
				ppstoks = p->tcfp_pkt_burst;
			ppstoks -= (s64)psched_pkt2t_ns(&p->ppsrate, 1);
		}
		if ((toks | ptoks | ppstoks) >= 0) {
			police->tcfp_t_c = now;
			police->tcfp_toks = toks;
			police->tcfp_ptoks = ptoks;
			police->tcfp_pkttoks = ppstoks;
			spin_unlock_bh(&police->tcfp_lock);
			ret = p->tcfp_result;
			goto inc_drops;
		}
		spin_unlock_bh(&police->tcfp_lock);
	}

inc_overlimits:
	qstats_overlimit_inc(this_cpu_ptr(police->common.cpu_qstats));
inc_drops:
	if (ret == TC_ACT_SHOT)
		qstats_drop_inc(this_cpu_ptr(police->common.cpu_qstats));
end:
	return ret;
}

static void tcf_police_cleanup(struct tc_action *a)
{
	struct tcf_police *police = to_police(a);
	struct tcf_police_params *p;

	p = rcu_dereference_protected(police->params, 1);
	if (p)
		kfree_rcu(p, rcu);
}

static void tcf_police_stats_update(struct tc_action *a,
				    u64 bytes, u64 packets, u64 drops,
				    u64 lastuse, bool hw)
{
	struct tcf_police *police = to_police(a);
	struct tcf_t *tm = &police->tcf_tm;

	tcf_action_update_stats(a, bytes, packets, drops, hw);
	tm->lastuse = max_t(u64, tm->lastuse, lastuse);
}

static int tcf_police_dump(struct sk_buff *skb, struct tc_action *a,
			       int bind, int ref)
{
	unsigned char *b = skb_tail_pointer(skb);
	struct tcf_police *police = to_police(a);
	struct tcf_police_params *p;
	struct tc_police opt = {
		.index = police->tcf_index,
		.refcnt = refcount_read(&police->tcf_refcnt) - ref,
		.bindcnt = atomic_read(&police->tcf_bindcnt) - bind,
	};
	struct tcf_t t;

	spin_lock_bh(&police->tcf_lock);
	opt.action = police->tcf_action;
	p = rcu_dereference_protected(police->params,
				      lockdep_is_held(&police->tcf_lock));
	opt.mtu = p->tcfp_mtu;
	opt.burst = PSCHED_NS2TICKS(p->tcfp_burst);
	if (p->rate_present) {
		psched_ratecfg_getrate(&opt.rate, &p->rate);
		if ((police->params->rate.rate_bytes_ps >= (1ULL << 32)) &&
		    nla_put_u64_64bit(skb, TCA_POLICE_RATE64,
				      police->params->rate.rate_bytes_ps,
				      TCA_POLICE_PAD))
			goto nla_put_failure;
	}
	if (p->peak_present) {
		psched_ratecfg_getrate(&opt.peakrate, &p->peak);
		if ((police->params->peak.rate_bytes_ps >= (1ULL << 32)) &&
		    nla_put_u64_64bit(skb, TCA_POLICE_PEAKRATE64,
				      police->params->peak.rate_bytes_ps,
				      TCA_POLICE_PAD))
			goto nla_put_failure;
	}
	if (p->pps_present) {
		if (nla_put_u64_64bit(skb, TCA_POLICE_PKTRATE64,
				      police->params->ppsrate.rate_pkts_ps,
				      TCA_POLICE_PAD))
			goto nla_put_failure;
		if (nla_put_u64_64bit(skb, TCA_POLICE_PKTBURST64,
				      PSCHED_NS2TICKS(p->tcfp_pkt_burst),
				      TCA_POLICE_PAD))
			goto nla_put_failure;
	}
	if (nla_put(skb, TCA_POLICE_TBF, sizeof(opt), &opt))
		goto nla_put_failure;
	if (p->tcfp_result &&
	    nla_put_u32(skb, TCA_POLICE_RESULT, p->tcfp_result))
		goto nla_put_failure;
	if (p->tcfp_ewma_rate &&
	    nla_put_u32(skb, TCA_POLICE_AVRATE, p->tcfp_ewma_rate))
		goto nla_put_failure;

	tcf_tm_dump(&t, &police->tcf_tm);
	if (nla_put_64bit(skb, TCA_POLICE_TM, sizeof(t), &t, TCA_POLICE_PAD))
		goto nla_put_failure;
	spin_unlock_bh(&police->tcf_lock);

	return skb->len;

nla_put_failure:
	spin_unlock_bh(&police->tcf_lock);
	nlmsg_trim(skb, b);
	return -1;
}

static int tcf_police_search(struct net *net, struct tc_action **a, u32 index)
{
	struct tc_action_net *tn = net_generic(net, police_net_id);

	return tcf_idr_search(tn, a, index);
}

<<<<<<< HEAD
static int tcf_police_act_to_flow_act(int tc_act, u32 *extval)
=======
static int tcf_police_act_to_flow_act(int tc_act, u32 *extval,
				      struct netlink_ext_ack *extack)
>>>>>>> 88084a3d
{
	int act_id = -EOPNOTSUPP;

	if (!TC_ACT_EXT_OPCODE(tc_act)) {
		if (tc_act == TC_ACT_OK)
			act_id = FLOW_ACTION_ACCEPT;
		else if (tc_act ==  TC_ACT_SHOT)
			act_id = FLOW_ACTION_DROP;
		else if (tc_act == TC_ACT_PIPE)
			act_id = FLOW_ACTION_PIPE;
<<<<<<< HEAD
=======
		else if (tc_act == TC_ACT_RECLASSIFY)
			NL_SET_ERR_MSG_MOD(extack, "Offload not supported when conform/exceed action is \"reclassify\"");
		else
			NL_SET_ERR_MSG_MOD(extack, "Unsupported conform/exceed action offload");
>>>>>>> 88084a3d
	} else if (TC_ACT_EXT_CMP(tc_act, TC_ACT_GOTO_CHAIN)) {
		act_id = FLOW_ACTION_GOTO;
		*extval = tc_act & TC_ACT_EXT_VAL_MASK;
	} else if (TC_ACT_EXT_CMP(tc_act, TC_ACT_JUMP)) {
		act_id = FLOW_ACTION_JUMP;
		*extval = tc_act & TC_ACT_EXT_VAL_MASK;
<<<<<<< HEAD
=======
	} else if (tc_act == TC_ACT_UNSPEC) {
		NL_SET_ERR_MSG_MOD(extack, "Offload not supported when conform/exceed action is \"continue\"");
	} else {
		NL_SET_ERR_MSG_MOD(extack, "Unsupported conform/exceed action offload");
>>>>>>> 88084a3d
	}

	return act_id;
}

static int tcf_police_offload_act_setup(struct tc_action *act, void *entry_data,
					u32 *index_inc, bool bind,
					struct netlink_ext_ack *extack)
{
	if (bind) {
		struct flow_action_entry *entry = entry_data;
		struct tcf_police *police = to_police(act);
		struct tcf_police_params *p;
		int act_id;

		p = rcu_dereference_protected(police->params,
					      lockdep_is_held(&police->tcf_lock));

		entry->id = FLOW_ACTION_POLICE;
		entry->police.burst = tcf_police_burst(act);
		entry->police.rate_bytes_ps =
			tcf_police_rate_bytes_ps(act);
		entry->police.peakrate_bytes_ps = tcf_police_peakrate_bytes_ps(act);
		entry->police.avrate = tcf_police_tcfp_ewma_rate(act);
		entry->police.overhead = tcf_police_rate_overhead(act);
		entry->police.burst_pkt = tcf_police_burst_pkt(act);
		entry->police.rate_pkt_ps =
			tcf_police_rate_pkt_ps(act);
		entry->police.mtu = tcf_police_tcfp_mtu(act);

		act_id = tcf_police_act_to_flow_act(police->tcf_action,
<<<<<<< HEAD
						    &entry->police.exceed.extval);
=======
						    &entry->police.exceed.extval,
						    extack);
>>>>>>> 88084a3d
		if (act_id < 0)
			return act_id;

		entry->police.exceed.act_id = act_id;

		act_id = tcf_police_act_to_flow_act(p->tcfp_result,
<<<<<<< HEAD
						    &entry->police.notexceed.extval);
=======
						    &entry->police.notexceed.extval,
						    extack);
>>>>>>> 88084a3d
		if (act_id < 0)
			return act_id;

		entry->police.notexceed.act_id = act_id;

		*index_inc = 1;
	} else {
		struct flow_offload_action *fl_action = entry_data;

		fl_action->id = FLOW_ACTION_POLICE;
	}

	return 0;
}

MODULE_AUTHOR("Alexey Kuznetsov");
MODULE_DESCRIPTION("Policing actions");
MODULE_LICENSE("GPL");

static struct tc_action_ops act_police_ops = {
	.kind		=	"police",
	.id		=	TCA_ID_POLICE,
	.owner		=	THIS_MODULE,
	.stats_update	=	tcf_police_stats_update,
	.act		=	tcf_police_act,
	.dump		=	tcf_police_dump,
	.init		=	tcf_police_init,
	.walk		=	tcf_police_walker,
	.lookup		=	tcf_police_search,
	.cleanup	=	tcf_police_cleanup,
	.offload_act_setup =	tcf_police_offload_act_setup,
	.size		=	sizeof(struct tcf_police),
};

static __net_init int police_init_net(struct net *net)
{
	struct tc_action_net *tn = net_generic(net, police_net_id);

	return tc_action_net_init(net, tn, &act_police_ops);
}

static void __net_exit police_exit_net(struct list_head *net_list)
{
	tc_action_net_exit(net_list, police_net_id);
}

static struct pernet_operations police_net_ops = {
	.init = police_init_net,
	.exit_batch = police_exit_net,
	.id   = &police_net_id,
	.size = sizeof(struct tc_action_net),
};

static int __init police_init_module(void)
{
	return tcf_register_action(&act_police_ops, &police_net_ops);
}

static void __exit police_cleanup_module(void)
{
	tcf_unregister_action(&act_police_ops, &police_net_ops);
}

module_init(police_init_module);
module_exit(police_cleanup_module);<|MERGE_RESOLUTION|>--- conflicted
+++ resolved
@@ -419,12 +419,8 @@
 	return tcf_idr_search(tn, a, index);
 }
 
-<<<<<<< HEAD
-static int tcf_police_act_to_flow_act(int tc_act, u32 *extval)
-=======
 static int tcf_police_act_to_flow_act(int tc_act, u32 *extval,
 				      struct netlink_ext_ack *extack)
->>>>>>> 88084a3d
 {
 	int act_id = -EOPNOTSUPP;
 
@@ -435,26 +431,20 @@
 			act_id = FLOW_ACTION_DROP;
 		else if (tc_act == TC_ACT_PIPE)
 			act_id = FLOW_ACTION_PIPE;
-<<<<<<< HEAD
-=======
 		else if (tc_act == TC_ACT_RECLASSIFY)
 			NL_SET_ERR_MSG_MOD(extack, "Offload not supported when conform/exceed action is \"reclassify\"");
 		else
 			NL_SET_ERR_MSG_MOD(extack, "Unsupported conform/exceed action offload");
->>>>>>> 88084a3d
 	} else if (TC_ACT_EXT_CMP(tc_act, TC_ACT_GOTO_CHAIN)) {
 		act_id = FLOW_ACTION_GOTO;
 		*extval = tc_act & TC_ACT_EXT_VAL_MASK;
 	} else if (TC_ACT_EXT_CMP(tc_act, TC_ACT_JUMP)) {
 		act_id = FLOW_ACTION_JUMP;
 		*extval = tc_act & TC_ACT_EXT_VAL_MASK;
-<<<<<<< HEAD
-=======
 	} else if (tc_act == TC_ACT_UNSPEC) {
 		NL_SET_ERR_MSG_MOD(extack, "Offload not supported when conform/exceed action is \"continue\"");
 	} else {
 		NL_SET_ERR_MSG_MOD(extack, "Unsupported conform/exceed action offload");
->>>>>>> 88084a3d
 	}
 
 	return act_id;
@@ -486,24 +476,16 @@
 		entry->police.mtu = tcf_police_tcfp_mtu(act);
 
 		act_id = tcf_police_act_to_flow_act(police->tcf_action,
-<<<<<<< HEAD
-						    &entry->police.exceed.extval);
-=======
 						    &entry->police.exceed.extval,
 						    extack);
->>>>>>> 88084a3d
 		if (act_id < 0)
 			return act_id;
 
 		entry->police.exceed.act_id = act_id;
 
 		act_id = tcf_police_act_to_flow_act(p->tcfp_result,
-<<<<<<< HEAD
-						    &entry->police.notexceed.extval);
-=======
 						    &entry->police.notexceed.extval,
 						    extack);
->>>>>>> 88084a3d
 		if (act_id < 0)
 			return act_id;
 
