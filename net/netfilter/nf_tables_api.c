--- conflicted
+++ resolved
@@ -1723,15 +1723,11 @@
 		goto err_hook_alloc;
 	}
 
-<<<<<<< HEAD
 	nla_strscpy(ifname, attr, IFNAMSIZ);
-=======
-	nla_strlcpy(ifname, attr, IFNAMSIZ);
 	/* nf_tables_netdev_event() is called under rtnl_mutex, this is
 	 * indirectly serializing all the other holders of the commit_mutex with
 	 * the rtnl_mutex.
 	 */
->>>>>>> 7f376f19
 	dev = __dev_get_by_name(net, ifname);
 	if (!dev) {
 		err = -ENOENT;
