# SPDX-License-Identifier: GPL-2.0-only
menu "Core Netfilter Configuration"
	depends on NET && INET && NETFILTER

config NETFILTER_INGRESS
	bool "Netfilter ingress support"
	default y
	select NET_INGRESS
	help
	  This allows you to classify packets from ingress using the Netfilter
	  infrastructure.

config NETFILTER_NETLINK
	tristate

config NETFILTER_FAMILY_BRIDGE
	bool

config NETFILTER_FAMILY_ARP
	bool

config NETFILTER_NETLINK_ACCT
tristate "Netfilter NFACCT over NFNETLINK interface"
	depends on NETFILTER_ADVANCED
	select NETFILTER_NETLINK
	help
	  If this option is enabled, the kernel will include support
	  for extended accounting via NFNETLINK.

config NETFILTER_NETLINK_QUEUE
	tristate "Netfilter NFQUEUE over NFNETLINK interface"
	depends on NETFILTER_ADVANCED
	select NETFILTER_NETLINK
	help
	  If this option is enabled, the kernel will include support
	  for queueing packets via NFNETLINK.
	  
config NETFILTER_NETLINK_LOG
	tristate "Netfilter LOG over NFNETLINK interface"
	default m if NETFILTER_ADVANCED=n
	select NETFILTER_NETLINK
	help
	  If this option is enabled, the kernel will include support
	  for logging packets via NFNETLINK.

	  This obsoletes the existing ipt_ULOG and ebg_ulog mechanisms,
	  and is also scheduled to replace the old syslog-based ipt_LOG
	  and ip6t_LOG modules.

config NETFILTER_NETLINK_OSF
	tristate "Netfilter OSF over NFNETLINK interface"
	depends on NETFILTER_ADVANCED
	select NETFILTER_NETLINK
	help
	  If this option is enabled, the kernel will include support
	  for passive OS fingerprint via NFNETLINK.

config NF_CONNTRACK
	tristate "Netfilter connection tracking support"
	default m if NETFILTER_ADVANCED=n
	select NF_DEFRAG_IPV4
	select NF_DEFRAG_IPV6 if IPV6 != n
	help
	  Connection tracking keeps a record of what packets have passed
	  through your machine, in order to figure out how they are related
	  into connections.

	  This is required to do Masquerading or other kinds of Network
	  Address Translation.  It can also be used to enhance packet
	  filtering (see `Connection state match support' below).

	  To compile it as a module, choose M here.  If unsure, say N.

config NF_LOG_COMMON
	tristate

config NF_LOG_NETDEV
	tristate "Netdev packet logging"
	select NF_LOG_COMMON

if NF_CONNTRACK
config NETFILTER_CONNCOUNT
	tristate

config NF_CONNTRACK_MARK
	bool  'Connection mark tracking support'
	depends on NETFILTER_ADVANCED
	help
	  This option enables support for connection marks, used by the
	  `CONNMARK' target and `connmark' match. Similar to the mark value
	  of packets, but this mark value is kept in the conntrack session
	  instead of the individual packets.

config NF_CONNTRACK_SECMARK
	bool  'Connection tracking security mark support'
	depends on NETWORK_SECMARK
	default m if NETFILTER_ADVANCED=n
	help
	  This option enables security markings to be applied to
	  connections.  Typically they are copied to connections from
	  packets using the CONNSECMARK target and copied back from
	  connections to packets with the same target, with the packets
	  being originally labeled via SECMARK.

	  If unsure, say 'N'.

config NF_CONNTRACK_ZONES
	bool  'Connection tracking zones'
	depends on NETFILTER_ADVANCED
	help
	  This option enables support for connection tracking zones.
	  Normally, each connection needs to have a unique system wide
	  identity. Connection tracking zones allow to have multiple
	  connections using the same identity, as long as they are
	  contained in different zones.

	  If unsure, say `N'.

config NF_CONNTRACK_PROCFS
	bool "Supply CT list in procfs (OBSOLETE)"
	default y
	depends on PROC_FS
	---help---
	This option enables for the list of known conntrack entries
	to be shown in procfs under net/netfilter/nf_conntrack. This
	is considered obsolete in favor of using the conntrack(8)
	tool which uses Netlink.

config NF_CONNTRACK_EVENTS
	bool "Connection tracking events"
	depends on NETFILTER_ADVANCED
	help
	  If this option is enabled, the connection tracking code will
	  provide a notifier chain that can be used by other kernel code
	  to get notified about changes in the connection tracking state.

	  If unsure, say `N'.

config NF_CONNTRACK_TIMEOUT
	bool  'Connection tracking timeout'
	depends on NETFILTER_ADVANCED
	help
	  This option enables support for connection tracking timeout
	  extension. This allows you to attach timeout policies to flow
	  via the CT target.

	  If unsure, say `N'.

config NF_CONNTRACK_TIMESTAMP
	bool  'Connection tracking timestamping'
	depends on NETFILTER_ADVANCED
	help
	  This option enables support for connection tracking timestamping.
	  This allows you to store the flow start-time and to obtain
	  the flow-stop time (once it has been destroyed) via Connection
	  tracking events.

	  If unsure, say `N'.

config NF_CONNTRACK_LABELS
	bool "Connection tracking labels"
	help
	  This option enables support for assigning user-defined flag bits
	  to connection tracking entries.  It can be used with xtables connlabel
	  match and the nftables ct expression.

config NF_CT_PROTO_DCCP
	bool 'DCCP protocol connection tracking support'
	depends on NETFILTER_ADVANCED
	default y
	help
	  With this option enabled, the layer 3 independent connection
	  tracking code will be able to do state tracking on DCCP connections.

	  If unsure, say Y.

config NF_CT_PROTO_GRE
	bool

config NF_CT_PROTO_SCTP
	bool 'SCTP protocol connection tracking support'
	depends on NETFILTER_ADVANCED
	default y
	select LIBCRC32C
	help
	  With this option enabled, the layer 3 independent connection
	  tracking code will be able to do state tracking on SCTP connections.

	  If unsure, say Y.

config NF_CT_PROTO_UDPLITE
	bool 'UDP-Lite protocol connection tracking support'
	depends on NETFILTER_ADVANCED
	default y
	help
	  With this option enabled, the layer 3 independent connection
	  tracking code will be able to do state tracking on UDP-Lite
	  connections.

	  If unsure, say Y.

config NF_CONNTRACK_AMANDA
	tristate "Amanda backup protocol support"
	depends on NETFILTER_ADVANCED
	select TEXTSEARCH
	select TEXTSEARCH_KMP
	help
	  If you are running the Amanda backup package <http://www.amanda.org/>
	  on this machine or machines that will be MASQUERADED through this
	  machine, then you may want to enable this feature.  This allows the
	  connection tracking and natting code to allow the sub-channels that
	  Amanda requires for communication of the backup data, messages and
	  index.

	  To compile it as a module, choose M here.  If unsure, say N.

config NF_CONNTRACK_FTP
	tristate "FTP protocol support"
	default m if NETFILTER_ADVANCED=n
	help
	  Tracking FTP connections is problematic: special helpers are
	  required for tracking them, and doing masquerading and other forms
	  of Network Address Translation on them.

	  This is FTP support on Layer 3 independent connection tracking.
	  Layer 3 independent connection tracking is experimental scheme
	  which generalize ip_conntrack to support other layer 3 protocols.

	  To compile it as a module, choose M here.  If unsure, say N.

config NF_CONNTRACK_H323
	tristate "H.323 protocol support"
	depends on IPV6 || IPV6=n
	depends on NETFILTER_ADVANCED
	help
	  H.323 is a VoIP signalling protocol from ITU-T. As one of the most
	  important VoIP protocols, it is widely used by voice hardware and
	  software including voice gateways, IP phones, Netmeeting, OpenPhone,
	  Gnomemeeting, etc.

	  With this module you can support H.323 on a connection tracking/NAT
	  firewall.

	  This module supports RAS, Fast Start, H.245 Tunnelling, Call
	  Forwarding, RTP/RTCP and T.120 based audio, video, fax, chat,
	  whiteboard, file transfer, etc. For more information, please
	  visit http://nath323.sourceforge.net/.

	  To compile it as a module, choose M here.  If unsure, say N.

config NF_CONNTRACK_IRC
	tristate "IRC protocol support"
	default m if NETFILTER_ADVANCED=n
	help
	  There is a commonly-used extension to IRC called
	  Direct Client-to-Client Protocol (DCC).  This enables users to send
	  files to each other, and also chat to each other without the need
	  of a server.  DCC Sending is used anywhere you send files over IRC,
	  and DCC Chat is most commonly used by Eggdrop bots.  If you are
	  using NAT, this extension will enable you to send files and initiate
	  chats.  Note that you do NOT need this extension to get files or
	  have others initiate chats, or everything else in IRC.

	  To compile it as a module, choose M here.  If unsure, say N.

config NF_CONNTRACK_BROADCAST
	tristate

config NF_CONNTRACK_NETBIOS_NS
	tristate "NetBIOS name service protocol support"
	select NF_CONNTRACK_BROADCAST
	help
	  NetBIOS name service requests are sent as broadcast messages from an
	  unprivileged port and responded to with unicast messages to the
	  same port. This make them hard to firewall properly because connection
	  tracking doesn't deal with broadcasts. This helper tracks locally
	  originating NetBIOS name service requests and the corresponding
	  responses. It relies on correct IP address configuration, specifically
	  netmask and broadcast address. When properly configured, the output
	  of "ip address show" should look similar to this:

	  $ ip -4 address show eth0
	  4: eth0: <BROADCAST,MULTICAST,UP> mtu 1500 qdisc pfifo_fast qlen 1000
	      inet 172.16.2.252/24 brd 172.16.2.255 scope global eth0

	  To compile it as a module, choose M here.  If unsure, say N.

config NF_CONNTRACK_SNMP
	tristate "SNMP service protocol support"
	depends on NETFILTER_ADVANCED
	select NF_CONNTRACK_BROADCAST
	help
	  SNMP service requests are sent as broadcast messages from an
	  unprivileged port and responded to with unicast messages to the
	  same port. This make them hard to firewall properly because connection
	  tracking doesn't deal with broadcasts. This helper tracks locally
	  originating SNMP service requests and the corresponding
	  responses. It relies on correct IP address configuration, specifically
	  netmask and broadcast address.

	  To compile it as a module, choose M here.  If unsure, say N.

config NF_CONNTRACK_PPTP
	tristate "PPtP protocol support"
	depends on NETFILTER_ADVANCED
	select NF_CT_PROTO_GRE
	help
	  This module adds support for PPTP (Point to Point Tunnelling
	  Protocol, RFC2637) connection tracking and NAT.

	  If you are running PPTP sessions over a stateful firewall or NAT
	  box, you may want to enable this feature.

	  Please note that not all PPTP modes of operation are supported yet.
	  Specifically these limitations exist:
	    - Blindly assumes that control connections are always established
	      in PNS->PAC direction. This is a violation of RFC2637.
	    - Only supports a single call within each session

	  To compile it as a module, choose M here.  If unsure, say N.

config NF_CONNTRACK_SANE
	tristate "SANE protocol support"
	depends on NETFILTER_ADVANCED
	help
	  SANE is a protocol for remote access to scanners as implemented
	  by the 'saned' daemon. Like FTP, it uses separate control and
	  data connections.

	  With this module you can support SANE on a connection tracking
	  firewall.

	  To compile it as a module, choose M here.  If unsure, say N.

config NF_CONNTRACK_SIP
	tristate "SIP protocol support"
	default m if NETFILTER_ADVANCED=n
	help
	  SIP is an application-layer control protocol that can establish,
	  modify, and terminate multimedia sessions (conferences) such as
	  Internet telephony calls. With the ip_conntrack_sip and
	  the nf_nat_sip modules you can support the protocol on a connection
	  tracking/NATing firewall.

	  To compile it as a module, choose M here.  If unsure, say N.

config NF_CONNTRACK_TFTP
	tristate "TFTP protocol support"
	depends on NETFILTER_ADVANCED
	help
	  TFTP connection tracking helper, this is required depending
	  on how restrictive your ruleset is.
	  If you are using a tftp client behind -j SNAT or -j MASQUERADING
	  you will need this.

	  To compile it as a module, choose M here.  If unsure, say N.

config NF_CT_NETLINK
	tristate 'Connection tracking netlink interface'
	select NETFILTER_NETLINK
	default m if NETFILTER_ADVANCED=n
	help
	  This option enables support for a netlink-based userspace interface

config NF_CT_NETLINK_TIMEOUT
	tristate  'Connection tracking timeout tuning via Netlink'
	select NETFILTER_NETLINK
	depends on NETFILTER_ADVANCED
	depends on NF_CONNTRACK_TIMEOUT
	help
	  This option enables support for connection tracking timeout
	  fine-grain tuning. This allows you to attach specific timeout
	  policies to flows, instead of using the global timeout policy.

	  If unsure, say `N'.

config NF_CT_NETLINK_HELPER
	tristate 'Connection tracking helpers in user-space via Netlink'
	select NETFILTER_NETLINK
	depends on NF_CT_NETLINK
	depends on NETFILTER_NETLINK_QUEUE
	depends on NETFILTER_NETLINK_GLUE_CT
	depends on NETFILTER_ADVANCED
	help
	  This option enables the user-space connection tracking helpers
	  infrastructure.

	  If unsure, say `N'.

config NETFILTER_NETLINK_GLUE_CT
	bool "NFQUEUE and NFLOG integration with Connection Tracking"
	default n
	depends on (NETFILTER_NETLINK_QUEUE || NETFILTER_NETLINK_LOG) && NF_CT_NETLINK
	help
	  If this option is enabled, NFQUEUE and NFLOG can include
	  Connection Tracking information together with the packet is
	  the enqueued via NFNETLINK.

config NF_NAT
	tristate "Network Address Translation support"
	depends on NF_CONNTRACK
	default m if NETFILTER_ADVANCED=n
	help
	  The NAT option allows masquerading, port forwarding and other
	  forms of full Network Address Port Translation. This can be
	  controlled by iptables, ip6tables or nft.

<<<<<<< HEAD
config NF_NAT_NEEDED
	bool
	depends on NF_NAT
	default y

=======
>>>>>>> 0ecfebd2
config NF_NAT_AMANDA
	tristate
	depends on NF_CONNTRACK && NF_NAT
	default NF_NAT && NF_CONNTRACK_AMANDA

config NF_NAT_FTP
	tristate
	depends on NF_CONNTRACK && NF_NAT
	default NF_NAT && NF_CONNTRACK_FTP

config NF_NAT_IRC
	tristate
	depends on NF_CONNTRACK && NF_NAT
	default NF_NAT && NF_CONNTRACK_IRC

config NF_NAT_SIP
	tristate
	depends on NF_CONNTRACK && NF_NAT
	default NF_NAT && NF_CONNTRACK_SIP

config NF_NAT_TFTP
	tristate
	depends on NF_CONNTRACK && NF_NAT
	default NF_NAT && NF_CONNTRACK_TFTP

config NF_NAT_REDIRECT
	bool

config NF_NAT_MASQUERADE
	bool

config NETFILTER_SYNPROXY
	tristate

endif # NF_CONNTRACK

config NF_TABLES
	select NETFILTER_NETLINK
	tristate "Netfilter nf_tables support"
	help
	  nftables is the new packet classification framework that intends to
	  replace the existing {ip,ip6,arp,eb}_tables infrastructure. It
	  provides a pseudo-state machine with an extensible instruction-set
	  (also known as expressions) that the userspace 'nft' utility
	  (http://www.netfilter.org/projects/nftables) uses to build the
	  rule-set. It also comes with the generic set infrastructure that
	  allows you to construct mappings between matchings and actions
	  for performance lookups.

	  To compile it as a module, choose M here.

if NF_TABLES

config NF_TABLES_SET
	tristate "Netfilter nf_tables set infrastructure"
	help
	  This option enables the nf_tables set infrastructure that allows to
	  look up for elements in a set and to build one-way mappings between
	  matchings and actions.

config NF_TABLES_INET
	depends on IPV6
	select NF_TABLES_IPV4
	select NF_TABLES_IPV6
	bool "Netfilter nf_tables mixed IPv4/IPv6 tables support"
	help
	  This option enables support for a mixed IPv4/IPv6 "inet" table.

config NF_TABLES_NETDEV
	bool "Netfilter nf_tables netdev tables support"
	help
	  This option enables support for the "netdev" table.

config NFT_NUMGEN
	tristate "Netfilter nf_tables number generator module"
	help
	  This option adds the number generator expression used to perform
	  incremental counting and random numbers bound to a upper limit.

config NFT_CT
	depends on NF_CONNTRACK
	tristate "Netfilter nf_tables conntrack module"
	help
	  This option adds the "ct" expression that you can use to match
	  connection tracking information such as the flow state.

config NFT_FLOW_OFFLOAD
	depends on NF_CONNTRACK && NF_FLOW_TABLE
	tristate "Netfilter nf_tables hardware flow offload module"
	help
	  This option adds the "flow_offload" expression that you can use to
	  choose what flows are placed into the hardware.

config NFT_COUNTER
	tristate "Netfilter nf_tables counter module"
	help
	  This option adds the "counter" expression that you can use to
	  include packet and byte counters in a rule.

config NFT_CONNLIMIT
	tristate "Netfilter nf_tables connlimit module"
	depends on NF_CONNTRACK
	depends on NETFILTER_ADVANCED
	select NETFILTER_CONNCOUNT
	help
	  This option adds the "connlimit" expression that you can use to
	  ratelimit rule matchings per connections.

config NFT_LOG
	tristate "Netfilter nf_tables log module"
	help
	  This option adds the "log" expression that you can use to log
	  packets matching some criteria.

config NFT_LIMIT
	tristate "Netfilter nf_tables limit module"
	help
	  This option adds the "limit" expression that you can use to
	  ratelimit rule matchings.

config NFT_MASQ
	depends on NF_CONNTRACK
	depends on NF_NAT
	select NF_NAT_MASQUERADE
	tristate "Netfilter nf_tables masquerade support"
	help
	  This option adds the "masquerade" expression that you can use
	  to perform NAT in the masquerade flavour.

config NFT_REDIR
	depends on NF_CONNTRACK
	depends on NF_NAT
	tristate "Netfilter nf_tables redirect support"
	select NF_NAT_REDIRECT
	help
	  This options adds the "redirect" expression that you can use
	  to perform NAT in the redirect flavour.

config NFT_NAT
	depends on NF_CONNTRACK
	select NF_NAT
	depends on NF_TABLES_IPV4 || NF_TABLES_IPV6
	tristate "Netfilter nf_tables nat module"
	help
	  This option adds the "nat" expression that you can use to perform
	  typical Network Address Translation (NAT) packet transformations.

config NFT_TUNNEL
	tristate "Netfilter nf_tables tunnel module"
	help
	  This option adds the "tunnel" expression that you can use to set
	  tunneling policies.

config NFT_OBJREF
	tristate "Netfilter nf_tables stateful object reference module"
	help
	  This option adds the "objref" expression that allows you to refer to
	  stateful objects, such as counters and quotas.

config NFT_QUEUE
	depends on NETFILTER_NETLINK_QUEUE
	tristate "Netfilter nf_tables queue module"
	help
	  This is required if you intend to use the userspace queueing
	  infrastructure (also known as NFQUEUE) from nftables.

config NFT_QUOTA
	tristate "Netfilter nf_tables quota module"
	help
	  This option adds the "quota" expression that you can use to match
	  enforce bytes quotas.

config NFT_REJECT
	default m if NETFILTER_ADVANCED=n
	tristate "Netfilter nf_tables reject support"
	depends on !NF_TABLES_INET || (IPV6!=m || m)
	help
	  This option adds the "reject" expression that you can use to
	  explicitly deny and notify via TCP reset/ICMP informational errors
	  unallowed traffic.

config NFT_REJECT_INET
	depends on NF_TABLES_INET
	default NFT_REJECT
	tristate

config NFT_COMPAT
	depends on NETFILTER_XTABLES
	tristate "Netfilter x_tables over nf_tables module"
	help
	  This is required if you intend to use any of existing
	  x_tables match/target extensions over the nf_tables
	  framework.

config NFT_HASH
	tristate "Netfilter nf_tables hash module"
	help
	  This option adds the "hash" expression that you can use to perform
	  a hash operation on registers.

config NFT_FIB
	tristate

config NFT_FIB_INET
	depends on NF_TABLES_INET
	depends on NFT_FIB_IPV4
	depends on NFT_FIB_IPV6
	tristate "Netfilter nf_tables fib inet support"
	help
	  This option allows using the FIB expression from the inet table.
	  The lookup will be delegated to the IPv4 or IPv6 FIB depending
	  on the protocol of the packet.

config NFT_XFRM
	tristate "Netfilter nf_tables xfrm/IPSec security association matching"
	depends on XFRM
	help
	  This option adds an expression that you can use to extract properties
	  of a packets security association.

config NFT_SOCKET
	tristate "Netfilter nf_tables socket match support"
	depends on IPV6 || IPV6=n
	select NF_SOCKET_IPV4
	select NF_SOCKET_IPV6 if NF_TABLES_IPV6
	help
	  This option allows matching for the presence or absence of a
	  corresponding socket and its attributes.

config NFT_OSF
	tristate "Netfilter nf_tables passive OS fingerprint support"
	depends on NETFILTER_ADVANCED
	select NETFILTER_NETLINK_OSF
	help
	  This option allows matching packets from an specific OS.

config NFT_TPROXY
	tristate "Netfilter nf_tables tproxy support"
	depends on IPV6 || IPV6=n
	select NF_DEFRAG_IPV4
	select NF_DEFRAG_IPV6 if NF_TABLES_IPV6
	select NF_TPROXY_IPV4
	select NF_TPROXY_IPV6 if NF_TABLES_IPV6
	help
	  This makes transparent proxy support available in nftables.

if NF_TABLES_NETDEV

config NF_DUP_NETDEV
	tristate "Netfilter packet duplication support"
	help
	  This option enables the generic packet duplication infrastructure
	  for Netfilter.

config NFT_DUP_NETDEV
	tristate "Netfilter nf_tables netdev packet duplication support"
	select NF_DUP_NETDEV
	help
	  This option enables packet duplication for the "netdev" family.

config NFT_FWD_NETDEV
	tristate "Netfilter nf_tables netdev packet forwarding support"
	select NF_DUP_NETDEV
	help
	  This option enables packet forwarding for the "netdev" family.

config NFT_FIB_NETDEV
	depends on NFT_FIB_IPV4
	depends on NFT_FIB_IPV6
	tristate "Netfilter nf_tables netdev fib lookups support"
	help
	  This option allows using the FIB expression from the netdev table.
	  The lookup will be delegated to the IPv4 or IPv6 FIB depending
	  on the protocol of the packet.

endif # NF_TABLES_NETDEV

endif # NF_TABLES

config NF_FLOW_TABLE_INET
	tristate "Netfilter flow table mixed IPv4/IPv6 module"
	depends on NF_FLOW_TABLE
	help
          This option adds the flow table mixed IPv4/IPv6 support.

	  To compile it as a module, choose M here.

config NF_FLOW_TABLE
	tristate "Netfilter flow table module"
	depends on NETFILTER_INGRESS
	depends on NF_CONNTRACK
	depends on NF_TABLES
	help
	  This option adds the flow table core infrastructure.

	  To compile it as a module, choose M here.

config NETFILTER_XTABLES
	tristate "Netfilter Xtables support (required for ip_tables)"
	default m if NETFILTER_ADVANCED=n
	help
	  This is required if you intend to use any of ip_tables,
	  ip6_tables or arp_tables.

if NETFILTER_XTABLES

comment "Xtables combined modules"

config NETFILTER_XT_MARK
	tristate 'nfmark target and match support'
	default m if NETFILTER_ADVANCED=n
	---help---
	This option adds the "MARK" target and "mark" match.

	Netfilter mark matching allows you to match packets based on the
	"nfmark" value in the packet.
	The target allows you to create rules in the "mangle" table which alter
	the netfilter mark (nfmark) field associated with the packet.

	Prior to routing, the nfmark can influence the routing method and can
	also be used by other subsystems to change their behavior.

config NETFILTER_XT_CONNMARK
	tristate 'ctmark target and match support'
	depends on NF_CONNTRACK
	depends on NETFILTER_ADVANCED
	select NF_CONNTRACK_MARK
	---help---
	This option adds the "CONNMARK" target and "connmark" match.

	Netfilter allows you to store a mark value per connection (a.k.a.
	ctmark), similarly to the packet mark (nfmark). Using this
	target and match, you can set and match on this mark.

config NETFILTER_XT_SET
	tristate 'set target and match support'
	depends on IP_SET
	depends on NETFILTER_ADVANCED
	help
	  This option adds the "SET" target and "set" match.

	  Using this target and match, you can add/delete and match
	  elements in the sets created by ipset(8).

	  To compile it as a module, choose M here.  If unsure, say N.

# alphabetically ordered list of targets

comment "Xtables targets"

config NETFILTER_XT_TARGET_AUDIT
	tristate "AUDIT target support"
	depends on AUDIT
	depends on NETFILTER_ADVANCED
	---help---
	  This option adds a 'AUDIT' target, which can be used to create
	  audit records for packets dropped/accepted.

	  To compileit as a module, choose M here. If unsure, say N.

config NETFILTER_XT_TARGET_CHECKSUM
	tristate "CHECKSUM target support"
	depends on IP_NF_MANGLE || IP6_NF_MANGLE
	depends on NETFILTER_ADVANCED
	---help---
	  This option adds a `CHECKSUM' target, which can be used in the iptables mangle
	  table to work around buggy DHCP clients in virtualized environments.

	  Some old DHCP clients drop packets because they are not aware
	  that the checksum would normally be offloaded to hardware and
	  thus should be considered valid.
	  This target can be used to fill in the checksum using iptables
	  when such packets are sent via a virtual network device.

	  To compile it as a module, choose M here.  If unsure, say N.

config NETFILTER_XT_TARGET_CLASSIFY
	tristate '"CLASSIFY" target support'
	depends on NETFILTER_ADVANCED
	help
	  This option adds a `CLASSIFY' target, which enables the user to set
	  the priority of a packet. Some qdiscs can use this value for
	  classification, among these are:

  	  atm, cbq, dsmark, pfifo_fast, htb, prio

	  To compile it as a module, choose M here.  If unsure, say N.

config NETFILTER_XT_TARGET_CONNMARK
	tristate  '"CONNMARK" target support'
	depends on NF_CONNTRACK
	depends on NETFILTER_ADVANCED
	select NETFILTER_XT_CONNMARK
	---help---
	This is a backwards-compat option for the user's convenience
	(e.g. when running oldconfig). It selects
	CONFIG_NETFILTER_XT_CONNMARK (combined connmark/CONNMARK module).

config NETFILTER_XT_TARGET_CONNSECMARK
	tristate '"CONNSECMARK" target support'
	depends on NF_CONNTRACK && NF_CONNTRACK_SECMARK
	default m if NETFILTER_ADVANCED=n
	help
	  The CONNSECMARK target copies security markings from packets
	  to connections, and restores security markings from connections
	  to packets (if the packets are not already marked).  This would
	  normally be used in conjunction with the SECMARK target.

	  To compile it as a module, choose M here.  If unsure, say N.

config NETFILTER_XT_TARGET_CT
	tristate '"CT" target support'
	depends on NF_CONNTRACK
	depends on IP_NF_RAW || IP6_NF_RAW
	depends on NETFILTER_ADVANCED
	help
	  This options adds a `CT' target, which allows to specify initial
	  connection tracking parameters like events to be delivered and
	  the helper to be used.

	  To compile it as a module, choose M here.  If unsure, say N.

config NETFILTER_XT_TARGET_DSCP
	tristate '"DSCP" and "TOS" target support'
	depends on IP_NF_MANGLE || IP6_NF_MANGLE
	depends on NETFILTER_ADVANCED
	help
	  This option adds a `DSCP' target, which allows you to manipulate
	  the IPv4/IPv6 header DSCP field (differentiated services codepoint).

	  The DSCP field can have any value between 0x0 and 0x3f inclusive.

	  It also adds the "TOS" target, which allows you to create rules in
	  the "mangle" table which alter the Type Of Service field of an IPv4
	  or the Priority field of an IPv6 packet, prior to routing.

	  To compile it as a module, choose M here.  If unsure, say N.

config NETFILTER_XT_TARGET_HL
	tristate '"HL" hoplimit target support'
	depends on IP_NF_MANGLE || IP6_NF_MANGLE
	depends on NETFILTER_ADVANCED
	---help---
	This option adds the "HL" (for IPv6) and "TTL" (for IPv4)
	targets, which enable the user to change the
	hoplimit/time-to-live value of the IP header.

	While it is safe to decrement the hoplimit/TTL value, the
	modules also allow to increment and set the hoplimit value of
	the header to arbitrary values. This is EXTREMELY DANGEROUS
	since you can easily create immortal packets that loop
	forever on the network.

config NETFILTER_XT_TARGET_HMARK
	tristate '"HMARK" target support'
	depends on IP6_NF_IPTABLES || IP6_NF_IPTABLES=n
	depends on NETFILTER_ADVANCED
	---help---
	This option adds the "HMARK" target.

	The target allows you to create rules in the "raw" and "mangle" tables
	which set the skbuff mark by means of hash calculation within a given
	range. The nfmark can influence the routing method and can also be used
	by other subsystems to change their behaviour.

	To compile it as a module, choose M here. If unsure, say N.

config NETFILTER_XT_TARGET_IDLETIMER
	tristate  "IDLETIMER target support"
	depends on NETFILTER_ADVANCED
	help

	  This option adds the `IDLETIMER' target.  Each matching packet
	  resets the timer associated with label specified when the rule is
	  added.  When the timer expires, it triggers a sysfs notification.
	  The remaining time for expiration can be read via sysfs.

	  To compile it as a module, choose M here.  If unsure, say N.

config NETFILTER_XT_TARGET_LED
	tristate '"LED" target support'
	depends on LEDS_CLASS && LEDS_TRIGGERS
	depends on NETFILTER_ADVANCED
	help
	  This option adds a `LED' target, which allows you to blink LEDs in
	  response to particular packets passing through your machine.

	  This can be used to turn a spare LED into a network activity LED,
	  which only flashes in response to FTP transfers, for example.  Or
	  you could have an LED which lights up for a minute or two every time
	  somebody connects to your machine via SSH.

	  You will need support for the "led" class to make this work.

	  To create an LED trigger for incoming SSH traffic:
	    iptables -A INPUT -p tcp --dport 22 -j LED --led-trigger-id ssh --led-delay 1000

	  Then attach the new trigger to an LED on your system:
	    echo netfilter-ssh > /sys/class/leds/<ledname>/trigger

	  For more information on the LEDs available on your system, see
	  Documentation/leds/leds-class.txt

config NETFILTER_XT_TARGET_LOG
	tristate "LOG target support"
	select NF_LOG_COMMON
	select NF_LOG_IPV4
	select NF_LOG_IPV6 if IP6_NF_IPTABLES
	default m if NETFILTER_ADVANCED=n
	help
	  This option adds a `LOG' target, which allows you to create rules in
	  any iptables table which records the packet header to the syslog.

	  To compile it as a module, choose M here.  If unsure, say N.

config NETFILTER_XT_TARGET_MARK
	tristate '"MARK" target support'
	depends on NETFILTER_ADVANCED
	select NETFILTER_XT_MARK
	---help---
	This is a backwards-compat option for the user's convenience
	(e.g. when running oldconfig). It selects
	CONFIG_NETFILTER_XT_MARK (combined mark/MARK module).

config NETFILTER_XT_NAT
	tristate '"SNAT and DNAT" targets support'
	depends on NF_NAT
	---help---
	This option enables the SNAT and DNAT targets.

	To compile it as a module, choose M here. If unsure, say N.

config NETFILTER_XT_TARGET_NETMAP
	tristate '"NETMAP" target support'
	depends on NF_NAT
	---help---
	NETMAP is an implementation of static 1:1 NAT mapping of network
	addresses. It maps the network address part, while keeping the host
	address part intact.

	To compile it as a module, choose M here. If unsure, say N.

config NETFILTER_XT_TARGET_NFLOG
	tristate '"NFLOG" target support'
	default m if NETFILTER_ADVANCED=n
	select NETFILTER_NETLINK_LOG
	help
	  This option enables the NFLOG target, which allows to LOG
	  messages through nfnetlink_log.

	  To compile it as a module, choose M here.  If unsure, say N.

config NETFILTER_XT_TARGET_NFQUEUE
	tristate '"NFQUEUE" target Support'
	depends on NETFILTER_ADVANCED
	select NETFILTER_NETLINK_QUEUE
	help
	  This target replaced the old obsolete QUEUE target.

	  As opposed to QUEUE, it supports 65535 different queues,
	  not just one.

	  To compile it as a module, choose M here.  If unsure, say N.

config NETFILTER_XT_TARGET_NOTRACK
	tristate  '"NOTRACK" target support (DEPRECATED)'
	depends on NF_CONNTRACK
	depends on IP_NF_RAW || IP6_NF_RAW
	depends on NETFILTER_ADVANCED
	select NETFILTER_XT_TARGET_CT

config NETFILTER_XT_TARGET_RATEEST
	tristate '"RATEEST" target support'
	depends on NETFILTER_ADVANCED
	help
	  This option adds a `RATEEST' target, which allows to measure
	  rates similar to TC estimators. The `rateest' match can be
	  used to match on the measured rates.

	  To compile it as a module, choose M here.  If unsure, say N.

config NETFILTER_XT_TARGET_REDIRECT
	tristate "REDIRECT target support"
	depends on NF_NAT
	select NF_NAT_REDIRECT
	---help---
	REDIRECT is a special case of NAT: all incoming connections are
	mapped onto the incoming interface's address, causing the packets to
	come to the local machine instead of passing through. This is
	useful for transparent proxies.

	To compile it as a module, choose M here. If unsure, say N.

config NETFILTER_XT_TARGET_MASQUERADE
	tristate "MASQUERADE target support"
	depends on NF_NAT
	default m if NETFILTER_ADVANCED=n
	select NF_NAT_MASQUERADE
	help
	  Masquerading is a special case of NAT: all outgoing connections are
	  changed to seem to come from a particular interface's address, and
	  if the interface goes down, those connections are lost.  This is
	  only useful for dialup accounts with dynamic IP address (ie. your IP
	  address will be different on next dialup).

	  To compile it as a module, choose M here.  If unsure, say N.

config NETFILTER_XT_TARGET_TEE
	tristate '"TEE" - packet cloning to alternate destination'
	depends on NETFILTER_ADVANCED
	depends on IPV6 || IPV6=n
	depends on !NF_CONNTRACK || NF_CONNTRACK
	depends on IP6_NF_IPTABLES || !IP6_NF_IPTABLES
	select NF_DUP_IPV4
	select NF_DUP_IPV6 if IP6_NF_IPTABLES
	---help---
	This option adds a "TEE" target with which a packet can be cloned and
	this clone be rerouted to another nexthop.

config NETFILTER_XT_TARGET_TPROXY
	tristate '"TPROXY" target transparent proxying support'
	depends on NETFILTER_XTABLES
	depends on NETFILTER_ADVANCED
	depends on IPV6 || IPV6=n
	depends on IP6_NF_IPTABLES || IP6_NF_IPTABLES=n
	depends on IP_NF_MANGLE
	select NF_DEFRAG_IPV4
	select NF_DEFRAG_IPV6 if IP6_NF_IPTABLES != n
	select NF_TPROXY_IPV4
	select NF_TPROXY_IPV6 if IP6_NF_IPTABLES
	help
	  This option adds a `TPROXY' target, which is somewhat similar to
	  REDIRECT.  It can only be used in the mangle table and is useful
	  to redirect traffic to a transparent proxy.  It does _not_ depend
	  on Netfilter connection tracking and NAT, unlike REDIRECT.
	  For it to work you will have to configure certain iptables rules
	  and use policy routing. For more information on how to set it up
	  see Documentation/networking/tproxy.txt.

	  To compile it as a module, choose M here.  If unsure, say N.

config NETFILTER_XT_TARGET_TRACE
	tristate  '"TRACE" target support'
	depends on IP_NF_RAW || IP6_NF_RAW
	depends on NETFILTER_ADVANCED
	help
	  The TRACE target allows you to mark packets so that the kernel
	  will log every rule which match the packets as those traverse
	  the tables, chains, rules.

	  If you want to compile it as a module, say M here and read
	  <file:Documentation/kbuild/modules.txt>.  If unsure, say `N'.

config NETFILTER_XT_TARGET_SECMARK
	tristate '"SECMARK" target support'
	depends on NETWORK_SECMARK
	default m if NETFILTER_ADVANCED=n
	help
	  The SECMARK target allows security marking of network
	  packets, for use with security subsystems.

	  To compile it as a module, choose M here.  If unsure, say N.

config NETFILTER_XT_TARGET_TCPMSS
	tristate '"TCPMSS" target support'
	depends on IPV6 || IPV6=n
	default m if NETFILTER_ADVANCED=n
	---help---
	  This option adds a `TCPMSS' target, which allows you to alter the
	  MSS value of TCP SYN packets, to control the maximum size for that
	  connection (usually limiting it to your outgoing interface's MTU
	  minus 40).

	  This is used to overcome criminally braindead ISPs or servers which
	  block ICMP Fragmentation Needed packets.  The symptoms of this
	  problem are that everything works fine from your Linux
	  firewall/router, but machines behind it can never exchange large
	  packets:
	        1) Web browsers connect, then hang with no data received.
	        2) Small mail works fine, but large emails hang.
	        3) ssh works fine, but scp hangs after initial handshaking.

	  Workaround: activate this option and add a rule to your firewall
	  configuration like:

	  iptables -A FORWARD -p tcp --tcp-flags SYN,RST SYN \
	                 -j TCPMSS --clamp-mss-to-pmtu

	  To compile it as a module, choose M here.  If unsure, say N.

config NETFILTER_XT_TARGET_TCPOPTSTRIP
	tristate '"TCPOPTSTRIP" target support'
	depends on IP_NF_MANGLE || IP6_NF_MANGLE
	depends on NETFILTER_ADVANCED
	help
	  This option adds a "TCPOPTSTRIP" target, which allows you to strip
	  TCP options from TCP packets.

# alphabetically ordered list of matches

comment "Xtables matches"

config NETFILTER_XT_MATCH_ADDRTYPE
	tristate '"addrtype" address type match support'
	default m if NETFILTER_ADVANCED=n
	---help---
	  This option allows you to match what routing thinks of an address,
	  eg. UNICAST, LOCAL, BROADCAST, ...

	  If you want to compile it as a module, say M here and read
	  <file:Documentation/kbuild/modules.txt>.  If unsure, say `N'.

config NETFILTER_XT_MATCH_BPF
	tristate '"bpf" match support'
	depends on NETFILTER_ADVANCED
	help
	  BPF matching applies a linux socket filter to each packet and
	  accepts those for which the filter returns non-zero.

	  To compile it as a module, choose M here.  If unsure, say N.

config NETFILTER_XT_MATCH_CGROUP
	tristate '"control group" match support'
	depends on NETFILTER_ADVANCED
	depends on CGROUPS
	select CGROUP_NET_CLASSID
	---help---
	Socket/process control group matching allows you to match locally
	generated packets based on which net_cls control group processes
	belong to.

config NETFILTER_XT_MATCH_CLUSTER
	tristate '"cluster" match support'
	depends on NF_CONNTRACK
	depends on NETFILTER_ADVANCED
	---help---
	  This option allows you to build work-load-sharing clusters of
	  network servers/stateful firewalls without having a dedicated
	  load-balancing router/server/switch. Basically, this match returns
	  true when the packet must be handled by this cluster node. Thus,
	  all nodes see all packets and this match decides which node handles
	  what packets. The work-load sharing algorithm is based on source
	  address hashing.

	  If you say Y or M here, try `iptables -m cluster --help` for
	  more information.

config NETFILTER_XT_MATCH_COMMENT
	tristate  '"comment" match support'
	depends on NETFILTER_ADVANCED
	help
	  This option adds a `comment' dummy-match, which allows you to put
	  comments in your iptables ruleset.

	  If you want to compile it as a module, say M here and read
	  <file:Documentation/kbuild/modules.txt>.  If unsure, say `N'.

config NETFILTER_XT_MATCH_CONNBYTES
	tristate  '"connbytes" per-connection counter match support'
	depends on NF_CONNTRACK
	depends on NETFILTER_ADVANCED
	help
	  This option adds a `connbytes' match, which allows you to match the
	  number of bytes and/or packets for each direction within a connection.

	  If you want to compile it as a module, say M here and read
	  <file:Documentation/kbuild/modules.txt>.  If unsure, say `N'.

config NETFILTER_XT_MATCH_CONNLABEL
	tristate '"connlabel" match support'
	select NF_CONNTRACK_LABELS
	depends on NF_CONNTRACK
	depends on NETFILTER_ADVANCED
	---help---
	  This match allows you to test and assign userspace-defined labels names
	  to a connection.  The kernel only stores bit values - mapping
	  names to bits is done by userspace.

	  Unlike connmark, more than 32 flag bits may be assigned to a
	  connection simultaneously.

config NETFILTER_XT_MATCH_CONNLIMIT
	tristate '"connlimit" match support'
	depends on NF_CONNTRACK
	depends on NETFILTER_ADVANCED
	select NETFILTER_CONNCOUNT
	---help---
	  This match allows you to match against the number of parallel
	  connections to a server per client IP address (or address block).

config NETFILTER_XT_MATCH_CONNMARK
	tristate  '"connmark" connection mark match support'
	depends on NF_CONNTRACK
	depends on NETFILTER_ADVANCED
	select NETFILTER_XT_CONNMARK
	---help---
	This is a backwards-compat option for the user's convenience
	(e.g. when running oldconfig). It selects
	CONFIG_NETFILTER_XT_CONNMARK (combined connmark/CONNMARK module).

config NETFILTER_XT_MATCH_CONNTRACK
	tristate '"conntrack" connection tracking match support'
	depends on NF_CONNTRACK
	default m if NETFILTER_ADVANCED=n
	help
	  This is a general conntrack match module, a superset of the state match.

	  It allows matching on additional conntrack information, which is
	  useful in complex configurations, such as NAT gateways with multiple
	  internet links or tunnels.

	  To compile it as a module, choose M here.  If unsure, say N.

config NETFILTER_XT_MATCH_CPU
	tristate '"cpu" match support'
	depends on NETFILTER_ADVANCED
	help
	  CPU matching allows you to match packets based on the CPU
	  currently handling the packet.

	  To compile it as a module, choose M here.  If unsure, say N.

config NETFILTER_XT_MATCH_DCCP
	tristate '"dccp" protocol match support'
	depends on NETFILTER_ADVANCED
	default IP_DCCP
	help
	  With this option enabled, you will be able to use the iptables
	  `dccp' match in order to match on DCCP source/destination ports
	  and DCCP flags.

	  If you want to compile it as a module, say M here and read
	  <file:Documentation/kbuild/modules.txt>.  If unsure, say `N'.

config NETFILTER_XT_MATCH_DEVGROUP
	tristate '"devgroup" match support'
	depends on NETFILTER_ADVANCED
	help
	  This options adds a `devgroup' match, which allows to match on the
	  device group a network device is assigned to.

	  To compile it as a module, choose M here.  If unsure, say N.

config NETFILTER_XT_MATCH_DSCP
	tristate '"dscp" and "tos" match support'
	depends on NETFILTER_ADVANCED
	help
	  This option adds a `DSCP' match, which allows you to match against
	  the IPv4/IPv6 header DSCP field (differentiated services codepoint).

	  The DSCP field can have any value between 0x0 and 0x3f inclusive.

	  It will also add a "tos" match, which allows you to match packets
	  based on the Type Of Service fields of the IPv4 packet (which share
	  the same bits as DSCP).

	  To compile it as a module, choose M here.  If unsure, say N.

config NETFILTER_XT_MATCH_ECN
	tristate '"ecn" match support'
	depends on NETFILTER_ADVANCED
	---help---
	This option adds an "ECN" match, which allows you to match against
	the IPv4 and TCP header ECN fields.

	To compile it as a module, choose M here. If unsure, say N.

config NETFILTER_XT_MATCH_ESP
	tristate '"esp" match support'
	depends on NETFILTER_ADVANCED
	help
	  This match extension allows you to match a range of SPIs
	  inside ESP header of IPSec packets.

	  To compile it as a module, choose M here.  If unsure, say N.

config NETFILTER_XT_MATCH_HASHLIMIT
	tristate '"hashlimit" match support'
	depends on IP6_NF_IPTABLES || IP6_NF_IPTABLES=n
	depends on NETFILTER_ADVANCED
	help
	  This option adds a `hashlimit' match.

	  As opposed to `limit', this match dynamically creates a hash table
	  of limit buckets, based on your selection of source/destination
	  addresses and/or ports.

	  It enables you to express policies like `10kpps for any given
	  destination address' or `500pps from any given source address'
	  with a single rule.

config NETFILTER_XT_MATCH_HELPER
	tristate '"helper" match support'
	depends on NF_CONNTRACK
	depends on NETFILTER_ADVANCED
	help
	  Helper matching allows you to match packets in dynamic connections
	  tracked by a conntrack-helper, ie. ip_conntrack_ftp

	  To compile it as a module, choose M here.  If unsure, say Y.

config NETFILTER_XT_MATCH_HL
	tristate '"hl" hoplimit/TTL match support'
	depends on NETFILTER_ADVANCED
	---help---
	HL matching allows you to match packets based on the hoplimit
	in the IPv6 header, or the time-to-live field in the IPv4
	header of the packet.

config NETFILTER_XT_MATCH_IPCOMP
	tristate '"ipcomp" match support'
	depends on NETFILTER_ADVANCED
	help
	  This match extension allows you to match a range of CPIs(16 bits)
	  inside IPComp header of IPSec packets.

	  To compile it as a module, choose M here.  If unsure, say N.

config NETFILTER_XT_MATCH_IPRANGE
	tristate '"iprange" address range match support'
	depends on NETFILTER_ADVANCED
	---help---
	This option adds a "iprange" match, which allows you to match based on
	an IP address range. (Normal iptables only matches on single addresses
	with an optional mask.)

	If unsure, say M.

config NETFILTER_XT_MATCH_IPVS
	tristate '"ipvs" match support'
	depends on IP_VS
	depends on NETFILTER_ADVANCED
	depends on NF_CONNTRACK
	help
	  This option allows you to match against IPVS properties of a packet.

	  If unsure, say N.

config NETFILTER_XT_MATCH_L2TP
	tristate '"l2tp" match support'
	depends on NETFILTER_ADVANCED
	default L2TP
	---help---
	This option adds an "L2TP" match, which allows you to match against
	L2TP protocol header fields.

	To compile it as a module, choose M here. If unsure, say N.

config NETFILTER_XT_MATCH_LENGTH
	tristate '"length" match support'
	depends on NETFILTER_ADVANCED
	help
	  This option allows you to match the length of a packet against a
	  specific value or range of values.

	  To compile it as a module, choose M here.  If unsure, say N.

config NETFILTER_XT_MATCH_LIMIT
	tristate '"limit" match support'
	depends on NETFILTER_ADVANCED
	help
	  limit matching allows you to control the rate at which a rule can be
	  matched: mainly useful in combination with the LOG target ("LOG
	  target support", below) and to avoid some Denial of Service attacks.

	  To compile it as a module, choose M here.  If unsure, say N.

config NETFILTER_XT_MATCH_MAC
	tristate '"mac" address match support'
	depends on NETFILTER_ADVANCED
	help
	  MAC matching allows you to match packets based on the source
	  Ethernet address of the packet.

	  To compile it as a module, choose M here.  If unsure, say N.

config NETFILTER_XT_MATCH_MARK
	tristate '"mark" match support'
	depends on NETFILTER_ADVANCED
	select NETFILTER_XT_MARK
	---help---
	This is a backwards-compat option for the user's convenience
	(e.g. when running oldconfig). It selects
	CONFIG_NETFILTER_XT_MARK (combined mark/MARK module).

config NETFILTER_XT_MATCH_MULTIPORT
	tristate '"multiport" Multiple port match support'
	depends on NETFILTER_ADVANCED
	help
	  Multiport matching allows you to match TCP or UDP packets based on
	  a series of source or destination ports: normally a rule can only
	  match a single range of ports.

	  To compile it as a module, choose M here.  If unsure, say N.

config NETFILTER_XT_MATCH_NFACCT
	tristate '"nfacct" match support'
	depends on NETFILTER_ADVANCED
	select NETFILTER_NETLINK_ACCT
	help
	  This option allows you to use the extended accounting through
	  nfnetlink_acct.

	  To compile it as a module, choose M here.  If unsure, say N.

config NETFILTER_XT_MATCH_OSF
	tristate '"osf" Passive OS fingerprint match'
	depends on NETFILTER_ADVANCED
	select NETFILTER_NETLINK_OSF
	help
	  This option selects the Passive OS Fingerprinting match module
	  that allows to passively match the remote operating system by
	  analyzing incoming TCP SYN packets.

	  Rules and loading software can be downloaded from
	  http://www.ioremap.net/projects/osf

	  To compile it as a module, choose M here.  If unsure, say N.

config NETFILTER_XT_MATCH_OWNER
	tristate '"owner" match support'
	depends on NETFILTER_ADVANCED
	---help---
	Socket owner matching allows you to match locally-generated packets
	based on who created the socket: the user or group. It is also
	possible to check whether a socket actually exists.

config NETFILTER_XT_MATCH_POLICY
	tristate 'IPsec "policy" match support'
	depends on XFRM
	default m if NETFILTER_ADVANCED=n
	help
	  Policy matching allows you to match packets based on the
	  IPsec policy that was used during decapsulation/will
	  be used during encapsulation.

	  To compile it as a module, choose M here.  If unsure, say N.

config NETFILTER_XT_MATCH_PHYSDEV
	tristate '"physdev" match support'
	depends on BRIDGE && BRIDGE_NETFILTER
	depends on NETFILTER_ADVANCED
	help
	  Physdev packet matching matches against the physical bridge ports
	  the IP packet arrived on or will leave by.

	  To compile it as a module, choose M here.  If unsure, say N.

config NETFILTER_XT_MATCH_PKTTYPE
	tristate '"pkttype" packet type match support'
	depends on NETFILTER_ADVANCED
	help
	  Packet type matching allows you to match a packet by
	  its "class", eg. BROADCAST, MULTICAST, ...

	  Typical usage:
	  iptables -A INPUT -m pkttype --pkt-type broadcast -j LOG

	  To compile it as a module, choose M here.  If unsure, say N.

config NETFILTER_XT_MATCH_QUOTA
	tristate '"quota" match support'
	depends on NETFILTER_ADVANCED
	help
	  This option adds a `quota' match, which allows to match on a
	  byte counter.

	  If you want to compile it as a module, say M here and read
	  <file:Documentation/kbuild/modules.txt>.  If unsure, say `N'.

config NETFILTER_XT_MATCH_RATEEST
	tristate '"rateest" match support'
	depends on NETFILTER_ADVANCED
	select NETFILTER_XT_TARGET_RATEEST
	help
	  This option adds a `rateest' match, which allows to match on the
	  rate estimated by the RATEEST target.

	  To compile it as a module, choose M here.  If unsure, say N.

config NETFILTER_XT_MATCH_REALM
	tristate  '"realm" match support'
	depends on NETFILTER_ADVANCED
	select IP_ROUTE_CLASSID
	help
	  This option adds a `realm' match, which allows you to use the realm
	  key from the routing subsystem inside iptables.

	  This match pretty much resembles the CONFIG_NET_CLS_ROUTE4 option 
	  in tc world.

	  If you want to compile it as a module, say M here and read
	  <file:Documentation/kbuild/modules.txt>.  If unsure, say `N'.

config NETFILTER_XT_MATCH_RECENT
	tristate '"recent" match support'
	depends on NETFILTER_ADVANCED
	---help---
	This match is used for creating one or many lists of recently
	used addresses and then matching against that/those list(s).

	Short options are available by using 'iptables -m recent -h'
	Official Website: <http://snowman.net/projects/ipt_recent/>

config NETFILTER_XT_MATCH_SCTP
	tristate  '"sctp" protocol match support'
	depends on NETFILTER_ADVANCED
	default IP_SCTP
	help
	  With this option enabled, you will be able to use the 
	  `sctp' match in order to match on SCTP source/destination ports
	  and SCTP chunk types.

	  If you want to compile it as a module, say M here and read
	  <file:Documentation/kbuild/modules.txt>.  If unsure, say `N'.

config NETFILTER_XT_MATCH_SOCKET
	tristate '"socket" match support'
	depends on NETFILTER_XTABLES
	depends on NETFILTER_ADVANCED
	depends on IPV6 || IPV6=n
	depends on IP6_NF_IPTABLES || IP6_NF_IPTABLES=n
	select NF_SOCKET_IPV4
	select NF_SOCKET_IPV6 if IP6_NF_IPTABLES
	select NF_DEFRAG_IPV4
	select NF_DEFRAG_IPV6 if IP6_NF_IPTABLES != n
	help
	  This option adds a `socket' match, which can be used to match
	  packets for which a TCP or UDP socket lookup finds a valid socket.
	  It can be used in combination with the MARK target and policy
	  routing to implement full featured non-locally bound sockets.

	  To compile it as a module, choose M here.  If unsure, say N.

config NETFILTER_XT_MATCH_STATE
	tristate '"state" match support'
	depends on NF_CONNTRACK
	default m if NETFILTER_ADVANCED=n
	help
	  Connection state matching allows you to match packets based on their
	  relationship to a tracked connection (ie. previous packets).  This
	  is a powerful tool for packet classification.

	  To compile it as a module, choose M here.  If unsure, say N.

config NETFILTER_XT_MATCH_STATISTIC
	tristate '"statistic" match support'
	depends on NETFILTER_ADVANCED
	help
	  This option adds a `statistic' match, which allows you to match
	  on packets periodically or randomly with a given percentage.

	  To compile it as a module, choose M here.  If unsure, say N.

config NETFILTER_XT_MATCH_STRING
	tristate  '"string" match support'
	depends on NETFILTER_ADVANCED
	select TEXTSEARCH
	select TEXTSEARCH_KMP
	select TEXTSEARCH_BM
	select TEXTSEARCH_FSM
	help
	  This option adds a `string' match, which allows you to look for
	  pattern matchings in packets.

	  To compile it as a module, choose M here.  If unsure, say N.

config NETFILTER_XT_MATCH_TCPMSS
	tristate '"tcpmss" match support'
	depends on NETFILTER_ADVANCED
	help
	  This option adds a `tcpmss' match, which allows you to examine the
	  MSS value of TCP SYN packets, which control the maximum packet size
	  for that connection.

	  To compile it as a module, choose M here.  If unsure, say N.

config NETFILTER_XT_MATCH_TIME
	tristate '"time" match support'
	depends on NETFILTER_ADVANCED
	---help---
	  This option adds a "time" match, which allows you to match based on
	  the packet arrival time (at the machine which netfilter is running)
	  on) or departure time/date (for locally generated packets).

	  If you say Y here, try `iptables -m time --help` for
	  more information.

	  If you want to compile it as a module, say M here.
	  If unsure, say N.

config NETFILTER_XT_MATCH_U32
	tristate '"u32" match support'
	depends on NETFILTER_ADVANCED
	---help---
	  u32 allows you to extract quantities of up to 4 bytes from a packet,
	  AND them with specified masks, shift them by specified amounts and
	  test whether the results are in any of a set of specified ranges.
	  The specification of what to extract is general enough to skip over
	  headers with lengths stored in the packet, as in IP or TCP header
	  lengths.

	  Details and examples are in the kernel module source.

endif # NETFILTER_XTABLES

endmenu

source "net/netfilter/ipset/Kconfig"

source "net/netfilter/ipvs/Kconfig"<|MERGE_RESOLUTION|>--- conflicted
+++ resolved
@@ -405,14 +405,6 @@
 	  forms of full Network Address Port Translation. This can be
 	  controlled by iptables, ip6tables or nft.
 
-<<<<<<< HEAD
-config NF_NAT_NEEDED
-	bool
-	depends on NF_NAT
-	default y
-
-=======
->>>>>>> 0ecfebd2
 config NF_NAT_AMANDA
 	tristate
 	depends on NF_CONNTRACK && NF_NAT
