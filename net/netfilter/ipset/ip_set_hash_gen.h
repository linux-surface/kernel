/* SPDX-License-Identifier: GPL-2.0-only */
/* Copyright (C) 2013 Jozsef Kadlecsik <kadlec@netfilter.org> */

#ifndef _IP_SET_HASH_GEN_H
#define _IP_SET_HASH_GEN_H

#include <linux/rcupdate.h>
#include <linux/jhash.h>
#include <linux/types.h>
#include <linux/netfilter/nfnetlink.h>
#include <linux/netfilter/ipset/ip_set.h>

#define __ipset_dereference(p)		\
	rcu_dereference_protected(p, 1)
#define ipset_dereference_nfnl(p)	\
	rcu_dereference_protected(p,	\
		lockdep_nfnl_is_held(NFNL_SUBSYS_IPSET))
#define ipset_dereference_set(p, set) 	\
	rcu_dereference_protected(p,	\
		lockdep_nfnl_is_held(NFNL_SUBSYS_IPSET) || \
		lockdep_is_held(&(set)->lock))
#define ipset_dereference_bh_nfnl(p)	\
	rcu_dereference_bh_check(p, 	\
		lockdep_nfnl_is_held(NFNL_SUBSYS_IPSET))

/* Hashing which uses arrays to resolve clashing. The hash table is resized
 * (doubled) when searching becomes too long.
 * Internally jhash is used with the assumption that the size of the
 * stored data is a multiple of sizeof(u32).
 *
 * Readers and resizing
 *
 * Resizing can be triggered by userspace command only, and those
 * are serialized by the nfnl mutex. During resizing the set is
 * read-locked, so the only possible concurrent operations are
 * the kernel side readers. Those must be protected by proper RCU locking.
 */

/* Number of elements to store in an initial array block */
#define AHASH_INIT_SIZE			2
/* Max number of elements to store in an array block */
#define AHASH_MAX_SIZE			(6 * AHASH_INIT_SIZE)
/* Max muber of elements in the array block when tuned */
#define AHASH_MAX_TUNED			64
#define AHASH_MAX(h)			((h)->bucketsize)

/* A hash bucket */
struct hbucket {
	struct rcu_head rcu;	/* for call_rcu */
	/* Which positions are used in the array */
	DECLARE_BITMAP(used, AHASH_MAX_TUNED);
	u8 size;		/* size of the array */
	u8 pos;			/* position of the first free entry */
	unsigned char value[]	/* the array of the values */
		__aligned(__alignof__(u64));
};

/* Region size for locking == 2^HTABLE_REGION_BITS */
#define HTABLE_REGION_BITS	10
#define ahash_numof_locks(htable_bits)		\
	((htable_bits) < HTABLE_REGION_BITS ? 1	\
		: jhash_size((htable_bits) - HTABLE_REGION_BITS))
#define ahash_sizeof_regions(htable_bits)		\
	(ahash_numof_locks(htable_bits) * sizeof(struct ip_set_region))
#define ahash_region(n, htable_bits)		\
	((n) % ahash_numof_locks(htable_bits))
#define ahash_bucket_start(h,  htable_bits)	\
	((htable_bits) < HTABLE_REGION_BITS ? 0	\
		: (h) * jhash_size(HTABLE_REGION_BITS))
#define ahash_bucket_end(h,  htable_bits)	\
	((htable_bits) < HTABLE_REGION_BITS ? jhash_size(htable_bits)	\
		: ((h) + 1) * jhash_size(HTABLE_REGION_BITS))

struct htable_gc {
	struct delayed_work dwork;
	struct ip_set *set;	/* Set the gc belongs to */
	u32 region;		/* Last gc run position */
};

/* The hash table: the table size stored here in order to make resizing easy */
struct htable {
	atomic_t ref;		/* References for resizing */
	atomic_t uref;		/* References for dumping and gc */
	u8 htable_bits;		/* size of hash table == 2^htable_bits */
	u32 maxelem;		/* Maxelem per region */
	struct ip_set_region *hregion;	/* Region locks and ext sizes */
	struct hbucket __rcu *bucket[]; /* hashtable buckets */
};

#define hbucket(h, i)		((h)->bucket[i])
#define ext_size(n, dsize)	\
	(sizeof(struct hbucket) + (n) * (dsize))

#ifndef IPSET_NET_COUNT
#define IPSET_NET_COUNT		1
#endif

/* Book-keeping of the prefixes added to the set */
struct net_prefixes {
	u32 nets[IPSET_NET_COUNT]; /* number of elements for this cidr */
	u8 cidr[IPSET_NET_COUNT];  /* the cidr value */
};

/* Compute the hash table size */
static size_t
htable_size(u8 hbits)
{
	size_t hsize;

	/* We must fit both into u32 in jhash and INT_MAX in kvmalloc_node() */
	if (hbits > 31)
		return 0;
	hsize = jhash_size(hbits);
	if ((INT_MAX - sizeof(struct htable)) / sizeof(struct hbucket *)
	    < hsize)
		return 0;

	return hsize * sizeof(struct hbucket *) + sizeof(struct htable);
}

#ifdef IP_SET_HASH_WITH_NETS
#if IPSET_NET_COUNT > 1
#define __CIDR(cidr, i)		(cidr[i])
#else
#define __CIDR(cidr, i)		(cidr)
#endif

/* cidr + 1 is stored in net_prefixes to support /0 */
#define NCIDR_PUT(cidr)		((cidr) + 1)
#define NCIDR_GET(cidr)		((cidr) - 1)

#ifdef IP_SET_HASH_WITH_NETS_PACKED
/* When cidr is packed with nomatch, cidr - 1 is stored in the data entry */
#define DCIDR_PUT(cidr)		((cidr) - 1)
#define DCIDR_GET(cidr, i)	(__CIDR(cidr, i) + 1)
#else
#define DCIDR_PUT(cidr)		(cidr)
#define DCIDR_GET(cidr, i)	__CIDR(cidr, i)
#endif

#define INIT_CIDR(cidr, host_mask)	\
	DCIDR_PUT(((cidr) ? NCIDR_GET(cidr) : host_mask))

#ifdef IP_SET_HASH_WITH_NET0
/* cidr from 0 to HOST_MASK value and c = cidr + 1 */
#define NLEN			(HOST_MASK + 1)
#define CIDR_POS(c)		((c) - 1)
#else
/* cidr from 1 to HOST_MASK value and c = cidr + 1 */
#define NLEN			HOST_MASK
#define CIDR_POS(c)		((c) - 2)
#endif

#else
#define NLEN			0
#endif /* IP_SET_HASH_WITH_NETS */

#define SET_ELEM_EXPIRED(set, d)	\
	(SET_WITH_TIMEOUT(set) &&	\
	 ip_set_timeout_expired(ext_timeout(d, set)))

#endif /* _IP_SET_HASH_GEN_H */

#ifndef MTYPE
#error "MTYPE is not defined!"
#endif

#ifndef HTYPE
#error "HTYPE is not defined!"
#endif

#ifndef HOST_MASK
#error "HOST_MASK is not defined!"
#endif

/* Family dependent templates */

#undef ahash_data
#undef mtype_data_equal
#undef mtype_do_data_match
#undef mtype_data_set_flags
#undef mtype_data_reset_elem
#undef mtype_data_reset_flags
#undef mtype_data_netmask
#undef mtype_data_list
#undef mtype_data_next
#undef mtype_elem

#undef mtype_ahash_destroy
#undef mtype_ext_cleanup
#undef mtype_add_cidr
#undef mtype_del_cidr
#undef mtype_ahash_memsize
#undef mtype_flush
#undef mtype_destroy
#undef mtype_same_set
#undef mtype_kadt
#undef mtype_uadt

#undef mtype_add
#undef mtype_del
#undef mtype_test_cidrs
#undef mtype_test
#undef mtype_uref
#undef mtype_resize
#undef mtype_ext_size
#undef mtype_resize_ad
#undef mtype_head
#undef mtype_list
#undef mtype_gc_do
#undef mtype_gc
#undef mtype_gc_init
#undef mtype_variant
#undef mtype_data_match

#undef htype
#undef HKEY

#define mtype_data_equal	IPSET_TOKEN(MTYPE, _data_equal)
#ifdef IP_SET_HASH_WITH_NETS
#define mtype_do_data_match	IPSET_TOKEN(MTYPE, _do_data_match)
#else
#define mtype_do_data_match(d)	1
#endif
#define mtype_data_set_flags	IPSET_TOKEN(MTYPE, _data_set_flags)
#define mtype_data_reset_elem	IPSET_TOKEN(MTYPE, _data_reset_elem)
#define mtype_data_reset_flags	IPSET_TOKEN(MTYPE, _data_reset_flags)
#define mtype_data_netmask	IPSET_TOKEN(MTYPE, _data_netmask)
#define mtype_data_list		IPSET_TOKEN(MTYPE, _data_list)
#define mtype_data_next		IPSET_TOKEN(MTYPE, _data_next)
#define mtype_elem		IPSET_TOKEN(MTYPE, _elem)

#define mtype_ahash_destroy	IPSET_TOKEN(MTYPE, _ahash_destroy)
#define mtype_ext_cleanup	IPSET_TOKEN(MTYPE, _ext_cleanup)
#define mtype_add_cidr		IPSET_TOKEN(MTYPE, _add_cidr)
#define mtype_del_cidr		IPSET_TOKEN(MTYPE, _del_cidr)
#define mtype_ahash_memsize	IPSET_TOKEN(MTYPE, _ahash_memsize)
#define mtype_flush		IPSET_TOKEN(MTYPE, _flush)
#define mtype_destroy		IPSET_TOKEN(MTYPE, _destroy)
#define mtype_same_set		IPSET_TOKEN(MTYPE, _same_set)
#define mtype_kadt		IPSET_TOKEN(MTYPE, _kadt)
#define mtype_uadt		IPSET_TOKEN(MTYPE, _uadt)

#define mtype_add		IPSET_TOKEN(MTYPE, _add)
#define mtype_del		IPSET_TOKEN(MTYPE, _del)
#define mtype_test_cidrs	IPSET_TOKEN(MTYPE, _test_cidrs)
#define mtype_test		IPSET_TOKEN(MTYPE, _test)
#define mtype_uref		IPSET_TOKEN(MTYPE, _uref)
#define mtype_resize		IPSET_TOKEN(MTYPE, _resize)
#define mtype_ext_size		IPSET_TOKEN(MTYPE, _ext_size)
#define mtype_resize_ad		IPSET_TOKEN(MTYPE, _resize_ad)
#define mtype_head		IPSET_TOKEN(MTYPE, _head)
#define mtype_list		IPSET_TOKEN(MTYPE, _list)
#define mtype_gc_do		IPSET_TOKEN(MTYPE, _gc_do)
#define mtype_gc		IPSET_TOKEN(MTYPE, _gc)
#define mtype_gc_init		IPSET_TOKEN(MTYPE, _gc_init)
#define mtype_variant		IPSET_TOKEN(MTYPE, _variant)
#define mtype_data_match	IPSET_TOKEN(MTYPE, _data_match)

#ifndef HKEY_DATALEN
#define HKEY_DATALEN		sizeof(struct mtype_elem)
#endif

#define htype			MTYPE

#define HKEY(data, initval, htable_bits)			\
({								\
	const u32 *__k = (const u32 *)data;			\
	u32 __l = HKEY_DATALEN / sizeof(u32);			\
								\
	BUILD_BUG_ON(HKEY_DATALEN % sizeof(u32) != 0);		\
								\
	jhash2(__k, __l, initval) & jhash_mask(htable_bits);	\
})

/* The generic hash structure */
struct htype {
	struct htable __rcu *table; /* the hash table */
	struct htable_gc gc;	/* gc workqueue */
	u32 maxelem;		/* max elements in the hash */
	u32 initval;		/* random jhash init value */
#ifdef IP_SET_HASH_WITH_MARKMASK
	u32 markmask;		/* markmask value for mark mask to store */
#endif
	u8 bucketsize;		/* max elements in an array block */
#ifdef IP_SET_HASH_WITH_NETMASK
	u8 netmask;		/* netmask value for subnets to store */
#endif
	struct list_head ad;	/* Resize add|del backlist */
	struct mtype_elem next; /* temporary storage for uadd */
#ifdef IP_SET_HASH_WITH_NETS
	struct net_prefixes nets[NLEN]; /* book-keeping of prefixes */
#endif
};

/* ADD|DEL entries saved during resize */
struct mtype_resize_ad {
	struct list_head list;
	enum ipset_adt ad;	/* ADD|DEL element */
	struct mtype_elem d;	/* Element value */
	struct ip_set_ext ext;	/* Extensions for ADD */
	struct ip_set_ext mext;	/* Target extensions for ADD */
	u32 flags;		/* Flags for ADD */
};

#ifdef IP_SET_HASH_WITH_NETS
/* Network cidr size book keeping when the hash stores different
 * sized networks. cidr == real cidr + 1 to support /0.
 */
static void
mtype_add_cidr(struct ip_set *set, struct htype *h, u8 cidr, u8 n)
{
	int i, j;

	spin_lock_bh(&set->lock);
	/* Add in increasing prefix order, so larger cidr first */
	for (i = 0, j = -1; i < NLEN && h->nets[i].cidr[n]; i++) {
		if (j != -1) {
			continue;
		} else if (h->nets[i].cidr[n] < cidr) {
			j = i;
		} else if (h->nets[i].cidr[n] == cidr) {
			h->nets[CIDR_POS(cidr)].nets[n]++;
			goto unlock;
		}
	}
	if (j != -1) {
		for (; i > j; i--)
			h->nets[i].cidr[n] = h->nets[i - 1].cidr[n];
	}
	h->nets[i].cidr[n] = cidr;
	h->nets[CIDR_POS(cidr)].nets[n] = 1;
unlock:
	spin_unlock_bh(&set->lock);
}

static void
mtype_del_cidr(struct ip_set *set, struct htype *h, u8 cidr, u8 n)
{
	u8 i, j, net_end = NLEN - 1;

	spin_lock_bh(&set->lock);
	for (i = 0; i < NLEN; i++) {
		if (h->nets[i].cidr[n] != cidr)
			continue;
		h->nets[CIDR_POS(cidr)].nets[n]--;
		if (h->nets[CIDR_POS(cidr)].nets[n] > 0)
			goto unlock;
		for (j = i; j < net_end && h->nets[j].cidr[n]; j++)
			h->nets[j].cidr[n] = h->nets[j + 1].cidr[n];
		h->nets[j].cidr[n] = 0;
		goto unlock;
	}
unlock:
	spin_unlock_bh(&set->lock);
}
#endif

/* Calculate the actual memory size of the set data */
static size_t
mtype_ahash_memsize(const struct htype *h, const struct htable *t)
{
	return sizeof(*h) + sizeof(*t) + ahash_sizeof_regions(t->htable_bits);
}

/* Get the ith element from the array block n */
#define ahash_data(n, i, dsize)	\
	((struct mtype_elem *)((n)->value + ((i) * (dsize))))

static void
mtype_ext_cleanup(struct ip_set *set, struct hbucket *n)
{
	int i;

	for (i = 0; i < n->pos; i++)
		if (test_bit(i, n->used))
			ip_set_ext_destroy(set, ahash_data(n, i, set->dsize));
}

/* Flush a hash type of set: destroy all elements */
static void
mtype_flush(struct ip_set *set)
{
	struct htype *h = set->data;
	struct htable *t;
	struct hbucket *n;
	u32 r, i;

	t = ipset_dereference_nfnl(h->table);
	for (r = 0; r < ahash_numof_locks(t->htable_bits); r++) {
		spin_lock_bh(&t->hregion[r].lock);
		for (i = ahash_bucket_start(r, t->htable_bits);
		     i < ahash_bucket_end(r, t->htable_bits); i++) {
			n = __ipset_dereference(hbucket(t, i));
			if (!n)
				continue;
			if (set->extensions & IPSET_EXT_DESTROY)
				mtype_ext_cleanup(set, n);
			/* FIXME: use slab cache */
			rcu_assign_pointer(hbucket(t, i), NULL);
			kfree_rcu(n, rcu);
		}
		t->hregion[r].ext_size = 0;
		t->hregion[r].elements = 0;
		spin_unlock_bh(&t->hregion[r].lock);
	}
#ifdef IP_SET_HASH_WITH_NETS
	memset(h->nets, 0, sizeof(h->nets));
#endif
}

/* Destroy the hashtable part of the set */
static void
mtype_ahash_destroy(struct ip_set *set, struct htable *t, bool ext_destroy)
{
	struct hbucket *n;
	u32 i;

	for (i = 0; i < jhash_size(t->htable_bits); i++) {
		n = __ipset_dereference(hbucket(t, i));
		if (!n)
			continue;
		if (set->extensions & IPSET_EXT_DESTROY && ext_destroy)
			mtype_ext_cleanup(set, n);
		/* FIXME: use slab cache */
		kfree(n);
	}

	ip_set_free(t->hregion);
	ip_set_free(t);
}

/* Destroy a hash type of set */
static void
mtype_destroy(struct ip_set *set)
{
	struct htype *h = set->data;
	struct list_head *l, *lt;

	if (SET_WITH_TIMEOUT(set))
		cancel_delayed_work_sync(&h->gc.dwork);

	mtype_ahash_destroy(set, ipset_dereference_nfnl(h->table), true);
	list_for_each_safe(l, lt, &h->ad) {
		list_del(l);
		kfree(l);
	}
	kfree(h);

	set->data = NULL;
}

static bool
mtype_same_set(const struct ip_set *a, const struct ip_set *b)
{
	const struct htype *x = a->data;
	const struct htype *y = b->data;

	/* Resizing changes htable_bits, so we ignore it */
	return x->maxelem == y->maxelem &&
	       a->timeout == b->timeout &&
#ifdef IP_SET_HASH_WITH_NETMASK
	       x->netmask == y->netmask &&
#endif
#ifdef IP_SET_HASH_WITH_MARKMASK
	       x->markmask == y->markmask &&
#endif
	       a->extensions == b->extensions;
}

static void
mtype_gc_do(struct ip_set *set, struct htype *h, struct htable *t, u32 r)
{
	struct hbucket *n, *tmp;
	struct mtype_elem *data;
	u32 i, j, d;
	size_t dsize = set->dsize;
#ifdef IP_SET_HASH_WITH_NETS
	u8 k;
#endif
	u8 htable_bits = t->htable_bits;

	spin_lock_bh(&t->hregion[r].lock);
	for (i = ahash_bucket_start(r, htable_bits);
	     i < ahash_bucket_end(r, htable_bits); i++) {
		n = __ipset_dereference(hbucket(t, i));
		if (!n)
			continue;
		for (j = 0, d = 0; j < n->pos; j++) {
			if (!test_bit(j, n->used)) {
				d++;
				continue;
			}
			data = ahash_data(n, j, dsize);
			if (!ip_set_timeout_expired(ext_timeout(data, set)))
				continue;
			pr_debug("expired %u/%u\n", i, j);
			clear_bit(j, n->used);
			smp_mb__after_atomic();
#ifdef IP_SET_HASH_WITH_NETS
			for (k = 0; k < IPSET_NET_COUNT; k++)
				mtype_del_cidr(set, h,
					NCIDR_PUT(DCIDR_GET(data->cidr, k)),
					k);
#endif
			t->hregion[r].elements--;
			ip_set_ext_destroy(set, data);
			d++;
		}
		if (d >= AHASH_INIT_SIZE) {
			if (d >= n->size) {
				t->hregion[r].ext_size -=
					ext_size(n->size, dsize);
				rcu_assign_pointer(hbucket(t, i), NULL);
				kfree_rcu(n, rcu);
				continue;
			}
			tmp = kzalloc(sizeof(*tmp) +
				(n->size - AHASH_INIT_SIZE) * dsize,
				GFP_ATOMIC);
			if (!tmp)
				/* Still try to delete expired elements. */
				continue;
			tmp->size = n->size - AHASH_INIT_SIZE;
			for (j = 0, d = 0; j < n->pos; j++) {
				if (!test_bit(j, n->used))
					continue;
				data = ahash_data(n, j, dsize);
				memcpy(tmp->value + d * dsize,
				       data, dsize);
				set_bit(d, tmp->used);
				d++;
			}
			tmp->pos = d;
			t->hregion[r].ext_size -=
				ext_size(AHASH_INIT_SIZE, dsize);
			rcu_assign_pointer(hbucket(t, i), tmp);
			kfree_rcu(n, rcu);
		}
	}
	spin_unlock_bh(&t->hregion[r].lock);
}

static void
mtype_gc(struct work_struct *work)
{
	struct htable_gc *gc;
	struct ip_set *set;
	struct htype *h;
	struct htable *t;
	u32 r, numof_locks;
	unsigned int next_run;

	gc = container_of(work, struct htable_gc, dwork.work);
	set = gc->set;
	h = set->data;

	spin_lock_bh(&set->lock);
	t = ipset_dereference_set(h->table, set);
	atomic_inc(&t->uref);
	numof_locks = ahash_numof_locks(t->htable_bits);
	r = gc->region++;
	if (r >= numof_locks) {
		r = gc->region = 0;
	}
	next_run = (IPSET_GC_PERIOD(set->timeout) * HZ) / numof_locks;
	if (next_run < HZ/10)
		next_run = HZ/10;
	spin_unlock_bh(&set->lock);

	mtype_gc_do(set, h, t, r);

	if (atomic_dec_and_test(&t->uref) && atomic_read(&t->ref)) {
		pr_debug("Table destroy after resize by expire: %p\n", t);
		mtype_ahash_destroy(set, t, false);
	}

	queue_delayed_work(system_power_efficient_wq, &gc->dwork, next_run);

}

static void
mtype_gc_init(struct htable_gc *gc)
{
	INIT_DEFERRABLE_WORK(&gc->dwork, mtype_gc);
	queue_delayed_work(system_power_efficient_wq, &gc->dwork, HZ);
}

static int
mtype_add(struct ip_set *set, void *value, const struct ip_set_ext *ext,
	  struct ip_set_ext *mext, u32 flags);
static int
mtype_del(struct ip_set *set, void *value, const struct ip_set_ext *ext,
	  struct ip_set_ext *mext, u32 flags);

/* Resize a hash: create a new hash table with doubling the hashsize
 * and inserting the elements to it. Repeat until we succeed or
 * fail due to memory pressures.
 */
static int
mtype_resize(struct ip_set *set, bool retried)
{
	struct htype *h = set->data;
	struct htable *t, *orig;
	u8 htable_bits;
	size_t hsize, dsize = set->dsize;
#ifdef IP_SET_HASH_WITH_NETS
	u8 flags;
	struct mtype_elem *tmp;
#endif
	struct mtype_elem *data;
	struct mtype_elem *d;
	struct hbucket *n, *m;
	struct list_head *l, *lt;
	struct mtype_resize_ad *x;
	u32 i, j, r, nr, key;
	int ret;

#ifdef IP_SET_HASH_WITH_NETS
	tmp = kmalloc(dsize, GFP_KERNEL);
	if (!tmp)
		return -ENOMEM;
#endif
	orig = ipset_dereference_bh_nfnl(h->table);
	htable_bits = orig->htable_bits;

retry:
	ret = 0;
	htable_bits++;
	if (!htable_bits)
		goto hbwarn;
	hsize = htable_size(htable_bits);
	if (!hsize)
		goto hbwarn;
	t = ip_set_alloc(hsize);
	if (!t) {
		ret = -ENOMEM;
		goto out;
	}
	t->hregion = ip_set_alloc(ahash_sizeof_regions(htable_bits));
	if (!t->hregion) {
		ip_set_free(t);
		ret = -ENOMEM;
		goto out;
	}
	t->htable_bits = htable_bits;
	t->maxelem = h->maxelem / ahash_numof_locks(htable_bits);
	for (i = 0; i < ahash_numof_locks(htable_bits); i++)
		spin_lock_init(&t->hregion[i].lock);

	/* There can't be another parallel resizing,
	 * but dumping, gc, kernel side add/del are possible
	 */
	orig = ipset_dereference_bh_nfnl(h->table);
	atomic_set(&orig->ref, 1);
	atomic_inc(&orig->uref);
	pr_debug("attempt to resize set %s from %u to %u, t %p\n",
		 set->name, orig->htable_bits, htable_bits, orig);
	for (r = 0; r < ahash_numof_locks(orig->htable_bits); r++) {
		/* Expire may replace a hbucket with another one */
		rcu_read_lock_bh();
		for (i = ahash_bucket_start(r, orig->htable_bits);
		     i < ahash_bucket_end(r, orig->htable_bits); i++) {
			n = __ipset_dereference(hbucket(orig, i));
			if (!n)
				continue;
			for (j = 0; j < n->pos; j++) {
				if (!test_bit(j, n->used))
					continue;
				data = ahash_data(n, j, dsize);
				if (SET_ELEM_EXPIRED(set, data))
					continue;
#ifdef IP_SET_HASH_WITH_NETS
				/* We have readers running parallel with us,
				 * so the live data cannot be modified.
				 */
				flags = 0;
				memcpy(tmp, data, dsize);
				data = tmp;
				mtype_data_reset_flags(data, &flags);
#endif
				key = HKEY(data, h->initval, htable_bits);
				m = __ipset_dereference(hbucket(t, key));
				nr = ahash_region(key, htable_bits);
				if (!m) {
					m = kzalloc(sizeof(*m) +
					    AHASH_INIT_SIZE * dsize,
					    GFP_ATOMIC);
					if (!m) {
						ret = -ENOMEM;
						goto cleanup;
					}
					m->size = AHASH_INIT_SIZE;
					t->hregion[nr].ext_size +=
						ext_size(AHASH_INIT_SIZE,
							 dsize);
					RCU_INIT_POINTER(hbucket(t, key), m);
				} else if (m->pos >= m->size) {
					struct hbucket *ht;

					if (m->size >= AHASH_MAX(h)) {
						ret = -EAGAIN;
					} else {
						ht = kzalloc(sizeof(*ht) +
						(m->size + AHASH_INIT_SIZE)
						* dsize,
						GFP_ATOMIC);
						if (!ht)
							ret = -ENOMEM;
					}
					if (ret < 0)
						goto cleanup;
					memcpy(ht, m, sizeof(struct hbucket) +
					       m->size * dsize);
					ht->size = m->size + AHASH_INIT_SIZE;
					t->hregion[nr].ext_size +=
						ext_size(AHASH_INIT_SIZE,
							 dsize);
					kfree(m);
					m = ht;
					RCU_INIT_POINTER(hbucket(t, key), ht);
				}
				d = ahash_data(m, m->pos, dsize);
				memcpy(d, data, dsize);
				set_bit(m->pos++, m->used);
				t->hregion[nr].elements++;
#ifdef IP_SET_HASH_WITH_NETS
				mtype_data_reset_flags(d, &flags);
#endif
			}
		}
		rcu_read_unlock_bh();
	}

	/* There can't be any other writer. */
	rcu_assign_pointer(h->table, t);

	/* Give time to other readers of the set */
	synchronize_rcu();

	pr_debug("set %s resized from %u (%p) to %u (%p)\n", set->name,
		 orig->htable_bits, orig, t->htable_bits, t);
	/* Add/delete elements processed by the SET target during resize.
	 * Kernel-side add cannot trigger a resize and userspace actions
	 * are serialized by the mutex.
	 */
	list_for_each_safe(l, lt, &h->ad) {
		x = list_entry(l, struct mtype_resize_ad, list);
		if (x->ad == IPSET_ADD) {
			mtype_add(set, &x->d, &x->ext, &x->mext, x->flags);
		} else {
			mtype_del(set, &x->d, NULL, NULL, 0);
		}
		list_del(l);
		kfree(l);
	}
	/* If there's nobody else using the table, destroy it */
	if (atomic_dec_and_test(&orig->uref)) {
		pr_debug("Table destroy by resize %p\n", orig);
		mtype_ahash_destroy(set, orig, false);
	}

out:
#ifdef IP_SET_HASH_WITH_NETS
	kfree(tmp);
#endif
	return ret;

cleanup:
	rcu_read_unlock_bh();
	atomic_set(&orig->ref, 0);
	atomic_dec(&orig->uref);
	mtype_ahash_destroy(set, t, false);
	if (ret == -EAGAIN)
		goto retry;
	goto out;

hbwarn:
	/* In case we have plenty of memory :-) */
	pr_warn("Cannot increase the hashsize of set %s further\n", set->name);
	ret = -IPSET_ERR_HASH_FULL;
	goto out;
}

/* Get the current number of elements and ext_size in the set  */
static void
mtype_ext_size(struct ip_set *set, u32 *elements, size_t *ext_size)
{
	struct htype *h = set->data;
	const struct htable *t;
	u32 i, j, r;
	struct hbucket *n;
	struct mtype_elem *data;

	t = rcu_dereference_bh(h->table);
	for (r = 0; r < ahash_numof_locks(t->htable_bits); r++) {
		for (i = ahash_bucket_start(r, t->htable_bits);
		     i < ahash_bucket_end(r, t->htable_bits); i++) {
			n = rcu_dereference_bh(hbucket(t, i));
			if (!n)
				continue;
			for (j = 0; j < n->pos; j++) {
				if (!test_bit(j, n->used))
					continue;
				data = ahash_data(n, j, set->dsize);
				if (!SET_ELEM_EXPIRED(set, data))
					(*elements)++;
			}
		}
		*ext_size += t->hregion[r].ext_size;
	}
}

/* Add an element to a hash and update the internal counters when succeeded,
 * otherwise report the proper error code.
 */
static int
mtype_add(struct ip_set *set, void *value, const struct ip_set_ext *ext,
	  struct ip_set_ext *mext, u32 flags)
{
	struct htype *h = set->data;
	struct htable *t;
	const struct mtype_elem *d = value;
	struct mtype_elem *data;
	struct hbucket *n, *old = ERR_PTR(-ENOENT);
	int i, j = -1, ret;
	bool flag_exist = flags & IPSET_FLAG_EXIST;
	bool deleted = false, forceadd = false, reuse = false;
	u32 r, key, multi = 0, elements, maxelem;

	rcu_read_lock_bh();
	t = rcu_dereference_bh(h->table);
	key = HKEY(value, h->initval, t->htable_bits);
	r = ahash_region(key, t->htable_bits);
	atomic_inc(&t->uref);
	elements = t->hregion[r].elements;
	maxelem = t->maxelem;
	if (elements >= maxelem) {
		u32 e;
		if (SET_WITH_TIMEOUT(set)) {
			rcu_read_unlock_bh();
			mtype_gc_do(set, h, t, r);
			rcu_read_lock_bh();
		}
		maxelem = h->maxelem;
		elements = 0;
		for (e = 0; e < ahash_numof_locks(t->htable_bits); e++)
			elements += t->hregion[e].elements;
		if (elements >= maxelem && SET_WITH_FORCEADD(set))
			forceadd = true;
	}
	rcu_read_unlock_bh();

	spin_lock_bh(&t->hregion[r].lock);
	n = rcu_dereference_bh(hbucket(t, key));
	if (!n) {
		if (forceadd || elements >= maxelem)
			goto set_full;
		old = NULL;
		n = kzalloc(sizeof(*n) + AHASH_INIT_SIZE * set->dsize,
			    GFP_ATOMIC);
		if (!n) {
			ret = -ENOMEM;
			goto unlock;
		}
		n->size = AHASH_INIT_SIZE;
		t->hregion[r].ext_size +=
			ext_size(AHASH_INIT_SIZE, set->dsize);
		goto copy_elem;
	}
	for (i = 0; i < n->pos; i++) {
		if (!test_bit(i, n->used)) {
			/* Reuse first deleted entry */
			if (j == -1) {
				deleted = reuse = true;
				j = i;
			}
			continue;
		}
		data = ahash_data(n, i, set->dsize);
		if (mtype_data_equal(data, d, &multi)) {
			if (flag_exist || SET_ELEM_EXPIRED(set, data)) {
				/* Just the extensions could be overwritten */
				j = i;
				goto overwrite_extensions;
			}
			ret = -IPSET_ERR_EXIST;
			goto unlock;
		}
		/* Reuse first timed out entry */
		if (SET_ELEM_EXPIRED(set, data) && j == -1) {
			j = i;
			reuse = true;
		}
	}
	if (reuse || forceadd) {
		if (j == -1)
			j = 0;
		data = ahash_data(n, j, set->dsize);
		if (!deleted) {
#ifdef IP_SET_HASH_WITH_NETS
			for (i = 0; i < IPSET_NET_COUNT; i++)
				mtype_del_cidr(set, h,
					NCIDR_PUT(DCIDR_GET(data->cidr, i)),
					i);
#endif
			ip_set_ext_destroy(set, data);
			t->hregion[r].elements--;
		}
		goto copy_data;
	}
	if (elements >= maxelem)
		goto set_full;
	/* Create a new slot */
	if (n->pos >= n->size) {
#ifdef IP_SET_HASH_WITH_MULTI
		if (h->bucketsize >= AHASH_MAX_TUNED)
			goto set_full;
<<<<<<< HEAD
		else if (h->bucketsize < multi)
=======
		else if (h->bucketsize <= multi)
>>>>>>> 0ee29814
			h->bucketsize += AHASH_INIT_SIZE;
#endif
		if (n->size >= AHASH_MAX(h)) {
			/* Trigger rehashing */
			mtype_data_next(&h->next, d);
			ret = -EAGAIN;
			goto resize;
		}
		old = n;
		n = kzalloc(sizeof(*n) +
			    (old->size + AHASH_INIT_SIZE) * set->dsize,
			    GFP_ATOMIC);
		if (!n) {
			ret = -ENOMEM;
			goto unlock;
		}
		memcpy(n, old, sizeof(struct hbucket) +
		       old->size * set->dsize);
		n->size = old->size + AHASH_INIT_SIZE;
		t->hregion[r].ext_size +=
			ext_size(AHASH_INIT_SIZE, set->dsize);
	}

copy_elem:
	j = n->pos++;
	data = ahash_data(n, j, set->dsize);
copy_data:
	t->hregion[r].elements++;
#ifdef IP_SET_HASH_WITH_NETS
	for (i = 0; i < IPSET_NET_COUNT; i++)
		mtype_add_cidr(set, h, NCIDR_PUT(DCIDR_GET(d->cidr, i)), i);
#endif
	memcpy(data, d, sizeof(struct mtype_elem));
overwrite_extensions:
#ifdef IP_SET_HASH_WITH_NETS
	mtype_data_set_flags(data, flags);
#endif
	if (SET_WITH_COUNTER(set))
		ip_set_init_counter(ext_counter(data, set), ext);
	if (SET_WITH_COMMENT(set))
		ip_set_init_comment(set, ext_comment(data, set), ext);
	if (SET_WITH_SKBINFO(set))
		ip_set_init_skbinfo(ext_skbinfo(data, set), ext);
	/* Must come last for the case when timed out entry is reused */
	if (SET_WITH_TIMEOUT(set))
		ip_set_timeout_set(ext_timeout(data, set), ext->timeout);
	smp_mb__before_atomic();
	set_bit(j, n->used);
	if (old != ERR_PTR(-ENOENT)) {
		rcu_assign_pointer(hbucket(t, key), n);
		if (old)
			kfree_rcu(old, rcu);
	}
	ret = 0;
resize:
	spin_unlock_bh(&t->hregion[r].lock);
	if (atomic_read(&t->ref) && ext->target) {
		/* Resize is in process and kernel side add, save values */
		struct mtype_resize_ad *x;

		x = kzalloc(sizeof(struct mtype_resize_ad), GFP_ATOMIC);
		if (!x)
			/* Don't bother */
			goto out;
		x->ad = IPSET_ADD;
		memcpy(&x->d, value, sizeof(struct mtype_elem));
		memcpy(&x->ext, ext, sizeof(struct ip_set_ext));
		memcpy(&x->mext, mext, sizeof(struct ip_set_ext));
		x->flags = flags;
		spin_lock_bh(&set->lock);
		list_add_tail(&x->list, &h->ad);
		spin_unlock_bh(&set->lock);
	}
	goto out;

set_full:
	if (net_ratelimit())
		pr_warn("Set %s is full, maxelem %u reached\n",
			set->name, maxelem);
	ret = -IPSET_ERR_HASH_FULL;
unlock:
	spin_unlock_bh(&t->hregion[r].lock);
out:
	if (atomic_dec_and_test(&t->uref) && atomic_read(&t->ref)) {
		pr_debug("Table destroy after resize by add: %p\n", t);
		mtype_ahash_destroy(set, t, false);
	}
	return ret;
}

/* Delete an element from the hash and free up space if possible.
 */
static int
mtype_del(struct ip_set *set, void *value, const struct ip_set_ext *ext,
	  struct ip_set_ext *mext, u32 flags)
{
	struct htype *h = set->data;
	struct htable *t;
	const struct mtype_elem *d = value;
	struct mtype_elem *data;
	struct hbucket *n;
	struct mtype_resize_ad *x = NULL;
	int i, j, k, r, ret = -IPSET_ERR_EXIST;
	u32 key, multi = 0;
	size_t dsize = set->dsize;

	/* Userspace add and resize is excluded by the mutex.
	 * Kernespace add does not trigger resize.
	 */
	rcu_read_lock_bh();
	t = rcu_dereference_bh(h->table);
	key = HKEY(value, h->initval, t->htable_bits);
	r = ahash_region(key, t->htable_bits);
	atomic_inc(&t->uref);
	rcu_read_unlock_bh();

	spin_lock_bh(&t->hregion[r].lock);
	n = rcu_dereference_bh(hbucket(t, key));
	if (!n)
		goto out;
	for (i = 0, k = 0; i < n->pos; i++) {
		if (!test_bit(i, n->used)) {
			k++;
			continue;
		}
		data = ahash_data(n, i, dsize);
		if (!mtype_data_equal(data, d, &multi))
			continue;
		if (SET_ELEM_EXPIRED(set, data))
			goto out;

		ret = 0;
		clear_bit(i, n->used);
		smp_mb__after_atomic();
		if (i + 1 == n->pos)
			n->pos--;
		t->hregion[r].elements--;
#ifdef IP_SET_HASH_WITH_NETS
		for (j = 0; j < IPSET_NET_COUNT; j++)
			mtype_del_cidr(set, h,
				       NCIDR_PUT(DCIDR_GET(d->cidr, j)), j);
#endif
		ip_set_ext_destroy(set, data);

		if (atomic_read(&t->ref) && ext->target) {
			/* Resize is in process and kernel side del,
			 * save values
			 */
			x = kzalloc(sizeof(struct mtype_resize_ad),
				    GFP_ATOMIC);
			if (x) {
				x->ad = IPSET_DEL;
				memcpy(&x->d, value,
				       sizeof(struct mtype_elem));
				x->flags = flags;
			}
		}
		for (; i < n->pos; i++) {
			if (!test_bit(i, n->used))
				k++;
		}
		if (n->pos == 0 && k == 0) {
			t->hregion[r].ext_size -= ext_size(n->size, dsize);
			rcu_assign_pointer(hbucket(t, key), NULL);
			kfree_rcu(n, rcu);
		} else if (k >= AHASH_INIT_SIZE) {
			struct hbucket *tmp = kzalloc(sizeof(*tmp) +
					(n->size - AHASH_INIT_SIZE) * dsize,
					GFP_ATOMIC);
			if (!tmp)
				goto out;
			tmp->size = n->size - AHASH_INIT_SIZE;
			for (j = 0, k = 0; j < n->pos; j++) {
				if (!test_bit(j, n->used))
					continue;
				data = ahash_data(n, j, dsize);
				memcpy(tmp->value + k * dsize, data, dsize);
				set_bit(k, tmp->used);
				k++;
			}
			tmp->pos = k;
			t->hregion[r].ext_size -=
				ext_size(AHASH_INIT_SIZE, dsize);
			rcu_assign_pointer(hbucket(t, key), tmp);
			kfree_rcu(n, rcu);
		}
		goto out;
	}

out:
	spin_unlock_bh(&t->hregion[r].lock);
	if (x) {
		spin_lock_bh(&set->lock);
		list_add(&x->list, &h->ad);
		spin_unlock_bh(&set->lock);
	}
	if (atomic_dec_and_test(&t->uref) && atomic_read(&t->ref)) {
		pr_debug("Table destroy after resize by del: %p\n", t);
		mtype_ahash_destroy(set, t, false);
	}
	return ret;
}

static int
mtype_data_match(struct mtype_elem *data, const struct ip_set_ext *ext,
		 struct ip_set_ext *mext, struct ip_set *set, u32 flags)
{
	if (!ip_set_match_extensions(set, ext, mext, flags, data))
		return 0;
	/* nomatch entries return -ENOTEMPTY */
	return mtype_do_data_match(data);
}

#ifdef IP_SET_HASH_WITH_NETS
/* Special test function which takes into account the different network
 * sizes added to the set
 */
static int
mtype_test_cidrs(struct ip_set *set, struct mtype_elem *d,
		 const struct ip_set_ext *ext,
		 struct ip_set_ext *mext, u32 flags)
{
	struct htype *h = set->data;
	struct htable *t = rcu_dereference_bh(h->table);
	struct hbucket *n;
	struct mtype_elem *data;
#if IPSET_NET_COUNT == 2
	struct mtype_elem orig = *d;
	int ret, i, j = 0, k;
#else
	int ret, i, j = 0;
#endif
	u32 key, multi = 0;

	pr_debug("test by nets\n");
	for (; j < NLEN && h->nets[j].cidr[0] && !multi; j++) {
#if IPSET_NET_COUNT == 2
		mtype_data_reset_elem(d, &orig);
		mtype_data_netmask(d, NCIDR_GET(h->nets[j].cidr[0]), false);
		for (k = 0; k < NLEN && h->nets[k].cidr[1] && !multi;
		     k++) {
			mtype_data_netmask(d, NCIDR_GET(h->nets[k].cidr[1]),
					   true);
#else
		mtype_data_netmask(d, NCIDR_GET(h->nets[j].cidr[0]));
#endif
		key = HKEY(d, h->initval, t->htable_bits);
		n = rcu_dereference_bh(hbucket(t, key));
		if (!n)
			continue;
		for (i = 0; i < n->pos; i++) {
			if (!test_bit(i, n->used))
				continue;
			data = ahash_data(n, i, set->dsize);
			if (!mtype_data_equal(data, d, &multi))
				continue;
			ret = mtype_data_match(data, ext, mext, set, flags);
			if (ret != 0)
				return ret;
#ifdef IP_SET_HASH_WITH_MULTI
			/* No match, reset multiple match flag */
			multi = 0;
#endif
		}
#if IPSET_NET_COUNT == 2
		}
#endif
	}
	return 0;
}
#endif

/* Test whether the element is added to the set */
static int
mtype_test(struct ip_set *set, void *value, const struct ip_set_ext *ext,
	   struct ip_set_ext *mext, u32 flags)
{
	struct htype *h = set->data;
	struct htable *t;
	struct mtype_elem *d = value;
	struct hbucket *n;
	struct mtype_elem *data;
	int i, ret = 0;
	u32 key, multi = 0;

	rcu_read_lock_bh();
	t = rcu_dereference_bh(h->table);
#ifdef IP_SET_HASH_WITH_NETS
	/* If we test an IP address and not a network address,
	 * try all possible network sizes
	 */
	for (i = 0; i < IPSET_NET_COUNT; i++)
		if (DCIDR_GET(d->cidr, i) != HOST_MASK)
			break;
	if (i == IPSET_NET_COUNT) {
		ret = mtype_test_cidrs(set, d, ext, mext, flags);
		goto out;
	}
#endif

	key = HKEY(d, h->initval, t->htable_bits);
	n = rcu_dereference_bh(hbucket(t, key));
	if (!n) {
		ret = 0;
		goto out;
	}
	for (i = 0; i < n->pos; i++) {
		if (!test_bit(i, n->used))
			continue;
		data = ahash_data(n, i, set->dsize);
		if (!mtype_data_equal(data, d, &multi))
			continue;
		ret = mtype_data_match(data, ext, mext, set, flags);
		if (ret != 0)
			goto out;
	}
out:
	rcu_read_unlock_bh();
	return ret;
}

/* Reply a HEADER request: fill out the header part of the set */
static int
mtype_head(struct ip_set *set, struct sk_buff *skb)
{
	struct htype *h = set->data;
	const struct htable *t;
	struct nlattr *nested;
	size_t memsize;
	u32 elements = 0;
	size_t ext_size = 0;
	u8 htable_bits;

	rcu_read_lock_bh();
	t = rcu_dereference_bh(h->table);
	mtype_ext_size(set, &elements, &ext_size);
	memsize = mtype_ahash_memsize(h, t) + ext_size + set->ext_size;
	htable_bits = t->htable_bits;
	rcu_read_unlock_bh();

	nested = nla_nest_start(skb, IPSET_ATTR_DATA);
	if (!nested)
		goto nla_put_failure;
	if (nla_put_net32(skb, IPSET_ATTR_HASHSIZE,
			  htonl(jhash_size(htable_bits))) ||
	    nla_put_net32(skb, IPSET_ATTR_MAXELEM, htonl(h->maxelem)))
		goto nla_put_failure;
#ifdef IP_SET_HASH_WITH_NETMASK
	if (h->netmask != HOST_MASK &&
	    nla_put_u8(skb, IPSET_ATTR_NETMASK, h->netmask))
		goto nla_put_failure;
#endif
#ifdef IP_SET_HASH_WITH_MARKMASK
	if (nla_put_u32(skb, IPSET_ATTR_MARKMASK, h->markmask))
		goto nla_put_failure;
#endif
	if (set->flags & IPSET_CREATE_FLAG_BUCKETSIZE) {
		if (nla_put_u8(skb, IPSET_ATTR_BUCKETSIZE, h->bucketsize) ||
		    nla_put_net32(skb, IPSET_ATTR_INITVAL, htonl(h->initval)))
			goto nla_put_failure;
	}
	if (nla_put_net32(skb, IPSET_ATTR_REFERENCES, htonl(set->ref)) ||
	    nla_put_net32(skb, IPSET_ATTR_MEMSIZE, htonl(memsize)) ||
	    nla_put_net32(skb, IPSET_ATTR_ELEMENTS, htonl(elements)))
		goto nla_put_failure;
	if (unlikely(ip_set_put_flags(skb, set)))
		goto nla_put_failure;
	nla_nest_end(skb, nested);

	return 0;
nla_put_failure:
	return -EMSGSIZE;
}

/* Make possible to run dumping parallel with resizing */
static void
mtype_uref(struct ip_set *set, struct netlink_callback *cb, bool start)
{
	struct htype *h = set->data;
	struct htable *t;

	if (start) {
		rcu_read_lock_bh();
		t = ipset_dereference_bh_nfnl(h->table);
		atomic_inc(&t->uref);
		cb->args[IPSET_CB_PRIVATE] = (unsigned long)t;
		rcu_read_unlock_bh();
	} else if (cb->args[IPSET_CB_PRIVATE]) {
		t = (struct htable *)cb->args[IPSET_CB_PRIVATE];
		if (atomic_dec_and_test(&t->uref) && atomic_read(&t->ref)) {
			pr_debug("Table destroy after resize "
				 " by dump: %p\n", t);
			mtype_ahash_destroy(set, t, false);
		}
		cb->args[IPSET_CB_PRIVATE] = 0;
	}
}

/* Reply a LIST/SAVE request: dump the elements of the specified set */
static int
mtype_list(const struct ip_set *set,
	   struct sk_buff *skb, struct netlink_callback *cb)
{
	const struct htable *t;
	struct nlattr *atd, *nested;
	const struct hbucket *n;
	const struct mtype_elem *e;
	u32 first = cb->args[IPSET_CB_ARG0];
	/* We assume that one hash bucket fills into one page */
	void *incomplete;
	int i, ret = 0;

	atd = nla_nest_start(skb, IPSET_ATTR_ADT);
	if (!atd)
		return -EMSGSIZE;

	pr_debug("list hash set %s\n", set->name);
	t = (const struct htable *)cb->args[IPSET_CB_PRIVATE];
	/* Expire may replace a hbucket with another one */
	rcu_read_lock();
	for (; cb->args[IPSET_CB_ARG0] < jhash_size(t->htable_bits);
	     cb->args[IPSET_CB_ARG0]++) {
		cond_resched_rcu();
		incomplete = skb_tail_pointer(skb);
		n = rcu_dereference(hbucket(t, cb->args[IPSET_CB_ARG0]));
		pr_debug("cb->arg bucket: %lu, t %p n %p\n",
			 cb->args[IPSET_CB_ARG0], t, n);
		if (!n)
			continue;
		for (i = 0; i < n->pos; i++) {
			if (!test_bit(i, n->used))
				continue;
			e = ahash_data(n, i, set->dsize);
			if (SET_ELEM_EXPIRED(set, e))
				continue;
			pr_debug("list hash %lu hbucket %p i %u, data %p\n",
				 cb->args[IPSET_CB_ARG0], n, i, e);
			nested = nla_nest_start(skb, IPSET_ATTR_DATA);
			if (!nested) {
				if (cb->args[IPSET_CB_ARG0] == first) {
					nla_nest_cancel(skb, atd);
					ret = -EMSGSIZE;
					goto out;
				}
				goto nla_put_failure;
			}
			if (mtype_data_list(skb, e))
				goto nla_put_failure;
			if (ip_set_put_extensions(skb, set, e, true))
				goto nla_put_failure;
			nla_nest_end(skb, nested);
		}
	}
	nla_nest_end(skb, atd);
	/* Set listing finished */
	cb->args[IPSET_CB_ARG0] = 0;

	goto out;

nla_put_failure:
	nlmsg_trim(skb, incomplete);
	if (unlikely(first == cb->args[IPSET_CB_ARG0])) {
		pr_warn("Can't list set %s: one bucket does not fit into a message. Please report it!\n",
			set->name);
		cb->args[IPSET_CB_ARG0] = 0;
		ret = -EMSGSIZE;
	} else {
		nla_nest_end(skb, atd);
	}
out:
	rcu_read_unlock();
	return ret;
}

static int
IPSET_TOKEN(MTYPE, _kadt)(struct ip_set *set, const struct sk_buff *skb,
			  const struct xt_action_param *par,
			  enum ipset_adt adt, struct ip_set_adt_opt *opt);

static int
IPSET_TOKEN(MTYPE, _uadt)(struct ip_set *set, struct nlattr *tb[],
			  enum ipset_adt adt, u32 *lineno, u32 flags,
			  bool retried);

static const struct ip_set_type_variant mtype_variant = {
	.kadt	= mtype_kadt,
	.uadt	= mtype_uadt,
	.adt	= {
		[IPSET_ADD] = mtype_add,
		[IPSET_DEL] = mtype_del,
		[IPSET_TEST] = mtype_test,
	},
	.destroy = mtype_destroy,
	.flush	= mtype_flush,
	.head	= mtype_head,
	.list	= mtype_list,
	.uref	= mtype_uref,
	.resize	= mtype_resize,
	.same_set = mtype_same_set,
	.region_lock = true,
};

#ifdef IP_SET_EMIT_CREATE
static int
IPSET_TOKEN(HTYPE, _create)(struct net *net, struct ip_set *set,
			    struct nlattr *tb[], u32 flags)
{
	u32 hashsize = IPSET_DEFAULT_HASHSIZE, maxelem = IPSET_DEFAULT_MAXELEM;
#ifdef IP_SET_HASH_WITH_MARKMASK
	u32 markmask;
#endif
	u8 hbits;
#ifdef IP_SET_HASH_WITH_NETMASK
	u8 netmask;
#endif
	size_t hsize;
	struct htype *h;
	struct htable *t;
	u32 i;

	pr_debug("Create set %s with family %s\n",
		 set->name, set->family == NFPROTO_IPV4 ? "inet" : "inet6");

#ifdef IP_SET_PROTO_UNDEF
	if (set->family != NFPROTO_UNSPEC)
		return -IPSET_ERR_INVALID_FAMILY;
#else
	if (!(set->family == NFPROTO_IPV4 || set->family == NFPROTO_IPV6))
		return -IPSET_ERR_INVALID_FAMILY;
#endif

	if (unlikely(!ip_set_optattr_netorder(tb, IPSET_ATTR_HASHSIZE) ||
		     !ip_set_optattr_netorder(tb, IPSET_ATTR_MAXELEM) ||
		     !ip_set_optattr_netorder(tb, IPSET_ATTR_TIMEOUT) ||
		     !ip_set_optattr_netorder(tb, IPSET_ATTR_CADT_FLAGS)))
		return -IPSET_ERR_PROTOCOL;

#ifdef IP_SET_HASH_WITH_MARKMASK
	/* Separated condition in order to avoid directive in argument list */
	if (unlikely(!ip_set_optattr_netorder(tb, IPSET_ATTR_MARKMASK)))
		return -IPSET_ERR_PROTOCOL;

	markmask = 0xffffffff;
	if (tb[IPSET_ATTR_MARKMASK]) {
		markmask = ntohl(nla_get_be32(tb[IPSET_ATTR_MARKMASK]));
		if (markmask == 0)
			return -IPSET_ERR_INVALID_MARKMASK;
	}
#endif

#ifdef IP_SET_HASH_WITH_NETMASK
	netmask = set->family == NFPROTO_IPV4 ? 32 : 128;
	if (tb[IPSET_ATTR_NETMASK]) {
		netmask = nla_get_u8(tb[IPSET_ATTR_NETMASK]);

		if ((set->family == NFPROTO_IPV4 && netmask > 32) ||
		    (set->family == NFPROTO_IPV6 && netmask > 128) ||
		    netmask == 0)
			return -IPSET_ERR_INVALID_NETMASK;
	}
#endif

	if (tb[IPSET_ATTR_HASHSIZE]) {
		hashsize = ip_set_get_h32(tb[IPSET_ATTR_HASHSIZE]);
		if (hashsize < IPSET_MIMINAL_HASHSIZE)
			hashsize = IPSET_MIMINAL_HASHSIZE;
	}

	if (tb[IPSET_ATTR_MAXELEM])
		maxelem = ip_set_get_h32(tb[IPSET_ATTR_MAXELEM]);

	hsize = sizeof(*h);
	h = kzalloc(hsize, GFP_KERNEL);
	if (!h)
		return -ENOMEM;

	/* Compute htable_bits from the user input parameter hashsize.
	 * Assume that hashsize == 2^htable_bits,
	 * otherwise round up to the first 2^n value.
	 */
	hbits = fls(hashsize - 1);
	hsize = htable_size(hbits);
	if (hsize == 0) {
		kfree(h);
		return -ENOMEM;
	}
	t = ip_set_alloc(hsize);
	if (!t) {
		kfree(h);
		return -ENOMEM;
	}
	t->hregion = ip_set_alloc(ahash_sizeof_regions(hbits));
	if (!t->hregion) {
		ip_set_free(t);
		kfree(h);
		return -ENOMEM;
	}
	h->gc.set = set;
	for (i = 0; i < ahash_numof_locks(hbits); i++)
		spin_lock_init(&t->hregion[i].lock);
	h->maxelem = maxelem;
#ifdef IP_SET_HASH_WITH_NETMASK
	h->netmask = netmask;
#endif
#ifdef IP_SET_HASH_WITH_MARKMASK
	h->markmask = markmask;
#endif
	if (tb[IPSET_ATTR_INITVAL])
		h->initval = ntohl(nla_get_be32(tb[IPSET_ATTR_INITVAL]));
	else
		get_random_bytes(&h->initval, sizeof(h->initval));
	h->bucketsize = AHASH_MAX_SIZE;
	if (tb[IPSET_ATTR_BUCKETSIZE]) {
		h->bucketsize = nla_get_u8(tb[IPSET_ATTR_BUCKETSIZE]);
		if (h->bucketsize < AHASH_INIT_SIZE)
			h->bucketsize = AHASH_INIT_SIZE;
		else if (h->bucketsize > AHASH_MAX_SIZE)
			h->bucketsize = AHASH_MAX_SIZE;
		else if (h->bucketsize % 2)
			h->bucketsize += 1;
	}
	t->htable_bits = hbits;
	t->maxelem = h->maxelem / ahash_numof_locks(hbits);
	RCU_INIT_POINTER(h->table, t);

	INIT_LIST_HEAD(&h->ad);
	set->data = h;
#ifndef IP_SET_PROTO_UNDEF
	if (set->family == NFPROTO_IPV4) {
#endif
		set->variant = &IPSET_TOKEN(HTYPE, 4_variant);
		set->dsize = ip_set_elem_len(set, tb,
			sizeof(struct IPSET_TOKEN(HTYPE, 4_elem)),
			__alignof__(struct IPSET_TOKEN(HTYPE, 4_elem)));
#ifndef IP_SET_PROTO_UNDEF
	} else {
		set->variant = &IPSET_TOKEN(HTYPE, 6_variant);
		set->dsize = ip_set_elem_len(set, tb,
			sizeof(struct IPSET_TOKEN(HTYPE, 6_elem)),
			__alignof__(struct IPSET_TOKEN(HTYPE, 6_elem)));
	}
#endif
	set->timeout = IPSET_NO_TIMEOUT;
	if (tb[IPSET_ATTR_TIMEOUT]) {
		set->timeout = ip_set_timeout_uget(tb[IPSET_ATTR_TIMEOUT]);
#ifndef IP_SET_PROTO_UNDEF
		if (set->family == NFPROTO_IPV4)
#endif
			IPSET_TOKEN(HTYPE, 4_gc_init)(&h->gc);
#ifndef IP_SET_PROTO_UNDEF
		else
			IPSET_TOKEN(HTYPE, 6_gc_init)(&h->gc);
#endif
	}
	pr_debug("create %s hashsize %u (%u) maxelem %u: %p(%p)\n",
		 set->name, jhash_size(t->htable_bits),
		 t->htable_bits, h->maxelem, set->data, t);

	return 0;
}
#endif /* IP_SET_EMIT_CREATE */

#undef HKEY_DATALEN<|MERGE_RESOLUTION|>--- conflicted
+++ resolved
@@ -916,11 +916,7 @@
 #ifdef IP_SET_HASH_WITH_MULTI
 		if (h->bucketsize >= AHASH_MAX_TUNED)
 			goto set_full;
-<<<<<<< HEAD
-		else if (h->bucketsize < multi)
-=======
 		else if (h->bucketsize <= multi)
->>>>>>> 0ee29814
 			h->bucketsize += AHASH_INIT_SIZE;
 #endif
 		if (n->size >= AHASH_MAX(h)) {
