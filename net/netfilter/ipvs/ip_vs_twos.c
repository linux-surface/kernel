--- conflicted
+++ resolved
@@ -71,13 +71,8 @@
 	 * from 0 to total_weight
 	 */
 	total_weight += 1;
-<<<<<<< HEAD
-	rweight1 = prandom_u32_max(total_weight);
-	rweight2 = prandom_u32_max(total_weight);
-=======
 	rweight1 = get_random_u32_below(total_weight);
 	rweight2 = get_random_u32_below(total_weight);
->>>>>>> 0ee29814
 
 	/* Pick two weighted servers */
 	list_for_each_entry_rcu(dest, &svc->destinations, n_list) {
