--- conflicted
+++ resolved
@@ -1263,11 +1263,8 @@
 		return err;
 	}
 
-<<<<<<< HEAD
-=======
 	sk_setup_caps(sk, &rt->dst);
 
->>>>>>> 7365df19
 	if (READ_ONCE(sock_net(sk)->ipv4.sysctl_ip_dynaddr) > 1) {
 		pr_info("%s(): shifting inet->saddr from %pI4 to %pI4\n",
 			__func__, &old_saddr, &new_saddr);
