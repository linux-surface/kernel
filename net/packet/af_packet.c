// SPDX-License-Identifier: GPL-2.0-or-later
/*
 * INET		An implementation of the TCP/IP protocol suite for the LINUX
 *		operating system.  INET is implemented using the  BSD Socket
 *		interface as the means of communication with the user level.
 *
 *		PACKET - implements raw packet sockets.
 *
 * Authors:	Ross Biro
 *		Fred N. van Kempen, <waltje@uWalt.NL.Mugnet.ORG>
 *		Alan Cox, <gw4pts@gw4pts.ampr.org>
 *
 * Fixes:
 *		Alan Cox	:	verify_area() now used correctly
 *		Alan Cox	:	new skbuff lists, look ma no backlogs!
 *		Alan Cox	:	tidied skbuff lists.
 *		Alan Cox	:	Now uses generic datagram routines I
 *					added. Also fixed the peek/read crash
 *					from all old Linux datagram code.
 *		Alan Cox	:	Uses the improved datagram code.
 *		Alan Cox	:	Added NULL's for socket options.
 *		Alan Cox	:	Re-commented the code.
 *		Alan Cox	:	Use new kernel side addressing
 *		Rob Janssen	:	Correct MTU usage.
 *		Dave Platt	:	Counter leaks caused by incorrect
 *					interrupt locking and some slightly
 *					dubious gcc output. Can you read
 *					compiler: it said _VOLATILE_
 *	Richard Kooijman	:	Timestamp fixes.
 *		Alan Cox	:	New buffers. Use sk->mac.raw.
 *		Alan Cox	:	sendmsg/recvmsg support.
 *		Alan Cox	:	Protocol setting support
 *	Alexey Kuznetsov	:	Untied from IPv4 stack.
 *	Cyrus Durgin		:	Fixed kerneld for kmod.
 *	Michal Ostrowski        :       Module initialization cleanup.
 *         Ulises Alonso        :       Frame number limit removal and
 *                                      packet_set_ring memory leak.
 *		Eric Biederman	:	Allow for > 8 byte hardware addresses.
 *					The convention is that longer addresses
 *					will simply extend the hardware address
 *					byte arrays at the end of sockaddr_ll
 *					and packet_mreq.
 *		Johann Baudy	:	Added TX RING.
 *		Chetan Loke	:	Implemented TPACKET_V3 block abstraction
 *					layer.
 *					Copyright (C) 2011, <lokec@ccs.neu.edu>
 */

#define pr_fmt(fmt) KBUILD_MODNAME ": " fmt

#include <linux/ethtool.h>
#include <linux/filter.h>
#include <linux/types.h>
#include <linux/mm.h>
#include <linux/capability.h>
#include <linux/fcntl.h>
#include <linux/socket.h>
#include <linux/in.h>
#include <linux/inet.h>
#include <linux/netdevice.h>
#include <linux/if_packet.h>
#include <linux/wireless.h>
#include <linux/kernel.h>
#include <linux/kmod.h>
#include <linux/slab.h>
#include <linux/vmalloc.h>
#include <net/net_namespace.h>
#include <net/ip.h>
#include <net/protocol.h>
#include <linux/skbuff.h>
#include <net/sock.h>
#include <linux/errno.h>
#include <linux/timer.h>
#include <linux/uaccess.h>
#include <asm/ioctls.h>
#include <asm/page.h>
#include <asm/cacheflush.h>
#include <asm/io.h>
#include <linux/proc_fs.h>
#include <linux/seq_file.h>
#include <linux/poll.h>
#include <linux/module.h>
#include <linux/init.h>
#include <linux/mutex.h>
#include <linux/if_vlan.h>
#include <linux/virtio_net.h>
#include <linux/errqueue.h>
#include <linux/net_tstamp.h>
#include <linux/percpu.h>
#ifdef CONFIG_INET
#include <net/inet_common.h>
#endif
#include <linux/bpf.h>
#include <net/compat.h>
#include <linux/netfilter_netdev.h>

#include "internal.h"

/*
   Assumptions:
   - If the device has no dev->header_ops->create, there is no LL header
     visible above the device. In this case, its hard_header_len should be 0.
     The device may prepend its own header internally. In this case, its
     needed_headroom should be set to the space needed for it to add its
     internal header.
     For example, a WiFi driver pretending to be an Ethernet driver should
     set its hard_header_len to be the Ethernet header length, and set its
     needed_headroom to be (the real WiFi header length - the fake Ethernet
     header length).
   - packet socket receives packets with pulled ll header,
     so that SOCK_RAW should push it back.

On receive:
-----------

Incoming, dev_has_header(dev) == true
   mac_header -> ll header
   data       -> data

Outgoing, dev_has_header(dev) == true
   mac_header -> ll header
   data       -> ll header

Incoming, dev_has_header(dev) == false
   mac_header -> data
     However drivers often make it point to the ll header.
     This is incorrect because the ll header should be invisible to us.
   data       -> data

Outgoing, dev_has_header(dev) == false
   mac_header -> data. ll header is invisible to us.
   data       -> data

Resume
  If dev_has_header(dev) == false we are unable to restore the ll header,
    because it is invisible to us.


On transmit:
------------

dev_has_header(dev) == true
   mac_header -> ll header
   data       -> ll header

dev_has_header(dev) == false (ll header is invisible to us)
   mac_header -> data
   data       -> data

   We should set network_header on output to the correct position,
   packet classifier depends on it.
 */

/* Private packet socket structures. */

/* identical to struct packet_mreq except it has
 * a longer address field.
 */
struct packet_mreq_max {
	int		mr_ifindex;
	unsigned short	mr_type;
	unsigned short	mr_alen;
	unsigned char	mr_address[MAX_ADDR_LEN];
};

union tpacket_uhdr {
	struct tpacket_hdr  *h1;
	struct tpacket2_hdr *h2;
	struct tpacket3_hdr *h3;
	void *raw;
};

static int packet_set_ring(struct sock *sk, union tpacket_req_u *req_u,
		int closing, int tx_ring);

#define V3_ALIGNMENT	(8)

#define BLK_HDR_LEN	(ALIGN(sizeof(struct tpacket_block_desc), V3_ALIGNMENT))

#define BLK_PLUS_PRIV(sz_of_priv) \
	(BLK_HDR_LEN + ALIGN((sz_of_priv), V3_ALIGNMENT))

#define BLOCK_STATUS(x)	((x)->hdr.bh1.block_status)
#define BLOCK_NUM_PKTS(x)	((x)->hdr.bh1.num_pkts)
#define BLOCK_O2FP(x)		((x)->hdr.bh1.offset_to_first_pkt)
#define BLOCK_LEN(x)		((x)->hdr.bh1.blk_len)
#define BLOCK_SNUM(x)		((x)->hdr.bh1.seq_num)
#define BLOCK_O2PRIV(x)	((x)->offset_to_priv)

struct packet_sock;
static int tpacket_rcv(struct sk_buff *skb, struct net_device *dev,
		       struct packet_type *pt, struct net_device *orig_dev);

static void *packet_previous_frame(struct packet_sock *po,
		struct packet_ring_buffer *rb,
		int status);
static void packet_increment_head(struct packet_ring_buffer *buff);
static int prb_curr_blk_in_use(struct tpacket_block_desc *);
static void *prb_dispatch_next_block(struct tpacket_kbdq_core *,
			struct packet_sock *);
static void prb_retire_current_block(struct tpacket_kbdq_core *,
		struct packet_sock *, unsigned int status);
static int prb_queue_frozen(struct tpacket_kbdq_core *);
static void prb_open_block(struct tpacket_kbdq_core *,
		struct tpacket_block_desc *);
static void prb_retire_rx_blk_timer_expired(struct timer_list *);
static void _prb_refresh_rx_retire_blk_timer(struct tpacket_kbdq_core *);
static void prb_fill_rxhash(struct tpacket_kbdq_core *, struct tpacket3_hdr *);
static void prb_clear_rxhash(struct tpacket_kbdq_core *,
		struct tpacket3_hdr *);
static void prb_fill_vlan_info(struct tpacket_kbdq_core *,
		struct tpacket3_hdr *);
static void packet_flush_mclist(struct sock *sk);
static u16 packet_pick_tx_queue(struct sk_buff *skb);

struct packet_skb_cb {
	union {
		struct sockaddr_pkt pkt;
		union {
			/* Trick: alias skb original length with
			 * ll.sll_family and ll.protocol in order
			 * to save room.
			 */
			unsigned int origlen;
			struct sockaddr_ll ll;
		};
	} sa;
};

#define vio_le() virtio_legacy_is_little_endian()

#define PACKET_SKB_CB(__skb)	((struct packet_skb_cb *)((__skb)->cb))

#define GET_PBDQC_FROM_RB(x)	((struct tpacket_kbdq_core *)(&(x)->prb_bdqc))
#define GET_PBLOCK_DESC(x, bid)	\
	((struct tpacket_block_desc *)((x)->pkbdq[(bid)].buffer))
#define GET_CURR_PBLOCK_DESC_FROM_CORE(x)	\
	((struct tpacket_block_desc *)((x)->pkbdq[(x)->kactive_blk_num].buffer))
#define GET_NEXT_PRB_BLK_NUM(x) \
	(((x)->kactive_blk_num < ((x)->knum_blocks-1)) ? \
	((x)->kactive_blk_num+1) : 0)

static void __fanout_unlink(struct sock *sk, struct packet_sock *po);
static void __fanout_link(struct sock *sk, struct packet_sock *po);

#ifdef CONFIG_NETFILTER_EGRESS
static noinline struct sk_buff *nf_hook_direct_egress(struct sk_buff *skb)
{
	struct sk_buff *next, *head = NULL, *tail;
	int rc;

	rcu_read_lock();
	for (; skb != NULL; skb = next) {
		next = skb->next;
		skb_mark_not_on_list(skb);

		if (!nf_hook_egress(skb, &rc, skb->dev))
			continue;

		if (!head)
			head = skb;
		else
			tail->next = skb;

		tail = skb;
	}
	rcu_read_unlock();

	return head;
}
#endif

static int packet_direct_xmit(struct sk_buff *skb)
{
#ifdef CONFIG_NETFILTER_EGRESS
	if (nf_hook_egress_active()) {
		skb = nf_hook_direct_egress(skb);
		if (!skb)
			return NET_XMIT_DROP;
	}
#endif
	return dev_direct_xmit(skb, packet_pick_tx_queue(skb));
}

static struct net_device *packet_cached_dev_get(struct packet_sock *po)
{
	struct net_device *dev;

	rcu_read_lock();
	dev = rcu_dereference(po->cached_dev);
	dev_hold(dev);
	rcu_read_unlock();

	return dev;
}

static void packet_cached_dev_assign(struct packet_sock *po,
				     struct net_device *dev)
{
	rcu_assign_pointer(po->cached_dev, dev);
}

static void packet_cached_dev_reset(struct packet_sock *po)
{
	RCU_INIT_POINTER(po->cached_dev, NULL);
}

static bool packet_use_direct_xmit(const struct packet_sock *po)
{
	return po->xmit == packet_direct_xmit;
}

static u16 packet_pick_tx_queue(struct sk_buff *skb)
{
	struct net_device *dev = skb->dev;
	const struct net_device_ops *ops = dev->netdev_ops;
	int cpu = raw_smp_processor_id();
	u16 queue_index;

#ifdef CONFIG_XPS
	skb->sender_cpu = cpu + 1;
#endif
	skb_record_rx_queue(skb, cpu % dev->real_num_tx_queues);
	if (ops->ndo_select_queue) {
		queue_index = ops->ndo_select_queue(dev, skb, NULL);
		queue_index = netdev_cap_txqueue(dev, queue_index);
	} else {
		queue_index = netdev_pick_tx(dev, skb, NULL);
	}

	return queue_index;
}

/* __register_prot_hook must be invoked through register_prot_hook
 * or from a context in which asynchronous accesses to the packet
 * socket is not possible (packet_create()).
 */
static void __register_prot_hook(struct sock *sk)
{
	struct packet_sock *po = pkt_sk(sk);

	if (!po->running) {
		if (po->fanout)
			__fanout_link(sk, po);
		else
			dev_add_pack(&po->prot_hook);

		sock_hold(sk);
		po->running = 1;
	}
}

static void register_prot_hook(struct sock *sk)
{
	lockdep_assert_held_once(&pkt_sk(sk)->bind_lock);
	__register_prot_hook(sk);
}

/* If the sync parameter is true, we will temporarily drop
 * the po->bind_lock and do a synchronize_net to make sure no
 * asynchronous packet processing paths still refer to the elements
 * of po->prot_hook.  If the sync parameter is false, it is the
 * callers responsibility to take care of this.
 */
static void __unregister_prot_hook(struct sock *sk, bool sync)
{
	struct packet_sock *po = pkt_sk(sk);

	lockdep_assert_held_once(&po->bind_lock);

	po->running = 0;

	if (po->fanout)
		__fanout_unlink(sk, po);
	else
		__dev_remove_pack(&po->prot_hook);

	__sock_put(sk);

	if (sync) {
		spin_unlock(&po->bind_lock);
		synchronize_net();
		spin_lock(&po->bind_lock);
	}
}

static void unregister_prot_hook(struct sock *sk, bool sync)
{
	struct packet_sock *po = pkt_sk(sk);

	if (po->running)
		__unregister_prot_hook(sk, sync);
}

static inline struct page * __pure pgv_to_page(void *addr)
{
	if (is_vmalloc_addr(addr))
		return vmalloc_to_page(addr);
	return virt_to_page(addr);
}

static void __packet_set_status(struct packet_sock *po, void *frame, int status)
{
	union tpacket_uhdr h;

	h.raw = frame;
	switch (po->tp_version) {
	case TPACKET_V1:
		h.h1->tp_status = status;
		flush_dcache_page(pgv_to_page(&h.h1->tp_status));
		break;
	case TPACKET_V2:
		h.h2->tp_status = status;
		flush_dcache_page(pgv_to_page(&h.h2->tp_status));
		break;
	case TPACKET_V3:
		h.h3->tp_status = status;
		flush_dcache_page(pgv_to_page(&h.h3->tp_status));
		break;
	default:
		WARN(1, "TPACKET version not supported.\n");
		BUG();
	}

	smp_wmb();
}

static int __packet_get_status(const struct packet_sock *po, void *frame)
{
	union tpacket_uhdr h;

	smp_rmb();

	h.raw = frame;
	switch (po->tp_version) {
	case TPACKET_V1:
		flush_dcache_page(pgv_to_page(&h.h1->tp_status));
		return h.h1->tp_status;
	case TPACKET_V2:
		flush_dcache_page(pgv_to_page(&h.h2->tp_status));
		return h.h2->tp_status;
	case TPACKET_V3:
		flush_dcache_page(pgv_to_page(&h.h3->tp_status));
		return h.h3->tp_status;
	default:
		WARN(1, "TPACKET version not supported.\n");
		BUG();
		return 0;
	}
}

static __u32 tpacket_get_timestamp(struct sk_buff *skb, struct timespec64 *ts,
				   unsigned int flags)
{
	struct skb_shared_hwtstamps *shhwtstamps = skb_hwtstamps(skb);

	if (shhwtstamps &&
	    (flags & SOF_TIMESTAMPING_RAW_HARDWARE) &&
	    ktime_to_timespec64_cond(shhwtstamps->hwtstamp, ts))
		return TP_STATUS_TS_RAW_HARDWARE;

	if ((flags & SOF_TIMESTAMPING_SOFTWARE) &&
	    ktime_to_timespec64_cond(skb_tstamp(skb), ts))
		return TP_STATUS_TS_SOFTWARE;

	return 0;
}

static __u32 __packet_set_timestamp(struct packet_sock *po, void *frame,
				    struct sk_buff *skb)
{
	union tpacket_uhdr h;
	struct timespec64 ts;
	__u32 ts_status;

	if (!(ts_status = tpacket_get_timestamp(skb, &ts, po->tp_tstamp)))
		return 0;

	h.raw = frame;
	/*
	 * versions 1 through 3 overflow the timestamps in y2106, since they
	 * all store the seconds in a 32-bit unsigned integer.
	 * If we create a version 4, that should have a 64-bit timestamp,
	 * either 64-bit seconds + 32-bit nanoseconds, or just 64-bit
	 * nanoseconds.
	 */
	switch (po->tp_version) {
	case TPACKET_V1:
		h.h1->tp_sec = ts.tv_sec;
		h.h1->tp_usec = ts.tv_nsec / NSEC_PER_USEC;
		break;
	case TPACKET_V2:
		h.h2->tp_sec = ts.tv_sec;
		h.h2->tp_nsec = ts.tv_nsec;
		break;
	case TPACKET_V3:
		h.h3->tp_sec = ts.tv_sec;
		h.h3->tp_nsec = ts.tv_nsec;
		break;
	default:
		WARN(1, "TPACKET version not supported.\n");
		BUG();
	}

	/* one flush is safe, as both fields always lie on the same cacheline */
	flush_dcache_page(pgv_to_page(&h.h1->tp_sec));
	smp_wmb();

	return ts_status;
}

static void *packet_lookup_frame(const struct packet_sock *po,
				 const struct packet_ring_buffer *rb,
				 unsigned int position,
				 int status)
{
	unsigned int pg_vec_pos, frame_offset;
	union tpacket_uhdr h;

	pg_vec_pos = position / rb->frames_per_block;
	frame_offset = position % rb->frames_per_block;

	h.raw = rb->pg_vec[pg_vec_pos].buffer +
		(frame_offset * rb->frame_size);

	if (status != __packet_get_status(po, h.raw))
		return NULL;

	return h.raw;
}

static void *packet_current_frame(struct packet_sock *po,
		struct packet_ring_buffer *rb,
		int status)
{
	return packet_lookup_frame(po, rb, rb->head, status);
}

static void prb_del_retire_blk_timer(struct tpacket_kbdq_core *pkc)
{
	del_timer_sync(&pkc->retire_blk_timer);
}

static void prb_shutdown_retire_blk_timer(struct packet_sock *po,
		struct sk_buff_head *rb_queue)
{
	struct tpacket_kbdq_core *pkc;

	pkc = GET_PBDQC_FROM_RB(&po->rx_ring);

	spin_lock_bh(&rb_queue->lock);
	pkc->delete_blk_timer = 1;
	spin_unlock_bh(&rb_queue->lock);

	prb_del_retire_blk_timer(pkc);
}

static void prb_setup_retire_blk_timer(struct packet_sock *po)
{
	struct tpacket_kbdq_core *pkc;

	pkc = GET_PBDQC_FROM_RB(&po->rx_ring);
	timer_setup(&pkc->retire_blk_timer, prb_retire_rx_blk_timer_expired,
		    0);
	pkc->retire_blk_timer.expires = jiffies;
}

static int prb_calc_retire_blk_tmo(struct packet_sock *po,
				int blk_size_in_bytes)
{
	struct net_device *dev;
	unsigned int mbits, div;
	struct ethtool_link_ksettings ecmd;
	int err;

	rtnl_lock();
	dev = __dev_get_by_index(sock_net(&po->sk), po->ifindex);
	if (unlikely(!dev)) {
		rtnl_unlock();
		return DEFAULT_PRB_RETIRE_TOV;
	}
	err = __ethtool_get_link_ksettings(dev, &ecmd);
	rtnl_unlock();
	if (err)
		return DEFAULT_PRB_RETIRE_TOV;

	/* If the link speed is so slow you don't really
	 * need to worry about perf anyways
	 */
	if (ecmd.base.speed < SPEED_1000 ||
	    ecmd.base.speed == SPEED_UNKNOWN)
		return DEFAULT_PRB_RETIRE_TOV;

	div = ecmd.base.speed / 1000;
	mbits = (blk_size_in_bytes * 8) / (1024 * 1024);

	if (div)
		mbits /= div;

	if (div)
		return mbits + 1;
	return mbits;
}

static void prb_init_ft_ops(struct tpacket_kbdq_core *p1,
			union tpacket_req_u *req_u)
{
	p1->feature_req_word = req_u->req3.tp_feature_req_word;
}

static void init_prb_bdqc(struct packet_sock *po,
			struct packet_ring_buffer *rb,
			struct pgv *pg_vec,
			union tpacket_req_u *req_u)
{
	struct tpacket_kbdq_core *p1 = GET_PBDQC_FROM_RB(rb);
	struct tpacket_block_desc *pbd;

	memset(p1, 0x0, sizeof(*p1));

	p1->knxt_seq_num = 1;
	p1->pkbdq = pg_vec;
	pbd = (struct tpacket_block_desc *)pg_vec[0].buffer;
	p1->pkblk_start	= pg_vec[0].buffer;
	p1->kblk_size = req_u->req3.tp_block_size;
	p1->knum_blocks	= req_u->req3.tp_block_nr;
	p1->hdrlen = po->tp_hdrlen;
	p1->version = po->tp_version;
	p1->last_kactive_blk_num = 0;
	po->stats.stats3.tp_freeze_q_cnt = 0;
	if (req_u->req3.tp_retire_blk_tov)
		p1->retire_blk_tov = req_u->req3.tp_retire_blk_tov;
	else
		p1->retire_blk_tov = prb_calc_retire_blk_tmo(po,
						req_u->req3.tp_block_size);
	p1->tov_in_jiffies = msecs_to_jiffies(p1->retire_blk_tov);
	p1->blk_sizeof_priv = req_u->req3.tp_sizeof_priv;
	rwlock_init(&p1->blk_fill_in_prog_lock);

	p1->max_frame_len = p1->kblk_size - BLK_PLUS_PRIV(p1->blk_sizeof_priv);
	prb_init_ft_ops(p1, req_u);
	prb_setup_retire_blk_timer(po);
	prb_open_block(p1, pbd);
}

/*  Do NOT update the last_blk_num first.
 *  Assumes sk_buff_head lock is held.
 */
static void _prb_refresh_rx_retire_blk_timer(struct tpacket_kbdq_core *pkc)
{
	mod_timer(&pkc->retire_blk_timer,
			jiffies + pkc->tov_in_jiffies);
	pkc->last_kactive_blk_num = pkc->kactive_blk_num;
}

/*
 * Timer logic:
 * 1) We refresh the timer only when we open a block.
 *    By doing this we don't waste cycles refreshing the timer
 *	  on packet-by-packet basis.
 *
 * With a 1MB block-size, on a 1Gbps line, it will take
 * i) ~8 ms to fill a block + ii) memcpy etc.
 * In this cut we are not accounting for the memcpy time.
 *
 * So, if the user sets the 'tmo' to 10ms then the timer
 * will never fire while the block is still getting filled
 * (which is what we want). However, the user could choose
 * to close a block early and that's fine.
 *
 * But when the timer does fire, we check whether or not to refresh it.
 * Since the tmo granularity is in msecs, it is not too expensive
 * to refresh the timer, lets say every '8' msecs.
 * Either the user can set the 'tmo' or we can derive it based on
 * a) line-speed and b) block-size.
 * prb_calc_retire_blk_tmo() calculates the tmo.
 *
 */
static void prb_retire_rx_blk_timer_expired(struct timer_list *t)
{
	struct packet_sock *po =
		from_timer(po, t, rx_ring.prb_bdqc.retire_blk_timer);
	struct tpacket_kbdq_core *pkc = GET_PBDQC_FROM_RB(&po->rx_ring);
	unsigned int frozen;
	struct tpacket_block_desc *pbd;

	spin_lock(&po->sk.sk_receive_queue.lock);

	frozen = prb_queue_frozen(pkc);
	pbd = GET_CURR_PBLOCK_DESC_FROM_CORE(pkc);

	if (unlikely(pkc->delete_blk_timer))
		goto out;

	/* We only need to plug the race when the block is partially filled.
	 * tpacket_rcv:
	 *		lock(); increment BLOCK_NUM_PKTS; unlock()
	 *		copy_bits() is in progress ...
	 *		timer fires on other cpu:
	 *		we can't retire the current block because copy_bits
	 *		is in progress.
	 *
	 */
	if (BLOCK_NUM_PKTS(pbd)) {
		/* Waiting for skb_copy_bits to finish... */
		write_lock(&pkc->blk_fill_in_prog_lock);
		write_unlock(&pkc->blk_fill_in_prog_lock);
	}

	if (pkc->last_kactive_blk_num == pkc->kactive_blk_num) {
		if (!frozen) {
			if (!BLOCK_NUM_PKTS(pbd)) {
				/* An empty block. Just refresh the timer. */
				goto refresh_timer;
			}
			prb_retire_current_block(pkc, po, TP_STATUS_BLK_TMO);
			if (!prb_dispatch_next_block(pkc, po))
				goto refresh_timer;
			else
				goto out;
		} else {
			/* Case 1. Queue was frozen because user-space was
			 *	   lagging behind.
			 */
			if (prb_curr_blk_in_use(pbd)) {
				/*
				 * Ok, user-space is still behind.
				 * So just refresh the timer.
				 */
				goto refresh_timer;
			} else {
			       /* Case 2. queue was frozen,user-space caught up,
				* now the link went idle && the timer fired.
				* We don't have a block to close.So we open this
				* block and restart the timer.
				* opening a block thaws the queue,restarts timer
				* Thawing/timer-refresh is a side effect.
				*/
				prb_open_block(pkc, pbd);
				goto out;
			}
		}
	}

refresh_timer:
	_prb_refresh_rx_retire_blk_timer(pkc);

out:
	spin_unlock(&po->sk.sk_receive_queue.lock);
}

static void prb_flush_block(struct tpacket_kbdq_core *pkc1,
		struct tpacket_block_desc *pbd1, __u32 status)
{
	/* Flush everything minus the block header */

#if ARCH_IMPLEMENTS_FLUSH_DCACHE_PAGE == 1
	u8 *start, *end;

	start = (u8 *)pbd1;

	/* Skip the block header(we know header WILL fit in 4K) */
	start += PAGE_SIZE;

	end = (u8 *)PAGE_ALIGN((unsigned long)pkc1->pkblk_end);
	for (; start < end; start += PAGE_SIZE)
		flush_dcache_page(pgv_to_page(start));

	smp_wmb();
#endif

	/* Now update the block status. */

	BLOCK_STATUS(pbd1) = status;

	/* Flush the block header */

#if ARCH_IMPLEMENTS_FLUSH_DCACHE_PAGE == 1
	start = (u8 *)pbd1;
	flush_dcache_page(pgv_to_page(start));

	smp_wmb();
#endif
}

/*
 * Side effect:
 *
 * 1) flush the block
 * 2) Increment active_blk_num
 *
 * Note:We DONT refresh the timer on purpose.
 *	Because almost always the next block will be opened.
 */
static void prb_close_block(struct tpacket_kbdq_core *pkc1,
		struct tpacket_block_desc *pbd1,
		struct packet_sock *po, unsigned int stat)
{
	__u32 status = TP_STATUS_USER | stat;

	struct tpacket3_hdr *last_pkt;
	struct tpacket_hdr_v1 *h1 = &pbd1->hdr.bh1;
	struct sock *sk = &po->sk;

	if (atomic_read(&po->tp_drops))
		status |= TP_STATUS_LOSING;

	last_pkt = (struct tpacket3_hdr *)pkc1->prev;
	last_pkt->tp_next_offset = 0;

	/* Get the ts of the last pkt */
	if (BLOCK_NUM_PKTS(pbd1)) {
		h1->ts_last_pkt.ts_sec = last_pkt->tp_sec;
		h1->ts_last_pkt.ts_nsec	= last_pkt->tp_nsec;
	} else {
		/* Ok, we tmo'd - so get the current time.
		 *
		 * It shouldn't really happen as we don't close empty
		 * blocks. See prb_retire_rx_blk_timer_expired().
		 */
		struct timespec64 ts;
		ktime_get_real_ts64(&ts);
		h1->ts_last_pkt.ts_sec = ts.tv_sec;
		h1->ts_last_pkt.ts_nsec	= ts.tv_nsec;
	}

	smp_wmb();

	/* Flush the block */
	prb_flush_block(pkc1, pbd1, status);

	sk->sk_data_ready(sk);

	pkc1->kactive_blk_num = GET_NEXT_PRB_BLK_NUM(pkc1);
}

static void prb_thaw_queue(struct tpacket_kbdq_core *pkc)
{
	pkc->reset_pending_on_curr_blk = 0;
}

/*
 * Side effect of opening a block:
 *
 * 1) prb_queue is thawed.
 * 2) retire_blk_timer is refreshed.
 *
 */
static void prb_open_block(struct tpacket_kbdq_core *pkc1,
	struct tpacket_block_desc *pbd1)
{
	struct timespec64 ts;
	struct tpacket_hdr_v1 *h1 = &pbd1->hdr.bh1;

	smp_rmb();

	/* We could have just memset this but we will lose the
	 * flexibility of making the priv area sticky
	 */

	BLOCK_SNUM(pbd1) = pkc1->knxt_seq_num++;
	BLOCK_NUM_PKTS(pbd1) = 0;
	BLOCK_LEN(pbd1) = BLK_PLUS_PRIV(pkc1->blk_sizeof_priv);

	ktime_get_real_ts64(&ts);

	h1->ts_first_pkt.ts_sec = ts.tv_sec;
	h1->ts_first_pkt.ts_nsec = ts.tv_nsec;

	pkc1->pkblk_start = (char *)pbd1;
	pkc1->nxt_offset = pkc1->pkblk_start + BLK_PLUS_PRIV(pkc1->blk_sizeof_priv);

	BLOCK_O2FP(pbd1) = (__u32)BLK_PLUS_PRIV(pkc1->blk_sizeof_priv);
	BLOCK_O2PRIV(pbd1) = BLK_HDR_LEN;

	pbd1->version = pkc1->version;
	pkc1->prev = pkc1->nxt_offset;
	pkc1->pkblk_end = pkc1->pkblk_start + pkc1->kblk_size;

	prb_thaw_queue(pkc1);
	_prb_refresh_rx_retire_blk_timer(pkc1);

	smp_wmb();
}

/*
 * Queue freeze logic:
 * 1) Assume tp_block_nr = 8 blocks.
 * 2) At time 't0', user opens Rx ring.
 * 3) Some time past 't0', kernel starts filling blocks starting from 0 .. 7
 * 4) user-space is either sleeping or processing block '0'.
 * 5) tpacket_rcv is currently filling block '7', since there is no space left,
 *    it will close block-7,loop around and try to fill block '0'.
 *    call-flow:
 *    __packet_lookup_frame_in_block
 *      prb_retire_current_block()
 *      prb_dispatch_next_block()
 *        |->(BLOCK_STATUS == USER) evaluates to true
 *    5.1) Since block-0 is currently in-use, we just freeze the queue.
 * 6) Now there are two cases:
 *    6.1) Link goes idle right after the queue is frozen.
 *         But remember, the last open_block() refreshed the timer.
 *         When this timer expires,it will refresh itself so that we can
 *         re-open block-0 in near future.
 *    6.2) Link is busy and keeps on receiving packets. This is a simple
 *         case and __packet_lookup_frame_in_block will check if block-0
 *         is free and can now be re-used.
 */
static void prb_freeze_queue(struct tpacket_kbdq_core *pkc,
				  struct packet_sock *po)
{
	pkc->reset_pending_on_curr_blk = 1;
	po->stats.stats3.tp_freeze_q_cnt++;
}

#define TOTAL_PKT_LEN_INCL_ALIGN(length) (ALIGN((length), V3_ALIGNMENT))

/*
 * If the next block is free then we will dispatch it
 * and return a good offset.
 * Else, we will freeze the queue.
 * So, caller must check the return value.
 */
static void *prb_dispatch_next_block(struct tpacket_kbdq_core *pkc,
		struct packet_sock *po)
{
	struct tpacket_block_desc *pbd;

	smp_rmb();

	/* 1. Get current block num */
	pbd = GET_CURR_PBLOCK_DESC_FROM_CORE(pkc);

	/* 2. If this block is currently in_use then freeze the queue */
	if (TP_STATUS_USER & BLOCK_STATUS(pbd)) {
		prb_freeze_queue(pkc, po);
		return NULL;
	}

	/*
	 * 3.
	 * open this block and return the offset where the first packet
	 * needs to get stored.
	 */
	prb_open_block(pkc, pbd);
	return (void *)pkc->nxt_offset;
}

static void prb_retire_current_block(struct tpacket_kbdq_core *pkc,
		struct packet_sock *po, unsigned int status)
{
	struct tpacket_block_desc *pbd = GET_CURR_PBLOCK_DESC_FROM_CORE(pkc);

	/* retire/close the current block */
	if (likely(TP_STATUS_KERNEL == BLOCK_STATUS(pbd))) {
		/*
		 * Plug the case where copy_bits() is in progress on
		 * cpu-0 and tpacket_rcv() got invoked on cpu-1, didn't
		 * have space to copy the pkt in the current block and
		 * called prb_retire_current_block()
		 *
		 * We don't need to worry about the TMO case because
		 * the timer-handler already handled this case.
		 */
		if (!(status & TP_STATUS_BLK_TMO)) {
			/* Waiting for skb_copy_bits to finish... */
			write_lock(&pkc->blk_fill_in_prog_lock);
			write_unlock(&pkc->blk_fill_in_prog_lock);
		}
		prb_close_block(pkc, pbd, po, status);
		return;
	}
}

static int prb_curr_blk_in_use(struct tpacket_block_desc *pbd)
{
	return TP_STATUS_USER & BLOCK_STATUS(pbd);
}

static int prb_queue_frozen(struct tpacket_kbdq_core *pkc)
{
	return pkc->reset_pending_on_curr_blk;
}

static void prb_clear_blk_fill_status(struct packet_ring_buffer *rb)
	__releases(&pkc->blk_fill_in_prog_lock)
{
	struct tpacket_kbdq_core *pkc  = GET_PBDQC_FROM_RB(rb);

	read_unlock(&pkc->blk_fill_in_prog_lock);
}

static void prb_fill_rxhash(struct tpacket_kbdq_core *pkc,
			struct tpacket3_hdr *ppd)
{
	ppd->hv1.tp_rxhash = skb_get_hash(pkc->skb);
}

static void prb_clear_rxhash(struct tpacket_kbdq_core *pkc,
			struct tpacket3_hdr *ppd)
{
	ppd->hv1.tp_rxhash = 0;
}

static void prb_fill_vlan_info(struct tpacket_kbdq_core *pkc,
			struct tpacket3_hdr *ppd)
{
	if (skb_vlan_tag_present(pkc->skb)) {
		ppd->hv1.tp_vlan_tci = skb_vlan_tag_get(pkc->skb);
		ppd->hv1.tp_vlan_tpid = ntohs(pkc->skb->vlan_proto);
		ppd->tp_status = TP_STATUS_VLAN_VALID | TP_STATUS_VLAN_TPID_VALID;
	} else {
		ppd->hv1.tp_vlan_tci = 0;
		ppd->hv1.tp_vlan_tpid = 0;
		ppd->tp_status = TP_STATUS_AVAILABLE;
	}
}

static void prb_run_all_ft_ops(struct tpacket_kbdq_core *pkc,
			struct tpacket3_hdr *ppd)
{
	ppd->hv1.tp_padding = 0;
	prb_fill_vlan_info(pkc, ppd);

	if (pkc->feature_req_word & TP_FT_REQ_FILL_RXHASH)
		prb_fill_rxhash(pkc, ppd);
	else
		prb_clear_rxhash(pkc, ppd);
}

static void prb_fill_curr_block(char *curr,
				struct tpacket_kbdq_core *pkc,
				struct tpacket_block_desc *pbd,
				unsigned int len)
	__acquires(&pkc->blk_fill_in_prog_lock)
{
	struct tpacket3_hdr *ppd;

	ppd  = (struct tpacket3_hdr *)curr;
	ppd->tp_next_offset = TOTAL_PKT_LEN_INCL_ALIGN(len);
	pkc->prev = curr;
	pkc->nxt_offset += TOTAL_PKT_LEN_INCL_ALIGN(len);
	BLOCK_LEN(pbd) += TOTAL_PKT_LEN_INCL_ALIGN(len);
	BLOCK_NUM_PKTS(pbd) += 1;
	read_lock(&pkc->blk_fill_in_prog_lock);
	prb_run_all_ft_ops(pkc, ppd);
}

/* Assumes caller has the sk->rx_queue.lock */
static void *__packet_lookup_frame_in_block(struct packet_sock *po,
					    struct sk_buff *skb,
					    unsigned int len
					    )
{
	struct tpacket_kbdq_core *pkc;
	struct tpacket_block_desc *pbd;
	char *curr, *end;

	pkc = GET_PBDQC_FROM_RB(&po->rx_ring);
	pbd = GET_CURR_PBLOCK_DESC_FROM_CORE(pkc);

	/* Queue is frozen when user space is lagging behind */
	if (prb_queue_frozen(pkc)) {
		/*
		 * Check if that last block which caused the queue to freeze,
		 * is still in_use by user-space.
		 */
		if (prb_curr_blk_in_use(pbd)) {
			/* Can't record this packet */
			return NULL;
		} else {
			/*
			 * Ok, the block was released by user-space.
			 * Now let's open that block.
			 * opening a block also thaws the queue.
			 * Thawing is a side effect.
			 */
			prb_open_block(pkc, pbd);
		}
	}

	smp_mb();
	curr = pkc->nxt_offset;
	pkc->skb = skb;
	end = (char *)pbd + pkc->kblk_size;

	/* first try the current block */
	if (curr+TOTAL_PKT_LEN_INCL_ALIGN(len) < end) {
		prb_fill_curr_block(curr, pkc, pbd, len);
		return (void *)curr;
	}

	/* Ok, close the current block */
	prb_retire_current_block(pkc, po, 0);

	/* Now, try to dispatch the next block */
	curr = (char *)prb_dispatch_next_block(pkc, po);
	if (curr) {
		pbd = GET_CURR_PBLOCK_DESC_FROM_CORE(pkc);
		prb_fill_curr_block(curr, pkc, pbd, len);
		return (void *)curr;
	}

	/*
	 * No free blocks are available.user_space hasn't caught up yet.
	 * Queue was just frozen and now this packet will get dropped.
	 */
	return NULL;
}

static void *packet_current_rx_frame(struct packet_sock *po,
					    struct sk_buff *skb,
					    int status, unsigned int len)
{
	char *curr = NULL;
	switch (po->tp_version) {
	case TPACKET_V1:
	case TPACKET_V2:
		curr = packet_lookup_frame(po, &po->rx_ring,
					po->rx_ring.head, status);
		return curr;
	case TPACKET_V3:
		return __packet_lookup_frame_in_block(po, skb, len);
	default:
		WARN(1, "TPACKET version not supported\n");
		BUG();
		return NULL;
	}
}

static void *prb_lookup_block(const struct packet_sock *po,
			      const struct packet_ring_buffer *rb,
			      unsigned int idx,
			      int status)
{
	struct tpacket_kbdq_core *pkc  = GET_PBDQC_FROM_RB(rb);
	struct tpacket_block_desc *pbd = GET_PBLOCK_DESC(pkc, idx);

	if (status != BLOCK_STATUS(pbd))
		return NULL;
	return pbd;
}

static int prb_previous_blk_num(struct packet_ring_buffer *rb)
{
	unsigned int prev;
	if (rb->prb_bdqc.kactive_blk_num)
		prev = rb->prb_bdqc.kactive_blk_num-1;
	else
		prev = rb->prb_bdqc.knum_blocks-1;
	return prev;
}

/* Assumes caller has held the rx_queue.lock */
static void *__prb_previous_block(struct packet_sock *po,
					 struct packet_ring_buffer *rb,
					 int status)
{
	unsigned int previous = prb_previous_blk_num(rb);
	return prb_lookup_block(po, rb, previous, status);
}

static void *packet_previous_rx_frame(struct packet_sock *po,
					     struct packet_ring_buffer *rb,
					     int status)
{
	if (po->tp_version <= TPACKET_V2)
		return packet_previous_frame(po, rb, status);

	return __prb_previous_block(po, rb, status);
}

static void packet_increment_rx_head(struct packet_sock *po,
					    struct packet_ring_buffer *rb)
{
	switch (po->tp_version) {
	case TPACKET_V1:
	case TPACKET_V2:
		return packet_increment_head(rb);
	case TPACKET_V3:
	default:
		WARN(1, "TPACKET version not supported.\n");
		BUG();
		return;
	}
}

static void *packet_previous_frame(struct packet_sock *po,
		struct packet_ring_buffer *rb,
		int status)
{
	unsigned int previous = rb->head ? rb->head - 1 : rb->frame_max;
	return packet_lookup_frame(po, rb, previous, status);
}

static void packet_increment_head(struct packet_ring_buffer *buff)
{
	buff->head = buff->head != buff->frame_max ? buff->head+1 : 0;
}

static void packet_inc_pending(struct packet_ring_buffer *rb)
{
	this_cpu_inc(*rb->pending_refcnt);
}

static void packet_dec_pending(struct packet_ring_buffer *rb)
{
	this_cpu_dec(*rb->pending_refcnt);
}

static unsigned int packet_read_pending(const struct packet_ring_buffer *rb)
{
	unsigned int refcnt = 0;
	int cpu;

	/* We don't use pending refcount in rx_ring. */
	if (rb->pending_refcnt == NULL)
		return 0;

	for_each_possible_cpu(cpu)
		refcnt += *per_cpu_ptr(rb->pending_refcnt, cpu);

	return refcnt;
}

static int packet_alloc_pending(struct packet_sock *po)
{
	po->rx_ring.pending_refcnt = NULL;

	po->tx_ring.pending_refcnt = alloc_percpu(unsigned int);
	if (unlikely(po->tx_ring.pending_refcnt == NULL))
		return -ENOBUFS;

	return 0;
}

static void packet_free_pending(struct packet_sock *po)
{
	free_percpu(po->tx_ring.pending_refcnt);
}

#define ROOM_POW_OFF	2
#define ROOM_NONE	0x0
#define ROOM_LOW	0x1
#define ROOM_NORMAL	0x2

static bool __tpacket_has_room(const struct packet_sock *po, int pow_off)
{
	int idx, len;

	len = READ_ONCE(po->rx_ring.frame_max) + 1;
	idx = READ_ONCE(po->rx_ring.head);
	if (pow_off)
		idx += len >> pow_off;
	if (idx >= len)
		idx -= len;
	return packet_lookup_frame(po, &po->rx_ring, idx, TP_STATUS_KERNEL);
}

static bool __tpacket_v3_has_room(const struct packet_sock *po, int pow_off)
{
	int idx, len;

	len = READ_ONCE(po->rx_ring.prb_bdqc.knum_blocks);
	idx = READ_ONCE(po->rx_ring.prb_bdqc.kactive_blk_num);
	if (pow_off)
		idx += len >> pow_off;
	if (idx >= len)
		idx -= len;
	return prb_lookup_block(po, &po->rx_ring, idx, TP_STATUS_KERNEL);
}

static int __packet_rcv_has_room(const struct packet_sock *po,
				 const struct sk_buff *skb)
{
	const struct sock *sk = &po->sk;
	int ret = ROOM_NONE;

	if (po->prot_hook.func != tpacket_rcv) {
		int rcvbuf = READ_ONCE(sk->sk_rcvbuf);
		int avail = rcvbuf - atomic_read(&sk->sk_rmem_alloc)
				   - (skb ? skb->truesize : 0);

		if (avail > (rcvbuf >> ROOM_POW_OFF))
			return ROOM_NORMAL;
		else if (avail > 0)
			return ROOM_LOW;
		else
			return ROOM_NONE;
	}

	if (po->tp_version == TPACKET_V3) {
		if (__tpacket_v3_has_room(po, ROOM_POW_OFF))
			ret = ROOM_NORMAL;
		else if (__tpacket_v3_has_room(po, 0))
			ret = ROOM_LOW;
	} else {
		if (__tpacket_has_room(po, ROOM_POW_OFF))
			ret = ROOM_NORMAL;
		else if (__tpacket_has_room(po, 0))
			ret = ROOM_LOW;
	}

	return ret;
}

static int packet_rcv_has_room(struct packet_sock *po, struct sk_buff *skb)
{
	int pressure, ret;

	ret = __packet_rcv_has_room(po, skb);
	pressure = ret != ROOM_NORMAL;

	if (READ_ONCE(po->pressure) != pressure)
		WRITE_ONCE(po->pressure, pressure);

	return ret;
}

static void packet_rcv_try_clear_pressure(struct packet_sock *po)
{
	if (READ_ONCE(po->pressure) &&
	    __packet_rcv_has_room(po, NULL) == ROOM_NORMAL)
		WRITE_ONCE(po->pressure,  0);
}

static void packet_sock_destruct(struct sock *sk)
{
	skb_queue_purge(&sk->sk_error_queue);

	WARN_ON(atomic_read(&sk->sk_rmem_alloc));
	WARN_ON(refcount_read(&sk->sk_wmem_alloc));

	if (!sock_flag(sk, SOCK_DEAD)) {
		pr_err("Attempt to release alive packet socket: %p\n", sk);
		return;
	}

	sk_refcnt_debug_dec(sk);
}

static bool fanout_flow_is_huge(struct packet_sock *po, struct sk_buff *skb)
{
	u32 *history = po->rollover->history;
	u32 victim, rxhash;
	int i, count = 0;

	rxhash = skb_get_hash(skb);
	for (i = 0; i < ROLLOVER_HLEN; i++)
		if (READ_ONCE(history[i]) == rxhash)
			count++;

<<<<<<< HEAD
	victim = prandom_u32_max(ROLLOVER_HLEN);
=======
	victim = get_random_u32_below(ROLLOVER_HLEN);
>>>>>>> 0ee29814

	/* Avoid dirtying the cache line if possible */
	if (READ_ONCE(history[victim]) != rxhash)
		WRITE_ONCE(history[victim], rxhash);

	return count > (ROLLOVER_HLEN >> 1);
}

static unsigned int fanout_demux_hash(struct packet_fanout *f,
				      struct sk_buff *skb,
				      unsigned int num)
{
	return reciprocal_scale(__skb_get_hash_symmetric(skb), num);
}

static unsigned int fanout_demux_lb(struct packet_fanout *f,
				    struct sk_buff *skb,
				    unsigned int num)
{
	unsigned int val = atomic_inc_return(&f->rr_cur);

	return val % num;
}

static unsigned int fanout_demux_cpu(struct packet_fanout *f,
				     struct sk_buff *skb,
				     unsigned int num)
{
	return smp_processor_id() % num;
}

static unsigned int fanout_demux_rnd(struct packet_fanout *f,
				     struct sk_buff *skb,
				     unsigned int num)
{
	return get_random_u32_below(num);
}

static unsigned int fanout_demux_rollover(struct packet_fanout *f,
					  struct sk_buff *skb,
					  unsigned int idx, bool try_self,
					  unsigned int num)
{
	struct packet_sock *po, *po_next, *po_skip = NULL;
	unsigned int i, j, room = ROOM_NONE;

	po = pkt_sk(rcu_dereference(f->arr[idx]));

	if (try_self) {
		room = packet_rcv_has_room(po, skb);
		if (room == ROOM_NORMAL ||
		    (room == ROOM_LOW && !fanout_flow_is_huge(po, skb)))
			return idx;
		po_skip = po;
	}

	i = j = min_t(int, po->rollover->sock, num - 1);
	do {
		po_next = pkt_sk(rcu_dereference(f->arr[i]));
		if (po_next != po_skip && !READ_ONCE(po_next->pressure) &&
		    packet_rcv_has_room(po_next, skb) == ROOM_NORMAL) {
			if (i != j)
				po->rollover->sock = i;
			atomic_long_inc(&po->rollover->num);
			if (room == ROOM_LOW)
				atomic_long_inc(&po->rollover->num_huge);
			return i;
		}

		if (++i == num)
			i = 0;
	} while (i != j);

	atomic_long_inc(&po->rollover->num_failed);
	return idx;
}

static unsigned int fanout_demux_qm(struct packet_fanout *f,
				    struct sk_buff *skb,
				    unsigned int num)
{
	return skb_get_queue_mapping(skb) % num;
}

static unsigned int fanout_demux_bpf(struct packet_fanout *f,
				     struct sk_buff *skb,
				     unsigned int num)
{
	struct bpf_prog *prog;
	unsigned int ret = 0;

	rcu_read_lock();
	prog = rcu_dereference(f->bpf_prog);
	if (prog)
		ret = bpf_prog_run_clear_cb(prog, skb) % num;
	rcu_read_unlock();

	return ret;
}

static bool fanout_has_flag(struct packet_fanout *f, u16 flag)
{
	return f->flags & (flag >> 8);
}

static int packet_rcv_fanout(struct sk_buff *skb, struct net_device *dev,
			     struct packet_type *pt, struct net_device *orig_dev)
{
	struct packet_fanout *f = pt->af_packet_priv;
	unsigned int num = READ_ONCE(f->num_members);
	struct net *net = read_pnet(&f->net);
	struct packet_sock *po;
	unsigned int idx;

	if (!net_eq(dev_net(dev), net) || !num) {
		kfree_skb(skb);
		return 0;
	}

	if (fanout_has_flag(f, PACKET_FANOUT_FLAG_DEFRAG)) {
		skb = ip_check_defrag(net, skb, IP_DEFRAG_AF_PACKET);
		if (!skb)
			return 0;
	}
	switch (f->type) {
	case PACKET_FANOUT_HASH:
	default:
		idx = fanout_demux_hash(f, skb, num);
		break;
	case PACKET_FANOUT_LB:
		idx = fanout_demux_lb(f, skb, num);
		break;
	case PACKET_FANOUT_CPU:
		idx = fanout_demux_cpu(f, skb, num);
		break;
	case PACKET_FANOUT_RND:
		idx = fanout_demux_rnd(f, skb, num);
		break;
	case PACKET_FANOUT_QM:
		idx = fanout_demux_qm(f, skb, num);
		break;
	case PACKET_FANOUT_ROLLOVER:
		idx = fanout_demux_rollover(f, skb, 0, false, num);
		break;
	case PACKET_FANOUT_CBPF:
	case PACKET_FANOUT_EBPF:
		idx = fanout_demux_bpf(f, skb, num);
		break;
	}

	if (fanout_has_flag(f, PACKET_FANOUT_FLAG_ROLLOVER))
		idx = fanout_demux_rollover(f, skb, idx, true, num);

	po = pkt_sk(rcu_dereference(f->arr[idx]));
	return po->prot_hook.func(skb, dev, &po->prot_hook, orig_dev);
}

DEFINE_MUTEX(fanout_mutex);
EXPORT_SYMBOL_GPL(fanout_mutex);
static LIST_HEAD(fanout_list);
static u16 fanout_next_id;

static void __fanout_link(struct sock *sk, struct packet_sock *po)
{
	struct packet_fanout *f = po->fanout;

	spin_lock(&f->lock);
	rcu_assign_pointer(f->arr[f->num_members], sk);
	smp_wmb();
	f->num_members++;
	if (f->num_members == 1)
		dev_add_pack(&f->prot_hook);
	spin_unlock(&f->lock);
}

static void __fanout_unlink(struct sock *sk, struct packet_sock *po)
{
	struct packet_fanout *f = po->fanout;
	int i;

	spin_lock(&f->lock);
	for (i = 0; i < f->num_members; i++) {
		if (rcu_dereference_protected(f->arr[i],
					      lockdep_is_held(&f->lock)) == sk)
			break;
	}
	BUG_ON(i >= f->num_members);
	rcu_assign_pointer(f->arr[i],
			   rcu_dereference_protected(f->arr[f->num_members - 1],
						     lockdep_is_held(&f->lock)));
	f->num_members--;
	if (f->num_members == 0)
		__dev_remove_pack(&f->prot_hook);
	spin_unlock(&f->lock);
}

static bool match_fanout_group(struct packet_type *ptype, struct sock *sk)
{
	if (sk->sk_family != PF_PACKET)
		return false;

	return ptype->af_packet_priv == pkt_sk(sk)->fanout;
}

static void fanout_init_data(struct packet_fanout *f)
{
	switch (f->type) {
	case PACKET_FANOUT_LB:
		atomic_set(&f->rr_cur, 0);
		break;
	case PACKET_FANOUT_CBPF:
	case PACKET_FANOUT_EBPF:
		RCU_INIT_POINTER(f->bpf_prog, NULL);
		break;
	}
}

static void __fanout_set_data_bpf(struct packet_fanout *f, struct bpf_prog *new)
{
	struct bpf_prog *old;

	spin_lock(&f->lock);
	old = rcu_dereference_protected(f->bpf_prog, lockdep_is_held(&f->lock));
	rcu_assign_pointer(f->bpf_prog, new);
	spin_unlock(&f->lock);

	if (old) {
		synchronize_net();
		bpf_prog_destroy(old);
	}
}

static int fanout_set_data_cbpf(struct packet_sock *po, sockptr_t data,
				unsigned int len)
{
	struct bpf_prog *new;
	struct sock_fprog fprog;
	int ret;

	if (sock_flag(&po->sk, SOCK_FILTER_LOCKED))
		return -EPERM;

	ret = copy_bpf_fprog_from_user(&fprog, data, len);
	if (ret)
		return ret;

	ret = bpf_prog_create_from_user(&new, &fprog, NULL, false);
	if (ret)
		return ret;

	__fanout_set_data_bpf(po->fanout, new);
	return 0;
}

static int fanout_set_data_ebpf(struct packet_sock *po, sockptr_t data,
				unsigned int len)
{
	struct bpf_prog *new;
	u32 fd;

	if (sock_flag(&po->sk, SOCK_FILTER_LOCKED))
		return -EPERM;
	if (len != sizeof(fd))
		return -EINVAL;
	if (copy_from_sockptr(&fd, data, len))
		return -EFAULT;

	new = bpf_prog_get_type(fd, BPF_PROG_TYPE_SOCKET_FILTER);
	if (IS_ERR(new))
		return PTR_ERR(new);

	__fanout_set_data_bpf(po->fanout, new);
	return 0;
}

static int fanout_set_data(struct packet_sock *po, sockptr_t data,
			   unsigned int len)
{
	switch (po->fanout->type) {
	case PACKET_FANOUT_CBPF:
		return fanout_set_data_cbpf(po, data, len);
	case PACKET_FANOUT_EBPF:
		return fanout_set_data_ebpf(po, data, len);
	default:
		return -EINVAL;
	}
}

static void fanout_release_data(struct packet_fanout *f)
{
	switch (f->type) {
	case PACKET_FANOUT_CBPF:
	case PACKET_FANOUT_EBPF:
		__fanout_set_data_bpf(f, NULL);
	}
}

static bool __fanout_id_is_free(struct sock *sk, u16 candidate_id)
{
	struct packet_fanout *f;

	list_for_each_entry(f, &fanout_list, list) {
		if (f->id == candidate_id &&
		    read_pnet(&f->net) == sock_net(sk)) {
			return false;
		}
	}
	return true;
}

static bool fanout_find_new_id(struct sock *sk, u16 *new_id)
{
	u16 id = fanout_next_id;

	do {
		if (__fanout_id_is_free(sk, id)) {
			*new_id = id;
			fanout_next_id = id + 1;
			return true;
		}

		id++;
	} while (id != fanout_next_id);

	return false;
}

static int fanout_add(struct sock *sk, struct fanout_args *args)
{
	struct packet_rollover *rollover = NULL;
	struct packet_sock *po = pkt_sk(sk);
	u16 type_flags = args->type_flags;
	struct packet_fanout *f, *match;
	u8 type = type_flags & 0xff;
	u8 flags = type_flags >> 8;
	u16 id = args->id;
	int err;

	switch (type) {
	case PACKET_FANOUT_ROLLOVER:
		if (type_flags & PACKET_FANOUT_FLAG_ROLLOVER)
			return -EINVAL;
		break;
	case PACKET_FANOUT_HASH:
	case PACKET_FANOUT_LB:
	case PACKET_FANOUT_CPU:
	case PACKET_FANOUT_RND:
	case PACKET_FANOUT_QM:
	case PACKET_FANOUT_CBPF:
	case PACKET_FANOUT_EBPF:
		break;
	default:
		return -EINVAL;
	}

	mutex_lock(&fanout_mutex);

	err = -EALREADY;
	if (po->fanout)
		goto out;

	if (type == PACKET_FANOUT_ROLLOVER ||
	    (type_flags & PACKET_FANOUT_FLAG_ROLLOVER)) {
		err = -ENOMEM;
		rollover = kzalloc(sizeof(*rollover), GFP_KERNEL);
		if (!rollover)
			goto out;
		atomic_long_set(&rollover->num, 0);
		atomic_long_set(&rollover->num_huge, 0);
		atomic_long_set(&rollover->num_failed, 0);
	}

	if (type_flags & PACKET_FANOUT_FLAG_UNIQUEID) {
		if (id != 0) {
			err = -EINVAL;
			goto out;
		}
		if (!fanout_find_new_id(sk, &id)) {
			err = -ENOMEM;
			goto out;
		}
		/* ephemeral flag for the first socket in the group: drop it */
		flags &= ~(PACKET_FANOUT_FLAG_UNIQUEID >> 8);
	}

	match = NULL;
	list_for_each_entry(f, &fanout_list, list) {
		if (f->id == id &&
		    read_pnet(&f->net) == sock_net(sk)) {
			match = f;
			break;
		}
	}
	err = -EINVAL;
	if (match) {
		if (match->flags != flags)
			goto out;
		if (args->max_num_members &&
		    args->max_num_members != match->max_num_members)
			goto out;
	} else {
		if (args->max_num_members > PACKET_FANOUT_MAX)
			goto out;
		if (!args->max_num_members)
			/* legacy PACKET_FANOUT_MAX */
			args->max_num_members = 256;
		err = -ENOMEM;
		match = kvzalloc(struct_size(match, arr, args->max_num_members),
				 GFP_KERNEL);
		if (!match)
			goto out;
		write_pnet(&match->net, sock_net(sk));
		match->id = id;
		match->type = type;
		match->flags = flags;
		INIT_LIST_HEAD(&match->list);
		spin_lock_init(&match->lock);
		refcount_set(&match->sk_ref, 0);
		fanout_init_data(match);
		match->prot_hook.type = po->prot_hook.type;
		match->prot_hook.dev = po->prot_hook.dev;
		match->prot_hook.func = packet_rcv_fanout;
		match->prot_hook.af_packet_priv = match;
		match->prot_hook.af_packet_net = read_pnet(&match->net);
		match->prot_hook.id_match = match_fanout_group;
		match->max_num_members = args->max_num_members;
		list_add(&match->list, &fanout_list);
	}
	err = -EINVAL;

	spin_lock(&po->bind_lock);
	if (po->running &&
	    match->type == type &&
	    match->prot_hook.type == po->prot_hook.type &&
	    match->prot_hook.dev == po->prot_hook.dev) {
		err = -ENOSPC;
		if (refcount_read(&match->sk_ref) < match->max_num_members) {
			__dev_remove_pack(&po->prot_hook);

			/* Paired with packet_setsockopt(PACKET_FANOUT_DATA) */
			WRITE_ONCE(po->fanout, match);

			po->rollover = rollover;
			rollover = NULL;
			refcount_set(&match->sk_ref, refcount_read(&match->sk_ref) + 1);
			__fanout_link(sk, po);
			err = 0;
		}
	}
	spin_unlock(&po->bind_lock);

	if (err && !refcount_read(&match->sk_ref)) {
		list_del(&match->list);
		kvfree(match);
	}

out:
	kfree(rollover);
	mutex_unlock(&fanout_mutex);
	return err;
}

/* If pkt_sk(sk)->fanout->sk_ref is zero, this function removes
 * pkt_sk(sk)->fanout from fanout_list and returns pkt_sk(sk)->fanout.
 * It is the responsibility of the caller to call fanout_release_data() and
 * free the returned packet_fanout (after synchronize_net())
 */
static struct packet_fanout *fanout_release(struct sock *sk)
{
	struct packet_sock *po = pkt_sk(sk);
	struct packet_fanout *f;

	mutex_lock(&fanout_mutex);
	f = po->fanout;
	if (f) {
		po->fanout = NULL;

		if (refcount_dec_and_test(&f->sk_ref))
			list_del(&f->list);
		else
			f = NULL;
	}
	mutex_unlock(&fanout_mutex);

	return f;
}

static bool packet_extra_vlan_len_allowed(const struct net_device *dev,
					  struct sk_buff *skb)
{
	/* Earlier code assumed this would be a VLAN pkt, double-check
	 * this now that we have the actual packet in hand. We can only
	 * do this check on Ethernet devices.
	 */
	if (unlikely(dev->type != ARPHRD_ETHER))
		return false;

	skb_reset_mac_header(skb);
	return likely(eth_hdr(skb)->h_proto == htons(ETH_P_8021Q));
}

static const struct proto_ops packet_ops;

static const struct proto_ops packet_ops_spkt;

static int packet_rcv_spkt(struct sk_buff *skb, struct net_device *dev,
			   struct packet_type *pt, struct net_device *orig_dev)
{
	struct sock *sk;
	struct sockaddr_pkt *spkt;

	/*
	 *	When we registered the protocol we saved the socket in the data
	 *	field for just this event.
	 */

	sk = pt->af_packet_priv;

	/*
	 *	Yank back the headers [hope the device set this
	 *	right or kerboom...]
	 *
	 *	Incoming packets have ll header pulled,
	 *	push it back.
	 *
	 *	For outgoing ones skb->data == skb_mac_header(skb)
	 *	so that this procedure is noop.
	 */

	if (skb->pkt_type == PACKET_LOOPBACK)
		goto out;

	if (!net_eq(dev_net(dev), sock_net(sk)))
		goto out;

	skb = skb_share_check(skb, GFP_ATOMIC);
	if (skb == NULL)
		goto oom;

	/* drop any routing info */
	skb_dst_drop(skb);

	/* drop conntrack reference */
	nf_reset_ct(skb);

	spkt = &PACKET_SKB_CB(skb)->sa.pkt;

	skb_push(skb, skb->data - skb_mac_header(skb));

	/*
	 *	The SOCK_PACKET socket receives _all_ frames.
	 */

	spkt->spkt_family = dev->type;
	strscpy(spkt->spkt_device, dev->name, sizeof(spkt->spkt_device));
	spkt->spkt_protocol = skb->protocol;

	/*
	 *	Charge the memory to the socket. This is done specifically
	 *	to prevent sockets using all the memory up.
	 */

	if (sock_queue_rcv_skb(sk, skb) == 0)
		return 0;

out:
	kfree_skb(skb);
oom:
	return 0;
}

static void packet_parse_headers(struct sk_buff *skb, struct socket *sock)
{
	int depth;

	if ((!skb->protocol || skb->protocol == htons(ETH_P_ALL)) &&
	    sock->type == SOCK_RAW) {
		skb_reset_mac_header(skb);
		skb->protocol = dev_parse_header_protocol(skb);
	}

	/* Move network header to the right position for VLAN tagged packets */
	if (likely(skb->dev->type == ARPHRD_ETHER) &&
	    eth_type_vlan(skb->protocol) &&
	    __vlan_get_protocol(skb, skb->protocol, &depth) != 0) {
		if (pskb_may_pull(skb, depth))
			skb_set_network_header(skb, depth);
	}

	skb_probe_transport_header(skb);
}

/*
 *	Output a raw packet to a device layer. This bypasses all the other
 *	protocol layers and you must therefore supply it with a complete frame
 */

static int packet_sendmsg_spkt(struct socket *sock, struct msghdr *msg,
			       size_t len)
{
	struct sock *sk = sock->sk;
	DECLARE_SOCKADDR(struct sockaddr_pkt *, saddr, msg->msg_name);
	struct sk_buff *skb = NULL;
	struct net_device *dev;
	struct sockcm_cookie sockc;
	__be16 proto = 0;
	int err;
	int extra_len = 0;

	/*
	 *	Get and verify the address.
	 */

	if (saddr) {
		if (msg->msg_namelen < sizeof(struct sockaddr))
			return -EINVAL;
		if (msg->msg_namelen == sizeof(struct sockaddr_pkt))
			proto = saddr->spkt_protocol;
	} else
		return -ENOTCONN;	/* SOCK_PACKET must be sent giving an address */

	/*
	 *	Find the device first to size check it
	 */

	saddr->spkt_device[sizeof(saddr->spkt_device) - 1] = 0;
retry:
	rcu_read_lock();
	dev = dev_get_by_name_rcu(sock_net(sk), saddr->spkt_device);
	err = -ENODEV;
	if (dev == NULL)
		goto out_unlock;

	err = -ENETDOWN;
	if (!(dev->flags & IFF_UP))
		goto out_unlock;

	/*
	 * You may not queue a frame bigger than the mtu. This is the lowest level
	 * raw protocol and you must do your own fragmentation at this level.
	 */

	if (unlikely(sock_flag(sk, SOCK_NOFCS))) {
		if (!netif_supports_nofcs(dev)) {
			err = -EPROTONOSUPPORT;
			goto out_unlock;
		}
		extra_len = 4; /* We're doing our own CRC */
	}

	err = -EMSGSIZE;
	if (len > dev->mtu + dev->hard_header_len + VLAN_HLEN + extra_len)
		goto out_unlock;

	if (!skb) {
		size_t reserved = LL_RESERVED_SPACE(dev);
		int tlen = dev->needed_tailroom;
		unsigned int hhlen = dev->header_ops ? dev->hard_header_len : 0;

		rcu_read_unlock();
		skb = sock_wmalloc(sk, len + reserved + tlen, 0, GFP_KERNEL);
		if (skb == NULL)
			return -ENOBUFS;
		/* FIXME: Save some space for broken drivers that write a hard
		 * header at transmission time by themselves. PPP is the notable
		 * one here. This should really be fixed at the driver level.
		 */
		skb_reserve(skb, reserved);
		skb_reset_network_header(skb);

		/* Try to align data part correctly */
		if (hhlen) {
			skb->data -= hhlen;
			skb->tail -= hhlen;
			if (len < hhlen)
				skb_reset_network_header(skb);
		}
		err = memcpy_from_msg(skb_put(skb, len), msg, len);
		if (err)
			goto out_free;
		goto retry;
	}

	if (!dev_validate_header(dev, skb->data, len)) {
		err = -EINVAL;
		goto out_unlock;
	}
	if (len > (dev->mtu + dev->hard_header_len + extra_len) &&
	    !packet_extra_vlan_len_allowed(dev, skb)) {
		err = -EMSGSIZE;
		goto out_unlock;
	}

	sockcm_init(&sockc, sk);
	if (msg->msg_controllen) {
		err = sock_cmsg_send(sk, msg, &sockc);
		if (unlikely(err))
			goto out_unlock;
	}

	skb->protocol = proto;
	skb->dev = dev;
	skb->priority = sk->sk_priority;
	skb->mark = sk->sk_mark;
	skb->tstamp = sockc.transmit_time;

	skb_setup_tx_timestamp(skb, sockc.tsflags);

	if (unlikely(extra_len == 4))
		skb->no_fcs = 1;

	packet_parse_headers(skb, sock);

	dev_queue_xmit(skb);
	rcu_read_unlock();
	return len;

out_unlock:
	rcu_read_unlock();
out_free:
	kfree_skb(skb);
	return err;
}

static unsigned int run_filter(struct sk_buff *skb,
			       const struct sock *sk,
			       unsigned int res)
{
	struct sk_filter *filter;

	rcu_read_lock();
	filter = rcu_dereference(sk->sk_filter);
	if (filter != NULL)
		res = bpf_prog_run_clear_cb(filter->prog, skb);
	rcu_read_unlock();

	return res;
}

static int packet_rcv_vnet(struct msghdr *msg, const struct sk_buff *skb,
			   size_t *len)
{
	struct virtio_net_hdr vnet_hdr;

	if (*len < sizeof(vnet_hdr))
		return -EINVAL;
	*len -= sizeof(vnet_hdr);

	if (virtio_net_hdr_from_skb(skb, &vnet_hdr, vio_le(), true, 0))
		return -EINVAL;

	return memcpy_to_msg(msg, (void *)&vnet_hdr, sizeof(vnet_hdr));
}

/*
 * This function makes lazy skb cloning in hope that most of packets
 * are discarded by BPF.
 *
 * Note tricky part: we DO mangle shared skb! skb->data, skb->len
 * and skb->cb are mangled. It works because (and until) packets
 * falling here are owned by current CPU. Output packets are cloned
 * by dev_queue_xmit_nit(), input packets are processed by net_bh
 * sequentially, so that if we return skb to original state on exit,
 * we will not harm anyone.
 */

static int packet_rcv(struct sk_buff *skb, struct net_device *dev,
		      struct packet_type *pt, struct net_device *orig_dev)
{
	struct sock *sk;
	struct sockaddr_ll *sll;
	struct packet_sock *po;
	u8 *skb_head = skb->data;
	int skb_len = skb->len;
	unsigned int snaplen, res;
	bool is_drop_n_account = false;

	if (skb->pkt_type == PACKET_LOOPBACK)
		goto drop;

	sk = pt->af_packet_priv;
	po = pkt_sk(sk);

	if (!net_eq(dev_net(dev), sock_net(sk)))
		goto drop;

	skb->dev = dev;

	if (dev_has_header(dev)) {
		/* The device has an explicit notion of ll header,
		 * exported to higher levels.
		 *
		 * Otherwise, the device hides details of its frame
		 * structure, so that corresponding packet head is
		 * never delivered to user.
		 */
		if (sk->sk_type != SOCK_DGRAM)
			skb_push(skb, skb->data - skb_mac_header(skb));
		else if (skb->pkt_type == PACKET_OUTGOING) {
			/* Special case: outgoing packets have ll header at head */
			skb_pull(skb, skb_network_offset(skb));
		}
	}

	snaplen = skb->len;

	res = run_filter(skb, sk, snaplen);
	if (!res)
		goto drop_n_restore;
	if (snaplen > res)
		snaplen = res;

	if (atomic_read(&sk->sk_rmem_alloc) >= sk->sk_rcvbuf)
		goto drop_n_acct;

	if (skb_shared(skb)) {
		struct sk_buff *nskb = skb_clone(skb, GFP_ATOMIC);
		if (nskb == NULL)
			goto drop_n_acct;

		if (skb_head != skb->data) {
			skb->data = skb_head;
			skb->len = skb_len;
		}
		consume_skb(skb);
		skb = nskb;
	}

	sock_skb_cb_check_size(sizeof(*PACKET_SKB_CB(skb)) + MAX_ADDR_LEN - 8);

	sll = &PACKET_SKB_CB(skb)->sa.ll;
	sll->sll_hatype = dev->type;
	sll->sll_pkttype = skb->pkt_type;
	if (unlikely(po->origdev))
		sll->sll_ifindex = orig_dev->ifindex;
	else
		sll->sll_ifindex = dev->ifindex;

	sll->sll_halen = dev_parse_header(skb, sll->sll_addr);

	/* sll->sll_family and sll->sll_protocol are set in packet_recvmsg().
	 * Use their space for storing the original skb length.
	 */
	PACKET_SKB_CB(skb)->sa.origlen = skb->len;

	if (pskb_trim(skb, snaplen))
		goto drop_n_acct;

	skb_set_owner_r(skb, sk);
	skb->dev = NULL;
	skb_dst_drop(skb);

	/* drop conntrack reference */
	nf_reset_ct(skb);

	spin_lock(&sk->sk_receive_queue.lock);
	po->stats.stats1.tp_packets++;
	sock_skb_set_dropcount(sk, skb);
	skb_clear_delivery_time(skb);
	__skb_queue_tail(&sk->sk_receive_queue, skb);
	spin_unlock(&sk->sk_receive_queue.lock);
	sk->sk_data_ready(sk);
	return 0;

drop_n_acct:
	is_drop_n_account = true;
	atomic_inc(&po->tp_drops);
	atomic_inc(&sk->sk_drops);

drop_n_restore:
	if (skb_head != skb->data && skb_shared(skb)) {
		skb->data = skb_head;
		skb->len = skb_len;
	}
drop:
	if (!is_drop_n_account)
		consume_skb(skb);
	else
		kfree_skb(skb);
	return 0;
}

static int tpacket_rcv(struct sk_buff *skb, struct net_device *dev,
		       struct packet_type *pt, struct net_device *orig_dev)
{
	struct sock *sk;
	struct packet_sock *po;
	struct sockaddr_ll *sll;
	union tpacket_uhdr h;
	u8 *skb_head = skb->data;
	int skb_len = skb->len;
	unsigned int snaplen, res;
	unsigned long status = TP_STATUS_USER;
	unsigned short macoff, hdrlen;
	unsigned int netoff;
	struct sk_buff *copy_skb = NULL;
	struct timespec64 ts;
	__u32 ts_status;
	bool is_drop_n_account = false;
	unsigned int slot_id = 0;
	bool do_vnet = false;

	/* struct tpacket{2,3}_hdr is aligned to a multiple of TPACKET_ALIGNMENT.
	 * We may add members to them until current aligned size without forcing
	 * userspace to call getsockopt(..., PACKET_HDRLEN, ...).
	 */
	BUILD_BUG_ON(TPACKET_ALIGN(sizeof(*h.h2)) != 32);
	BUILD_BUG_ON(TPACKET_ALIGN(sizeof(*h.h3)) != 48);

	if (skb->pkt_type == PACKET_LOOPBACK)
		goto drop;

	sk = pt->af_packet_priv;
	po = pkt_sk(sk);

	if (!net_eq(dev_net(dev), sock_net(sk)))
		goto drop;

	if (dev_has_header(dev)) {
		if (sk->sk_type != SOCK_DGRAM)
			skb_push(skb, skb->data - skb_mac_header(skb));
		else if (skb->pkt_type == PACKET_OUTGOING) {
			/* Special case: outgoing packets have ll header at head */
			skb_pull(skb, skb_network_offset(skb));
		}
	}

	snaplen = skb->len;

	res = run_filter(skb, sk, snaplen);
	if (!res)
		goto drop_n_restore;

	/* If we are flooded, just give up */
	if (__packet_rcv_has_room(po, skb) == ROOM_NONE) {
		atomic_inc(&po->tp_drops);
		goto drop_n_restore;
	}

	if (skb->ip_summed == CHECKSUM_PARTIAL)
		status |= TP_STATUS_CSUMNOTREADY;
	else if (skb->pkt_type != PACKET_OUTGOING &&
		 skb_csum_unnecessary(skb))
		status |= TP_STATUS_CSUM_VALID;

	if (snaplen > res)
		snaplen = res;

	if (sk->sk_type == SOCK_DGRAM) {
		macoff = netoff = TPACKET_ALIGN(po->tp_hdrlen) + 16 +
				  po->tp_reserve;
	} else {
		unsigned int maclen = skb_network_offset(skb);
		netoff = TPACKET_ALIGN(po->tp_hdrlen +
				       (maclen < 16 ? 16 : maclen)) +
				       po->tp_reserve;
		if (po->has_vnet_hdr) {
			netoff += sizeof(struct virtio_net_hdr);
			do_vnet = true;
		}
		macoff = netoff - maclen;
	}
	if (netoff > USHRT_MAX) {
		atomic_inc(&po->tp_drops);
		goto drop_n_restore;
	}
	if (po->tp_version <= TPACKET_V2) {
		if (macoff + snaplen > po->rx_ring.frame_size) {
			if (po->copy_thresh &&
			    atomic_read(&sk->sk_rmem_alloc) < sk->sk_rcvbuf) {
				if (skb_shared(skb)) {
					copy_skb = skb_clone(skb, GFP_ATOMIC);
				} else {
					copy_skb = skb_get(skb);
					skb_head = skb->data;
				}
				if (copy_skb) {
					memset(&PACKET_SKB_CB(copy_skb)->sa.ll, 0,
					       sizeof(PACKET_SKB_CB(copy_skb)->sa.ll));
					skb_set_owner_r(copy_skb, sk);
				}
			}
			snaplen = po->rx_ring.frame_size - macoff;
			if ((int)snaplen < 0) {
				snaplen = 0;
				do_vnet = false;
			}
		}
	} else if (unlikely(macoff + snaplen >
			    GET_PBDQC_FROM_RB(&po->rx_ring)->max_frame_len)) {
		u32 nval;

		nval = GET_PBDQC_FROM_RB(&po->rx_ring)->max_frame_len - macoff;
		pr_err_once("tpacket_rcv: packet too big, clamped from %u to %u. macoff=%u\n",
			    snaplen, nval, macoff);
		snaplen = nval;
		if (unlikely((int)snaplen < 0)) {
			snaplen = 0;
			macoff = GET_PBDQC_FROM_RB(&po->rx_ring)->max_frame_len;
			do_vnet = false;
		}
	}
	spin_lock(&sk->sk_receive_queue.lock);
	h.raw = packet_current_rx_frame(po, skb,
					TP_STATUS_KERNEL, (macoff+snaplen));
	if (!h.raw)
		goto drop_n_account;

	if (po->tp_version <= TPACKET_V2) {
		slot_id = po->rx_ring.head;
		if (test_bit(slot_id, po->rx_ring.rx_owner_map))
			goto drop_n_account;
		__set_bit(slot_id, po->rx_ring.rx_owner_map);
	}

	if (do_vnet &&
	    virtio_net_hdr_from_skb(skb, h.raw + macoff -
				    sizeof(struct virtio_net_hdr),
				    vio_le(), true, 0)) {
		if (po->tp_version == TPACKET_V3)
			prb_clear_blk_fill_status(&po->rx_ring);
		goto drop_n_account;
	}

	if (po->tp_version <= TPACKET_V2) {
		packet_increment_rx_head(po, &po->rx_ring);
	/*
	 * LOSING will be reported till you read the stats,
	 * because it's COR - Clear On Read.
	 * Anyways, moving it for V1/V2 only as V3 doesn't need this
	 * at packet level.
	 */
		if (atomic_read(&po->tp_drops))
			status |= TP_STATUS_LOSING;
	}

	po->stats.stats1.tp_packets++;
	if (copy_skb) {
		status |= TP_STATUS_COPY;
		skb_clear_delivery_time(copy_skb);
		__skb_queue_tail(&sk->sk_receive_queue, copy_skb);
	}
	spin_unlock(&sk->sk_receive_queue.lock);

	skb_copy_bits(skb, 0, h.raw + macoff, snaplen);

	/* Always timestamp; prefer an existing software timestamp taken
	 * closer to the time of capture.
	 */
	ts_status = tpacket_get_timestamp(skb, &ts,
					  po->tp_tstamp | SOF_TIMESTAMPING_SOFTWARE);
	if (!ts_status)
		ktime_get_real_ts64(&ts);

	status |= ts_status;

	switch (po->tp_version) {
	case TPACKET_V1:
		h.h1->tp_len = skb->len;
		h.h1->tp_snaplen = snaplen;
		h.h1->tp_mac = macoff;
		h.h1->tp_net = netoff;
		h.h1->tp_sec = ts.tv_sec;
		h.h1->tp_usec = ts.tv_nsec / NSEC_PER_USEC;
		hdrlen = sizeof(*h.h1);
		break;
	case TPACKET_V2:
		h.h2->tp_len = skb->len;
		h.h2->tp_snaplen = snaplen;
		h.h2->tp_mac = macoff;
		h.h2->tp_net = netoff;
		h.h2->tp_sec = ts.tv_sec;
		h.h2->tp_nsec = ts.tv_nsec;
		if (skb_vlan_tag_present(skb)) {
			h.h2->tp_vlan_tci = skb_vlan_tag_get(skb);
			h.h2->tp_vlan_tpid = ntohs(skb->vlan_proto);
			status |= TP_STATUS_VLAN_VALID | TP_STATUS_VLAN_TPID_VALID;
		} else {
			h.h2->tp_vlan_tci = 0;
			h.h2->tp_vlan_tpid = 0;
		}
		memset(h.h2->tp_padding, 0, sizeof(h.h2->tp_padding));
		hdrlen = sizeof(*h.h2);
		break;
	case TPACKET_V3:
		/* tp_nxt_offset,vlan are already populated above.
		 * So DONT clear those fields here
		 */
		h.h3->tp_status |= status;
		h.h3->tp_len = skb->len;
		h.h3->tp_snaplen = snaplen;
		h.h3->tp_mac = macoff;
		h.h3->tp_net = netoff;
		h.h3->tp_sec  = ts.tv_sec;
		h.h3->tp_nsec = ts.tv_nsec;
		memset(h.h3->tp_padding, 0, sizeof(h.h3->tp_padding));
		hdrlen = sizeof(*h.h3);
		break;
	default:
		BUG();
	}

	sll = h.raw + TPACKET_ALIGN(hdrlen);
	sll->sll_halen = dev_parse_header(skb, sll->sll_addr);
	sll->sll_family = AF_PACKET;
	sll->sll_hatype = dev->type;
	sll->sll_protocol = skb->protocol;
	sll->sll_pkttype = skb->pkt_type;
	if (unlikely(po->origdev))
		sll->sll_ifindex = orig_dev->ifindex;
	else
		sll->sll_ifindex = dev->ifindex;

	smp_mb();

#if ARCH_IMPLEMENTS_FLUSH_DCACHE_PAGE == 1
	if (po->tp_version <= TPACKET_V2) {
		u8 *start, *end;

		end = (u8 *) PAGE_ALIGN((unsigned long) h.raw +
					macoff + snaplen);

		for (start = h.raw; start < end; start += PAGE_SIZE)
			flush_dcache_page(pgv_to_page(start));
	}
	smp_wmb();
#endif

	if (po->tp_version <= TPACKET_V2) {
		spin_lock(&sk->sk_receive_queue.lock);
		__packet_set_status(po, h.raw, status);
		__clear_bit(slot_id, po->rx_ring.rx_owner_map);
		spin_unlock(&sk->sk_receive_queue.lock);
		sk->sk_data_ready(sk);
	} else if (po->tp_version == TPACKET_V3) {
		prb_clear_blk_fill_status(&po->rx_ring);
	}

drop_n_restore:
	if (skb_head != skb->data && skb_shared(skb)) {
		skb->data = skb_head;
		skb->len = skb_len;
	}
drop:
	if (!is_drop_n_account)
		consume_skb(skb);
	else
		kfree_skb(skb);
	return 0;

drop_n_account:
	spin_unlock(&sk->sk_receive_queue.lock);
	atomic_inc(&po->tp_drops);
	is_drop_n_account = true;

	sk->sk_data_ready(sk);
	kfree_skb(copy_skb);
	goto drop_n_restore;
}

static void tpacket_destruct_skb(struct sk_buff *skb)
{
	struct packet_sock *po = pkt_sk(skb->sk);

	if (likely(po->tx_ring.pg_vec)) {
		void *ph;
		__u32 ts;

		ph = skb_zcopy_get_nouarg(skb);
		packet_dec_pending(&po->tx_ring);

		ts = __packet_set_timestamp(po, ph, skb);
		__packet_set_status(po, ph, TP_STATUS_AVAILABLE | ts);

		if (!packet_read_pending(&po->tx_ring))
			complete(&po->skb_completion);
	}

	sock_wfree(skb);
}

static int __packet_snd_vnet_parse(struct virtio_net_hdr *vnet_hdr, size_t len)
{
	if ((vnet_hdr->flags & VIRTIO_NET_HDR_F_NEEDS_CSUM) &&
	    (__virtio16_to_cpu(vio_le(), vnet_hdr->csum_start) +
	     __virtio16_to_cpu(vio_le(), vnet_hdr->csum_offset) + 2 >
	      __virtio16_to_cpu(vio_le(), vnet_hdr->hdr_len)))
		vnet_hdr->hdr_len = __cpu_to_virtio16(vio_le(),
			 __virtio16_to_cpu(vio_le(), vnet_hdr->csum_start) +
			__virtio16_to_cpu(vio_le(), vnet_hdr->csum_offset) + 2);

	if (__virtio16_to_cpu(vio_le(), vnet_hdr->hdr_len) > len)
		return -EINVAL;

	return 0;
}

static int packet_snd_vnet_parse(struct msghdr *msg, size_t *len,
				 struct virtio_net_hdr *vnet_hdr)
{
	if (*len < sizeof(*vnet_hdr))
		return -EINVAL;
	*len -= sizeof(*vnet_hdr);

	if (!copy_from_iter_full(vnet_hdr, sizeof(*vnet_hdr), &msg->msg_iter))
		return -EFAULT;

	return __packet_snd_vnet_parse(vnet_hdr, *len);
}

static int tpacket_fill_skb(struct packet_sock *po, struct sk_buff *skb,
		void *frame, struct net_device *dev, void *data, int tp_len,
		__be16 proto, unsigned char *addr, int hlen, int copylen,
		const struct sockcm_cookie *sockc)
{
	union tpacket_uhdr ph;
	int to_write, offset, len, nr_frags, len_max;
	struct socket *sock = po->sk.sk_socket;
	struct page *page;
	int err;

	ph.raw = frame;

	skb->protocol = proto;
	skb->dev = dev;
	skb->priority = po->sk.sk_priority;
	skb->mark = po->sk.sk_mark;
	skb->tstamp = sockc->transmit_time;
	skb_setup_tx_timestamp(skb, sockc->tsflags);
	skb_zcopy_set_nouarg(skb, ph.raw);

	skb_reserve(skb, hlen);
	skb_reset_network_header(skb);

	to_write = tp_len;

	if (sock->type == SOCK_DGRAM) {
		err = dev_hard_header(skb, dev, ntohs(proto), addr,
				NULL, tp_len);
		if (unlikely(err < 0))
			return -EINVAL;
	} else if (copylen) {
		int hdrlen = min_t(int, copylen, tp_len);

		skb_push(skb, dev->hard_header_len);
		skb_put(skb, copylen - dev->hard_header_len);
		err = skb_store_bits(skb, 0, data, hdrlen);
		if (unlikely(err))
			return err;
		if (!dev_validate_header(dev, skb->data, hdrlen))
			return -EINVAL;

		data += hdrlen;
		to_write -= hdrlen;
	}

	offset = offset_in_page(data);
	len_max = PAGE_SIZE - offset;
	len = ((to_write > len_max) ? len_max : to_write);

	skb->data_len = to_write;
	skb->len += to_write;
	skb->truesize += to_write;
	refcount_add(to_write, &po->sk.sk_wmem_alloc);

	while (likely(to_write)) {
		nr_frags = skb_shinfo(skb)->nr_frags;

		if (unlikely(nr_frags >= MAX_SKB_FRAGS)) {
			pr_err("Packet exceed the number of skb frags(%lu)\n",
			       MAX_SKB_FRAGS);
			return -EFAULT;
		}

		page = pgv_to_page(data);
		data += len;
		flush_dcache_page(page);
		get_page(page);
		skb_fill_page_desc(skb, nr_frags, page, offset, len);
		to_write -= len;
		offset = 0;
		len_max = PAGE_SIZE;
		len = ((to_write > len_max) ? len_max : to_write);
	}

	packet_parse_headers(skb, sock);

	return tp_len;
}

static int tpacket_parse_header(struct packet_sock *po, void *frame,
				int size_max, void **data)
{
	union tpacket_uhdr ph;
	int tp_len, off;

	ph.raw = frame;

	switch (po->tp_version) {
	case TPACKET_V3:
		if (ph.h3->tp_next_offset != 0) {
			pr_warn_once("variable sized slot not supported");
			return -EINVAL;
		}
		tp_len = ph.h3->tp_len;
		break;
	case TPACKET_V2:
		tp_len = ph.h2->tp_len;
		break;
	default:
		tp_len = ph.h1->tp_len;
		break;
	}
	if (unlikely(tp_len > size_max)) {
		pr_err("packet size is too long (%d > %d)\n", tp_len, size_max);
		return -EMSGSIZE;
	}

	if (unlikely(po->tp_tx_has_off)) {
		int off_min, off_max;

		off_min = po->tp_hdrlen - sizeof(struct sockaddr_ll);
		off_max = po->tx_ring.frame_size - tp_len;
		if (po->sk.sk_type == SOCK_DGRAM) {
			switch (po->tp_version) {
			case TPACKET_V3:
				off = ph.h3->tp_net;
				break;
			case TPACKET_V2:
				off = ph.h2->tp_net;
				break;
			default:
				off = ph.h1->tp_net;
				break;
			}
		} else {
			switch (po->tp_version) {
			case TPACKET_V3:
				off = ph.h3->tp_mac;
				break;
			case TPACKET_V2:
				off = ph.h2->tp_mac;
				break;
			default:
				off = ph.h1->tp_mac;
				break;
			}
		}
		if (unlikely((off < off_min) || (off_max < off)))
			return -EINVAL;
	} else {
		off = po->tp_hdrlen - sizeof(struct sockaddr_ll);
	}

	*data = frame + off;
	return tp_len;
}

static int tpacket_snd(struct packet_sock *po, struct msghdr *msg)
{
	struct sk_buff *skb = NULL;
	struct net_device *dev;
	struct virtio_net_hdr *vnet_hdr = NULL;
	struct sockcm_cookie sockc;
	__be16 proto;
	int err, reserve = 0;
	void *ph;
	DECLARE_SOCKADDR(struct sockaddr_ll *, saddr, msg->msg_name);
	bool need_wait = !(msg->msg_flags & MSG_DONTWAIT);
	unsigned char *addr = NULL;
	int tp_len, size_max;
	void *data;
	int len_sum = 0;
	int status = TP_STATUS_AVAILABLE;
	int hlen, tlen, copylen = 0;
	long timeo = 0;

	mutex_lock(&po->pg_vec_lock);

	/* packet_sendmsg() check on tx_ring.pg_vec was lockless,
	 * we need to confirm it under protection of pg_vec_lock.
	 */
	if (unlikely(!po->tx_ring.pg_vec)) {
		err = -EBUSY;
		goto out;
	}
	if (likely(saddr == NULL)) {
		dev	= packet_cached_dev_get(po);
		proto	= READ_ONCE(po->num);
	} else {
		err = -EINVAL;
		if (msg->msg_namelen < sizeof(struct sockaddr_ll))
			goto out;
		if (msg->msg_namelen < (saddr->sll_halen
					+ offsetof(struct sockaddr_ll,
						sll_addr)))
			goto out;
		proto	= saddr->sll_protocol;
		dev = dev_get_by_index(sock_net(&po->sk), saddr->sll_ifindex);
		if (po->sk.sk_socket->type == SOCK_DGRAM) {
			if (dev && msg->msg_namelen < dev->addr_len +
				   offsetof(struct sockaddr_ll, sll_addr))
				goto out_put;
			addr = saddr->sll_addr;
		}
	}

	err = -ENXIO;
	if (unlikely(dev == NULL))
		goto out;
	err = -ENETDOWN;
	if (unlikely(!(dev->flags & IFF_UP)))
		goto out_put;

	sockcm_init(&sockc, &po->sk);
	if (msg->msg_controllen) {
		err = sock_cmsg_send(&po->sk, msg, &sockc);
		if (unlikely(err))
			goto out_put;
	}

	if (po->sk.sk_socket->type == SOCK_RAW)
		reserve = dev->hard_header_len;
	size_max = po->tx_ring.frame_size
		- (po->tp_hdrlen - sizeof(struct sockaddr_ll));

	if ((size_max > dev->mtu + reserve + VLAN_HLEN) && !po->has_vnet_hdr)
		size_max = dev->mtu + reserve + VLAN_HLEN;

	reinit_completion(&po->skb_completion);

	do {
		ph = packet_current_frame(po, &po->tx_ring,
					  TP_STATUS_SEND_REQUEST);
		if (unlikely(ph == NULL)) {
			if (need_wait && skb) {
				timeo = sock_sndtimeo(&po->sk, msg->msg_flags & MSG_DONTWAIT);
				timeo = wait_for_completion_interruptible_timeout(&po->skb_completion, timeo);
				if (timeo <= 0) {
					err = !timeo ? -ETIMEDOUT : -ERESTARTSYS;
					goto out_put;
				}
			}
			/* check for additional frames */
			continue;
		}

		skb = NULL;
		tp_len = tpacket_parse_header(po, ph, size_max, &data);
		if (tp_len < 0)
			goto tpacket_error;

		status = TP_STATUS_SEND_REQUEST;
		hlen = LL_RESERVED_SPACE(dev);
		tlen = dev->needed_tailroom;
		if (po->has_vnet_hdr) {
			vnet_hdr = data;
			data += sizeof(*vnet_hdr);
			tp_len -= sizeof(*vnet_hdr);
			if (tp_len < 0 ||
			    __packet_snd_vnet_parse(vnet_hdr, tp_len)) {
				tp_len = -EINVAL;
				goto tpacket_error;
			}
			copylen = __virtio16_to_cpu(vio_le(),
						    vnet_hdr->hdr_len);
		}
		copylen = max_t(int, copylen, dev->hard_header_len);
		skb = sock_alloc_send_skb(&po->sk,
				hlen + tlen + sizeof(struct sockaddr_ll) +
				(copylen - dev->hard_header_len),
				!need_wait, &err);

		if (unlikely(skb == NULL)) {
			/* we assume the socket was initially writeable ... */
			if (likely(len_sum > 0))
				err = len_sum;
			goto out_status;
		}
		tp_len = tpacket_fill_skb(po, skb, ph, dev, data, tp_len, proto,
					  addr, hlen, copylen, &sockc);
		if (likely(tp_len >= 0) &&
		    tp_len > dev->mtu + reserve &&
		    !po->has_vnet_hdr &&
		    !packet_extra_vlan_len_allowed(dev, skb))
			tp_len = -EMSGSIZE;

		if (unlikely(tp_len < 0)) {
tpacket_error:
			if (po->tp_loss) {
				__packet_set_status(po, ph,
						TP_STATUS_AVAILABLE);
				packet_increment_head(&po->tx_ring);
				kfree_skb(skb);
				continue;
			} else {
				status = TP_STATUS_WRONG_FORMAT;
				err = tp_len;
				goto out_status;
			}
		}

		if (po->has_vnet_hdr) {
			if (virtio_net_hdr_to_skb(skb, vnet_hdr, vio_le())) {
				tp_len = -EINVAL;
				goto tpacket_error;
			}
			virtio_net_hdr_set_proto(skb, vnet_hdr);
		}

		skb->destructor = tpacket_destruct_skb;
		__packet_set_status(po, ph, TP_STATUS_SENDING);
		packet_inc_pending(&po->tx_ring);

		status = TP_STATUS_SEND_REQUEST;
		err = po->xmit(skb);
		if (unlikely(err != 0)) {
			if (err > 0)
				err = net_xmit_errno(err);
			if (err && __packet_get_status(po, ph) ==
				   TP_STATUS_AVAILABLE) {
				/* skb was destructed already */
				skb = NULL;
				goto out_status;
			}
			/*
			 * skb was dropped but not destructed yet;
			 * let's treat it like congestion or err < 0
			 */
			err = 0;
		}
		packet_increment_head(&po->tx_ring);
		len_sum += tp_len;
	} while (likely((ph != NULL) ||
		/* Note: packet_read_pending() might be slow if we have
		 * to call it as it's per_cpu variable, but in fast-path
		 * we already short-circuit the loop with the first
		 * condition, and luckily don't have to go that path
		 * anyway.
		 */
		 (need_wait && packet_read_pending(&po->tx_ring))));

	err = len_sum;
	goto out_put;

out_status:
	__packet_set_status(po, ph, status);
	kfree_skb(skb);
out_put:
	dev_put(dev);
out:
	mutex_unlock(&po->pg_vec_lock);
	return err;
}

static struct sk_buff *packet_alloc_skb(struct sock *sk, size_t prepad,
				        size_t reserve, size_t len,
				        size_t linear, int noblock,
				        int *err)
{
	struct sk_buff *skb;

	/* Under a page?  Don't bother with paged skb. */
	if (prepad + len < PAGE_SIZE || !linear)
		linear = len;

	skb = sock_alloc_send_pskb(sk, prepad + linear, len - linear, noblock,
				   err, 0);
	if (!skb)
		return NULL;

	skb_reserve(skb, reserve);
	skb_put(skb, linear);
	skb->data_len = len - linear;
	skb->len += len - linear;

	return skb;
}

static int packet_snd(struct socket *sock, struct msghdr *msg, size_t len)
{
	struct sock *sk = sock->sk;
	DECLARE_SOCKADDR(struct sockaddr_ll *, saddr, msg->msg_name);
	struct sk_buff *skb;
	struct net_device *dev;
	__be16 proto;
	unsigned char *addr = NULL;
	int err, reserve = 0;
	struct sockcm_cookie sockc;
	struct virtio_net_hdr vnet_hdr = { 0 };
	int offset = 0;
	struct packet_sock *po = pkt_sk(sk);
	bool has_vnet_hdr = false;
	int hlen, tlen, linear;
	int extra_len = 0;

	/*
	 *	Get and verify the address.
	 */

	if (likely(saddr == NULL)) {
		dev	= packet_cached_dev_get(po);
		proto	= READ_ONCE(po->num);
	} else {
		err = -EINVAL;
		if (msg->msg_namelen < sizeof(struct sockaddr_ll))
			goto out;
		if (msg->msg_namelen < (saddr->sll_halen + offsetof(struct sockaddr_ll, sll_addr)))
			goto out;
		proto	= saddr->sll_protocol;
		dev = dev_get_by_index(sock_net(sk), saddr->sll_ifindex);
		if (sock->type == SOCK_DGRAM) {
			if (dev && msg->msg_namelen < dev->addr_len +
				   offsetof(struct sockaddr_ll, sll_addr))
				goto out_unlock;
			addr = saddr->sll_addr;
		}
	}

	err = -ENXIO;
	if (unlikely(dev == NULL))
		goto out_unlock;
	err = -ENETDOWN;
	if (unlikely(!(dev->flags & IFF_UP)))
		goto out_unlock;

	sockcm_init(&sockc, sk);
	sockc.mark = sk->sk_mark;
	if (msg->msg_controllen) {
		err = sock_cmsg_send(sk, msg, &sockc);
		if (unlikely(err))
			goto out_unlock;
	}

	if (sock->type == SOCK_RAW)
		reserve = dev->hard_header_len;
	if (po->has_vnet_hdr) {
		err = packet_snd_vnet_parse(msg, &len, &vnet_hdr);
		if (err)
			goto out_unlock;
		has_vnet_hdr = true;
	}

	if (unlikely(sock_flag(sk, SOCK_NOFCS))) {
		if (!netif_supports_nofcs(dev)) {
			err = -EPROTONOSUPPORT;
			goto out_unlock;
		}
		extra_len = 4; /* We're doing our own CRC */
	}

	err = -EMSGSIZE;
	if (!vnet_hdr.gso_type &&
	    (len > dev->mtu + reserve + VLAN_HLEN + extra_len))
		goto out_unlock;

	err = -ENOBUFS;
	hlen = LL_RESERVED_SPACE(dev);
	tlen = dev->needed_tailroom;
	linear = __virtio16_to_cpu(vio_le(), vnet_hdr.hdr_len);
	linear = max(linear, min_t(int, len, dev->hard_header_len));
	skb = packet_alloc_skb(sk, hlen + tlen, hlen, len, linear,
			       msg->msg_flags & MSG_DONTWAIT, &err);
	if (skb == NULL)
		goto out_unlock;

	skb_reset_network_header(skb);

	err = -EINVAL;
	if (sock->type == SOCK_DGRAM) {
		offset = dev_hard_header(skb, dev, ntohs(proto), addr, NULL, len);
		if (unlikely(offset < 0))
			goto out_free;
	} else if (reserve) {
		skb_reserve(skb, -reserve);
		if (len < reserve + sizeof(struct ipv6hdr) &&
		    dev->min_header_len != dev->hard_header_len)
			skb_reset_network_header(skb);
	}

	/* Returns -EFAULT on error */
	err = skb_copy_datagram_from_iter(skb, offset, &msg->msg_iter, len);
	if (err)
		goto out_free;

	if ((sock->type == SOCK_RAW &&
	     !dev_validate_header(dev, skb->data, len)) || !skb->len) {
		err = -EINVAL;
		goto out_free;
	}

	skb_setup_tx_timestamp(skb, sockc.tsflags);

	if (!vnet_hdr.gso_type && (len > dev->mtu + reserve + extra_len) &&
	    !packet_extra_vlan_len_allowed(dev, skb)) {
		err = -EMSGSIZE;
		goto out_free;
	}

	skb->protocol = proto;
	skb->dev = dev;
	skb->priority = sk->sk_priority;
	skb->mark = sockc.mark;
	skb->tstamp = sockc.transmit_time;

	if (unlikely(extra_len == 4))
		skb->no_fcs = 1;

	packet_parse_headers(skb, sock);

	if (has_vnet_hdr) {
		err = virtio_net_hdr_to_skb(skb, &vnet_hdr, vio_le());
		if (err)
			goto out_free;
		len += sizeof(vnet_hdr);
		virtio_net_hdr_set_proto(skb, &vnet_hdr);
	}

	err = po->xmit(skb);
	if (unlikely(err != 0)) {
		if (err > 0)
			err = net_xmit_errno(err);
		if (err)
			goto out_unlock;
	}

	dev_put(dev);

	return len;

out_free:
	kfree_skb(skb);
out_unlock:
	dev_put(dev);
out:
	return err;
}

static int packet_sendmsg(struct socket *sock, struct msghdr *msg, size_t len)
{
	struct sock *sk = sock->sk;
	struct packet_sock *po = pkt_sk(sk);

	/* Reading tx_ring.pg_vec without holding pg_vec_lock is racy.
	 * tpacket_snd() will redo the check safely.
	 */
	if (data_race(po->tx_ring.pg_vec))
		return tpacket_snd(po, msg);

	return packet_snd(sock, msg, len);
}

/*
 *	Close a PACKET socket. This is fairly simple. We immediately go
 *	to 'closed' state and remove our protocol entry in the device list.
 */

static int packet_release(struct socket *sock)
{
	struct sock *sk = sock->sk;
	struct packet_sock *po;
	struct packet_fanout *f;
	struct net *net;
	union tpacket_req_u req_u;

	if (!sk)
		return 0;

	net = sock_net(sk);
	po = pkt_sk(sk);

	mutex_lock(&net->packet.sklist_lock);
	sk_del_node_init_rcu(sk);
	mutex_unlock(&net->packet.sklist_lock);

	sock_prot_inuse_add(net, sk->sk_prot, -1);

	spin_lock(&po->bind_lock);
	unregister_prot_hook(sk, false);
	packet_cached_dev_reset(po);

	if (po->prot_hook.dev) {
		netdev_put(po->prot_hook.dev, &po->prot_hook.dev_tracker);
		po->prot_hook.dev = NULL;
	}
	spin_unlock(&po->bind_lock);

	packet_flush_mclist(sk);

	lock_sock(sk);
	if (po->rx_ring.pg_vec) {
		memset(&req_u, 0, sizeof(req_u));
		packet_set_ring(sk, &req_u, 1, 0);
	}

	if (po->tx_ring.pg_vec) {
		memset(&req_u, 0, sizeof(req_u));
		packet_set_ring(sk, &req_u, 1, 1);
	}
	release_sock(sk);

	f = fanout_release(sk);

	synchronize_net();

	kfree(po->rollover);
	if (f) {
		fanout_release_data(f);
		kvfree(f);
	}
	/*
	 *	Now the socket is dead. No more input will appear.
	 */
	sock_orphan(sk);
	sock->sk = NULL;

	/* Purge queues */

	skb_queue_purge(&sk->sk_receive_queue);
	packet_free_pending(po);
	sk_refcnt_debug_release(sk);

	sock_put(sk);
	return 0;
}

/*
 *	Attach a packet hook.
 */

static int packet_do_bind(struct sock *sk, const char *name, int ifindex,
			  __be16 proto)
{
	struct packet_sock *po = pkt_sk(sk);
	struct net_device *dev = NULL;
	bool unlisted = false;
	bool need_rehook;
	int ret = 0;

	lock_sock(sk);
	spin_lock(&po->bind_lock);
	rcu_read_lock();

	if (po->fanout) {
		ret = -EINVAL;
		goto out_unlock;
	}

	if (name) {
		dev = dev_get_by_name_rcu(sock_net(sk), name);
		if (!dev) {
			ret = -ENODEV;
			goto out_unlock;
		}
	} else if (ifindex) {
		dev = dev_get_by_index_rcu(sock_net(sk), ifindex);
		if (!dev) {
			ret = -ENODEV;
			goto out_unlock;
		}
	}

	need_rehook = po->prot_hook.type != proto || po->prot_hook.dev != dev;

	if (need_rehook) {
		dev_hold(dev);
		if (po->running) {
			rcu_read_unlock();
			/* prevents packet_notifier() from calling
			 * register_prot_hook()
			 */
			WRITE_ONCE(po->num, 0);
			__unregister_prot_hook(sk, true);
			rcu_read_lock();
			if (dev)
				unlisted = !dev_get_by_index_rcu(sock_net(sk),
								 dev->ifindex);
		}

		BUG_ON(po->running);
		WRITE_ONCE(po->num, proto);
		po->prot_hook.type = proto;

		netdev_put(po->prot_hook.dev, &po->prot_hook.dev_tracker);

		if (unlikely(unlisted)) {
			po->prot_hook.dev = NULL;
			WRITE_ONCE(po->ifindex, -1);
			packet_cached_dev_reset(po);
		} else {
			netdev_hold(dev, &po->prot_hook.dev_tracker,
				    GFP_ATOMIC);
			po->prot_hook.dev = dev;
			WRITE_ONCE(po->ifindex, dev ? dev->ifindex : 0);
			packet_cached_dev_assign(po, dev);
		}
		dev_put(dev);
	}

	if (proto == 0 || !need_rehook)
		goto out_unlock;

	if (!unlisted && (!dev || (dev->flags & IFF_UP))) {
		register_prot_hook(sk);
	} else {
		sk->sk_err = ENETDOWN;
		if (!sock_flag(sk, SOCK_DEAD))
			sk_error_report(sk);
	}

out_unlock:
	rcu_read_unlock();
	spin_unlock(&po->bind_lock);
	release_sock(sk);
	return ret;
}

/*
 *	Bind a packet socket to a device
 */

static int packet_bind_spkt(struct socket *sock, struct sockaddr *uaddr,
			    int addr_len)
{
	struct sock *sk = sock->sk;
	char name[sizeof(uaddr->sa_data) + 1];

	/*
	 *	Check legality
	 */

	if (addr_len != sizeof(struct sockaddr))
		return -EINVAL;
	/* uaddr->sa_data comes from the userspace, it's not guaranteed to be
	 * zero-terminated.
	 */
	memcpy(name, uaddr->sa_data, sizeof(uaddr->sa_data));
	name[sizeof(uaddr->sa_data)] = 0;

	return packet_do_bind(sk, name, 0, pkt_sk(sk)->num);
}

static int packet_bind(struct socket *sock, struct sockaddr *uaddr, int addr_len)
{
	struct sockaddr_ll *sll = (struct sockaddr_ll *)uaddr;
	struct sock *sk = sock->sk;

	/*
	 *	Check legality
	 */

	if (addr_len < sizeof(struct sockaddr_ll))
		return -EINVAL;
	if (sll->sll_family != AF_PACKET)
		return -EINVAL;

	return packet_do_bind(sk, NULL, sll->sll_ifindex,
			      sll->sll_protocol ? : pkt_sk(sk)->num);
}

static struct proto packet_proto = {
	.name	  = "PACKET",
	.owner	  = THIS_MODULE,
	.obj_size = sizeof(struct packet_sock),
};

/*
 *	Create a packet of type SOCK_PACKET.
 */

static int packet_create(struct net *net, struct socket *sock, int protocol,
			 int kern)
{
	struct sock *sk;
	struct packet_sock *po;
	__be16 proto = (__force __be16)protocol; /* weird, but documented */
	int err;

	if (!ns_capable(net->user_ns, CAP_NET_RAW))
		return -EPERM;
	if (sock->type != SOCK_DGRAM && sock->type != SOCK_RAW &&
	    sock->type != SOCK_PACKET)
		return -ESOCKTNOSUPPORT;

	sock->state = SS_UNCONNECTED;

	err = -ENOBUFS;
	sk = sk_alloc(net, PF_PACKET, GFP_KERNEL, &packet_proto, kern);
	if (sk == NULL)
		goto out;

	sock->ops = &packet_ops;
	if (sock->type == SOCK_PACKET)
		sock->ops = &packet_ops_spkt;

	sock_init_data(sock, sk);

	po = pkt_sk(sk);
	init_completion(&po->skb_completion);
	sk->sk_family = PF_PACKET;
	po->num = proto;
	po->xmit = dev_queue_xmit;

	err = packet_alloc_pending(po);
	if (err)
		goto out2;

	packet_cached_dev_reset(po);

	sk->sk_destruct = packet_sock_destruct;
	sk_refcnt_debug_inc(sk);

	/*
	 *	Attach a protocol block
	 */

	spin_lock_init(&po->bind_lock);
	mutex_init(&po->pg_vec_lock);
	po->rollover = NULL;
	po->prot_hook.func = packet_rcv;

	if (sock->type == SOCK_PACKET)
		po->prot_hook.func = packet_rcv_spkt;

	po->prot_hook.af_packet_priv = sk;
	po->prot_hook.af_packet_net = sock_net(sk);

	if (proto) {
		po->prot_hook.type = proto;
		__register_prot_hook(sk);
	}

	mutex_lock(&net->packet.sklist_lock);
	sk_add_node_tail_rcu(sk, &net->packet.sklist);
	mutex_unlock(&net->packet.sklist_lock);

	sock_prot_inuse_add(net, &packet_proto, 1);

	return 0;
out2:
	sk_free(sk);
out:
	return err;
}

/*
 *	Pull a packet from our receive queue and hand it to the user.
 *	If necessary we block.
 */

static int packet_recvmsg(struct socket *sock, struct msghdr *msg, size_t len,
			  int flags)
{
	struct sock *sk = sock->sk;
	struct sk_buff *skb;
	int copied, err;
	int vnet_hdr_len = 0;
	unsigned int origlen = 0;

	err = -EINVAL;
	if (flags & ~(MSG_PEEK|MSG_DONTWAIT|MSG_TRUNC|MSG_CMSG_COMPAT|MSG_ERRQUEUE))
		goto out;

#if 0
	/* What error should we return now? EUNATTACH? */
	if (pkt_sk(sk)->ifindex < 0)
		return -ENODEV;
#endif

	if (flags & MSG_ERRQUEUE) {
		err = sock_recv_errqueue(sk, msg, len,
					 SOL_PACKET, PACKET_TX_TIMESTAMP);
		goto out;
	}

	/*
	 *	Call the generic datagram receiver. This handles all sorts
	 *	of horrible races and re-entrancy so we can forget about it
	 *	in the protocol layers.
	 *
	 *	Now it will return ENETDOWN, if device have just gone down,
	 *	but then it will block.
	 */

	skb = skb_recv_datagram(sk, flags, &err);

	/*
	 *	An error occurred so return it. Because skb_recv_datagram()
	 *	handles the blocking we don't see and worry about blocking
	 *	retries.
	 */

	if (skb == NULL)
		goto out;

	packet_rcv_try_clear_pressure(pkt_sk(sk));

	if (pkt_sk(sk)->has_vnet_hdr) {
		err = packet_rcv_vnet(msg, skb, &len);
		if (err)
			goto out_free;
		vnet_hdr_len = sizeof(struct virtio_net_hdr);
	}

	/* You lose any data beyond the buffer you gave. If it worries
	 * a user program they can ask the device for its MTU
	 * anyway.
	 */
	copied = skb->len;
	if (copied > len) {
		copied = len;
		msg->msg_flags |= MSG_TRUNC;
	}

	err = skb_copy_datagram_msg(skb, 0, msg, copied);
	if (err)
		goto out_free;

	if (sock->type != SOCK_PACKET) {
		struct sockaddr_ll *sll = &PACKET_SKB_CB(skb)->sa.ll;

		/* Original length was stored in sockaddr_ll fields */
		origlen = PACKET_SKB_CB(skb)->sa.origlen;
		sll->sll_family = AF_PACKET;
		sll->sll_protocol = skb->protocol;
	}

	sock_recv_cmsgs(msg, sk, skb);

	if (msg->msg_name) {
		const size_t max_len = min(sizeof(skb->cb),
					   sizeof(struct sockaddr_storage));
		int copy_len;

		/* If the address length field is there to be filled
		 * in, we fill it in now.
		 */
		if (sock->type == SOCK_PACKET) {
			__sockaddr_check_size(sizeof(struct sockaddr_pkt));
			msg->msg_namelen = sizeof(struct sockaddr_pkt);
			copy_len = msg->msg_namelen;
		} else {
			struct sockaddr_ll *sll = &PACKET_SKB_CB(skb)->sa.ll;

			msg->msg_namelen = sll->sll_halen +
				offsetof(struct sockaddr_ll, sll_addr);
			copy_len = msg->msg_namelen;
			if (msg->msg_namelen < sizeof(struct sockaddr_ll)) {
				memset(msg->msg_name +
				       offsetof(struct sockaddr_ll, sll_addr),
				       0, sizeof(sll->sll_addr));
				msg->msg_namelen = sizeof(struct sockaddr_ll);
			}
		}
		if (WARN_ON_ONCE(copy_len > max_len)) {
			copy_len = max_len;
			msg->msg_namelen = copy_len;
		}
		memcpy(msg->msg_name, &PACKET_SKB_CB(skb)->sa, copy_len);
	}

	if (pkt_sk(sk)->auxdata) {
		struct tpacket_auxdata aux;

		aux.tp_status = TP_STATUS_USER;
		if (skb->ip_summed == CHECKSUM_PARTIAL)
			aux.tp_status |= TP_STATUS_CSUMNOTREADY;
		else if (skb->pkt_type != PACKET_OUTGOING &&
			 skb_csum_unnecessary(skb))
			aux.tp_status |= TP_STATUS_CSUM_VALID;

		aux.tp_len = origlen;
		aux.tp_snaplen = skb->len;
		aux.tp_mac = 0;
		aux.tp_net = skb_network_offset(skb);
		if (skb_vlan_tag_present(skb)) {
			aux.tp_vlan_tci = skb_vlan_tag_get(skb);
			aux.tp_vlan_tpid = ntohs(skb->vlan_proto);
			aux.tp_status |= TP_STATUS_VLAN_VALID | TP_STATUS_VLAN_TPID_VALID;
		} else {
			aux.tp_vlan_tci = 0;
			aux.tp_vlan_tpid = 0;
		}
		put_cmsg(msg, SOL_PACKET, PACKET_AUXDATA, sizeof(aux), &aux);
	}

	/*
	 *	Free or return the buffer as appropriate. Again this
	 *	hides all the races and re-entrancy issues from us.
	 */
	err = vnet_hdr_len + ((flags&MSG_TRUNC) ? skb->len : copied);

out_free:
	skb_free_datagram(sk, skb);
out:
	return err;
}

static int packet_getname_spkt(struct socket *sock, struct sockaddr *uaddr,
			       int peer)
{
	struct net_device *dev;
	struct sock *sk	= sock->sk;

	if (peer)
		return -EOPNOTSUPP;

	uaddr->sa_family = AF_PACKET;
	memset(uaddr->sa_data, 0, sizeof(uaddr->sa_data));
	rcu_read_lock();
	dev = dev_get_by_index_rcu(sock_net(sk), READ_ONCE(pkt_sk(sk)->ifindex));
	if (dev)
		strscpy(uaddr->sa_data, dev->name, sizeof(uaddr->sa_data));
	rcu_read_unlock();

	return sizeof(*uaddr);
}

static int packet_getname(struct socket *sock, struct sockaddr *uaddr,
			  int peer)
{
	struct net_device *dev;
	struct sock *sk = sock->sk;
	struct packet_sock *po = pkt_sk(sk);
	DECLARE_SOCKADDR(struct sockaddr_ll *, sll, uaddr);
	int ifindex;

	if (peer)
		return -EOPNOTSUPP;

	ifindex = READ_ONCE(po->ifindex);
	sll->sll_family = AF_PACKET;
	sll->sll_ifindex = ifindex;
	sll->sll_protocol = READ_ONCE(po->num);
	sll->sll_pkttype = 0;
	rcu_read_lock();
	dev = dev_get_by_index_rcu(sock_net(sk), ifindex);
	if (dev) {
		sll->sll_hatype = dev->type;
		sll->sll_halen = dev->addr_len;
		memcpy(sll->sll_addr, dev->dev_addr, dev->addr_len);
	} else {
		sll->sll_hatype = 0;	/* Bad: we have no ARPHRD_UNSPEC */
		sll->sll_halen = 0;
	}
	rcu_read_unlock();

	return offsetof(struct sockaddr_ll, sll_addr) + sll->sll_halen;
}

static int packet_dev_mc(struct net_device *dev, struct packet_mclist *i,
			 int what)
{
	switch (i->type) {
	case PACKET_MR_MULTICAST:
		if (i->alen != dev->addr_len)
			return -EINVAL;
		if (what > 0)
			return dev_mc_add(dev, i->addr);
		else
			return dev_mc_del(dev, i->addr);
		break;
	case PACKET_MR_PROMISC:
		return dev_set_promiscuity(dev, what);
	case PACKET_MR_ALLMULTI:
		return dev_set_allmulti(dev, what);
	case PACKET_MR_UNICAST:
		if (i->alen != dev->addr_len)
			return -EINVAL;
		if (what > 0)
			return dev_uc_add(dev, i->addr);
		else
			return dev_uc_del(dev, i->addr);
		break;
	default:
		break;
	}
	return 0;
}

static void packet_dev_mclist_delete(struct net_device *dev,
				     struct packet_mclist **mlp)
{
	struct packet_mclist *ml;

	while ((ml = *mlp) != NULL) {
		if (ml->ifindex == dev->ifindex) {
			packet_dev_mc(dev, ml, -1);
			*mlp = ml->next;
			kfree(ml);
		} else
			mlp = &ml->next;
	}
}

static int packet_mc_add(struct sock *sk, struct packet_mreq_max *mreq)
{
	struct packet_sock *po = pkt_sk(sk);
	struct packet_mclist *ml, *i;
	struct net_device *dev;
	int err;

	rtnl_lock();

	err = -ENODEV;
	dev = __dev_get_by_index(sock_net(sk), mreq->mr_ifindex);
	if (!dev)
		goto done;

	err = -EINVAL;
	if (mreq->mr_alen > dev->addr_len)
		goto done;

	err = -ENOBUFS;
	i = kmalloc(sizeof(*i), GFP_KERNEL);
	if (i == NULL)
		goto done;

	err = 0;
	for (ml = po->mclist; ml; ml = ml->next) {
		if (ml->ifindex == mreq->mr_ifindex &&
		    ml->type == mreq->mr_type &&
		    ml->alen == mreq->mr_alen &&
		    memcmp(ml->addr, mreq->mr_address, ml->alen) == 0) {
			ml->count++;
			/* Free the new element ... */
			kfree(i);
			goto done;
		}
	}

	i->type = mreq->mr_type;
	i->ifindex = mreq->mr_ifindex;
	i->alen = mreq->mr_alen;
	memcpy(i->addr, mreq->mr_address, i->alen);
	memset(i->addr + i->alen, 0, sizeof(i->addr) - i->alen);
	i->count = 1;
	i->next = po->mclist;
	po->mclist = i;
	err = packet_dev_mc(dev, i, 1);
	if (err) {
		po->mclist = i->next;
		kfree(i);
	}

done:
	rtnl_unlock();
	return err;
}

static int packet_mc_drop(struct sock *sk, struct packet_mreq_max *mreq)
{
	struct packet_mclist *ml, **mlp;

	rtnl_lock();

	for (mlp = &pkt_sk(sk)->mclist; (ml = *mlp) != NULL; mlp = &ml->next) {
		if (ml->ifindex == mreq->mr_ifindex &&
		    ml->type == mreq->mr_type &&
		    ml->alen == mreq->mr_alen &&
		    memcmp(ml->addr, mreq->mr_address, ml->alen) == 0) {
			if (--ml->count == 0) {
				struct net_device *dev;
				*mlp = ml->next;
				dev = __dev_get_by_index(sock_net(sk), ml->ifindex);
				if (dev)
					packet_dev_mc(dev, ml, -1);
				kfree(ml);
			}
			break;
		}
	}
	rtnl_unlock();
	return 0;
}

static void packet_flush_mclist(struct sock *sk)
{
	struct packet_sock *po = pkt_sk(sk);
	struct packet_mclist *ml;

	if (!po->mclist)
		return;

	rtnl_lock();
	while ((ml = po->mclist) != NULL) {
		struct net_device *dev;

		po->mclist = ml->next;
		dev = __dev_get_by_index(sock_net(sk), ml->ifindex);
		if (dev != NULL)
			packet_dev_mc(dev, ml, -1);
		kfree(ml);
	}
	rtnl_unlock();
}

static int
packet_setsockopt(struct socket *sock, int level, int optname, sockptr_t optval,
		  unsigned int optlen)
{
	struct sock *sk = sock->sk;
	struct packet_sock *po = pkt_sk(sk);
	int ret;

	if (level != SOL_PACKET)
		return -ENOPROTOOPT;

	switch (optname) {
	case PACKET_ADD_MEMBERSHIP:
	case PACKET_DROP_MEMBERSHIP:
	{
		struct packet_mreq_max mreq;
		int len = optlen;
		memset(&mreq, 0, sizeof(mreq));
		if (len < sizeof(struct packet_mreq))
			return -EINVAL;
		if (len > sizeof(mreq))
			len = sizeof(mreq);
		if (copy_from_sockptr(&mreq, optval, len))
			return -EFAULT;
		if (len < (mreq.mr_alen + offsetof(struct packet_mreq, mr_address)))
			return -EINVAL;
		if (optname == PACKET_ADD_MEMBERSHIP)
			ret = packet_mc_add(sk, &mreq);
		else
			ret = packet_mc_drop(sk, &mreq);
		return ret;
	}

	case PACKET_RX_RING:
	case PACKET_TX_RING:
	{
		union tpacket_req_u req_u;
		int len;

		lock_sock(sk);
		switch (po->tp_version) {
		case TPACKET_V1:
		case TPACKET_V2:
			len = sizeof(req_u.req);
			break;
		case TPACKET_V3:
		default:
			len = sizeof(req_u.req3);
			break;
		}
		if (optlen < len) {
			ret = -EINVAL;
		} else {
			if (copy_from_sockptr(&req_u.req, optval, len))
				ret = -EFAULT;
			else
				ret = packet_set_ring(sk, &req_u, 0,
						    optname == PACKET_TX_RING);
		}
		release_sock(sk);
		return ret;
	}
	case PACKET_COPY_THRESH:
	{
		int val;

		if (optlen != sizeof(val))
			return -EINVAL;
		if (copy_from_sockptr(&val, optval, sizeof(val)))
			return -EFAULT;

		pkt_sk(sk)->copy_thresh = val;
		return 0;
	}
	case PACKET_VERSION:
	{
		int val;

		if (optlen != sizeof(val))
			return -EINVAL;
		if (copy_from_sockptr(&val, optval, sizeof(val)))
			return -EFAULT;
		switch (val) {
		case TPACKET_V1:
		case TPACKET_V2:
		case TPACKET_V3:
			break;
		default:
			return -EINVAL;
		}
		lock_sock(sk);
		if (po->rx_ring.pg_vec || po->tx_ring.pg_vec) {
			ret = -EBUSY;
		} else {
			po->tp_version = val;
			ret = 0;
		}
		release_sock(sk);
		return ret;
	}
	case PACKET_RESERVE:
	{
		unsigned int val;

		if (optlen != sizeof(val))
			return -EINVAL;
		if (copy_from_sockptr(&val, optval, sizeof(val)))
			return -EFAULT;
		if (val > INT_MAX)
			return -EINVAL;
		lock_sock(sk);
		if (po->rx_ring.pg_vec || po->tx_ring.pg_vec) {
			ret = -EBUSY;
		} else {
			po->tp_reserve = val;
			ret = 0;
		}
		release_sock(sk);
		return ret;
	}
	case PACKET_LOSS:
	{
		unsigned int val;

		if (optlen != sizeof(val))
			return -EINVAL;
		if (copy_from_sockptr(&val, optval, sizeof(val)))
			return -EFAULT;

		lock_sock(sk);
		if (po->rx_ring.pg_vec || po->tx_ring.pg_vec) {
			ret = -EBUSY;
		} else {
			po->tp_loss = !!val;
			ret = 0;
		}
		release_sock(sk);
		return ret;
	}
	case PACKET_AUXDATA:
	{
		int val;

		if (optlen < sizeof(val))
			return -EINVAL;
		if (copy_from_sockptr(&val, optval, sizeof(val)))
			return -EFAULT;

		lock_sock(sk);
		po->auxdata = !!val;
		release_sock(sk);
		return 0;
	}
	case PACKET_ORIGDEV:
	{
		int val;

		if (optlen < sizeof(val))
			return -EINVAL;
		if (copy_from_sockptr(&val, optval, sizeof(val)))
			return -EFAULT;

		lock_sock(sk);
		po->origdev = !!val;
		release_sock(sk);
		return 0;
	}
	case PACKET_VNET_HDR:
	{
		int val;

		if (sock->type != SOCK_RAW)
			return -EINVAL;
		if (optlen < sizeof(val))
			return -EINVAL;
		if (copy_from_sockptr(&val, optval, sizeof(val)))
			return -EFAULT;

		lock_sock(sk);
		if (po->rx_ring.pg_vec || po->tx_ring.pg_vec) {
			ret = -EBUSY;
		} else {
			po->has_vnet_hdr = !!val;
			ret = 0;
		}
		release_sock(sk);
		return ret;
	}
	case PACKET_TIMESTAMP:
	{
		int val;

		if (optlen != sizeof(val))
			return -EINVAL;
		if (copy_from_sockptr(&val, optval, sizeof(val)))
			return -EFAULT;

		po->tp_tstamp = val;
		return 0;
	}
	case PACKET_FANOUT:
	{
		struct fanout_args args = { 0 };

		if (optlen != sizeof(int) && optlen != sizeof(args))
			return -EINVAL;
		if (copy_from_sockptr(&args, optval, optlen))
			return -EFAULT;

		return fanout_add(sk, &args);
	}
	case PACKET_FANOUT_DATA:
	{
		/* Paired with the WRITE_ONCE() in fanout_add() */
		if (!READ_ONCE(po->fanout))
			return -EINVAL;

		return fanout_set_data(po, optval, optlen);
	}
	case PACKET_IGNORE_OUTGOING:
	{
		int val;

		if (optlen != sizeof(val))
			return -EINVAL;
		if (copy_from_sockptr(&val, optval, sizeof(val)))
			return -EFAULT;
		if (val < 0 || val > 1)
			return -EINVAL;

		po->prot_hook.ignore_outgoing = !!val;
		return 0;
	}
	case PACKET_TX_HAS_OFF:
	{
		unsigned int val;

		if (optlen != sizeof(val))
			return -EINVAL;
		if (copy_from_sockptr(&val, optval, sizeof(val)))
			return -EFAULT;

		lock_sock(sk);
		if (!po->rx_ring.pg_vec && !po->tx_ring.pg_vec)
			po->tp_tx_has_off = !!val;

		release_sock(sk);
		return 0;
	}
	case PACKET_QDISC_BYPASS:
	{
		int val;

		if (optlen != sizeof(val))
			return -EINVAL;
		if (copy_from_sockptr(&val, optval, sizeof(val)))
			return -EFAULT;

		po->xmit = val ? packet_direct_xmit : dev_queue_xmit;
		return 0;
	}
	default:
		return -ENOPROTOOPT;
	}
}

static int packet_getsockopt(struct socket *sock, int level, int optname,
			     char __user *optval, int __user *optlen)
{
	int len;
	int val, lv = sizeof(val);
	struct sock *sk = sock->sk;
	struct packet_sock *po = pkt_sk(sk);
	void *data = &val;
	union tpacket_stats_u st;
	struct tpacket_rollover_stats rstats;
	int drops;

	if (level != SOL_PACKET)
		return -ENOPROTOOPT;

	if (get_user(len, optlen))
		return -EFAULT;

	if (len < 0)
		return -EINVAL;

	switch (optname) {
	case PACKET_STATISTICS:
		spin_lock_bh(&sk->sk_receive_queue.lock);
		memcpy(&st, &po->stats, sizeof(st));
		memset(&po->stats, 0, sizeof(po->stats));
		spin_unlock_bh(&sk->sk_receive_queue.lock);
		drops = atomic_xchg(&po->tp_drops, 0);

		if (po->tp_version == TPACKET_V3) {
			lv = sizeof(struct tpacket_stats_v3);
			st.stats3.tp_drops = drops;
			st.stats3.tp_packets += drops;
			data = &st.stats3;
		} else {
			lv = sizeof(struct tpacket_stats);
			st.stats1.tp_drops = drops;
			st.stats1.tp_packets += drops;
			data = &st.stats1;
		}

		break;
	case PACKET_AUXDATA:
		val = po->auxdata;
		break;
	case PACKET_ORIGDEV:
		val = po->origdev;
		break;
	case PACKET_VNET_HDR:
		val = po->has_vnet_hdr;
		break;
	case PACKET_VERSION:
		val = po->tp_version;
		break;
	case PACKET_HDRLEN:
		if (len > sizeof(int))
			len = sizeof(int);
		if (len < sizeof(int))
			return -EINVAL;
		if (copy_from_user(&val, optval, len))
			return -EFAULT;
		switch (val) {
		case TPACKET_V1:
			val = sizeof(struct tpacket_hdr);
			break;
		case TPACKET_V2:
			val = sizeof(struct tpacket2_hdr);
			break;
		case TPACKET_V3:
			val = sizeof(struct tpacket3_hdr);
			break;
		default:
			return -EINVAL;
		}
		break;
	case PACKET_RESERVE:
		val = po->tp_reserve;
		break;
	case PACKET_LOSS:
		val = po->tp_loss;
		break;
	case PACKET_TIMESTAMP:
		val = po->tp_tstamp;
		break;
	case PACKET_FANOUT:
		val = (po->fanout ?
		       ((u32)po->fanout->id |
			((u32)po->fanout->type << 16) |
			((u32)po->fanout->flags << 24)) :
		       0);
		break;
	case PACKET_IGNORE_OUTGOING:
		val = po->prot_hook.ignore_outgoing;
		break;
	case PACKET_ROLLOVER_STATS:
		if (!po->rollover)
			return -EINVAL;
		rstats.tp_all = atomic_long_read(&po->rollover->num);
		rstats.tp_huge = atomic_long_read(&po->rollover->num_huge);
		rstats.tp_failed = atomic_long_read(&po->rollover->num_failed);
		data = &rstats;
		lv = sizeof(rstats);
		break;
	case PACKET_TX_HAS_OFF:
		val = po->tp_tx_has_off;
		break;
	case PACKET_QDISC_BYPASS:
		val = packet_use_direct_xmit(po);
		break;
	default:
		return -ENOPROTOOPT;
	}

	if (len > lv)
		len = lv;
	if (put_user(len, optlen))
		return -EFAULT;
	if (copy_to_user(optval, data, len))
		return -EFAULT;
	return 0;
}

static int packet_notifier(struct notifier_block *this,
			   unsigned long msg, void *ptr)
{
	struct sock *sk;
	struct net_device *dev = netdev_notifier_info_to_dev(ptr);
	struct net *net = dev_net(dev);

	rcu_read_lock();
	sk_for_each_rcu(sk, &net->packet.sklist) {
		struct packet_sock *po = pkt_sk(sk);

		switch (msg) {
		case NETDEV_UNREGISTER:
			if (po->mclist)
				packet_dev_mclist_delete(dev, &po->mclist);
			fallthrough;

		case NETDEV_DOWN:
			if (dev->ifindex == po->ifindex) {
				spin_lock(&po->bind_lock);
				if (po->running) {
					__unregister_prot_hook(sk, false);
					sk->sk_err = ENETDOWN;
					if (!sock_flag(sk, SOCK_DEAD))
						sk_error_report(sk);
				}
				if (msg == NETDEV_UNREGISTER) {
					packet_cached_dev_reset(po);
					WRITE_ONCE(po->ifindex, -1);
					netdev_put(po->prot_hook.dev,
						   &po->prot_hook.dev_tracker);
					po->prot_hook.dev = NULL;
				}
				spin_unlock(&po->bind_lock);
			}
			break;
		case NETDEV_UP:
			if (dev->ifindex == po->ifindex) {
				spin_lock(&po->bind_lock);
				if (po->num)
					register_prot_hook(sk);
				spin_unlock(&po->bind_lock);
			}
			break;
		}
	}
	rcu_read_unlock();
	return NOTIFY_DONE;
}


static int packet_ioctl(struct socket *sock, unsigned int cmd,
			unsigned long arg)
{
	struct sock *sk = sock->sk;

	switch (cmd) {
	case SIOCOUTQ:
	{
		int amount = sk_wmem_alloc_get(sk);

		return put_user(amount, (int __user *)arg);
	}
	case SIOCINQ:
	{
		struct sk_buff *skb;
		int amount = 0;

		spin_lock_bh(&sk->sk_receive_queue.lock);
		skb = skb_peek(&sk->sk_receive_queue);
		if (skb)
			amount = skb->len;
		spin_unlock_bh(&sk->sk_receive_queue.lock);
		return put_user(amount, (int __user *)arg);
	}
#ifdef CONFIG_INET
	case SIOCADDRT:
	case SIOCDELRT:
	case SIOCDARP:
	case SIOCGARP:
	case SIOCSARP:
	case SIOCGIFADDR:
	case SIOCSIFADDR:
	case SIOCGIFBRDADDR:
	case SIOCSIFBRDADDR:
	case SIOCGIFNETMASK:
	case SIOCSIFNETMASK:
	case SIOCGIFDSTADDR:
	case SIOCSIFDSTADDR:
	case SIOCSIFFLAGS:
		return inet_dgram_ops.ioctl(sock, cmd, arg);
#endif

	default:
		return -ENOIOCTLCMD;
	}
	return 0;
}

static __poll_t packet_poll(struct file *file, struct socket *sock,
				poll_table *wait)
{
	struct sock *sk = sock->sk;
	struct packet_sock *po = pkt_sk(sk);
	__poll_t mask = datagram_poll(file, sock, wait);

	spin_lock_bh(&sk->sk_receive_queue.lock);
	if (po->rx_ring.pg_vec) {
		if (!packet_previous_rx_frame(po, &po->rx_ring,
			TP_STATUS_KERNEL))
			mask |= EPOLLIN | EPOLLRDNORM;
	}
	packet_rcv_try_clear_pressure(po);
	spin_unlock_bh(&sk->sk_receive_queue.lock);
	spin_lock_bh(&sk->sk_write_queue.lock);
	if (po->tx_ring.pg_vec) {
		if (packet_current_frame(po, &po->tx_ring, TP_STATUS_AVAILABLE))
			mask |= EPOLLOUT | EPOLLWRNORM;
	}
	spin_unlock_bh(&sk->sk_write_queue.lock);
	return mask;
}


/* Dirty? Well, I still did not learn better way to account
 * for user mmaps.
 */

static void packet_mm_open(struct vm_area_struct *vma)
{
	struct file *file = vma->vm_file;
	struct socket *sock = file->private_data;
	struct sock *sk = sock->sk;

	if (sk)
		atomic_inc(&pkt_sk(sk)->mapped);
}

static void packet_mm_close(struct vm_area_struct *vma)
{
	struct file *file = vma->vm_file;
	struct socket *sock = file->private_data;
	struct sock *sk = sock->sk;

	if (sk)
		atomic_dec(&pkt_sk(sk)->mapped);
}

static const struct vm_operations_struct packet_mmap_ops = {
	.open	=	packet_mm_open,
	.close	=	packet_mm_close,
};

static void free_pg_vec(struct pgv *pg_vec, unsigned int order,
			unsigned int len)
{
	int i;

	for (i = 0; i < len; i++) {
		if (likely(pg_vec[i].buffer)) {
			if (is_vmalloc_addr(pg_vec[i].buffer))
				vfree(pg_vec[i].buffer);
			else
				free_pages((unsigned long)pg_vec[i].buffer,
					   order);
			pg_vec[i].buffer = NULL;
		}
	}
	kfree(pg_vec);
}

static char *alloc_one_pg_vec_page(unsigned long order)
{
	char *buffer;
	gfp_t gfp_flags = GFP_KERNEL | __GFP_COMP |
			  __GFP_ZERO | __GFP_NOWARN | __GFP_NORETRY;

	buffer = (char *) __get_free_pages(gfp_flags, order);
	if (buffer)
		return buffer;

	/* __get_free_pages failed, fall back to vmalloc */
	buffer = vzalloc(array_size((1 << order), PAGE_SIZE));
	if (buffer)
		return buffer;

	/* vmalloc failed, lets dig into swap here */
	gfp_flags &= ~__GFP_NORETRY;
	buffer = (char *) __get_free_pages(gfp_flags, order);
	if (buffer)
		return buffer;

	/* complete and utter failure */
	return NULL;
}

static struct pgv *alloc_pg_vec(struct tpacket_req *req, int order)
{
	unsigned int block_nr = req->tp_block_nr;
	struct pgv *pg_vec;
	int i;

	pg_vec = kcalloc(block_nr, sizeof(struct pgv), GFP_KERNEL | __GFP_NOWARN);
	if (unlikely(!pg_vec))
		goto out;

	for (i = 0; i < block_nr; i++) {
		pg_vec[i].buffer = alloc_one_pg_vec_page(order);
		if (unlikely(!pg_vec[i].buffer))
			goto out_free_pgvec;
	}

out:
	return pg_vec;

out_free_pgvec:
	free_pg_vec(pg_vec, order, block_nr);
	pg_vec = NULL;
	goto out;
}

static int packet_set_ring(struct sock *sk, union tpacket_req_u *req_u,
		int closing, int tx_ring)
{
	struct pgv *pg_vec = NULL;
	struct packet_sock *po = pkt_sk(sk);
	unsigned long *rx_owner_map = NULL;
	int was_running, order = 0;
	struct packet_ring_buffer *rb;
	struct sk_buff_head *rb_queue;
	__be16 num;
	int err;
	/* Added to avoid minimal code churn */
	struct tpacket_req *req = &req_u->req;

	rb = tx_ring ? &po->tx_ring : &po->rx_ring;
	rb_queue = tx_ring ? &sk->sk_write_queue : &sk->sk_receive_queue;

	err = -EBUSY;
	if (!closing) {
		if (atomic_read(&po->mapped))
			goto out;
		if (packet_read_pending(rb))
			goto out;
	}

	if (req->tp_block_nr) {
		unsigned int min_frame_size;

		/* Sanity tests and some calculations */
		err = -EBUSY;
		if (unlikely(rb->pg_vec))
			goto out;

		switch (po->tp_version) {
		case TPACKET_V1:
			po->tp_hdrlen = TPACKET_HDRLEN;
			break;
		case TPACKET_V2:
			po->tp_hdrlen = TPACKET2_HDRLEN;
			break;
		case TPACKET_V3:
			po->tp_hdrlen = TPACKET3_HDRLEN;
			break;
		}

		err = -EINVAL;
		if (unlikely((int)req->tp_block_size <= 0))
			goto out;
		if (unlikely(!PAGE_ALIGNED(req->tp_block_size)))
			goto out;
		min_frame_size = po->tp_hdrlen + po->tp_reserve;
		if (po->tp_version >= TPACKET_V3 &&
		    req->tp_block_size <
		    BLK_PLUS_PRIV((u64)req_u->req3.tp_sizeof_priv) + min_frame_size)
			goto out;
		if (unlikely(req->tp_frame_size < min_frame_size))
			goto out;
		if (unlikely(req->tp_frame_size & (TPACKET_ALIGNMENT - 1)))
			goto out;

		rb->frames_per_block = req->tp_block_size / req->tp_frame_size;
		if (unlikely(rb->frames_per_block == 0))
			goto out;
		if (unlikely(rb->frames_per_block > UINT_MAX / req->tp_block_nr))
			goto out;
		if (unlikely((rb->frames_per_block * req->tp_block_nr) !=
					req->tp_frame_nr))
			goto out;

		err = -ENOMEM;
		order = get_order(req->tp_block_size);
		pg_vec = alloc_pg_vec(req, order);
		if (unlikely(!pg_vec))
			goto out;
		switch (po->tp_version) {
		case TPACKET_V3:
			/* Block transmit is not supported yet */
			if (!tx_ring) {
				init_prb_bdqc(po, rb, pg_vec, req_u);
			} else {
				struct tpacket_req3 *req3 = &req_u->req3;

				if (req3->tp_retire_blk_tov ||
				    req3->tp_sizeof_priv ||
				    req3->tp_feature_req_word) {
					err = -EINVAL;
					goto out_free_pg_vec;
				}
			}
			break;
		default:
			if (!tx_ring) {
				rx_owner_map = bitmap_alloc(req->tp_frame_nr,
					GFP_KERNEL | __GFP_NOWARN | __GFP_ZERO);
				if (!rx_owner_map)
					goto out_free_pg_vec;
			}
			break;
		}
	}
	/* Done */
	else {
		err = -EINVAL;
		if (unlikely(req->tp_frame_nr))
			goto out;
	}


	/* Detach socket from network */
	spin_lock(&po->bind_lock);
	was_running = po->running;
	num = po->num;
	if (was_running) {
		WRITE_ONCE(po->num, 0);
		__unregister_prot_hook(sk, false);
	}
	spin_unlock(&po->bind_lock);

	synchronize_net();

	err = -EBUSY;
	mutex_lock(&po->pg_vec_lock);
	if (closing || atomic_read(&po->mapped) == 0) {
		err = 0;
		spin_lock_bh(&rb_queue->lock);
		swap(rb->pg_vec, pg_vec);
		if (po->tp_version <= TPACKET_V2)
			swap(rb->rx_owner_map, rx_owner_map);
		rb->frame_max = (req->tp_frame_nr - 1);
		rb->head = 0;
		rb->frame_size = req->tp_frame_size;
		spin_unlock_bh(&rb_queue->lock);

		swap(rb->pg_vec_order, order);
		swap(rb->pg_vec_len, req->tp_block_nr);

		rb->pg_vec_pages = req->tp_block_size/PAGE_SIZE;
		po->prot_hook.func = (po->rx_ring.pg_vec) ?
						tpacket_rcv : packet_rcv;
		skb_queue_purge(rb_queue);
		if (atomic_read(&po->mapped))
			pr_err("packet_mmap: vma is busy: %d\n",
			       atomic_read(&po->mapped));
	}
	mutex_unlock(&po->pg_vec_lock);

	spin_lock(&po->bind_lock);
	if (was_running) {
		WRITE_ONCE(po->num, num);
		register_prot_hook(sk);
	}
	spin_unlock(&po->bind_lock);
	if (pg_vec && (po->tp_version > TPACKET_V2)) {
		/* Because we don't support block-based V3 on tx-ring */
		if (!tx_ring)
			prb_shutdown_retire_blk_timer(po, rb_queue);
	}

out_free_pg_vec:
	if (pg_vec) {
		bitmap_free(rx_owner_map);
		free_pg_vec(pg_vec, order, req->tp_block_nr);
	}
out:
	return err;
}

static int packet_mmap(struct file *file, struct socket *sock,
		struct vm_area_struct *vma)
{
	struct sock *sk = sock->sk;
	struct packet_sock *po = pkt_sk(sk);
	unsigned long size, expected_size;
	struct packet_ring_buffer *rb;
	unsigned long start;
	int err = -EINVAL;
	int i;

	if (vma->vm_pgoff)
		return -EINVAL;

	mutex_lock(&po->pg_vec_lock);

	expected_size = 0;
	for (rb = &po->rx_ring; rb <= &po->tx_ring; rb++) {
		if (rb->pg_vec) {
			expected_size += rb->pg_vec_len
						* rb->pg_vec_pages
						* PAGE_SIZE;
		}
	}

	if (expected_size == 0)
		goto out;

	size = vma->vm_end - vma->vm_start;
	if (size != expected_size)
		goto out;

	start = vma->vm_start;
	for (rb = &po->rx_ring; rb <= &po->tx_ring; rb++) {
		if (rb->pg_vec == NULL)
			continue;

		for (i = 0; i < rb->pg_vec_len; i++) {
			struct page *page;
			void *kaddr = rb->pg_vec[i].buffer;
			int pg_num;

			for (pg_num = 0; pg_num < rb->pg_vec_pages; pg_num++) {
				page = pgv_to_page(kaddr);
				err = vm_insert_page(vma, start, page);
				if (unlikely(err))
					goto out;
				start += PAGE_SIZE;
				kaddr += PAGE_SIZE;
			}
		}
	}

	atomic_inc(&po->mapped);
	vma->vm_ops = &packet_mmap_ops;
	err = 0;

out:
	mutex_unlock(&po->pg_vec_lock);
	return err;
}

static const struct proto_ops packet_ops_spkt = {
	.family =	PF_PACKET,
	.owner =	THIS_MODULE,
	.release =	packet_release,
	.bind =		packet_bind_spkt,
	.connect =	sock_no_connect,
	.socketpair =	sock_no_socketpair,
	.accept =	sock_no_accept,
	.getname =	packet_getname_spkt,
	.poll =		datagram_poll,
	.ioctl =	packet_ioctl,
	.gettstamp =	sock_gettstamp,
	.listen =	sock_no_listen,
	.shutdown =	sock_no_shutdown,
	.sendmsg =	packet_sendmsg_spkt,
	.recvmsg =	packet_recvmsg,
	.mmap =		sock_no_mmap,
	.sendpage =	sock_no_sendpage,
};

static const struct proto_ops packet_ops = {
	.family =	PF_PACKET,
	.owner =	THIS_MODULE,
	.release =	packet_release,
	.bind =		packet_bind,
	.connect =	sock_no_connect,
	.socketpair =	sock_no_socketpair,
	.accept =	sock_no_accept,
	.getname =	packet_getname,
	.poll =		packet_poll,
	.ioctl =	packet_ioctl,
	.gettstamp =	sock_gettstamp,
	.listen =	sock_no_listen,
	.shutdown =	sock_no_shutdown,
	.setsockopt =	packet_setsockopt,
	.getsockopt =	packet_getsockopt,
	.sendmsg =	packet_sendmsg,
	.recvmsg =	packet_recvmsg,
	.mmap =		packet_mmap,
	.sendpage =	sock_no_sendpage,
};

static const struct net_proto_family packet_family_ops = {
	.family =	PF_PACKET,
	.create =	packet_create,
	.owner	=	THIS_MODULE,
};

static struct notifier_block packet_netdev_notifier = {
	.notifier_call =	packet_notifier,
};

#ifdef CONFIG_PROC_FS

static void *packet_seq_start(struct seq_file *seq, loff_t *pos)
	__acquires(RCU)
{
	struct net *net = seq_file_net(seq);

	rcu_read_lock();
	return seq_hlist_start_head_rcu(&net->packet.sklist, *pos);
}

static void *packet_seq_next(struct seq_file *seq, void *v, loff_t *pos)
{
	struct net *net = seq_file_net(seq);
	return seq_hlist_next_rcu(v, &net->packet.sklist, pos);
}

static void packet_seq_stop(struct seq_file *seq, void *v)
	__releases(RCU)
{
	rcu_read_unlock();
}

static int packet_seq_show(struct seq_file *seq, void *v)
{
	if (v == SEQ_START_TOKEN)
		seq_printf(seq,
			   "%*sRefCnt Type Proto  Iface R Rmem   User   Inode\n",
			   IS_ENABLED(CONFIG_64BIT) ? -17 : -9, "sk");
	else {
		struct sock *s = sk_entry(v);
		const struct packet_sock *po = pkt_sk(s);

		seq_printf(seq,
			   "%pK %-6d %-4d %04x   %-5d %1d %-6u %-6u %-6lu\n",
			   s,
			   refcount_read(&s->sk_refcnt),
			   s->sk_type,
			   ntohs(READ_ONCE(po->num)),
			   READ_ONCE(po->ifindex),
			   po->running,
			   atomic_read(&s->sk_rmem_alloc),
			   from_kuid_munged(seq_user_ns(seq), sock_i_uid(s)),
			   sock_i_ino(s));
	}

	return 0;
}

static const struct seq_operations packet_seq_ops = {
	.start	= packet_seq_start,
	.next	= packet_seq_next,
	.stop	= packet_seq_stop,
	.show	= packet_seq_show,
};
#endif

static int __net_init packet_net_init(struct net *net)
{
	mutex_init(&net->packet.sklist_lock);
	INIT_HLIST_HEAD(&net->packet.sklist);

#ifdef CONFIG_PROC_FS
	if (!proc_create_net("packet", 0, net->proc_net, &packet_seq_ops,
			sizeof(struct seq_net_private)))
		return -ENOMEM;
#endif /* CONFIG_PROC_FS */

	return 0;
}

static void __net_exit packet_net_exit(struct net *net)
{
	remove_proc_entry("packet", net->proc_net);
	WARN_ON_ONCE(!hlist_empty(&net->packet.sklist));
}

static struct pernet_operations packet_net_ops = {
	.init = packet_net_init,
	.exit = packet_net_exit,
};


static void __exit packet_exit(void)
{
	sock_unregister(PF_PACKET);
	proto_unregister(&packet_proto);
	unregister_netdevice_notifier(&packet_netdev_notifier);
	unregister_pernet_subsys(&packet_net_ops);
}

static int __init packet_init(void)
{
	int rc;

	rc = register_pernet_subsys(&packet_net_ops);
	if (rc)
		goto out;
	rc = register_netdevice_notifier(&packet_netdev_notifier);
	if (rc)
		goto out_pernet;
	rc = proto_register(&packet_proto, 0);
	if (rc)
		goto out_notifier;
	rc = sock_register(&packet_family_ops);
	if (rc)
		goto out_proto;

	return 0;

out_proto:
	proto_unregister(&packet_proto);
out_notifier:
	unregister_netdevice_notifier(&packet_netdev_notifier);
out_pernet:
	unregister_pernet_subsys(&packet_net_ops);
out:
	return rc;
}

module_init(packet_init);
module_exit(packet_exit);
MODULE_LICENSE("GPL");
MODULE_ALIAS_NETPROTO(PF_PACKET);<|MERGE_RESOLUTION|>--- conflicted
+++ resolved
@@ -1350,11 +1350,7 @@
 		if (READ_ONCE(history[i]) == rxhash)
 			count++;
 
-<<<<<<< HEAD
-	victim = prandom_u32_max(ROLLOVER_HLEN);
-=======
 	victim = get_random_u32_below(ROLLOVER_HLEN);
->>>>>>> 0ee29814
 
 	/* Avoid dirtying the cache line if possible */
 	if (READ_ONCE(history[victim]) != rxhash)
