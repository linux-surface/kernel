# SPDX-License-Identifier: GPL-2.0-only
config MICROBLAZE
	def_bool y
	select ARCH_32BIT_OFF_T
	select ARCH_NO_SWAP
	select ARCH_HAS_DMA_PREP_COHERENT
	select ARCH_HAS_GCOV_PROFILE_ALL
	select ARCH_HAS_SYNC_DMA_FOR_CPU
	select ARCH_HAS_SYNC_DMA_FOR_DEVICE
	select ARCH_MIGHT_HAVE_PC_PARPORT
	select ARCH_WANT_IPC_PARSE_VERSION
	select BUILDTIME_TABLE_SORT
	select TIMER_OF
	select CLONE_BACKWARDS3
	select COMMON_CLK
	select DMA_DIRECT_REMAP
	select GENERIC_ATOMIC64
	select GENERIC_CPU_DEVICES
	select GENERIC_IDLE_POLL_SETUP
	select GENERIC_IRQ_PROBE
	select GENERIC_IRQ_SHOW
	select GENERIC_PCI_IOMAP
	select GENERIC_SCHED_CLOCK
	select HAVE_ARCH_HASH
	select HAVE_ARCH_KGDB
	select HAVE_ARCH_SECCOMP
	select HAVE_DEBUG_KMEMLEAK
	select HAVE_DMA_CONTIGUOUS
	select HAVE_DYNAMIC_FTRACE
	select HAVE_FTRACE_MCOUNT_RECORD
	select HAVE_FUNCTION_GRAPH_TRACER
	select HAVE_FUNCTION_TRACER
	select HAVE_PCI
	select IRQ_DOMAIN
	select XILINX_INTC
	select MODULES_USE_ELF_RELA
	select OF
	select OF_EARLY_FLATTREE
	select PCI_DOMAINS_GENERIC if PCI
	select PCI_SYSCALL if PCI
	select CPU_NO_EFFICIENT_FFS
	select MMU_GATHER_NO_RANGE
	select SPARSE_IRQ
	select ZONE_DMA
	select TRACE_IRQFLAGS_SUPPORT
	select GENERIC_IRQ_MULTI_HANDLER

# Endianness selection
choice
	prompt "Endianness selection"
	default CPU_LITTLE_ENDIAN
	help
	  microblaze architectures can be configured for either little or
	  big endian formats. Be sure to select the appropriate mode.

config CPU_BIG_ENDIAN
	bool "Big endian"

config CPU_LITTLE_ENDIAN
	bool "Little endian"

endchoice

config ARCH_HAS_ILOG2_U32
	def_bool n

config ARCH_HAS_ILOG2_U64
	def_bool n

config GENERIC_HWEIGHT
	def_bool y

config GENERIC_CALIBRATE_DELAY
	def_bool y

config GENERIC_CSUM
	def_bool y

config STACKTRACE_SUPPORT
	def_bool y

config LOCKDEP_SUPPORT
	def_bool y

source "arch/microblaze/Kconfig.platform"

menu "Processor type and features"

source "kernel/Kconfig.hz"

config MMU
	def_bool y

comment "Boot options"

config CMDLINE_BOOL
	bool "Default bootloader kernel arguments"

config CMDLINE
	string "Default kernel command string"
	depends on CMDLINE_BOOL
	default "console=ttyUL0,115200"
	help
	  On some architectures there is currently no way for the boot loader
	  to pass arguments to the kernel. For these architectures, you should
	  supply some command-line options at build time by entering them
	  here.

config CMDLINE_FORCE
	bool "Force default kernel command string"
	depends on CMDLINE_BOOL
	default n
	help
	  Set this to have arguments from the default kernel command string
	  override those passed by the boot loader.

endmenu

menu "Kernel features"

config NR_CPUS
	int
	default "1"

config ADVANCED_OPTIONS
	bool "Prompt for advanced kernel configuration options"
	help
	  This option will enable prompting for a variety of advanced kernel
	  configuration options.  These options can cause the kernel to not
	  work if they are set incorrectly, but can be used to optimize certain
	  aspects of kernel memory management.

	  Unless you know what you are doing, say N here.

comment "Default settings for advanced configuration options are used"
	depends on !ADVANCED_OPTIONS

config HIGHMEM
	bool "High memory support"
	select KMAP_LOCAL
	help
	  The address space of Microblaze processors is only 4 Gigabytes large
	  and it has to accommodate user address space, kernel address
	  space as well as some memory mapped IO. That means that, if you
	  have a large amount of physical memory and/or IO, not all of the
	  memory can be "permanently mapped" by the kernel. The physical
	  memory that is not permanently mapped is called "high memory".

	  If unsure, say n.

config LOWMEM_SIZE_BOOL
	bool "Set maximum low memory"
	depends on ADVANCED_OPTIONS
	help
	  This option allows you to set the maximum amount of memory which
	  will be used as "low memory", that is, memory which the kernel can
	  access directly, without having to set up a kernel virtual mapping.
	  This can be useful in optimizing the layout of kernel virtual
	  memory.

	  Say N here unless you know what you are doing.

config LOWMEM_SIZE
	hex "Maximum low memory size (in bytes)" if LOWMEM_SIZE_BOOL
	default "0x30000000"

config MANUAL_RESET_VECTOR
	hex "Microblaze reset vector address setup"
	default "0x0"
	help
	  Set this option to have the kernel override the CPU Reset vector.
	  If zero, no change will be made to the MicroBlaze reset vector at
	  address 0x0.
	  If non-zero, a jump instruction to this address, will be written
	  to the reset vector at address 0x0.
	  If you are unsure, set it to default value 0x0.

config KERNEL_START_BOOL
	bool "Set custom kernel base address"
	depends on ADVANCED_OPTIONS
	help
	  This option allows you to set the kernel virtual address at which
	  the kernel will map low memory (the kernel image will be linked at
	  this address).  This can be useful in optimizing the virtual memory
	  layout of the system.

	  Say N here unless you know what you are doing.

config KERNEL_START
	hex "Virtual address of kernel base" if KERNEL_START_BOOL
	default "0xc0000000"

config TASK_SIZE_BOOL
	bool "Set custom user task size"
	depends on ADVANCED_OPTIONS
	help
	  This option allows you to set the amount of virtual address space
	  allocated to user tasks.  This can be useful in optimizing the
	  virtual memory layout of the system.

	  Say N here unless you know what you are doing.

config TASK_SIZE
	hex "Size of user task space" if TASK_SIZE_BOOL
	default "0x80000000"

config MB_MANAGER
	bool "Support for Microblaze Manager"
	depends on ADVANCED_OPTIONS
	help
	  This option enables API for configuring the MicroBlaze manager
	  control register, which is consumed by the break handler to
	  block the break.
<<<<<<< HEAD

	  Say N here unless you know what you are doing.

endmenu

menu "Bus Options"
=======
>>>>>>> 0ee29814

	  Say N here unless you know what you are doing.

endmenu<|MERGE_RESOLUTION|>--- conflicted
+++ resolved
@@ -211,15 +211,6 @@
 	  This option enables API for configuring the MicroBlaze manager
 	  control register, which is consumed by the break handler to
 	  block the break.
-<<<<<<< HEAD
-
-	  Say N here unless you know what you are doing.
-
-endmenu
-
-menu "Bus Options"
-=======
->>>>>>> 0ee29814
 
 	  Say N here unless you know what you are doing.
 
