// SPDX-License-Identifier: GPL-2.0-only
/*
 * Copyright (C) 2012,2013 - ARM Ltd
 * Author: Marc Zyngier <marc.zyngier@arm.com>
 *
 * Derived from arch/arm/kvm/coproc.c:
 * Copyright (C) 2012 - Virtual Open Systems and Columbia University
 * Authors: Rusty Russell <rusty@rustcorp.com.au>
 *          Christoffer Dall <c.dall@virtualopensystems.com>
 */

#include <linux/bitfield.h>
#include <linux/bsearch.h>
#include <linux/kvm_host.h>
#include <linux/mm.h>
#include <linux/printk.h>
#include <linux/uaccess.h>

#include <asm/cacheflush.h>
#include <asm/cputype.h>
#include <asm/debug-monitors.h>
#include <asm/esr.h>
#include <asm/kvm_arm.h>
#include <asm/kvm_emulate.h>
#include <asm/kvm_hyp.h>
#include <asm/kvm_mmu.h>
#include <asm/perf_event.h>
#include <asm/sysreg.h>

#include <trace/events/kvm.h>

#include "sys_regs.h"

#include "trace.h"

/*
 * For AArch32, we only take care of what is being trapped. Anything
 * that has to do with init and userspace access has to go via the
 * 64bit interface.
 */

static u64 sys_reg_to_index(const struct sys_reg_desc *reg);

static bool read_from_write_only(struct kvm_vcpu *vcpu,
				 struct sys_reg_params *params,
				 const struct sys_reg_desc *r)
{
	WARN_ONCE(1, "Unexpected sys_reg read to write-only register\n");
	print_sys_reg_instr(params);
	kvm_inject_undefined(vcpu);
	return false;
}

static bool write_to_read_only(struct kvm_vcpu *vcpu,
			       struct sys_reg_params *params,
			       const struct sys_reg_desc *r)
{
	WARN_ONCE(1, "Unexpected sys_reg write to read-only register\n");
	print_sys_reg_instr(params);
	kvm_inject_undefined(vcpu);
	return false;
}

u64 vcpu_read_sys_reg(const struct kvm_vcpu *vcpu, int reg)
{
	u64 val = 0x8badf00d8badf00d;

	if (vcpu_get_flag(vcpu, SYSREGS_ON_CPU) &&
	    __vcpu_read_sys_reg_from_cpu(reg, &val))
		return val;

	return __vcpu_sys_reg(vcpu, reg);
}

void vcpu_write_sys_reg(struct kvm_vcpu *vcpu, u64 val, int reg)
{
	if (vcpu_get_flag(vcpu, SYSREGS_ON_CPU) &&
	    __vcpu_write_sys_reg_to_cpu(val, reg))
		return;

	 __vcpu_sys_reg(vcpu, reg) = val;
}

/* 3 bits per cache level, as per CLIDR, but non-existent caches always 0 */
static u32 cache_levels;

/* CSSELR values; used to index KVM_REG_ARM_DEMUX_ID_CCSIDR */
#define CSSELR_MAX 14

/* Which cache CCSIDR represents depends on CSSELR value. */
static u32 get_ccsidr(u32 csselr)
{
	u32 ccsidr;

	/* Make sure noone else changes CSSELR during this! */
	local_irq_disable();
	write_sysreg(csselr, csselr_el1);
	isb();
	ccsidr = read_sysreg(ccsidr_el1);
	local_irq_enable();

	return ccsidr;
}

/*
 * See note at ARMv7 ARM B1.14.4 (TL;DR: S/W ops are not easily virtualized).
 */
static bool access_dcsw(struct kvm_vcpu *vcpu,
			struct sys_reg_params *p,
			const struct sys_reg_desc *r)
{
	if (!p->is_write)
		return read_from_write_only(vcpu, p, r);

	/*
	 * Only track S/W ops if we don't have FWB. It still indicates
	 * that the guest is a bit broken (S/W operations should only
	 * be done by firmware, knowing that there is only a single
	 * CPU left in the system, and certainly not from non-secure
	 * software).
	 */
	if (!cpus_have_const_cap(ARM64_HAS_STAGE2_FWB))
		kvm_set_way_flush(vcpu);

	return true;
}

static void get_access_mask(const struct sys_reg_desc *r, u64 *mask, u64 *shift)
{
	switch (r->aarch32_map) {
	case AA32_LO:
		*mask = GENMASK_ULL(31, 0);
		*shift = 0;
		break;
	case AA32_HI:
		*mask = GENMASK_ULL(63, 32);
		*shift = 32;
		break;
	default:
		*mask = GENMASK_ULL(63, 0);
		*shift = 0;
		break;
	}
}

/*
 * Generic accessor for VM registers. Only called as long as HCR_TVM
 * is set. If the guest enables the MMU, we stop trapping the VM
 * sys_regs and leave it in complete control of the caches.
 */
static bool access_vm_reg(struct kvm_vcpu *vcpu,
			  struct sys_reg_params *p,
			  const struct sys_reg_desc *r)
{
	bool was_enabled = vcpu_has_cache_enabled(vcpu);
	u64 val, mask, shift;

	BUG_ON(!p->is_write);

	get_access_mask(r, &mask, &shift);

	if (~mask) {
		val = vcpu_read_sys_reg(vcpu, r->reg);
		val &= ~mask;
	} else {
		val = 0;
	}

	val |= (p->regval & (mask >> shift)) << shift;
	vcpu_write_sys_reg(vcpu, val, r->reg);

	kvm_toggle_cache(vcpu, was_enabled);
	return true;
}

static bool access_actlr(struct kvm_vcpu *vcpu,
			 struct sys_reg_params *p,
			 const struct sys_reg_desc *r)
{
	u64 mask, shift;

	if (p->is_write)
		return ignore_write(vcpu, p);

	get_access_mask(r, &mask, &shift);
	p->regval = (vcpu_read_sys_reg(vcpu, r->reg) & mask) >> shift;

	return true;
}

/*
 * Trap handler for the GICv3 SGI generation system register.
 * Forward the request to the VGIC emulation.
 * The cp15_64 code makes sure this automatically works
 * for both AArch64 and AArch32 accesses.
 */
static bool access_gic_sgi(struct kvm_vcpu *vcpu,
			   struct sys_reg_params *p,
			   const struct sys_reg_desc *r)
{
	bool g1;

	if (!p->is_write)
		return read_from_write_only(vcpu, p, r);

	/*
	 * In a system where GICD_CTLR.DS=1, a ICC_SGI0R_EL1 access generates
	 * Group0 SGIs only, while ICC_SGI1R_EL1 can generate either group,
	 * depending on the SGI configuration. ICC_ASGI1R_EL1 is effectively
	 * equivalent to ICC_SGI0R_EL1, as there is no "alternative" secure
	 * group.
	 */
	if (p->Op0 == 0) {		/* AArch32 */
		switch (p->Op1) {
		default:		/* Keep GCC quiet */
		case 0:			/* ICC_SGI1R */
			g1 = true;
			break;
		case 1:			/* ICC_ASGI1R */
		case 2:			/* ICC_SGI0R */
			g1 = false;
			break;
		}
	} else {			/* AArch64 */
		switch (p->Op2) {
		default:		/* Keep GCC quiet */
		case 5:			/* ICC_SGI1R_EL1 */
			g1 = true;
			break;
		case 6:			/* ICC_ASGI1R_EL1 */
		case 7:			/* ICC_SGI0R_EL1 */
			g1 = false;
			break;
		}
	}

	vgic_v3_dispatch_sgi(vcpu, p->regval, g1);

	return true;
}

static bool access_gic_sre(struct kvm_vcpu *vcpu,
			   struct sys_reg_params *p,
			   const struct sys_reg_desc *r)
{
	if (p->is_write)
		return ignore_write(vcpu, p);

	p->regval = vcpu->arch.vgic_cpu.vgic_v3.vgic_sre;
	return true;
}

static bool trap_raz_wi(struct kvm_vcpu *vcpu,
			struct sys_reg_params *p,
			const struct sys_reg_desc *r)
{
	if (p->is_write)
		return ignore_write(vcpu, p);
	else
		return read_zero(vcpu, p);
}

/*
 * ARMv8.1 mandates at least a trivial LORegion implementation, where all the
 * RW registers are RES0 (which we can implement as RAZ/WI). On an ARMv8.0
 * system, these registers should UNDEF. LORID_EL1 being a RO register, we
 * treat it separately.
 */
static bool trap_loregion(struct kvm_vcpu *vcpu,
			  struct sys_reg_params *p,
			  const struct sys_reg_desc *r)
{
	u64 val = read_sanitised_ftr_reg(SYS_ID_AA64MMFR1_EL1);
	u32 sr = reg_to_encoding(r);

	if (!(val & (0xfUL << ID_AA64MMFR1_EL1_LO_SHIFT))) {
		kvm_inject_undefined(vcpu);
		return false;
	}

	if (p->is_write && sr == SYS_LORID_EL1)
		return write_to_read_only(vcpu, p, r);

	return trap_raz_wi(vcpu, p, r);
}

static bool trap_oslar_el1(struct kvm_vcpu *vcpu,
			   struct sys_reg_params *p,
			   const struct sys_reg_desc *r)
{
	u64 oslsr;

	if (!p->is_write)
		return read_from_write_only(vcpu, p, r);

	/* Forward the OSLK bit to OSLSR */
	oslsr = __vcpu_sys_reg(vcpu, OSLSR_EL1) & ~SYS_OSLSR_OSLK;
	if (p->regval & SYS_OSLAR_OSLK)
		oslsr |= SYS_OSLSR_OSLK;

	__vcpu_sys_reg(vcpu, OSLSR_EL1) = oslsr;
	return true;
}

static bool trap_oslsr_el1(struct kvm_vcpu *vcpu,
			   struct sys_reg_params *p,
			   const struct sys_reg_desc *r)
{
	if (p->is_write)
		return write_to_read_only(vcpu, p, r);

	p->regval = __vcpu_sys_reg(vcpu, r->reg);
	return true;
}

static int set_oslsr_el1(struct kvm_vcpu *vcpu, const struct sys_reg_desc *rd,
			 u64 val)
{
	/*
	 * The only modifiable bit is the OSLK bit. Refuse the write if
	 * userspace attempts to change any other bit in the register.
	 */
	if ((val ^ rd->val) & ~SYS_OSLSR_OSLK)
		return -EINVAL;

	__vcpu_sys_reg(vcpu, rd->reg) = val;
	return 0;
}

static bool trap_dbgauthstatus_el1(struct kvm_vcpu *vcpu,
				   struct sys_reg_params *p,
				   const struct sys_reg_desc *r)
{
	if (p->is_write) {
		return ignore_write(vcpu, p);
	} else {
		p->regval = read_sysreg(dbgauthstatus_el1);
		return true;
	}
}

/*
 * We want to avoid world-switching all the DBG registers all the
 * time:
 *
 * - If we've touched any debug register, it is likely that we're
 *   going to touch more of them. It then makes sense to disable the
 *   traps and start doing the save/restore dance
 * - If debug is active (DBG_MDSCR_KDE or DBG_MDSCR_MDE set), it is
 *   then mandatory to save/restore the registers, as the guest
 *   depends on them.
 *
 * For this, we use a DIRTY bit, indicating the guest has modified the
 * debug registers, used as follow:
 *
 * On guest entry:
 * - If the dirty bit is set (because we're coming back from trapping),
 *   disable the traps, save host registers, restore guest registers.
 * - If debug is actively in use (DBG_MDSCR_KDE or DBG_MDSCR_MDE set),
 *   set the dirty bit, disable the traps, save host registers,
 *   restore guest registers.
 * - Otherwise, enable the traps
 *
 * On guest exit:
 * - If the dirty bit is set, save guest registers, restore host
 *   registers and clear the dirty bit. This ensure that the host can
 *   now use the debug registers.
 */
static bool trap_debug_regs(struct kvm_vcpu *vcpu,
			    struct sys_reg_params *p,
			    const struct sys_reg_desc *r)
{
	if (p->is_write) {
		vcpu_write_sys_reg(vcpu, p->regval, r->reg);
		vcpu_set_flag(vcpu, DEBUG_DIRTY);
	} else {
		p->regval = vcpu_read_sys_reg(vcpu, r->reg);
	}

	trace_trap_reg(__func__, r->reg, p->is_write, p->regval);

	return true;
}

/*
 * reg_to_dbg/dbg_to_reg
 *
 * A 32 bit write to a debug register leave top bits alone
 * A 32 bit read from a debug register only returns the bottom bits
 *
 * All writes will set the DEBUG_DIRTY flag to ensure the hyp code
 * switches between host and guest values in future.
 */
static void reg_to_dbg(struct kvm_vcpu *vcpu,
		       struct sys_reg_params *p,
		       const struct sys_reg_desc *rd,
		       u64 *dbg_reg)
{
	u64 mask, shift, val;

	get_access_mask(rd, &mask, &shift);

	val = *dbg_reg;
	val &= ~mask;
	val |= (p->regval & (mask >> shift)) << shift;
	*dbg_reg = val;

	vcpu_set_flag(vcpu, DEBUG_DIRTY);
}

static void dbg_to_reg(struct kvm_vcpu *vcpu,
		       struct sys_reg_params *p,
		       const struct sys_reg_desc *rd,
		       u64 *dbg_reg)
{
	u64 mask, shift;

	get_access_mask(rd, &mask, &shift);
	p->regval = (*dbg_reg & mask) >> shift;
}

static bool trap_bvr(struct kvm_vcpu *vcpu,
		     struct sys_reg_params *p,
		     const struct sys_reg_desc *rd)
{
	u64 *dbg_reg = &vcpu->arch.vcpu_debug_state.dbg_bvr[rd->CRm];

	if (p->is_write)
		reg_to_dbg(vcpu, p, rd, dbg_reg);
	else
		dbg_to_reg(vcpu, p, rd, dbg_reg);

	trace_trap_reg(__func__, rd->CRm, p->is_write, *dbg_reg);

	return true;
}

static int set_bvr(struct kvm_vcpu *vcpu, const struct sys_reg_desc *rd,
		   u64 val)
{
	vcpu->arch.vcpu_debug_state.dbg_bvr[rd->CRm] = val;
	return 0;
}

static int get_bvr(struct kvm_vcpu *vcpu, const struct sys_reg_desc *rd,
		   u64 *val)
{
	*val = vcpu->arch.vcpu_debug_state.dbg_bvr[rd->CRm];
	return 0;
}

static void reset_bvr(struct kvm_vcpu *vcpu,
		      const struct sys_reg_desc *rd)
{
	vcpu->arch.vcpu_debug_state.dbg_bvr[rd->CRm] = rd->val;
}

static bool trap_bcr(struct kvm_vcpu *vcpu,
		     struct sys_reg_params *p,
		     const struct sys_reg_desc *rd)
{
	u64 *dbg_reg = &vcpu->arch.vcpu_debug_state.dbg_bcr[rd->CRm];

	if (p->is_write)
		reg_to_dbg(vcpu, p, rd, dbg_reg);
	else
		dbg_to_reg(vcpu, p, rd, dbg_reg);

	trace_trap_reg(__func__, rd->CRm, p->is_write, *dbg_reg);

	return true;
}

static int set_bcr(struct kvm_vcpu *vcpu, const struct sys_reg_desc *rd,
		   u64 val)
{
	vcpu->arch.vcpu_debug_state.dbg_bcr[rd->CRm] = val;
	return 0;
}

static int get_bcr(struct kvm_vcpu *vcpu, const struct sys_reg_desc *rd,
		   u64 *val)
{
	*val = vcpu->arch.vcpu_debug_state.dbg_bcr[rd->CRm];
	return 0;
}

static void reset_bcr(struct kvm_vcpu *vcpu,
		      const struct sys_reg_desc *rd)
{
	vcpu->arch.vcpu_debug_state.dbg_bcr[rd->CRm] = rd->val;
}

static bool trap_wvr(struct kvm_vcpu *vcpu,
		     struct sys_reg_params *p,
		     const struct sys_reg_desc *rd)
{
	u64 *dbg_reg = &vcpu->arch.vcpu_debug_state.dbg_wvr[rd->CRm];

	if (p->is_write)
		reg_to_dbg(vcpu, p, rd, dbg_reg);
	else
		dbg_to_reg(vcpu, p, rd, dbg_reg);

	trace_trap_reg(__func__, rd->CRm, p->is_write,
		vcpu->arch.vcpu_debug_state.dbg_wvr[rd->CRm]);

	return true;
}

static int set_wvr(struct kvm_vcpu *vcpu, const struct sys_reg_desc *rd,
		   u64 val)
{
	vcpu->arch.vcpu_debug_state.dbg_wvr[rd->CRm] = val;
	return 0;
}

static int get_wvr(struct kvm_vcpu *vcpu, const struct sys_reg_desc *rd,
		   u64 *val)
{
	*val = vcpu->arch.vcpu_debug_state.dbg_wvr[rd->CRm];
	return 0;
}

static void reset_wvr(struct kvm_vcpu *vcpu,
		      const struct sys_reg_desc *rd)
{
	vcpu->arch.vcpu_debug_state.dbg_wvr[rd->CRm] = rd->val;
}

static bool trap_wcr(struct kvm_vcpu *vcpu,
		     struct sys_reg_params *p,
		     const struct sys_reg_desc *rd)
{
	u64 *dbg_reg = &vcpu->arch.vcpu_debug_state.dbg_wcr[rd->CRm];

	if (p->is_write)
		reg_to_dbg(vcpu, p, rd, dbg_reg);
	else
		dbg_to_reg(vcpu, p, rd, dbg_reg);

	trace_trap_reg(__func__, rd->CRm, p->is_write, *dbg_reg);

	return true;
}

static int set_wcr(struct kvm_vcpu *vcpu, const struct sys_reg_desc *rd,
		   u64 val)
{
	vcpu->arch.vcpu_debug_state.dbg_wcr[rd->CRm] = val;
	return 0;
}

static int get_wcr(struct kvm_vcpu *vcpu, const struct sys_reg_desc *rd,
		   u64 *val)
{
	*val = vcpu->arch.vcpu_debug_state.dbg_wcr[rd->CRm];
	return 0;
}

static void reset_wcr(struct kvm_vcpu *vcpu,
		      const struct sys_reg_desc *rd)
{
	vcpu->arch.vcpu_debug_state.dbg_wcr[rd->CRm] = rd->val;
}

static void reset_amair_el1(struct kvm_vcpu *vcpu, const struct sys_reg_desc *r)
{
	u64 amair = read_sysreg(amair_el1);
	vcpu_write_sys_reg(vcpu, amair, AMAIR_EL1);
}

static void reset_actlr(struct kvm_vcpu *vcpu, const struct sys_reg_desc *r)
{
	u64 actlr = read_sysreg(actlr_el1);
	vcpu_write_sys_reg(vcpu, actlr, ACTLR_EL1);
}

static void reset_mpidr(struct kvm_vcpu *vcpu, const struct sys_reg_desc *r)
{
	u64 mpidr;

	/*
	 * Map the vcpu_id into the first three affinity level fields of
	 * the MPIDR. We limit the number of VCPUs in level 0 due to a
	 * limitation to 16 CPUs in that level in the ICC_SGIxR registers
	 * of the GICv3 to be able to address each CPU directly when
	 * sending IPIs.
	 */
	mpidr = (vcpu->vcpu_id & 0x0f) << MPIDR_LEVEL_SHIFT(0);
	mpidr |= ((vcpu->vcpu_id >> 4) & 0xff) << MPIDR_LEVEL_SHIFT(1);
	mpidr |= ((vcpu->vcpu_id >> 12) & 0xff) << MPIDR_LEVEL_SHIFT(2);
	vcpu_write_sys_reg(vcpu, (1ULL << 31) | mpidr, MPIDR_EL1);
}

static unsigned int pmu_visibility(const struct kvm_vcpu *vcpu,
				   const struct sys_reg_desc *r)
{
	if (kvm_vcpu_has_pmu(vcpu))
		return 0;

	return REG_HIDDEN;
}

static void reset_pmu_reg(struct kvm_vcpu *vcpu, const struct sys_reg_desc *r)
{
	u64 n, mask = BIT(ARMV8_PMU_CYCLE_IDX);

	/* No PMU available, any PMU reg may UNDEF... */
	if (!kvm_arm_support_pmu_v3())
		return;

	n = read_sysreg(pmcr_el0) >> ARMV8_PMU_PMCR_N_SHIFT;
	n &= ARMV8_PMU_PMCR_N_MASK;
	if (n)
		mask |= GENMASK(n - 1, 0);

	reset_unknown(vcpu, r);
	__vcpu_sys_reg(vcpu, r->reg) &= mask;
}

static void reset_pmevcntr(struct kvm_vcpu *vcpu, const struct sys_reg_desc *r)
{
	reset_unknown(vcpu, r);
	__vcpu_sys_reg(vcpu, r->reg) &= GENMASK(31, 0);
}

static void reset_pmevtyper(struct kvm_vcpu *vcpu, const struct sys_reg_desc *r)
{
	reset_unknown(vcpu, r);
	__vcpu_sys_reg(vcpu, r->reg) &= ARMV8_PMU_EVTYPE_MASK;
}

static void reset_pmselr(struct kvm_vcpu *vcpu, const struct sys_reg_desc *r)
{
	reset_unknown(vcpu, r);
	__vcpu_sys_reg(vcpu, r->reg) &= ARMV8_PMU_COUNTER_MASK;
}

static void reset_pmcr(struct kvm_vcpu *vcpu, const struct sys_reg_desc *r)
{
	u64 pmcr;

	/* No PMU available, PMCR_EL0 may UNDEF... */
	if (!kvm_arm_support_pmu_v3())
		return;

	/* Only preserve PMCR_EL0.N, and reset the rest to 0 */
<<<<<<< HEAD
	pmcr = read_sysreg(pmcr_el0) & ARMV8_PMU_PMCR_N_MASK;
=======
	pmcr = read_sysreg(pmcr_el0) & (ARMV8_PMU_PMCR_N_MASK << ARMV8_PMU_PMCR_N_SHIFT);
>>>>>>> e7a909d5
	if (!kvm_supports_32bit_el0())
		pmcr |= ARMV8_PMU_PMCR_LC;

	__vcpu_sys_reg(vcpu, r->reg) = pmcr;
}

static bool check_pmu_access_disabled(struct kvm_vcpu *vcpu, u64 flags)
{
	u64 reg = __vcpu_sys_reg(vcpu, PMUSERENR_EL0);
	bool enabled = (reg & flags) || vcpu_mode_priv(vcpu);

	if (!enabled)
		kvm_inject_undefined(vcpu);

	return !enabled;
}

static bool pmu_access_el0_disabled(struct kvm_vcpu *vcpu)
{
	return check_pmu_access_disabled(vcpu, ARMV8_PMU_USERENR_EN);
}

static bool pmu_write_swinc_el0_disabled(struct kvm_vcpu *vcpu)
{
	return check_pmu_access_disabled(vcpu, ARMV8_PMU_USERENR_SW | ARMV8_PMU_USERENR_EN);
}

static bool pmu_access_cycle_counter_el0_disabled(struct kvm_vcpu *vcpu)
{
	return check_pmu_access_disabled(vcpu, ARMV8_PMU_USERENR_CR | ARMV8_PMU_USERENR_EN);
}

static bool pmu_access_event_counter_el0_disabled(struct kvm_vcpu *vcpu)
{
	return check_pmu_access_disabled(vcpu, ARMV8_PMU_USERENR_ER | ARMV8_PMU_USERENR_EN);
}

static bool access_pmcr(struct kvm_vcpu *vcpu, struct sys_reg_params *p,
			const struct sys_reg_desc *r)
{
	u64 val;

	if (pmu_access_el0_disabled(vcpu))
		return false;

	if (p->is_write) {
		/*
		 * Only update writeable bits of PMCR (continuing into
		 * kvm_pmu_handle_pmcr() as well)
		 */
		val = __vcpu_sys_reg(vcpu, PMCR_EL0);
		val &= ~ARMV8_PMU_PMCR_MASK;
		val |= p->regval & ARMV8_PMU_PMCR_MASK;
		if (!kvm_supports_32bit_el0())
			val |= ARMV8_PMU_PMCR_LC;
		kvm_pmu_handle_pmcr(vcpu, val);
		kvm_vcpu_pmu_restore_guest(vcpu);
	} else {
		/* PMCR.P & PMCR.C are RAZ */
		val = __vcpu_sys_reg(vcpu, PMCR_EL0)
		      & ~(ARMV8_PMU_PMCR_P | ARMV8_PMU_PMCR_C);
		p->regval = val;
	}

	return true;
}

static bool access_pmselr(struct kvm_vcpu *vcpu, struct sys_reg_params *p,
			  const struct sys_reg_desc *r)
{
	if (pmu_access_event_counter_el0_disabled(vcpu))
		return false;

	if (p->is_write)
		__vcpu_sys_reg(vcpu, PMSELR_EL0) = p->regval;
	else
		/* return PMSELR.SEL field */
		p->regval = __vcpu_sys_reg(vcpu, PMSELR_EL0)
			    & ARMV8_PMU_COUNTER_MASK;

	return true;
}

static bool access_pmceid(struct kvm_vcpu *vcpu, struct sys_reg_params *p,
			  const struct sys_reg_desc *r)
{
	u64 pmceid, mask, shift;

	BUG_ON(p->is_write);

	if (pmu_access_el0_disabled(vcpu))
		return false;

	get_access_mask(r, &mask, &shift);

	pmceid = kvm_pmu_get_pmceid(vcpu, (p->Op2 & 1));
	pmceid &= mask;
	pmceid >>= shift;

	p->regval = pmceid;

	return true;
}

static bool pmu_counter_idx_valid(struct kvm_vcpu *vcpu, u64 idx)
{
	u64 pmcr, val;

	pmcr = __vcpu_sys_reg(vcpu, PMCR_EL0);
	val = (pmcr >> ARMV8_PMU_PMCR_N_SHIFT) & ARMV8_PMU_PMCR_N_MASK;
	if (idx >= val && idx != ARMV8_PMU_CYCLE_IDX) {
		kvm_inject_undefined(vcpu);
		return false;
	}

	return true;
}

static bool access_pmu_evcntr(struct kvm_vcpu *vcpu,
			      struct sys_reg_params *p,
			      const struct sys_reg_desc *r)
{
	u64 idx = ~0UL;

	if (r->CRn == 9 && r->CRm == 13) {
		if (r->Op2 == 2) {
			/* PMXEVCNTR_EL0 */
			if (pmu_access_event_counter_el0_disabled(vcpu))
				return false;

			idx = __vcpu_sys_reg(vcpu, PMSELR_EL0)
			      & ARMV8_PMU_COUNTER_MASK;
		} else if (r->Op2 == 0) {
			/* PMCCNTR_EL0 */
			if (pmu_access_cycle_counter_el0_disabled(vcpu))
				return false;

			idx = ARMV8_PMU_CYCLE_IDX;
		}
	} else if (r->CRn == 0 && r->CRm == 9) {
		/* PMCCNTR */
		if (pmu_access_event_counter_el0_disabled(vcpu))
			return false;

		idx = ARMV8_PMU_CYCLE_IDX;
	} else if (r->CRn == 14 && (r->CRm & 12) == 8) {
		/* PMEVCNTRn_EL0 */
		if (pmu_access_event_counter_el0_disabled(vcpu))
			return false;

		idx = ((r->CRm & 3) << 3) | (r->Op2 & 7);
	}

	/* Catch any decoding mistake */
	WARN_ON(idx == ~0UL);

	if (!pmu_counter_idx_valid(vcpu, idx))
		return false;

	if (p->is_write) {
		if (pmu_access_el0_disabled(vcpu))
			return false;

		kvm_pmu_set_counter_value(vcpu, idx, p->regval);
	} else {
		p->regval = kvm_pmu_get_counter_value(vcpu, idx);
	}

	return true;
}

static bool access_pmu_evtyper(struct kvm_vcpu *vcpu, struct sys_reg_params *p,
			       const struct sys_reg_desc *r)
{
	u64 idx, reg;

	if (pmu_access_el0_disabled(vcpu))
		return false;

	if (r->CRn == 9 && r->CRm == 13 && r->Op2 == 1) {
		/* PMXEVTYPER_EL0 */
		idx = __vcpu_sys_reg(vcpu, PMSELR_EL0) & ARMV8_PMU_COUNTER_MASK;
		reg = PMEVTYPER0_EL0 + idx;
	} else if (r->CRn == 14 && (r->CRm & 12) == 12) {
		idx = ((r->CRm & 3) << 3) | (r->Op2 & 7);
		if (idx == ARMV8_PMU_CYCLE_IDX)
			reg = PMCCFILTR_EL0;
		else
			/* PMEVTYPERn_EL0 */
			reg = PMEVTYPER0_EL0 + idx;
	} else {
		BUG();
	}

	if (!pmu_counter_idx_valid(vcpu, idx))
		return false;

	if (p->is_write) {
		kvm_pmu_set_counter_event_type(vcpu, p->regval, idx);
		__vcpu_sys_reg(vcpu, reg) = p->regval & ARMV8_PMU_EVTYPE_MASK;
		kvm_vcpu_pmu_restore_guest(vcpu);
	} else {
		p->regval = __vcpu_sys_reg(vcpu, reg) & ARMV8_PMU_EVTYPE_MASK;
	}

	return true;
}

static bool access_pmcnten(struct kvm_vcpu *vcpu, struct sys_reg_params *p,
			   const struct sys_reg_desc *r)
{
	u64 val, mask;

	if (pmu_access_el0_disabled(vcpu))
		return false;

	mask = kvm_pmu_valid_counter_mask(vcpu);
	if (p->is_write) {
		val = p->regval & mask;
		if (r->Op2 & 0x1) {
			/* accessing PMCNTENSET_EL0 */
			__vcpu_sys_reg(vcpu, PMCNTENSET_EL0) |= val;
			kvm_pmu_enable_counter_mask(vcpu, val);
			kvm_vcpu_pmu_restore_guest(vcpu);
		} else {
			/* accessing PMCNTENCLR_EL0 */
			__vcpu_sys_reg(vcpu, PMCNTENSET_EL0) &= ~val;
			kvm_pmu_disable_counter_mask(vcpu, val);
		}
	} else {
		p->regval = __vcpu_sys_reg(vcpu, PMCNTENSET_EL0);
	}

	return true;
}

static bool access_pminten(struct kvm_vcpu *vcpu, struct sys_reg_params *p,
			   const struct sys_reg_desc *r)
{
	u64 mask = kvm_pmu_valid_counter_mask(vcpu);

	if (check_pmu_access_disabled(vcpu, 0))
		return false;

	if (p->is_write) {
		u64 val = p->regval & mask;

		if (r->Op2 & 0x1)
			/* accessing PMINTENSET_EL1 */
			__vcpu_sys_reg(vcpu, PMINTENSET_EL1) |= val;
		else
			/* accessing PMINTENCLR_EL1 */
			__vcpu_sys_reg(vcpu, PMINTENSET_EL1) &= ~val;
	} else {
		p->regval = __vcpu_sys_reg(vcpu, PMINTENSET_EL1);
	}

	return true;
}

static bool access_pmovs(struct kvm_vcpu *vcpu, struct sys_reg_params *p,
			 const struct sys_reg_desc *r)
{
	u64 mask = kvm_pmu_valid_counter_mask(vcpu);

	if (pmu_access_el0_disabled(vcpu))
		return false;

	if (p->is_write) {
		if (r->CRm & 0x2)
			/* accessing PMOVSSET_EL0 */
			__vcpu_sys_reg(vcpu, PMOVSSET_EL0) |= (p->regval & mask);
		else
			/* accessing PMOVSCLR_EL0 */
			__vcpu_sys_reg(vcpu, PMOVSSET_EL0) &= ~(p->regval & mask);
	} else {
		p->regval = __vcpu_sys_reg(vcpu, PMOVSSET_EL0);
	}

	return true;
}

static bool access_pmswinc(struct kvm_vcpu *vcpu, struct sys_reg_params *p,
			   const struct sys_reg_desc *r)
{
	u64 mask;

	if (!p->is_write)
		return read_from_write_only(vcpu, p, r);

	if (pmu_write_swinc_el0_disabled(vcpu))
		return false;

	mask = kvm_pmu_valid_counter_mask(vcpu);
	kvm_pmu_software_increment(vcpu, p->regval & mask);
	return true;
}

static bool access_pmuserenr(struct kvm_vcpu *vcpu, struct sys_reg_params *p,
			     const struct sys_reg_desc *r)
{
	if (p->is_write) {
		if (!vcpu_mode_priv(vcpu)) {
			kvm_inject_undefined(vcpu);
			return false;
		}

		__vcpu_sys_reg(vcpu, PMUSERENR_EL0) =
			       p->regval & ARMV8_PMU_USERENR_MASK;
	} else {
		p->regval = __vcpu_sys_reg(vcpu, PMUSERENR_EL0)
			    & ARMV8_PMU_USERENR_MASK;
	}

	return true;
}

/* Silly macro to expand the DBG{BCR,BVR,WVR,WCR}n_EL1 registers in one go */
#define DBG_BCR_BVR_WCR_WVR_EL1(n)					\
	{ SYS_DESC(SYS_DBGBVRn_EL1(n)),					\
	  trap_bvr, reset_bvr, 0, 0, get_bvr, set_bvr },		\
	{ SYS_DESC(SYS_DBGBCRn_EL1(n)),					\
	  trap_bcr, reset_bcr, 0, 0, get_bcr, set_bcr },		\
	{ SYS_DESC(SYS_DBGWVRn_EL1(n)),					\
	  trap_wvr, reset_wvr, 0, 0,  get_wvr, set_wvr },		\
	{ SYS_DESC(SYS_DBGWCRn_EL1(n)),					\
	  trap_wcr, reset_wcr, 0, 0,  get_wcr, set_wcr }

#define PMU_SYS_REG(r)						\
	SYS_DESC(r), .reset = reset_pmu_reg, .visibility = pmu_visibility

/* Macro to expand the PMEVCNTRn_EL0 register */
#define PMU_PMEVCNTR_EL0(n)						\
	{ PMU_SYS_REG(SYS_PMEVCNTRn_EL0(n)),				\
	  .reset = reset_pmevcntr,					\
	  .access = access_pmu_evcntr, .reg = (PMEVCNTR0_EL0 + n), }

/* Macro to expand the PMEVTYPERn_EL0 register */
#define PMU_PMEVTYPER_EL0(n)						\
	{ PMU_SYS_REG(SYS_PMEVTYPERn_EL0(n)),				\
	  .reset = reset_pmevtyper,					\
	  .access = access_pmu_evtyper, .reg = (PMEVTYPER0_EL0 + n), }

static bool undef_access(struct kvm_vcpu *vcpu, struct sys_reg_params *p,
			 const struct sys_reg_desc *r)
{
	kvm_inject_undefined(vcpu);

	return false;
}

/* Macro to expand the AMU counter and type registers*/
#define AMU_AMEVCNTR0_EL0(n) { SYS_DESC(SYS_AMEVCNTR0_EL0(n)), undef_access }
#define AMU_AMEVTYPER0_EL0(n) { SYS_DESC(SYS_AMEVTYPER0_EL0(n)), undef_access }
#define AMU_AMEVCNTR1_EL0(n) { SYS_DESC(SYS_AMEVCNTR1_EL0(n)), undef_access }
#define AMU_AMEVTYPER1_EL0(n) { SYS_DESC(SYS_AMEVTYPER1_EL0(n)), undef_access }

static unsigned int ptrauth_visibility(const struct kvm_vcpu *vcpu,
			const struct sys_reg_desc *rd)
{
	return vcpu_has_ptrauth(vcpu) ? 0 : REG_HIDDEN;
}

/*
 * If we land here on a PtrAuth access, that is because we didn't
 * fixup the access on exit by allowing the PtrAuth sysregs. The only
 * way this happens is when the guest does not have PtrAuth support
 * enabled.
 */
#define __PTRAUTH_KEY(k)						\
	{ SYS_DESC(SYS_## k), undef_access, reset_unknown, k,		\
	.visibility = ptrauth_visibility}

#define PTRAUTH_KEY(k)							\
	__PTRAUTH_KEY(k ## KEYLO_EL1),					\
	__PTRAUTH_KEY(k ## KEYHI_EL1)

static bool access_arch_timer(struct kvm_vcpu *vcpu,
			      struct sys_reg_params *p,
			      const struct sys_reg_desc *r)
{
	enum kvm_arch_timers tmr;
	enum kvm_arch_timer_regs treg;
	u64 reg = reg_to_encoding(r);

	switch (reg) {
	case SYS_CNTP_TVAL_EL0:
	case SYS_AARCH32_CNTP_TVAL:
		tmr = TIMER_PTIMER;
		treg = TIMER_REG_TVAL;
		break;
	case SYS_CNTP_CTL_EL0:
	case SYS_AARCH32_CNTP_CTL:
		tmr = TIMER_PTIMER;
		treg = TIMER_REG_CTL;
		break;
	case SYS_CNTP_CVAL_EL0:
	case SYS_AARCH32_CNTP_CVAL:
		tmr = TIMER_PTIMER;
		treg = TIMER_REG_CVAL;
		break;
	default:
		BUG();
	}

	if (p->is_write)
		kvm_arm_timer_write_sysreg(vcpu, tmr, treg, p->regval);
	else
		p->regval = kvm_arm_timer_read_sysreg(vcpu, tmr, treg);

	return true;
}

static u8 vcpu_pmuver(const struct kvm_vcpu *vcpu)
{
	if (kvm_vcpu_has_pmu(vcpu))
		return vcpu->kvm->arch.dfr0_pmuver.imp;

	return vcpu->kvm->arch.dfr0_pmuver.unimp;
}

static u8 perfmon_to_pmuver(u8 perfmon)
{
	switch (perfmon) {
	case ID_DFR0_EL1_PerfMon_PMUv3:
		return ID_AA64DFR0_EL1_PMUVer_IMP;
	case ID_DFR0_EL1_PerfMon_IMPDEF:
		return ID_AA64DFR0_EL1_PMUVer_IMP_DEF;
	default:
		/* Anything ARMv8.1+ and NI have the same value. For now. */
		return perfmon;
	}
}

static u8 pmuver_to_perfmon(u8 pmuver)
{
	switch (pmuver) {
	case ID_AA64DFR0_EL1_PMUVer_IMP:
		return ID_DFR0_EL1_PerfMon_PMUv3;
	case ID_AA64DFR0_EL1_PMUVer_IMP_DEF:
		return ID_DFR0_EL1_PerfMon_IMPDEF;
	default:
		/* Anything ARMv8.1+ and NI have the same value. For now. */
		return pmuver;
	}
}

/* Read a sanitised cpufeature ID register by sys_reg_desc */
static u64 read_id_reg(const struct kvm_vcpu *vcpu, struct sys_reg_desc const *r)
{
	u32 id = reg_to_encoding(r);
	u64 val;

	if (sysreg_visible_as_raz(vcpu, r))
		return 0;

	val = read_sanitised_ftr_reg(id);

	switch (id) {
	case SYS_ID_AA64PFR0_EL1:
		if (!vcpu_has_sve(vcpu))
			val &= ~ARM64_FEATURE_MASK(ID_AA64PFR0_EL1_SVE);
		val &= ~ARM64_FEATURE_MASK(ID_AA64PFR0_EL1_AMU);
		val &= ~ARM64_FEATURE_MASK(ID_AA64PFR0_EL1_CSV2);
		val |= FIELD_PREP(ARM64_FEATURE_MASK(ID_AA64PFR0_EL1_CSV2), (u64)vcpu->kvm->arch.pfr0_csv2);
		val &= ~ARM64_FEATURE_MASK(ID_AA64PFR0_EL1_CSV3);
		val |= FIELD_PREP(ARM64_FEATURE_MASK(ID_AA64PFR0_EL1_CSV3), (u64)vcpu->kvm->arch.pfr0_csv3);
		if (kvm_vgic_global_state.type == VGIC_V3) {
			val &= ~ARM64_FEATURE_MASK(ID_AA64PFR0_EL1_GIC);
			val |= FIELD_PREP(ARM64_FEATURE_MASK(ID_AA64PFR0_EL1_GIC), 1);
		}
		break;
	case SYS_ID_AA64PFR1_EL1:
		if (!kvm_has_mte(vcpu->kvm))
			val &= ~ARM64_FEATURE_MASK(ID_AA64PFR1_EL1_MTE);

		val &= ~ARM64_FEATURE_MASK(ID_AA64PFR1_EL1_SME);
		break;
	case SYS_ID_AA64ISAR1_EL1:
		if (!vcpu_has_ptrauth(vcpu))
			val &= ~(ARM64_FEATURE_MASK(ID_AA64ISAR1_EL1_APA) |
				 ARM64_FEATURE_MASK(ID_AA64ISAR1_EL1_API) |
				 ARM64_FEATURE_MASK(ID_AA64ISAR1_EL1_GPA) |
				 ARM64_FEATURE_MASK(ID_AA64ISAR1_EL1_GPI));
		break;
	case SYS_ID_AA64ISAR2_EL1:
		if (!vcpu_has_ptrauth(vcpu))
			val &= ~(ARM64_FEATURE_MASK(ID_AA64ISAR2_EL1_APA3) |
				 ARM64_FEATURE_MASK(ID_AA64ISAR2_EL1_GPA3));
		if (!cpus_have_final_cap(ARM64_HAS_WFXT))
			val &= ~ARM64_FEATURE_MASK(ID_AA64ISAR2_EL1_WFxT);
		break;
	case SYS_ID_AA64DFR0_EL1:
		/* Limit debug to ARMv8.0 */
		val &= ~ARM64_FEATURE_MASK(ID_AA64DFR0_EL1_DebugVer);
		val |= FIELD_PREP(ARM64_FEATURE_MASK(ID_AA64DFR0_EL1_DebugVer), 6);
		/* Set PMUver to the required version */
		val &= ~ARM64_FEATURE_MASK(ID_AA64DFR0_EL1_PMUVer);
		val |= FIELD_PREP(ARM64_FEATURE_MASK(ID_AA64DFR0_EL1_PMUVer),
				  vcpu_pmuver(vcpu));
		/* Hide SPE from guests */
		val &= ~ARM64_FEATURE_MASK(ID_AA64DFR0_EL1_PMSVer);
		break;
	case SYS_ID_DFR0_EL1:
		val &= ~ARM64_FEATURE_MASK(ID_DFR0_EL1_PerfMon);
		val |= FIELD_PREP(ARM64_FEATURE_MASK(ID_DFR0_EL1_PerfMon),
				  pmuver_to_perfmon(vcpu_pmuver(vcpu)));
		break;
	}

	return val;
}

static unsigned int id_visibility(const struct kvm_vcpu *vcpu,
				  const struct sys_reg_desc *r)
{
	u32 id = reg_to_encoding(r);

	switch (id) {
	case SYS_ID_AA64ZFR0_EL1:
		if (!vcpu_has_sve(vcpu))
			return REG_RAZ;
		break;
	}

	return 0;
}

static unsigned int aa32_id_visibility(const struct kvm_vcpu *vcpu,
				       const struct sys_reg_desc *r)
{
	/*
	 * AArch32 ID registers are UNKNOWN if AArch32 isn't implemented at any
	 * EL. Promote to RAZ/WI in order to guarantee consistency between
	 * systems.
	 */
	if (!kvm_supports_32bit_el0())
		return REG_RAZ | REG_USER_WI;

	return id_visibility(vcpu, r);
}

static unsigned int raz_visibility(const struct kvm_vcpu *vcpu,
				   const struct sys_reg_desc *r)
{
	return REG_RAZ;
}

/* cpufeature ID register access trap handlers */

static bool access_id_reg(struct kvm_vcpu *vcpu,
			  struct sys_reg_params *p,
			  const struct sys_reg_desc *r)
{
	if (p->is_write)
		return write_to_read_only(vcpu, p, r);

	p->regval = read_id_reg(vcpu, r);
	return true;
}

/* Visibility overrides for SVE-specific control registers */
static unsigned int sve_visibility(const struct kvm_vcpu *vcpu,
				   const struct sys_reg_desc *rd)
{
	if (vcpu_has_sve(vcpu))
		return 0;

	return REG_HIDDEN;
}

static int set_id_aa64pfr0_el1(struct kvm_vcpu *vcpu,
			       const struct sys_reg_desc *rd,
			       u64 val)
{
	u8 csv2, csv3;

	/*
	 * Allow AA64PFR0_EL1.CSV2 to be set from userspace as long as
	 * it doesn't promise more than what is actually provided (the
	 * guest could otherwise be covered in ectoplasmic residue).
	 */
	csv2 = cpuid_feature_extract_unsigned_field(val, ID_AA64PFR0_EL1_CSV2_SHIFT);
	if (csv2 > 1 ||
	    (csv2 && arm64_get_spectre_v2_state() != SPECTRE_UNAFFECTED))
		return -EINVAL;

	/* Same thing for CSV3 */
	csv3 = cpuid_feature_extract_unsigned_field(val, ID_AA64PFR0_EL1_CSV3_SHIFT);
	if (csv3 > 1 ||
	    (csv3 && arm64_get_meltdown_state() != SPECTRE_UNAFFECTED))
		return -EINVAL;

	/* We can only differ with CSV[23], and anything else is an error */
	val ^= read_id_reg(vcpu, rd);
	val &= ~(ARM64_FEATURE_MASK(ID_AA64PFR0_EL1_CSV2) |
		 ARM64_FEATURE_MASK(ID_AA64PFR0_EL1_CSV3));
	if (val)
		return -EINVAL;

	vcpu->kvm->arch.pfr0_csv2 = csv2;
	vcpu->kvm->arch.pfr0_csv3 = csv3;

	return 0;
}

static int set_id_aa64dfr0_el1(struct kvm_vcpu *vcpu,
			       const struct sys_reg_desc *rd,
			       u64 val)
{
	u8 pmuver, host_pmuver;
	bool valid_pmu;

	host_pmuver = kvm_arm_pmu_get_pmuver_limit();

	/*
	 * Allow AA64DFR0_EL1.PMUver to be set from userspace as long
	 * as it doesn't promise more than what the HW gives us. We
	 * allow an IMPDEF PMU though, only if no PMU is supported
	 * (KVM backward compatibility handling).
	 */
	pmuver = FIELD_GET(ARM64_FEATURE_MASK(ID_AA64DFR0_EL1_PMUVer), val);
	if ((pmuver != ID_AA64DFR0_EL1_PMUVer_IMP_DEF && pmuver > host_pmuver))
		return -EINVAL;

	valid_pmu = (pmuver != 0 && pmuver != ID_AA64DFR0_EL1_PMUVer_IMP_DEF);

	/* Make sure view register and PMU support do match */
	if (kvm_vcpu_has_pmu(vcpu) != valid_pmu)
		return -EINVAL;

	/* We can only differ with PMUver, and anything else is an error */
	val ^= read_id_reg(vcpu, rd);
	val &= ~ARM64_FEATURE_MASK(ID_AA64DFR0_EL1_PMUVer);
	if (val)
		return -EINVAL;

	if (valid_pmu)
		vcpu->kvm->arch.dfr0_pmuver.imp = pmuver;
	else
		vcpu->kvm->arch.dfr0_pmuver.unimp = pmuver;

	return 0;
}

static int set_id_dfr0_el1(struct kvm_vcpu *vcpu,
			   const struct sys_reg_desc *rd,
			   u64 val)
{
	u8 perfmon, host_perfmon;
	bool valid_pmu;

	host_perfmon = pmuver_to_perfmon(kvm_arm_pmu_get_pmuver_limit());

	/*
	 * Allow DFR0_EL1.PerfMon to be set from userspace as long as
	 * it doesn't promise more than what the HW gives us on the
	 * AArch64 side (as everything is emulated with that), and
	 * that this is a PMUv3.
	 */
	perfmon = FIELD_GET(ARM64_FEATURE_MASK(ID_DFR0_EL1_PerfMon), val);
	if ((perfmon != ID_DFR0_EL1_PerfMon_IMPDEF && perfmon > host_perfmon) ||
	    (perfmon != 0 && perfmon < ID_DFR0_EL1_PerfMon_PMUv3))
		return -EINVAL;

	valid_pmu = (perfmon != 0 && perfmon != ID_DFR0_EL1_PerfMon_IMPDEF);

	/* Make sure view register and PMU support do match */
	if (kvm_vcpu_has_pmu(vcpu) != valid_pmu)
		return -EINVAL;

	/* We can only differ with PerfMon, and anything else is an error */
	val ^= read_id_reg(vcpu, rd);
	val &= ~ARM64_FEATURE_MASK(ID_DFR0_EL1_PerfMon);
	if (val)
		return -EINVAL;

	if (valid_pmu)
		vcpu->kvm->arch.dfr0_pmuver.imp = perfmon_to_pmuver(perfmon);
	else
		vcpu->kvm->arch.dfr0_pmuver.unimp = perfmon_to_pmuver(perfmon);

	return 0;
}

/*
 * cpufeature ID register user accessors
 *
 * For now, these registers are immutable for userspace, so no values
 * are stored, and for set_id_reg() we don't allow the effective value
 * to be changed.
 */
static int get_id_reg(struct kvm_vcpu *vcpu, const struct sys_reg_desc *rd,
		      u64 *val)
{
	*val = read_id_reg(vcpu, rd);
	return 0;
}

static int set_id_reg(struct kvm_vcpu *vcpu, const struct sys_reg_desc *rd,
		      u64 val)
{
	/* This is what we mean by invariant: you can't change it. */
	if (val != read_id_reg(vcpu, rd))
		return -EINVAL;

	return 0;
}

static int get_raz_reg(struct kvm_vcpu *vcpu, const struct sys_reg_desc *rd,
		       u64 *val)
{
	*val = 0;
	return 0;
}

static int set_wi_reg(struct kvm_vcpu *vcpu, const struct sys_reg_desc *rd,
		      u64 val)
{
	return 0;
}

static bool access_ctr(struct kvm_vcpu *vcpu, struct sys_reg_params *p,
		       const struct sys_reg_desc *r)
{
	if (p->is_write)
		return write_to_read_only(vcpu, p, r);

	p->regval = read_sanitised_ftr_reg(SYS_CTR_EL0);
	return true;
}

static bool access_clidr(struct kvm_vcpu *vcpu, struct sys_reg_params *p,
			 const struct sys_reg_desc *r)
{
	if (p->is_write)
		return write_to_read_only(vcpu, p, r);

	p->regval = read_sysreg(clidr_el1);
	return true;
}

static bool access_csselr(struct kvm_vcpu *vcpu, struct sys_reg_params *p,
			  const struct sys_reg_desc *r)
{
	int reg = r->reg;

	if (p->is_write)
		vcpu_write_sys_reg(vcpu, p->regval, reg);
	else
		p->regval = vcpu_read_sys_reg(vcpu, reg);
	return true;
}

static bool access_ccsidr(struct kvm_vcpu *vcpu, struct sys_reg_params *p,
			  const struct sys_reg_desc *r)
{
	u32 csselr;

	if (p->is_write)
		return write_to_read_only(vcpu, p, r);

	csselr = vcpu_read_sys_reg(vcpu, CSSELR_EL1);
	p->regval = get_ccsidr(csselr);

	/*
	 * Guests should not be doing cache operations by set/way at all, and
	 * for this reason, we trap them and attempt to infer the intent, so
	 * that we can flush the entire guest's address space at the appropriate
	 * time.
	 * To prevent this trapping from causing performance problems, let's
	 * expose the geometry of all data and unified caches (which are
	 * guaranteed to be PIPT and thus non-aliasing) as 1 set and 1 way.
	 * [If guests should attempt to infer aliasing properties from the
	 * geometry (which is not permitted by the architecture), they would
	 * only do so for virtually indexed caches.]
	 */
	if (!(csselr & 1)) // data or unified cache
		p->regval &= ~GENMASK(27, 3);
	return true;
}

static unsigned int mte_visibility(const struct kvm_vcpu *vcpu,
				   const struct sys_reg_desc *rd)
{
	if (kvm_has_mte(vcpu->kvm))
		return 0;

	return REG_HIDDEN;
}

#define MTE_REG(name) {				\
	SYS_DESC(SYS_##name),			\
	.access = undef_access,			\
	.reset = reset_unknown,			\
	.reg = name,				\
	.visibility = mte_visibility,		\
}

/* sys_reg_desc initialiser for known cpufeature ID registers */
#define ID_SANITISED(name) {			\
	SYS_DESC(SYS_##name),			\
	.access	= access_id_reg,		\
	.get_user = get_id_reg,			\
	.set_user = set_id_reg,			\
	.visibility = id_visibility,		\
}

/* sys_reg_desc initialiser for known cpufeature ID registers */
#define AA32_ID_SANITISED(name) {		\
	SYS_DESC(SYS_##name),			\
	.access	= access_id_reg,		\
	.get_user = get_id_reg,			\
	.set_user = set_id_reg,			\
	.visibility = aa32_id_visibility,	\
}

/*
 * sys_reg_desc initialiser for architecturally unallocated cpufeature ID
 * register with encoding Op0=3, Op1=0, CRn=0, CRm=crm, Op2=op2
 * (1 <= crm < 8, 0 <= Op2 < 8).
 */
#define ID_UNALLOCATED(crm, op2) {			\
	Op0(3), Op1(0), CRn(0), CRm(crm), Op2(op2),	\
	.access = access_id_reg,			\
	.get_user = get_id_reg,				\
	.set_user = set_id_reg,				\
	.visibility = raz_visibility			\
}

/*
 * sys_reg_desc initialiser for known ID registers that we hide from guests.
 * For now, these are exposed just like unallocated ID regs: they appear
 * RAZ for the guest.
 */
#define ID_HIDDEN(name) {			\
	SYS_DESC(SYS_##name),			\
	.access = access_id_reg,		\
	.get_user = get_id_reg,			\
	.set_user = set_id_reg,			\
	.visibility = raz_visibility,		\
}

/*
 * Architected system registers.
 * Important: Must be sorted ascending by Op0, Op1, CRn, CRm, Op2
 *
 * Debug handling: We do trap most, if not all debug related system
 * registers. The implementation is good enough to ensure that a guest
 * can use these with minimal performance degradation. The drawback is
 * that we don't implement any of the external debug architecture.
 * This should be revisited if we ever encounter a more demanding
 * guest...
 */
static const struct sys_reg_desc sys_reg_descs[] = {
	{ SYS_DESC(SYS_DC_ISW), access_dcsw },
	{ SYS_DESC(SYS_DC_CSW), access_dcsw },
	{ SYS_DESC(SYS_DC_CISW), access_dcsw },

	DBG_BCR_BVR_WCR_WVR_EL1(0),
	DBG_BCR_BVR_WCR_WVR_EL1(1),
	{ SYS_DESC(SYS_MDCCINT_EL1), trap_debug_regs, reset_val, MDCCINT_EL1, 0 },
	{ SYS_DESC(SYS_MDSCR_EL1), trap_debug_regs, reset_val, MDSCR_EL1, 0 },
	DBG_BCR_BVR_WCR_WVR_EL1(2),
	DBG_BCR_BVR_WCR_WVR_EL1(3),
	DBG_BCR_BVR_WCR_WVR_EL1(4),
	DBG_BCR_BVR_WCR_WVR_EL1(5),
	DBG_BCR_BVR_WCR_WVR_EL1(6),
	DBG_BCR_BVR_WCR_WVR_EL1(7),
	DBG_BCR_BVR_WCR_WVR_EL1(8),
	DBG_BCR_BVR_WCR_WVR_EL1(9),
	DBG_BCR_BVR_WCR_WVR_EL1(10),
	DBG_BCR_BVR_WCR_WVR_EL1(11),
	DBG_BCR_BVR_WCR_WVR_EL1(12),
	DBG_BCR_BVR_WCR_WVR_EL1(13),
	DBG_BCR_BVR_WCR_WVR_EL1(14),
	DBG_BCR_BVR_WCR_WVR_EL1(15),

	{ SYS_DESC(SYS_MDRAR_EL1), trap_raz_wi },
	{ SYS_DESC(SYS_OSLAR_EL1), trap_oslar_el1 },
	{ SYS_DESC(SYS_OSLSR_EL1), trap_oslsr_el1, reset_val, OSLSR_EL1,
		SYS_OSLSR_OSLM_IMPLEMENTED, .set_user = set_oslsr_el1, },
	{ SYS_DESC(SYS_OSDLR_EL1), trap_raz_wi },
	{ SYS_DESC(SYS_DBGPRCR_EL1), trap_raz_wi },
	{ SYS_DESC(SYS_DBGCLAIMSET_EL1), trap_raz_wi },
	{ SYS_DESC(SYS_DBGCLAIMCLR_EL1), trap_raz_wi },
	{ SYS_DESC(SYS_DBGAUTHSTATUS_EL1), trap_dbgauthstatus_el1 },

	{ SYS_DESC(SYS_MDCCSR_EL0), trap_raz_wi },
	{ SYS_DESC(SYS_DBGDTR_EL0), trap_raz_wi },
	// DBGDTR[TR]X_EL0 share the same encoding
	{ SYS_DESC(SYS_DBGDTRTX_EL0), trap_raz_wi },

	{ SYS_DESC(SYS_DBGVCR32_EL2), NULL, reset_val, DBGVCR32_EL2, 0 },

	{ SYS_DESC(SYS_MPIDR_EL1), NULL, reset_mpidr, MPIDR_EL1 },

	/*
	 * ID regs: all ID_SANITISED() entries here must have corresponding
	 * entries in arm64_ftr_regs[].
	 */

	/* AArch64 mappings of the AArch32 ID registers */
	/* CRm=1 */
	AA32_ID_SANITISED(ID_PFR0_EL1),
	AA32_ID_SANITISED(ID_PFR1_EL1),
	{ SYS_DESC(SYS_ID_DFR0_EL1), .access = access_id_reg,
	  .get_user = get_id_reg, .set_user = set_id_dfr0_el1,
	  .visibility = aa32_id_visibility, },
	ID_HIDDEN(ID_AFR0_EL1),
	AA32_ID_SANITISED(ID_MMFR0_EL1),
	AA32_ID_SANITISED(ID_MMFR1_EL1),
	AA32_ID_SANITISED(ID_MMFR2_EL1),
	AA32_ID_SANITISED(ID_MMFR3_EL1),

	/* CRm=2 */
	AA32_ID_SANITISED(ID_ISAR0_EL1),
	AA32_ID_SANITISED(ID_ISAR1_EL1),
	AA32_ID_SANITISED(ID_ISAR2_EL1),
	AA32_ID_SANITISED(ID_ISAR3_EL1),
	AA32_ID_SANITISED(ID_ISAR4_EL1),
	AA32_ID_SANITISED(ID_ISAR5_EL1),
	AA32_ID_SANITISED(ID_MMFR4_EL1),
	AA32_ID_SANITISED(ID_ISAR6_EL1),

	/* CRm=3 */
	AA32_ID_SANITISED(MVFR0_EL1),
	AA32_ID_SANITISED(MVFR1_EL1),
	AA32_ID_SANITISED(MVFR2_EL1),
	ID_UNALLOCATED(3,3),
	AA32_ID_SANITISED(ID_PFR2_EL1),
	ID_HIDDEN(ID_DFR1_EL1),
	AA32_ID_SANITISED(ID_MMFR5_EL1),
	ID_UNALLOCATED(3,7),

	/* AArch64 ID registers */
	/* CRm=4 */
	{ SYS_DESC(SYS_ID_AA64PFR0_EL1), .access = access_id_reg,
	  .get_user = get_id_reg, .set_user = set_id_aa64pfr0_el1, },
	ID_SANITISED(ID_AA64PFR1_EL1),
	ID_UNALLOCATED(4,2),
	ID_UNALLOCATED(4,3),
	ID_SANITISED(ID_AA64ZFR0_EL1),
	ID_HIDDEN(ID_AA64SMFR0_EL1),
	ID_UNALLOCATED(4,6),
	ID_UNALLOCATED(4,7),

	/* CRm=5 */
	{ SYS_DESC(SYS_ID_AA64DFR0_EL1), .access = access_id_reg,
	  .get_user = get_id_reg, .set_user = set_id_aa64dfr0_el1, },
	ID_SANITISED(ID_AA64DFR1_EL1),
	ID_UNALLOCATED(5,2),
	ID_UNALLOCATED(5,3),
	ID_HIDDEN(ID_AA64AFR0_EL1),
	ID_HIDDEN(ID_AA64AFR1_EL1),
	ID_UNALLOCATED(5,6),
	ID_UNALLOCATED(5,7),

	/* CRm=6 */
	ID_SANITISED(ID_AA64ISAR0_EL1),
	ID_SANITISED(ID_AA64ISAR1_EL1),
	ID_SANITISED(ID_AA64ISAR2_EL1),
	ID_UNALLOCATED(6,3),
	ID_UNALLOCATED(6,4),
	ID_UNALLOCATED(6,5),
	ID_UNALLOCATED(6,6),
	ID_UNALLOCATED(6,7),

	/* CRm=7 */
	ID_SANITISED(ID_AA64MMFR0_EL1),
	ID_SANITISED(ID_AA64MMFR1_EL1),
	ID_SANITISED(ID_AA64MMFR2_EL1),
	ID_UNALLOCATED(7,3),
	ID_UNALLOCATED(7,4),
	ID_UNALLOCATED(7,5),
	ID_UNALLOCATED(7,6),
	ID_UNALLOCATED(7,7),

	{ SYS_DESC(SYS_SCTLR_EL1), access_vm_reg, reset_val, SCTLR_EL1, 0x00C50078 },
	{ SYS_DESC(SYS_ACTLR_EL1), access_actlr, reset_actlr, ACTLR_EL1 },
	{ SYS_DESC(SYS_CPACR_EL1), NULL, reset_val, CPACR_EL1, 0 },

	MTE_REG(RGSR_EL1),
	MTE_REG(GCR_EL1),

	{ SYS_DESC(SYS_ZCR_EL1), NULL, reset_val, ZCR_EL1, 0, .visibility = sve_visibility },
	{ SYS_DESC(SYS_TRFCR_EL1), undef_access },
	{ SYS_DESC(SYS_SMPRI_EL1), undef_access },
	{ SYS_DESC(SYS_SMCR_EL1), undef_access },
	{ SYS_DESC(SYS_TTBR0_EL1), access_vm_reg, reset_unknown, TTBR0_EL1 },
	{ SYS_DESC(SYS_TTBR1_EL1), access_vm_reg, reset_unknown, TTBR1_EL1 },
	{ SYS_DESC(SYS_TCR_EL1), access_vm_reg, reset_val, TCR_EL1, 0 },

	PTRAUTH_KEY(APIA),
	PTRAUTH_KEY(APIB),
	PTRAUTH_KEY(APDA),
	PTRAUTH_KEY(APDB),
	PTRAUTH_KEY(APGA),

	{ SYS_DESC(SYS_AFSR0_EL1), access_vm_reg, reset_unknown, AFSR0_EL1 },
	{ SYS_DESC(SYS_AFSR1_EL1), access_vm_reg, reset_unknown, AFSR1_EL1 },
	{ SYS_DESC(SYS_ESR_EL1), access_vm_reg, reset_unknown, ESR_EL1 },

	{ SYS_DESC(SYS_ERRIDR_EL1), trap_raz_wi },
	{ SYS_DESC(SYS_ERRSELR_EL1), trap_raz_wi },
	{ SYS_DESC(SYS_ERXFR_EL1), trap_raz_wi },
	{ SYS_DESC(SYS_ERXCTLR_EL1), trap_raz_wi },
	{ SYS_DESC(SYS_ERXSTATUS_EL1), trap_raz_wi },
	{ SYS_DESC(SYS_ERXADDR_EL1), trap_raz_wi },
	{ SYS_DESC(SYS_ERXMISC0_EL1), trap_raz_wi },
	{ SYS_DESC(SYS_ERXMISC1_EL1), trap_raz_wi },

	MTE_REG(TFSR_EL1),
	MTE_REG(TFSRE0_EL1),

	{ SYS_DESC(SYS_FAR_EL1), access_vm_reg, reset_unknown, FAR_EL1 },
	{ SYS_DESC(SYS_PAR_EL1), NULL, reset_unknown, PAR_EL1 },

	{ SYS_DESC(SYS_PMSCR_EL1), undef_access },
	{ SYS_DESC(SYS_PMSNEVFR_EL1), undef_access },
	{ SYS_DESC(SYS_PMSICR_EL1), undef_access },
	{ SYS_DESC(SYS_PMSIRR_EL1), undef_access },
	{ SYS_DESC(SYS_PMSFCR_EL1), undef_access },
	{ SYS_DESC(SYS_PMSEVFR_EL1), undef_access },
	{ SYS_DESC(SYS_PMSLATFR_EL1), undef_access },
	{ SYS_DESC(SYS_PMSIDR_EL1), undef_access },
	{ SYS_DESC(SYS_PMBLIMITR_EL1), undef_access },
	{ SYS_DESC(SYS_PMBPTR_EL1), undef_access },
	{ SYS_DESC(SYS_PMBSR_EL1), undef_access },
	/* PMBIDR_EL1 is not trapped */

	{ PMU_SYS_REG(SYS_PMINTENSET_EL1),
	  .access = access_pminten, .reg = PMINTENSET_EL1 },
	{ PMU_SYS_REG(SYS_PMINTENCLR_EL1),
	  .access = access_pminten, .reg = PMINTENSET_EL1 },
	{ SYS_DESC(SYS_PMMIR_EL1), trap_raz_wi },

	{ SYS_DESC(SYS_MAIR_EL1), access_vm_reg, reset_unknown, MAIR_EL1 },
	{ SYS_DESC(SYS_AMAIR_EL1), access_vm_reg, reset_amair_el1, AMAIR_EL1 },

	{ SYS_DESC(SYS_LORSA_EL1), trap_loregion },
	{ SYS_DESC(SYS_LOREA_EL1), trap_loregion },
	{ SYS_DESC(SYS_LORN_EL1), trap_loregion },
	{ SYS_DESC(SYS_LORC_EL1), trap_loregion },
	{ SYS_DESC(SYS_LORID_EL1), trap_loregion },

	{ SYS_DESC(SYS_VBAR_EL1), NULL, reset_val, VBAR_EL1, 0 },
	{ SYS_DESC(SYS_DISR_EL1), NULL, reset_val, DISR_EL1, 0 },

	{ SYS_DESC(SYS_ICC_IAR0_EL1), write_to_read_only },
	{ SYS_DESC(SYS_ICC_EOIR0_EL1), read_from_write_only },
	{ SYS_DESC(SYS_ICC_HPPIR0_EL1), write_to_read_only },
	{ SYS_DESC(SYS_ICC_DIR_EL1), read_from_write_only },
	{ SYS_DESC(SYS_ICC_RPR_EL1), write_to_read_only },
	{ SYS_DESC(SYS_ICC_SGI1R_EL1), access_gic_sgi },
	{ SYS_DESC(SYS_ICC_ASGI1R_EL1), access_gic_sgi },
	{ SYS_DESC(SYS_ICC_SGI0R_EL1), access_gic_sgi },
	{ SYS_DESC(SYS_ICC_IAR1_EL1), write_to_read_only },
	{ SYS_DESC(SYS_ICC_EOIR1_EL1), read_from_write_only },
	{ SYS_DESC(SYS_ICC_HPPIR1_EL1), write_to_read_only },
	{ SYS_DESC(SYS_ICC_SRE_EL1), access_gic_sre },

	{ SYS_DESC(SYS_CONTEXTIDR_EL1), access_vm_reg, reset_val, CONTEXTIDR_EL1, 0 },
	{ SYS_DESC(SYS_TPIDR_EL1), NULL, reset_unknown, TPIDR_EL1 },

	{ SYS_DESC(SYS_SCXTNUM_EL1), undef_access },

	{ SYS_DESC(SYS_CNTKCTL_EL1), NULL, reset_val, CNTKCTL_EL1, 0},

	{ SYS_DESC(SYS_CCSIDR_EL1), access_ccsidr },
	{ SYS_DESC(SYS_CLIDR_EL1), access_clidr },
	{ SYS_DESC(SYS_SMIDR_EL1), undef_access },
	{ SYS_DESC(SYS_CSSELR_EL1), access_csselr, reset_unknown, CSSELR_EL1 },
	{ SYS_DESC(SYS_CTR_EL0), access_ctr },
	{ SYS_DESC(SYS_SVCR), undef_access },

	{ PMU_SYS_REG(SYS_PMCR_EL0), .access = access_pmcr,
	  .reset = reset_pmcr, .reg = PMCR_EL0 },
	{ PMU_SYS_REG(SYS_PMCNTENSET_EL0),
	  .access = access_pmcnten, .reg = PMCNTENSET_EL0 },
	{ PMU_SYS_REG(SYS_PMCNTENCLR_EL0),
	  .access = access_pmcnten, .reg = PMCNTENSET_EL0 },
	{ PMU_SYS_REG(SYS_PMOVSCLR_EL0),
	  .access = access_pmovs, .reg = PMOVSSET_EL0 },
	/*
	 * PM_SWINC_EL0 is exposed to userspace as RAZ/WI, as it was
	 * previously (and pointlessly) advertised in the past...
	 */
	{ PMU_SYS_REG(SYS_PMSWINC_EL0),
	  .get_user = get_raz_reg, .set_user = set_wi_reg,
	  .access = access_pmswinc, .reset = NULL },
	{ PMU_SYS_REG(SYS_PMSELR_EL0),
	  .access = access_pmselr, .reset = reset_pmselr, .reg = PMSELR_EL0 },
	{ PMU_SYS_REG(SYS_PMCEID0_EL0),
	  .access = access_pmceid, .reset = NULL },
	{ PMU_SYS_REG(SYS_PMCEID1_EL0),
	  .access = access_pmceid, .reset = NULL },
	{ PMU_SYS_REG(SYS_PMCCNTR_EL0),
	  .access = access_pmu_evcntr, .reset = reset_unknown, .reg = PMCCNTR_EL0 },
	{ PMU_SYS_REG(SYS_PMXEVTYPER_EL0),
	  .access = access_pmu_evtyper, .reset = NULL },
	{ PMU_SYS_REG(SYS_PMXEVCNTR_EL0),
	  .access = access_pmu_evcntr, .reset = NULL },
	/*
	 * PMUSERENR_EL0 resets as unknown in 64bit mode while it resets as zero
	 * in 32bit mode. Here we choose to reset it as zero for consistency.
	 */
	{ PMU_SYS_REG(SYS_PMUSERENR_EL0), .access = access_pmuserenr,
	  .reset = reset_val, .reg = PMUSERENR_EL0, .val = 0 },
	{ PMU_SYS_REG(SYS_PMOVSSET_EL0),
	  .access = access_pmovs, .reg = PMOVSSET_EL0 },

	{ SYS_DESC(SYS_TPIDR_EL0), NULL, reset_unknown, TPIDR_EL0 },
	{ SYS_DESC(SYS_TPIDRRO_EL0), NULL, reset_unknown, TPIDRRO_EL0 },
	{ SYS_DESC(SYS_TPIDR2_EL0), undef_access },

	{ SYS_DESC(SYS_SCXTNUM_EL0), undef_access },

	{ SYS_DESC(SYS_AMCR_EL0), undef_access },
	{ SYS_DESC(SYS_AMCFGR_EL0), undef_access },
	{ SYS_DESC(SYS_AMCGCR_EL0), undef_access },
	{ SYS_DESC(SYS_AMUSERENR_EL0), undef_access },
	{ SYS_DESC(SYS_AMCNTENCLR0_EL0), undef_access },
	{ SYS_DESC(SYS_AMCNTENSET0_EL0), undef_access },
	{ SYS_DESC(SYS_AMCNTENCLR1_EL0), undef_access },
	{ SYS_DESC(SYS_AMCNTENSET1_EL0), undef_access },
	AMU_AMEVCNTR0_EL0(0),
	AMU_AMEVCNTR0_EL0(1),
	AMU_AMEVCNTR0_EL0(2),
	AMU_AMEVCNTR0_EL0(3),
	AMU_AMEVCNTR0_EL0(4),
	AMU_AMEVCNTR0_EL0(5),
	AMU_AMEVCNTR0_EL0(6),
	AMU_AMEVCNTR0_EL0(7),
	AMU_AMEVCNTR0_EL0(8),
	AMU_AMEVCNTR0_EL0(9),
	AMU_AMEVCNTR0_EL0(10),
	AMU_AMEVCNTR0_EL0(11),
	AMU_AMEVCNTR0_EL0(12),
	AMU_AMEVCNTR0_EL0(13),
	AMU_AMEVCNTR0_EL0(14),
	AMU_AMEVCNTR0_EL0(15),
	AMU_AMEVTYPER0_EL0(0),
	AMU_AMEVTYPER0_EL0(1),
	AMU_AMEVTYPER0_EL0(2),
	AMU_AMEVTYPER0_EL0(3),
	AMU_AMEVTYPER0_EL0(4),
	AMU_AMEVTYPER0_EL0(5),
	AMU_AMEVTYPER0_EL0(6),
	AMU_AMEVTYPER0_EL0(7),
	AMU_AMEVTYPER0_EL0(8),
	AMU_AMEVTYPER0_EL0(9),
	AMU_AMEVTYPER0_EL0(10),
	AMU_AMEVTYPER0_EL0(11),
	AMU_AMEVTYPER0_EL0(12),
	AMU_AMEVTYPER0_EL0(13),
	AMU_AMEVTYPER0_EL0(14),
	AMU_AMEVTYPER0_EL0(15),
	AMU_AMEVCNTR1_EL0(0),
	AMU_AMEVCNTR1_EL0(1),
	AMU_AMEVCNTR1_EL0(2),
	AMU_AMEVCNTR1_EL0(3),
	AMU_AMEVCNTR1_EL0(4),
	AMU_AMEVCNTR1_EL0(5),
	AMU_AMEVCNTR1_EL0(6),
	AMU_AMEVCNTR1_EL0(7),
	AMU_AMEVCNTR1_EL0(8),
	AMU_AMEVCNTR1_EL0(9),
	AMU_AMEVCNTR1_EL0(10),
	AMU_AMEVCNTR1_EL0(11),
	AMU_AMEVCNTR1_EL0(12),
	AMU_AMEVCNTR1_EL0(13),
	AMU_AMEVCNTR1_EL0(14),
	AMU_AMEVCNTR1_EL0(15),
	AMU_AMEVTYPER1_EL0(0),
	AMU_AMEVTYPER1_EL0(1),
	AMU_AMEVTYPER1_EL0(2),
	AMU_AMEVTYPER1_EL0(3),
	AMU_AMEVTYPER1_EL0(4),
	AMU_AMEVTYPER1_EL0(5),
	AMU_AMEVTYPER1_EL0(6),
	AMU_AMEVTYPER1_EL0(7),
	AMU_AMEVTYPER1_EL0(8),
	AMU_AMEVTYPER1_EL0(9),
	AMU_AMEVTYPER1_EL0(10),
	AMU_AMEVTYPER1_EL0(11),
	AMU_AMEVTYPER1_EL0(12),
	AMU_AMEVTYPER1_EL0(13),
	AMU_AMEVTYPER1_EL0(14),
	AMU_AMEVTYPER1_EL0(15),

	{ SYS_DESC(SYS_CNTP_TVAL_EL0), access_arch_timer },
	{ SYS_DESC(SYS_CNTP_CTL_EL0), access_arch_timer },
	{ SYS_DESC(SYS_CNTP_CVAL_EL0), access_arch_timer },

	/* PMEVCNTRn_EL0 */
	PMU_PMEVCNTR_EL0(0),
	PMU_PMEVCNTR_EL0(1),
	PMU_PMEVCNTR_EL0(2),
	PMU_PMEVCNTR_EL0(3),
	PMU_PMEVCNTR_EL0(4),
	PMU_PMEVCNTR_EL0(5),
	PMU_PMEVCNTR_EL0(6),
	PMU_PMEVCNTR_EL0(7),
	PMU_PMEVCNTR_EL0(8),
	PMU_PMEVCNTR_EL0(9),
	PMU_PMEVCNTR_EL0(10),
	PMU_PMEVCNTR_EL0(11),
	PMU_PMEVCNTR_EL0(12),
	PMU_PMEVCNTR_EL0(13),
	PMU_PMEVCNTR_EL0(14),
	PMU_PMEVCNTR_EL0(15),
	PMU_PMEVCNTR_EL0(16),
	PMU_PMEVCNTR_EL0(17),
	PMU_PMEVCNTR_EL0(18),
	PMU_PMEVCNTR_EL0(19),
	PMU_PMEVCNTR_EL0(20),
	PMU_PMEVCNTR_EL0(21),
	PMU_PMEVCNTR_EL0(22),
	PMU_PMEVCNTR_EL0(23),
	PMU_PMEVCNTR_EL0(24),
	PMU_PMEVCNTR_EL0(25),
	PMU_PMEVCNTR_EL0(26),
	PMU_PMEVCNTR_EL0(27),
	PMU_PMEVCNTR_EL0(28),
	PMU_PMEVCNTR_EL0(29),
	PMU_PMEVCNTR_EL0(30),
	/* PMEVTYPERn_EL0 */
	PMU_PMEVTYPER_EL0(0),
	PMU_PMEVTYPER_EL0(1),
	PMU_PMEVTYPER_EL0(2),
	PMU_PMEVTYPER_EL0(3),
	PMU_PMEVTYPER_EL0(4),
	PMU_PMEVTYPER_EL0(5),
	PMU_PMEVTYPER_EL0(6),
	PMU_PMEVTYPER_EL0(7),
	PMU_PMEVTYPER_EL0(8),
	PMU_PMEVTYPER_EL0(9),
	PMU_PMEVTYPER_EL0(10),
	PMU_PMEVTYPER_EL0(11),
	PMU_PMEVTYPER_EL0(12),
	PMU_PMEVTYPER_EL0(13),
	PMU_PMEVTYPER_EL0(14),
	PMU_PMEVTYPER_EL0(15),
	PMU_PMEVTYPER_EL0(16),
	PMU_PMEVTYPER_EL0(17),
	PMU_PMEVTYPER_EL0(18),
	PMU_PMEVTYPER_EL0(19),
	PMU_PMEVTYPER_EL0(20),
	PMU_PMEVTYPER_EL0(21),
	PMU_PMEVTYPER_EL0(22),
	PMU_PMEVTYPER_EL0(23),
	PMU_PMEVTYPER_EL0(24),
	PMU_PMEVTYPER_EL0(25),
	PMU_PMEVTYPER_EL0(26),
	PMU_PMEVTYPER_EL0(27),
	PMU_PMEVTYPER_EL0(28),
	PMU_PMEVTYPER_EL0(29),
	PMU_PMEVTYPER_EL0(30),
	/*
	 * PMCCFILTR_EL0 resets as unknown in 64bit mode while it resets as zero
	 * in 32bit mode. Here we choose to reset it as zero for consistency.
	 */
	{ PMU_SYS_REG(SYS_PMCCFILTR_EL0), .access = access_pmu_evtyper,
	  .reset = reset_val, .reg = PMCCFILTR_EL0, .val = 0 },

	{ SYS_DESC(SYS_DACR32_EL2), NULL, reset_unknown, DACR32_EL2 },
	{ SYS_DESC(SYS_IFSR32_EL2), NULL, reset_unknown, IFSR32_EL2 },
	{ SYS_DESC(SYS_FPEXC32_EL2), NULL, reset_val, FPEXC32_EL2, 0x700 },
};

static bool trap_dbgdidr(struct kvm_vcpu *vcpu,
			struct sys_reg_params *p,
			const struct sys_reg_desc *r)
{
	if (p->is_write) {
		return ignore_write(vcpu, p);
	} else {
		u64 dfr = read_sanitised_ftr_reg(SYS_ID_AA64DFR0_EL1);
		u64 pfr = read_sanitised_ftr_reg(SYS_ID_AA64PFR0_EL1);
		u32 el3 = !!cpuid_feature_extract_unsigned_field(pfr, ID_AA64PFR0_EL1_EL3_SHIFT);

		p->regval = ((((dfr >> ID_AA64DFR0_EL1_WRPs_SHIFT) & 0xf) << 28) |
			     (((dfr >> ID_AA64DFR0_EL1_BRPs_SHIFT) & 0xf) << 24) |
			     (((dfr >> ID_AA64DFR0_EL1_CTX_CMPs_SHIFT) & 0xf) << 20)
			     | (6 << 16) | (1 << 15) | (el3 << 14) | (el3 << 12));
		return true;
	}
}

/*
 * AArch32 debug register mappings
 *
 * AArch32 DBGBVRn is mapped to DBGBVRn_EL1[31:0]
 * AArch32 DBGBXVRn is mapped to DBGBVRn_EL1[63:32]
 *
 * None of the other registers share their location, so treat them as
 * if they were 64bit.
 */
#define DBG_BCR_BVR_WCR_WVR(n)						      \
	/* DBGBVRn */							      \
	{ AA32(LO), Op1( 0), CRn( 0), CRm((n)), Op2( 4), trap_bvr, NULL, n }, \
	/* DBGBCRn */							      \
	{ Op1( 0), CRn( 0), CRm((n)), Op2( 5), trap_bcr, NULL, n },	      \
	/* DBGWVRn */							      \
	{ Op1( 0), CRn( 0), CRm((n)), Op2( 6), trap_wvr, NULL, n },	      \
	/* DBGWCRn */							      \
	{ Op1( 0), CRn( 0), CRm((n)), Op2( 7), trap_wcr, NULL, n }

#define DBGBXVR(n)							      \
	{ AA32(HI), Op1( 0), CRn( 1), CRm((n)), Op2( 1), trap_bvr, NULL, n }

/*
 * Trapped cp14 registers. We generally ignore most of the external
 * debug, on the principle that they don't really make sense to a
 * guest. Revisit this one day, would this principle change.
 */
static const struct sys_reg_desc cp14_regs[] = {
	/* DBGDIDR */
	{ Op1( 0), CRn( 0), CRm( 0), Op2( 0), trap_dbgdidr },
	/* DBGDTRRXext */
	{ Op1( 0), CRn( 0), CRm( 0), Op2( 2), trap_raz_wi },

	DBG_BCR_BVR_WCR_WVR(0),
	/* DBGDSCRint */
	{ Op1( 0), CRn( 0), CRm( 1), Op2( 0), trap_raz_wi },
	DBG_BCR_BVR_WCR_WVR(1),
	/* DBGDCCINT */
	{ Op1( 0), CRn( 0), CRm( 2), Op2( 0), trap_debug_regs, NULL, MDCCINT_EL1 },
	/* DBGDSCRext */
	{ Op1( 0), CRn( 0), CRm( 2), Op2( 2), trap_debug_regs, NULL, MDSCR_EL1 },
	DBG_BCR_BVR_WCR_WVR(2),
	/* DBGDTR[RT]Xint */
	{ Op1( 0), CRn( 0), CRm( 3), Op2( 0), trap_raz_wi },
	/* DBGDTR[RT]Xext */
	{ Op1( 0), CRn( 0), CRm( 3), Op2( 2), trap_raz_wi },
	DBG_BCR_BVR_WCR_WVR(3),
	DBG_BCR_BVR_WCR_WVR(4),
	DBG_BCR_BVR_WCR_WVR(5),
	/* DBGWFAR */
	{ Op1( 0), CRn( 0), CRm( 6), Op2( 0), trap_raz_wi },
	/* DBGOSECCR */
	{ Op1( 0), CRn( 0), CRm( 6), Op2( 2), trap_raz_wi },
	DBG_BCR_BVR_WCR_WVR(6),
	/* DBGVCR */
	{ Op1( 0), CRn( 0), CRm( 7), Op2( 0), trap_debug_regs, NULL, DBGVCR32_EL2 },
	DBG_BCR_BVR_WCR_WVR(7),
	DBG_BCR_BVR_WCR_WVR(8),
	DBG_BCR_BVR_WCR_WVR(9),
	DBG_BCR_BVR_WCR_WVR(10),
	DBG_BCR_BVR_WCR_WVR(11),
	DBG_BCR_BVR_WCR_WVR(12),
	DBG_BCR_BVR_WCR_WVR(13),
	DBG_BCR_BVR_WCR_WVR(14),
	DBG_BCR_BVR_WCR_WVR(15),

	/* DBGDRAR (32bit) */
	{ Op1( 0), CRn( 1), CRm( 0), Op2( 0), trap_raz_wi },

	DBGBXVR(0),
	/* DBGOSLAR */
	{ Op1( 0), CRn( 1), CRm( 0), Op2( 4), trap_oslar_el1 },
	DBGBXVR(1),
	/* DBGOSLSR */
	{ Op1( 0), CRn( 1), CRm( 1), Op2( 4), trap_oslsr_el1, NULL, OSLSR_EL1 },
	DBGBXVR(2),
	DBGBXVR(3),
	/* DBGOSDLR */
	{ Op1( 0), CRn( 1), CRm( 3), Op2( 4), trap_raz_wi },
	DBGBXVR(4),
	/* DBGPRCR */
	{ Op1( 0), CRn( 1), CRm( 4), Op2( 4), trap_raz_wi },
	DBGBXVR(5),
	DBGBXVR(6),
	DBGBXVR(7),
	DBGBXVR(8),
	DBGBXVR(9),
	DBGBXVR(10),
	DBGBXVR(11),
	DBGBXVR(12),
	DBGBXVR(13),
	DBGBXVR(14),
	DBGBXVR(15),

	/* DBGDSAR (32bit) */
	{ Op1( 0), CRn( 2), CRm( 0), Op2( 0), trap_raz_wi },

	/* DBGDEVID2 */
	{ Op1( 0), CRn( 7), CRm( 0), Op2( 7), trap_raz_wi },
	/* DBGDEVID1 */
	{ Op1( 0), CRn( 7), CRm( 1), Op2( 7), trap_raz_wi },
	/* DBGDEVID */
	{ Op1( 0), CRn( 7), CRm( 2), Op2( 7), trap_raz_wi },
	/* DBGCLAIMSET */
	{ Op1( 0), CRn( 7), CRm( 8), Op2( 6), trap_raz_wi },
	/* DBGCLAIMCLR */
	{ Op1( 0), CRn( 7), CRm( 9), Op2( 6), trap_raz_wi },
	/* DBGAUTHSTATUS */
	{ Op1( 0), CRn( 7), CRm(14), Op2( 6), trap_dbgauthstatus_el1 },
};

/* Trapped cp14 64bit registers */
static const struct sys_reg_desc cp14_64_regs[] = {
	/* DBGDRAR (64bit) */
	{ Op1( 0), CRm( 1), .access = trap_raz_wi },

	/* DBGDSAR (64bit) */
	{ Op1( 0), CRm( 2), .access = trap_raz_wi },
};

#define CP15_PMU_SYS_REG(_map, _Op1, _CRn, _CRm, _Op2)			\
	AA32(_map),							\
	Op1(_Op1), CRn(_CRn), CRm(_CRm), Op2(_Op2),			\
	.visibility = pmu_visibility

/* Macro to expand the PMEVCNTRn register */
#define PMU_PMEVCNTR(n)							\
	{ CP15_PMU_SYS_REG(DIRECT, 0, 0b1110,				\
	  (0b1000 | (((n) >> 3) & 0x3)), ((n) & 0x7)),			\
	  .access = access_pmu_evcntr }

/* Macro to expand the PMEVTYPERn register */
#define PMU_PMEVTYPER(n)						\
	{ CP15_PMU_SYS_REG(DIRECT, 0, 0b1110,				\
	  (0b1100 | (((n) >> 3) & 0x3)), ((n) & 0x7)),			\
	  .access = access_pmu_evtyper }
/*
 * Trapped cp15 registers. TTBR0/TTBR1 get a double encoding,
 * depending on the way they are accessed (as a 32bit or a 64bit
 * register).
 */
static const struct sys_reg_desc cp15_regs[] = {
	{ Op1( 0), CRn( 0), CRm( 0), Op2( 1), access_ctr },
	{ Op1( 0), CRn( 1), CRm( 0), Op2( 0), access_vm_reg, NULL, SCTLR_EL1 },
	/* ACTLR */
	{ AA32(LO), Op1( 0), CRn( 1), CRm( 0), Op2( 1), access_actlr, NULL, ACTLR_EL1 },
	/* ACTLR2 */
	{ AA32(HI), Op1( 0), CRn( 1), CRm( 0), Op2( 3), access_actlr, NULL, ACTLR_EL1 },
	{ Op1( 0), CRn( 2), CRm( 0), Op2( 0), access_vm_reg, NULL, TTBR0_EL1 },
	{ Op1( 0), CRn( 2), CRm( 0), Op2( 1), access_vm_reg, NULL, TTBR1_EL1 },
	/* TTBCR */
	{ AA32(LO), Op1( 0), CRn( 2), CRm( 0), Op2( 2), access_vm_reg, NULL, TCR_EL1 },
	/* TTBCR2 */
	{ AA32(HI), Op1( 0), CRn( 2), CRm( 0), Op2( 3), access_vm_reg, NULL, TCR_EL1 },
	{ Op1( 0), CRn( 3), CRm( 0), Op2( 0), access_vm_reg, NULL, DACR32_EL2 },
	/* DFSR */
	{ Op1( 0), CRn( 5), CRm( 0), Op2( 0), access_vm_reg, NULL, ESR_EL1 },
	{ Op1( 0), CRn( 5), CRm( 0), Op2( 1), access_vm_reg, NULL, IFSR32_EL2 },
	/* ADFSR */
	{ Op1( 0), CRn( 5), CRm( 1), Op2( 0), access_vm_reg, NULL, AFSR0_EL1 },
	/* AIFSR */
	{ Op1( 0), CRn( 5), CRm( 1), Op2( 1), access_vm_reg, NULL, AFSR1_EL1 },
	/* DFAR */
	{ AA32(LO), Op1( 0), CRn( 6), CRm( 0), Op2( 0), access_vm_reg, NULL, FAR_EL1 },
	/* IFAR */
	{ AA32(HI), Op1( 0), CRn( 6), CRm( 0), Op2( 2), access_vm_reg, NULL, FAR_EL1 },

	/*
	 * DC{C,I,CI}SW operations:
	 */
	{ Op1( 0), CRn( 7), CRm( 6), Op2( 2), access_dcsw },
	{ Op1( 0), CRn( 7), CRm(10), Op2( 2), access_dcsw },
	{ Op1( 0), CRn( 7), CRm(14), Op2( 2), access_dcsw },

	/* PMU */
	{ CP15_PMU_SYS_REG(DIRECT, 0, 9, 12, 0), .access = access_pmcr },
	{ CP15_PMU_SYS_REG(DIRECT, 0, 9, 12, 1), .access = access_pmcnten },
	{ CP15_PMU_SYS_REG(DIRECT, 0, 9, 12, 2), .access = access_pmcnten },
	{ CP15_PMU_SYS_REG(DIRECT, 0, 9, 12, 3), .access = access_pmovs },
	{ CP15_PMU_SYS_REG(DIRECT, 0, 9, 12, 4), .access = access_pmswinc },
	{ CP15_PMU_SYS_REG(DIRECT, 0, 9, 12, 5), .access = access_pmselr },
	{ CP15_PMU_SYS_REG(LO,     0, 9, 12, 6), .access = access_pmceid },
	{ CP15_PMU_SYS_REG(LO,     0, 9, 12, 7), .access = access_pmceid },
	{ CP15_PMU_SYS_REG(DIRECT, 0, 9, 13, 0), .access = access_pmu_evcntr },
	{ CP15_PMU_SYS_REG(DIRECT, 0, 9, 13, 1), .access = access_pmu_evtyper },
	{ CP15_PMU_SYS_REG(DIRECT, 0, 9, 13, 2), .access = access_pmu_evcntr },
	{ CP15_PMU_SYS_REG(DIRECT, 0, 9, 14, 0), .access = access_pmuserenr },
	{ CP15_PMU_SYS_REG(DIRECT, 0, 9, 14, 1), .access = access_pminten },
	{ CP15_PMU_SYS_REG(DIRECT, 0, 9, 14, 2), .access = access_pminten },
	{ CP15_PMU_SYS_REG(DIRECT, 0, 9, 14, 3), .access = access_pmovs },
	{ CP15_PMU_SYS_REG(HI,     0, 9, 14, 4), .access = access_pmceid },
	{ CP15_PMU_SYS_REG(HI,     0, 9, 14, 5), .access = access_pmceid },
	/* PMMIR */
	{ CP15_PMU_SYS_REG(DIRECT, 0, 9, 14, 6), .access = trap_raz_wi },

	/* PRRR/MAIR0 */
	{ AA32(LO), Op1( 0), CRn(10), CRm( 2), Op2( 0), access_vm_reg, NULL, MAIR_EL1 },
	/* NMRR/MAIR1 */
	{ AA32(HI), Op1( 0), CRn(10), CRm( 2), Op2( 1), access_vm_reg, NULL, MAIR_EL1 },
	/* AMAIR0 */
	{ AA32(LO), Op1( 0), CRn(10), CRm( 3), Op2( 0), access_vm_reg, NULL, AMAIR_EL1 },
	/* AMAIR1 */
	{ AA32(HI), Op1( 0), CRn(10), CRm( 3), Op2( 1), access_vm_reg, NULL, AMAIR_EL1 },

	/* ICC_SRE */
	{ Op1( 0), CRn(12), CRm(12), Op2( 5), access_gic_sre },

	{ Op1( 0), CRn(13), CRm( 0), Op2( 1), access_vm_reg, NULL, CONTEXTIDR_EL1 },

	/* Arch Tmers */
	{ SYS_DESC(SYS_AARCH32_CNTP_TVAL), access_arch_timer },
	{ SYS_DESC(SYS_AARCH32_CNTP_CTL), access_arch_timer },

	/* PMEVCNTRn */
	PMU_PMEVCNTR(0),
	PMU_PMEVCNTR(1),
	PMU_PMEVCNTR(2),
	PMU_PMEVCNTR(3),
	PMU_PMEVCNTR(4),
	PMU_PMEVCNTR(5),
	PMU_PMEVCNTR(6),
	PMU_PMEVCNTR(7),
	PMU_PMEVCNTR(8),
	PMU_PMEVCNTR(9),
	PMU_PMEVCNTR(10),
	PMU_PMEVCNTR(11),
	PMU_PMEVCNTR(12),
	PMU_PMEVCNTR(13),
	PMU_PMEVCNTR(14),
	PMU_PMEVCNTR(15),
	PMU_PMEVCNTR(16),
	PMU_PMEVCNTR(17),
	PMU_PMEVCNTR(18),
	PMU_PMEVCNTR(19),
	PMU_PMEVCNTR(20),
	PMU_PMEVCNTR(21),
	PMU_PMEVCNTR(22),
	PMU_PMEVCNTR(23),
	PMU_PMEVCNTR(24),
	PMU_PMEVCNTR(25),
	PMU_PMEVCNTR(26),
	PMU_PMEVCNTR(27),
	PMU_PMEVCNTR(28),
	PMU_PMEVCNTR(29),
	PMU_PMEVCNTR(30),
	/* PMEVTYPERn */
	PMU_PMEVTYPER(0),
	PMU_PMEVTYPER(1),
	PMU_PMEVTYPER(2),
	PMU_PMEVTYPER(3),
	PMU_PMEVTYPER(4),
	PMU_PMEVTYPER(5),
	PMU_PMEVTYPER(6),
	PMU_PMEVTYPER(7),
	PMU_PMEVTYPER(8),
	PMU_PMEVTYPER(9),
	PMU_PMEVTYPER(10),
	PMU_PMEVTYPER(11),
	PMU_PMEVTYPER(12),
	PMU_PMEVTYPER(13),
	PMU_PMEVTYPER(14),
	PMU_PMEVTYPER(15),
	PMU_PMEVTYPER(16),
	PMU_PMEVTYPER(17),
	PMU_PMEVTYPER(18),
	PMU_PMEVTYPER(19),
	PMU_PMEVTYPER(20),
	PMU_PMEVTYPER(21),
	PMU_PMEVTYPER(22),
	PMU_PMEVTYPER(23),
	PMU_PMEVTYPER(24),
	PMU_PMEVTYPER(25),
	PMU_PMEVTYPER(26),
	PMU_PMEVTYPER(27),
	PMU_PMEVTYPER(28),
	PMU_PMEVTYPER(29),
	PMU_PMEVTYPER(30),
	/* PMCCFILTR */
	{ CP15_PMU_SYS_REG(DIRECT, 0, 14, 15, 7), .access = access_pmu_evtyper },

	{ Op1(1), CRn( 0), CRm( 0), Op2(0), access_ccsidr },
	{ Op1(1), CRn( 0), CRm( 0), Op2(1), access_clidr },
	{ Op1(2), CRn( 0), CRm( 0), Op2(0), access_csselr, NULL, CSSELR_EL1 },
};

static const struct sys_reg_desc cp15_64_regs[] = {
	{ Op1( 0), CRn( 0), CRm( 2), Op2( 0), access_vm_reg, NULL, TTBR0_EL1 },
	{ CP15_PMU_SYS_REG(DIRECT, 0, 0, 9, 0), .access = access_pmu_evcntr },
	{ Op1( 0), CRn( 0), CRm(12), Op2( 0), access_gic_sgi }, /* ICC_SGI1R */
	{ Op1( 1), CRn( 0), CRm( 2), Op2( 0), access_vm_reg, NULL, TTBR1_EL1 },
	{ Op1( 1), CRn( 0), CRm(12), Op2( 0), access_gic_sgi }, /* ICC_ASGI1R */
	{ Op1( 2), CRn( 0), CRm(12), Op2( 0), access_gic_sgi }, /* ICC_SGI0R */
	{ SYS_DESC(SYS_AARCH32_CNTP_CVAL),    access_arch_timer },
};

static bool check_sysreg_table(const struct sys_reg_desc *table, unsigned int n,
			       bool is_32)
{
	unsigned int i;

	for (i = 0; i < n; i++) {
		if (!is_32 && table[i].reg && !table[i].reset) {
			kvm_err("sys_reg table %pS entry %d lacks reset\n", &table[i], i);
			return false;
		}

		if (i && cmp_sys_reg(&table[i-1], &table[i]) >= 0) {
			kvm_err("sys_reg table %pS entry %d out of order\n", &table[i - 1], i - 1);
			return false;
		}
	}

	return true;
}

int kvm_handle_cp14_load_store(struct kvm_vcpu *vcpu)
{
	kvm_inject_undefined(vcpu);
	return 1;
}

static void perform_access(struct kvm_vcpu *vcpu,
			   struct sys_reg_params *params,
			   const struct sys_reg_desc *r)
{
	trace_kvm_sys_access(*vcpu_pc(vcpu), params, r);

	/* Check for regs disabled by runtime config */
	if (sysreg_hidden(vcpu, r)) {
		kvm_inject_undefined(vcpu);
		return;
	}

	/*
	 * Not having an accessor means that we have configured a trap
	 * that we don't know how to handle. This certainly qualifies
	 * as a gross bug that should be fixed right away.
	 */
	BUG_ON(!r->access);

	/* Skip instruction if instructed so */
	if (likely(r->access(vcpu, params, r)))
		kvm_incr_pc(vcpu);
}

/*
 * emulate_cp --  tries to match a sys_reg access in a handling table, and
 *                call the corresponding trap handler.
 *
 * @params: pointer to the descriptor of the access
 * @table: array of trap descriptors
 * @num: size of the trap descriptor array
 *
 * Return true if the access has been handled, false if not.
 */
static bool emulate_cp(struct kvm_vcpu *vcpu,
		       struct sys_reg_params *params,
		       const struct sys_reg_desc *table,
		       size_t num)
{
	const struct sys_reg_desc *r;

	if (!table)
		return false;	/* Not handled */

	r = find_reg(params, table, num);

	if (r) {
		perform_access(vcpu, params, r);
		return true;
	}

	/* Not handled */
	return false;
}

static void unhandled_cp_access(struct kvm_vcpu *vcpu,
				struct sys_reg_params *params)
{
	u8 esr_ec = kvm_vcpu_trap_get_class(vcpu);
	int cp = -1;

	switch (esr_ec) {
	case ESR_ELx_EC_CP15_32:
	case ESR_ELx_EC_CP15_64:
		cp = 15;
		break;
	case ESR_ELx_EC_CP14_MR:
	case ESR_ELx_EC_CP14_64:
		cp = 14;
		break;
	default:
		WARN_ON(1);
	}

	print_sys_reg_msg(params,
			  "Unsupported guest CP%d access at: %08lx [%08lx]\n",
			  cp, *vcpu_pc(vcpu), *vcpu_cpsr(vcpu));
	kvm_inject_undefined(vcpu);
}

/**
 * kvm_handle_cp_64 -- handles a mrrc/mcrr trap on a guest CP14/CP15 access
 * @vcpu: The VCPU pointer
 * @run:  The kvm_run struct
 */
static int kvm_handle_cp_64(struct kvm_vcpu *vcpu,
			    const struct sys_reg_desc *global,
			    size_t nr_global)
{
	struct sys_reg_params params;
	u64 esr = kvm_vcpu_get_esr(vcpu);
	int Rt = kvm_vcpu_sys_get_rt(vcpu);
	int Rt2 = (esr >> 10) & 0x1f;

	params.CRm = (esr >> 1) & 0xf;
	params.is_write = ((esr & 1) == 0);

	params.Op0 = 0;
	params.Op1 = (esr >> 16) & 0xf;
	params.Op2 = 0;
	params.CRn = 0;

	/*
	 * Make a 64-bit value out of Rt and Rt2. As we use the same trap
	 * backends between AArch32 and AArch64, we get away with it.
	 */
	if (params.is_write) {
		params.regval = vcpu_get_reg(vcpu, Rt) & 0xffffffff;
		params.regval |= vcpu_get_reg(vcpu, Rt2) << 32;
	}

	/*
	 * If the table contains a handler, handle the
	 * potential register operation in the case of a read and return
	 * with success.
	 */
	if (emulate_cp(vcpu, &params, global, nr_global)) {
		/* Split up the value between registers for the read side */
		if (!params.is_write) {
			vcpu_set_reg(vcpu, Rt, lower_32_bits(params.regval));
			vcpu_set_reg(vcpu, Rt2, upper_32_bits(params.regval));
		}

		return 1;
	}

	unhandled_cp_access(vcpu, &params);
	return 1;
}

static bool emulate_sys_reg(struct kvm_vcpu *vcpu, struct sys_reg_params *params);

/*
 * The CP10 ID registers are architecturally mapped to AArch64 feature
 * registers. Abuse that fact so we can rely on the AArch64 handler for accesses
 * from AArch32.
 */
static bool kvm_esr_cp10_id_to_sys64(u64 esr, struct sys_reg_params *params)
{
	u8 reg_id = (esr >> 10) & 0xf;
	bool valid;

	params->is_write = ((esr & 1) == 0);
	params->Op0 = 3;
	params->Op1 = 0;
	params->CRn = 0;
	params->CRm = 3;

	/* CP10 ID registers are read-only */
	valid = !params->is_write;

	switch (reg_id) {
	/* MVFR0 */
	case 0b0111:
		params->Op2 = 0;
		break;
	/* MVFR1 */
	case 0b0110:
		params->Op2 = 1;
		break;
	/* MVFR2 */
	case 0b0101:
		params->Op2 = 2;
		break;
	default:
		valid = false;
	}

	if (valid)
		return true;

	kvm_pr_unimpl("Unhandled cp10 register %s: %u\n",
		      params->is_write ? "write" : "read", reg_id);
	return false;
}

/**
 * kvm_handle_cp10_id() - Handles a VMRS trap on guest access to a 'Media and
 *			  VFP Register' from AArch32.
 * @vcpu: The vCPU pointer
 *
 * MVFR{0-2} are architecturally mapped to the AArch64 MVFR{0-2}_EL1 registers.
 * Work out the correct AArch64 system register encoding and reroute to the
 * AArch64 system register emulation.
 */
int kvm_handle_cp10_id(struct kvm_vcpu *vcpu)
{
	int Rt = kvm_vcpu_sys_get_rt(vcpu);
	u64 esr = kvm_vcpu_get_esr(vcpu);
	struct sys_reg_params params;

	/* UNDEF on any unhandled register access */
	if (!kvm_esr_cp10_id_to_sys64(esr, &params)) {
		kvm_inject_undefined(vcpu);
		return 1;
	}

	if (emulate_sys_reg(vcpu, &params))
		vcpu_set_reg(vcpu, Rt, params.regval);

	return 1;
}

/**
 * kvm_emulate_cp15_id_reg() - Handles an MRC trap on a guest CP15 access where
 *			       CRn=0, which corresponds to the AArch32 feature
 *			       registers.
 * @vcpu: the vCPU pointer
 * @params: the system register access parameters.
 *
 * Our cp15 system register tables do not enumerate the AArch32 feature
 * registers. Conveniently, our AArch64 table does, and the AArch32 system
 * register encoding can be trivially remapped into the AArch64 for the feature
 * registers: Append op0=3, leaving op1, CRn, CRm, and op2 the same.
 *
 * According to DDI0487G.b G7.3.1, paragraph "Behavior of VMSAv8-32 32-bit
 * System registers with (coproc=0b1111, CRn==c0)", read accesses from this
 * range are either UNKNOWN or RES0. Rerouting remains architectural as we
 * treat undefined registers in this range as RAZ.
 */
static int kvm_emulate_cp15_id_reg(struct kvm_vcpu *vcpu,
				   struct sys_reg_params *params)
{
	int Rt = kvm_vcpu_sys_get_rt(vcpu);

	/* Treat impossible writes to RO registers as UNDEFINED */
	if (params->is_write) {
		unhandled_cp_access(vcpu, params);
		return 1;
	}

	params->Op0 = 3;

	/*
	 * All registers where CRm > 3 are known to be UNKNOWN/RAZ from AArch32.
	 * Avoid conflicting with future expansion of AArch64 feature registers
	 * and simply treat them as RAZ here.
	 */
	if (params->CRm > 3)
		params->regval = 0;
	else if (!emulate_sys_reg(vcpu, params))
		return 1;

	vcpu_set_reg(vcpu, Rt, params->regval);
	return 1;
}

/**
 * kvm_handle_cp_32 -- handles a mrc/mcr trap on a guest CP14/CP15 access
 * @vcpu: The VCPU pointer
 * @run:  The kvm_run struct
 */
static int kvm_handle_cp_32(struct kvm_vcpu *vcpu,
			    struct sys_reg_params *params,
			    const struct sys_reg_desc *global,
			    size_t nr_global)
{
	int Rt  = kvm_vcpu_sys_get_rt(vcpu);

	params->regval = vcpu_get_reg(vcpu, Rt);

	if (emulate_cp(vcpu, params, global, nr_global)) {
		if (!params->is_write)
			vcpu_set_reg(vcpu, Rt, params->regval);
		return 1;
	}

	unhandled_cp_access(vcpu, params);
	return 1;
}

int kvm_handle_cp15_64(struct kvm_vcpu *vcpu)
{
	return kvm_handle_cp_64(vcpu, cp15_64_regs, ARRAY_SIZE(cp15_64_regs));
}

int kvm_handle_cp15_32(struct kvm_vcpu *vcpu)
{
	struct sys_reg_params params;

	params = esr_cp1x_32_to_params(kvm_vcpu_get_esr(vcpu));

	/*
	 * Certain AArch32 ID registers are handled by rerouting to the AArch64
	 * system register table. Registers in the ID range where CRm=0 are
	 * excluded from this scheme as they do not trivially map into AArch64
	 * system register encodings.
	 */
	if (params.Op1 == 0 && params.CRn == 0 && params.CRm)
		return kvm_emulate_cp15_id_reg(vcpu, &params);

	return kvm_handle_cp_32(vcpu, &params, cp15_regs, ARRAY_SIZE(cp15_regs));
}

int kvm_handle_cp14_64(struct kvm_vcpu *vcpu)
{
	return kvm_handle_cp_64(vcpu, cp14_64_regs, ARRAY_SIZE(cp14_64_regs));
}

int kvm_handle_cp14_32(struct kvm_vcpu *vcpu)
{
	struct sys_reg_params params;

	params = esr_cp1x_32_to_params(kvm_vcpu_get_esr(vcpu));

	return kvm_handle_cp_32(vcpu, &params, cp14_regs, ARRAY_SIZE(cp14_regs));
}

static bool is_imp_def_sys_reg(struct sys_reg_params *params)
{
	// See ARM DDI 0487E.a, section D12.3.2
	return params->Op0 == 3 && (params->CRn & 0b1011) == 0b1011;
}

/**
 * emulate_sys_reg - Emulate a guest access to an AArch64 system register
 * @vcpu: The VCPU pointer
 * @params: Decoded system register parameters
 *
 * Return: true if the system register access was successful, false otherwise.
 */
static bool emulate_sys_reg(struct kvm_vcpu *vcpu,
			   struct sys_reg_params *params)
{
	const struct sys_reg_desc *r;

	r = find_reg(params, sys_reg_descs, ARRAY_SIZE(sys_reg_descs));

	if (likely(r)) {
		perform_access(vcpu, params, r);
		return true;
	}

	if (is_imp_def_sys_reg(params)) {
		kvm_inject_undefined(vcpu);
	} else {
		print_sys_reg_msg(params,
				  "Unsupported guest sys_reg access at: %lx [%08lx]\n",
				  *vcpu_pc(vcpu), *vcpu_cpsr(vcpu));
		kvm_inject_undefined(vcpu);
	}
	return false;
}

/**
 * kvm_reset_sys_regs - sets system registers to reset value
 * @vcpu: The VCPU pointer
 *
 * This function finds the right table above and sets the registers on the
 * virtual CPU struct to their architecturally defined reset values.
 */
void kvm_reset_sys_regs(struct kvm_vcpu *vcpu)
{
	unsigned long i;

	for (i = 0; i < ARRAY_SIZE(sys_reg_descs); i++)
		if (sys_reg_descs[i].reset)
			sys_reg_descs[i].reset(vcpu, &sys_reg_descs[i]);
}

/**
 * kvm_handle_sys_reg -- handles a mrs/msr trap on a guest sys_reg access
 * @vcpu: The VCPU pointer
 */
int kvm_handle_sys_reg(struct kvm_vcpu *vcpu)
{
	struct sys_reg_params params;
	unsigned long esr = kvm_vcpu_get_esr(vcpu);
	int Rt = kvm_vcpu_sys_get_rt(vcpu);

	trace_kvm_handle_sys_reg(esr);

	params = esr_sys64_to_params(esr);
	params.regval = vcpu_get_reg(vcpu, Rt);

	if (!emulate_sys_reg(vcpu, &params))
		return 1;

	if (!params.is_write)
		vcpu_set_reg(vcpu, Rt, params.regval);
	return 1;
}

/******************************************************************************
 * Userspace API
 *****************************************************************************/

static bool index_to_params(u64 id, struct sys_reg_params *params)
{
	switch (id & KVM_REG_SIZE_MASK) {
	case KVM_REG_SIZE_U64:
		/* Any unused index bits means it's not valid. */
		if (id & ~(KVM_REG_ARCH_MASK | KVM_REG_SIZE_MASK
			      | KVM_REG_ARM_COPROC_MASK
			      | KVM_REG_ARM64_SYSREG_OP0_MASK
			      | KVM_REG_ARM64_SYSREG_OP1_MASK
			      | KVM_REG_ARM64_SYSREG_CRN_MASK
			      | KVM_REG_ARM64_SYSREG_CRM_MASK
			      | KVM_REG_ARM64_SYSREG_OP2_MASK))
			return false;
		params->Op0 = ((id & KVM_REG_ARM64_SYSREG_OP0_MASK)
			       >> KVM_REG_ARM64_SYSREG_OP0_SHIFT);
		params->Op1 = ((id & KVM_REG_ARM64_SYSREG_OP1_MASK)
			       >> KVM_REG_ARM64_SYSREG_OP1_SHIFT);
		params->CRn = ((id & KVM_REG_ARM64_SYSREG_CRN_MASK)
			       >> KVM_REG_ARM64_SYSREG_CRN_SHIFT);
		params->CRm = ((id & KVM_REG_ARM64_SYSREG_CRM_MASK)
			       >> KVM_REG_ARM64_SYSREG_CRM_SHIFT);
		params->Op2 = ((id & KVM_REG_ARM64_SYSREG_OP2_MASK)
			       >> KVM_REG_ARM64_SYSREG_OP2_SHIFT);
		return true;
	default:
		return false;
	}
}

const struct sys_reg_desc *get_reg_by_id(u64 id,
					 const struct sys_reg_desc table[],
					 unsigned int num)
{
	struct sys_reg_params params;

	if (!index_to_params(id, &params))
		return NULL;

	return find_reg(&params, table, num);
}

/* Decode an index value, and find the sys_reg_desc entry. */
static const struct sys_reg_desc *
id_to_sys_reg_desc(struct kvm_vcpu *vcpu, u64 id,
		   const struct sys_reg_desc table[], unsigned int num)

{
	const struct sys_reg_desc *r;

	/* We only do sys_reg for now. */
	if ((id & KVM_REG_ARM_COPROC_MASK) != KVM_REG_ARM64_SYSREG)
		return NULL;

	r = get_reg_by_id(id, table, num);

	/* Not saved in the sys_reg array and not otherwise accessible? */
	if (r && (!(r->reg || r->get_user) || sysreg_hidden(vcpu, r)))
		r = NULL;

	return r;
}

/*
 * These are the invariant sys_reg registers: we let the guest see the
 * host versions of these, so they're part of the guest state.
 *
 * A future CPU may provide a mechanism to present different values to
 * the guest, or a future kvm may trap them.
 */

#define FUNCTION_INVARIANT(reg)						\
	static void get_##reg(struct kvm_vcpu *v,			\
			      const struct sys_reg_desc *r)		\
	{								\
		((struct sys_reg_desc *)r)->val = read_sysreg(reg);	\
	}

FUNCTION_INVARIANT(midr_el1)
FUNCTION_INVARIANT(revidr_el1)
FUNCTION_INVARIANT(clidr_el1)
FUNCTION_INVARIANT(aidr_el1)

static void get_ctr_el0(struct kvm_vcpu *v, const struct sys_reg_desc *r)
{
	((struct sys_reg_desc *)r)->val = read_sanitised_ftr_reg(SYS_CTR_EL0);
}

/* ->val is filled in by kvm_sys_reg_table_init() */
static struct sys_reg_desc invariant_sys_regs[] = {
	{ SYS_DESC(SYS_MIDR_EL1), NULL, get_midr_el1 },
	{ SYS_DESC(SYS_REVIDR_EL1), NULL, get_revidr_el1 },
	{ SYS_DESC(SYS_CLIDR_EL1), NULL, get_clidr_el1 },
	{ SYS_DESC(SYS_AIDR_EL1), NULL, get_aidr_el1 },
	{ SYS_DESC(SYS_CTR_EL0), NULL, get_ctr_el0 },
};

static int get_invariant_sys_reg(u64 id, u64 __user *uaddr)
{
	const struct sys_reg_desc *r;

	r = get_reg_by_id(id, invariant_sys_regs,
			  ARRAY_SIZE(invariant_sys_regs));
	if (!r)
		return -ENOENT;

	return put_user(r->val, uaddr);
}

static int set_invariant_sys_reg(u64 id, u64 __user *uaddr)
{
	const struct sys_reg_desc *r;
	u64 val;

	r = get_reg_by_id(id, invariant_sys_regs,
			  ARRAY_SIZE(invariant_sys_regs));
	if (!r)
		return -ENOENT;

	if (get_user(val, uaddr))
		return -EFAULT;

	/* This is what we mean by invariant: you can't change it. */
	if (r->val != val)
		return -EINVAL;

	return 0;
}

static bool is_valid_cache(u32 val)
{
	u32 level, ctype;

	if (val >= CSSELR_MAX)
		return false;

	/* Bottom bit is Instruction or Data bit.  Next 3 bits are level. */
	level = (val >> 1);
	ctype = (cache_levels >> (level * 3)) & 7;

	switch (ctype) {
	case 0: /* No cache */
		return false;
	case 1: /* Instruction cache only */
		return (val & 1);
	case 2: /* Data cache only */
	case 4: /* Unified cache */
		return !(val & 1);
	case 3: /* Separate instruction and data caches */
		return true;
	default: /* Reserved: we can't know instruction or data. */
		return false;
	}
}

static int demux_c15_get(u64 id, void __user *uaddr)
{
	u32 val;
	u32 __user *uval = uaddr;

	/* Fail if we have unknown bits set. */
	if (id & ~(KVM_REG_ARCH_MASK|KVM_REG_SIZE_MASK|KVM_REG_ARM_COPROC_MASK
		   | ((1 << KVM_REG_ARM_COPROC_SHIFT)-1)))
		return -ENOENT;

	switch (id & KVM_REG_ARM_DEMUX_ID_MASK) {
	case KVM_REG_ARM_DEMUX_ID_CCSIDR:
		if (KVM_REG_SIZE(id) != 4)
			return -ENOENT;
		val = (id & KVM_REG_ARM_DEMUX_VAL_MASK)
			>> KVM_REG_ARM_DEMUX_VAL_SHIFT;
		if (!is_valid_cache(val))
			return -ENOENT;

		return put_user(get_ccsidr(val), uval);
	default:
		return -ENOENT;
	}
}

static int demux_c15_set(u64 id, void __user *uaddr)
{
	u32 val, newval;
	u32 __user *uval = uaddr;

	/* Fail if we have unknown bits set. */
	if (id & ~(KVM_REG_ARCH_MASK|KVM_REG_SIZE_MASK|KVM_REG_ARM_COPROC_MASK
		   | ((1 << KVM_REG_ARM_COPROC_SHIFT)-1)))
		return -ENOENT;

	switch (id & KVM_REG_ARM_DEMUX_ID_MASK) {
	case KVM_REG_ARM_DEMUX_ID_CCSIDR:
		if (KVM_REG_SIZE(id) != 4)
			return -ENOENT;
		val = (id & KVM_REG_ARM_DEMUX_VAL_MASK)
			>> KVM_REG_ARM_DEMUX_VAL_SHIFT;
		if (!is_valid_cache(val))
			return -ENOENT;

		if (get_user(newval, uval))
			return -EFAULT;

		/* This is also invariant: you can't change it. */
		if (newval != get_ccsidr(val))
			return -EINVAL;
		return 0;
	default:
		return -ENOENT;
	}
}

int kvm_sys_reg_get_user(struct kvm_vcpu *vcpu, const struct kvm_one_reg *reg,
			 const struct sys_reg_desc table[], unsigned int num)
{
	u64 __user *uaddr = (u64 __user *)(unsigned long)reg->addr;
	const struct sys_reg_desc *r;
	u64 val;
	int ret;

	r = id_to_sys_reg_desc(vcpu, reg->id, table, num);
	if (!r)
		return -ENOENT;

	if (r->get_user) {
		ret = (r->get_user)(vcpu, r, &val);
	} else {
		val = __vcpu_sys_reg(vcpu, r->reg);
		ret = 0;
	}

	if (!ret)
		ret = put_user(val, uaddr);

	return ret;
}

int kvm_arm_sys_reg_get_reg(struct kvm_vcpu *vcpu, const struct kvm_one_reg *reg)
{
	void __user *uaddr = (void __user *)(unsigned long)reg->addr;
	int err;

	if ((reg->id & KVM_REG_ARM_COPROC_MASK) == KVM_REG_ARM_DEMUX)
		return demux_c15_get(reg->id, uaddr);

	err = get_invariant_sys_reg(reg->id, uaddr);
	if (err != -ENOENT)
		return err;

	return kvm_sys_reg_get_user(vcpu, reg,
				    sys_reg_descs, ARRAY_SIZE(sys_reg_descs));
}

int kvm_sys_reg_set_user(struct kvm_vcpu *vcpu, const struct kvm_one_reg *reg,
			 const struct sys_reg_desc table[], unsigned int num)
{
	u64 __user *uaddr = (u64 __user *)(unsigned long)reg->addr;
	const struct sys_reg_desc *r;
	u64 val;
	int ret;

	if (get_user(val, uaddr))
		return -EFAULT;

	r = id_to_sys_reg_desc(vcpu, reg->id, table, num);
	if (!r)
		return -ENOENT;

	if (sysreg_user_write_ignore(vcpu, r))
		return 0;

	if (r->set_user) {
		ret = (r->set_user)(vcpu, r, val);
	} else {
		__vcpu_sys_reg(vcpu, r->reg) = val;
		ret = 0;
	}

	return ret;
}

int kvm_arm_sys_reg_set_reg(struct kvm_vcpu *vcpu, const struct kvm_one_reg *reg)
{
	void __user *uaddr = (void __user *)(unsigned long)reg->addr;
	int err;

	if ((reg->id & KVM_REG_ARM_COPROC_MASK) == KVM_REG_ARM_DEMUX)
		return demux_c15_set(reg->id, uaddr);

	err = set_invariant_sys_reg(reg->id, uaddr);
	if (err != -ENOENT)
		return err;

	return kvm_sys_reg_set_user(vcpu, reg,
				    sys_reg_descs, ARRAY_SIZE(sys_reg_descs));
}

static unsigned int num_demux_regs(void)
{
	unsigned int i, count = 0;

	for (i = 0; i < CSSELR_MAX; i++)
		if (is_valid_cache(i))
			count++;

	return count;
}

static int write_demux_regids(u64 __user *uindices)
{
	u64 val = KVM_REG_ARM64 | KVM_REG_SIZE_U32 | KVM_REG_ARM_DEMUX;
	unsigned int i;

	val |= KVM_REG_ARM_DEMUX_ID_CCSIDR;
	for (i = 0; i < CSSELR_MAX; i++) {
		if (!is_valid_cache(i))
			continue;
		if (put_user(val | i, uindices))
			return -EFAULT;
		uindices++;
	}
	return 0;
}

static u64 sys_reg_to_index(const struct sys_reg_desc *reg)
{
	return (KVM_REG_ARM64 | KVM_REG_SIZE_U64 |
		KVM_REG_ARM64_SYSREG |
		(reg->Op0 << KVM_REG_ARM64_SYSREG_OP0_SHIFT) |
		(reg->Op1 << KVM_REG_ARM64_SYSREG_OP1_SHIFT) |
		(reg->CRn << KVM_REG_ARM64_SYSREG_CRN_SHIFT) |
		(reg->CRm << KVM_REG_ARM64_SYSREG_CRM_SHIFT) |
		(reg->Op2 << KVM_REG_ARM64_SYSREG_OP2_SHIFT));
}

static bool copy_reg_to_user(const struct sys_reg_desc *reg, u64 __user **uind)
{
	if (!*uind)
		return true;

	if (put_user(sys_reg_to_index(reg), *uind))
		return false;

	(*uind)++;
	return true;
}

static int walk_one_sys_reg(const struct kvm_vcpu *vcpu,
			    const struct sys_reg_desc *rd,
			    u64 __user **uind,
			    unsigned int *total)
{
	/*
	 * Ignore registers we trap but don't save,
	 * and for which no custom user accessor is provided.
	 */
	if (!(rd->reg || rd->get_user))
		return 0;

	if (sysreg_hidden(vcpu, rd))
		return 0;

	if (!copy_reg_to_user(rd, uind))
		return -EFAULT;

	(*total)++;
	return 0;
}

/* Assumed ordered tables, see kvm_sys_reg_table_init. */
static int walk_sys_regs(struct kvm_vcpu *vcpu, u64 __user *uind)
{
	const struct sys_reg_desc *i2, *end2;
	unsigned int total = 0;
	int err;

	i2 = sys_reg_descs;
	end2 = sys_reg_descs + ARRAY_SIZE(sys_reg_descs);

	while (i2 != end2) {
		err = walk_one_sys_reg(vcpu, i2++, &uind, &total);
		if (err)
			return err;
	}
	return total;
}

unsigned long kvm_arm_num_sys_reg_descs(struct kvm_vcpu *vcpu)
{
	return ARRAY_SIZE(invariant_sys_regs)
		+ num_demux_regs()
		+ walk_sys_regs(vcpu, (u64 __user *)NULL);
}

int kvm_arm_copy_sys_reg_indices(struct kvm_vcpu *vcpu, u64 __user *uindices)
{
	unsigned int i;
	int err;

	/* Then give them all the invariant registers' indices. */
	for (i = 0; i < ARRAY_SIZE(invariant_sys_regs); i++) {
		if (put_user(sys_reg_to_index(&invariant_sys_regs[i]), uindices))
			return -EFAULT;
		uindices++;
	}

	err = walk_sys_regs(vcpu, uindices);
	if (err < 0)
		return err;
	uindices += err;

	return write_demux_regids(uindices);
}

int kvm_sys_reg_table_init(void)
{
	bool valid = true;
	unsigned int i;
	struct sys_reg_desc clidr;

	/* Make sure tables are unique and in order. */
	valid &= check_sysreg_table(sys_reg_descs, ARRAY_SIZE(sys_reg_descs), false);
	valid &= check_sysreg_table(cp14_regs, ARRAY_SIZE(cp14_regs), true);
	valid &= check_sysreg_table(cp14_64_regs, ARRAY_SIZE(cp14_64_regs), true);
	valid &= check_sysreg_table(cp15_regs, ARRAY_SIZE(cp15_regs), true);
	valid &= check_sysreg_table(cp15_64_regs, ARRAY_SIZE(cp15_64_regs), true);
	valid &= check_sysreg_table(invariant_sys_regs, ARRAY_SIZE(invariant_sys_regs), false);

	if (!valid)
		return -EINVAL;

	/* We abuse the reset function to overwrite the table itself. */
	for (i = 0; i < ARRAY_SIZE(invariant_sys_regs); i++)
		invariant_sys_regs[i].reset(NULL, &invariant_sys_regs[i]);

	/*
	 * CLIDR format is awkward, so clean it up.  See ARM B4.1.20:
	 *
	 *   If software reads the Cache Type fields from Ctype1
	 *   upwards, once it has seen a value of 0b000, no caches
	 *   exist at further-out levels of the hierarchy. So, for
	 *   example, if Ctype3 is the first Cache Type field with a
	 *   value of 0b000, the values of Ctype4 to Ctype7 must be
	 *   ignored.
	 */
	get_clidr_el1(NULL, &clidr); /* Ugly... */
	cache_levels = clidr.val;
	for (i = 0; i < 7; i++)
		if (((cache_levels >> (i*3)) & 7) == 0)
			break;
	/* Clear all higher bits. */
	cache_levels &= (1 << (i*3))-1;

	return 0;
}<|MERGE_RESOLUTION|>--- conflicted
+++ resolved
@@ -646,11 +646,7 @@
 		return;
 
 	/* Only preserve PMCR_EL0.N, and reset the rest to 0 */
-<<<<<<< HEAD
-	pmcr = read_sysreg(pmcr_el0) & ARMV8_PMU_PMCR_N_MASK;
-=======
 	pmcr = read_sysreg(pmcr_el0) & (ARMV8_PMU_PMCR_N_MASK << ARMV8_PMU_PMCR_N_SHIFT);
->>>>>>> e7a909d5
 	if (!kvm_supports_32bit_el0())
 		pmcr |= ARMV8_PMU_PMCR_LC;
 
