--- conflicted
+++ resolved
@@ -490,11 +490,8 @@
 	struct acpi_table_header *rhct;
 	acpi_status status;
 	unsigned int cpu;
-<<<<<<< HEAD
-=======
 	u64 boot_vendorid;
 	u64 boot_archid;
->>>>>>> 0c383648
 
 	if (!acpi_disabled) {
 		status = acpi_get_table(ACPI_SIG_RHCT, 0, &rhct);
@@ -552,12 +549,7 @@
 		 * CPU cores with the ratified spec will contain non-zero
 		 * marchid.
 		 */
-<<<<<<< HEAD
-		if (acpi_disabled && riscv_cached_mvendorid(cpu) == THEAD_VENDOR_ID &&
-		    riscv_cached_marchid(cpu) == 0x0) {
-=======
 		if (acpi_disabled && boot_vendorid == THEAD_VENDOR_ID && boot_archid == 0x0) {
->>>>>>> 0c383648
 			this_hwcap &= ~isa2hwcap[RISCV_ISA_EXT_v];
 			clear_bit(RISCV_ISA_EXT_v, isainfo->isa);
 		}
@@ -611,11 +603,7 @@
 
 			if (ext->subset_ext_size) {
 				for (int j = 0; j < ext->subset_ext_size; j++) {
-<<<<<<< HEAD
-					if (riscv_isa_extension_check(ext->subset_ext_ids[i]))
-=======
 					if (riscv_isa_extension_check(ext->subset_ext_ids[j]))
->>>>>>> 0c383648
 						set_bit(ext->subset_ext_ids[j], isainfo->isa);
 				}
 			}
@@ -648,17 +636,10 @@
 
 	if (bitmap_empty(riscv_isa, RISCV_ISA_EXT_MAX))
 		return -ENOENT;
-<<<<<<< HEAD
 
 	return 0;
 }
 
-=======
-
-	return 0;
-}
-
->>>>>>> 0c383648
 #ifdef CONFIG_RISCV_ISA_FALLBACK
 bool __initdata riscv_isa_fallback = true;
 #else
