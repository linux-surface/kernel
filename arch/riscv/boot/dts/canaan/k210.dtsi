--- conflicted
+++ resolved
@@ -113,12 +113,8 @@
 			compatible = "canaan,k210-plic", "sifive,plic-1.0.0";
 			reg = <0xC000000 0x4000000>;
 			interrupt-controller;
-<<<<<<< HEAD
-			interrupts-extended = <&cpu0_intc 11>, <&cpu1_intc 11>;
-=======
 			interrupts-extended = <&cpu0_intc 11>, <&cpu0_intc 9>,
 					      <&cpu1_intc 11>, <&cpu1_intc 9>;
->>>>>>> 95cd2cdc
 			riscv,ndev = <65>;
 		};
 
