// SPDX-License-Identifier: (GPL-2.0 OR MIT)
/* Copyright (c) 2020-2022 Microchip Technology Inc */

/ {
	fabric_clk3: fabric-clk3 {
		compatible = "fixed-clock";
		#clock-cells = <0>;
		clock-frequency = <62500000>;
	};

	fabric_clk1: fabric-clk1 {
		compatible = "fixed-clock";
		#clock-cells = <0>;
		clock-frequency = <125000000>;
	};

	pcie: pcie@2000000000 {
		compatible = "microchip,pcie-host-1.0";
		#address-cells = <0x3>;
		#interrupt-cells = <0x1>;
		#size-cells = <0x2>;
		device_type = "pci";
		reg = <0x20 0x0 0x0 0x8000000>, <0x0 0x43000000 0x0 0x10000>;
		reg-names = "cfg", "apb";
		bus-range = <0x0 0x7f>;
		interrupt-parent = <&plic>;
		interrupts = <119>;
		interrupt-map = <0 0 0 1 &pcie_intc 0>,
				<0 0 0 2 &pcie_intc 1>,
				<0 0 0 3 &pcie_intc 2>,
				<0 0 0 4 &pcie_intc 3>;
		interrupt-map-mask = <0 0 0 7>;
<<<<<<< HEAD
		clocks = <&fabric_clk1>, <&fabric_clk1>, <&fabric_clk3>;
		clock-names = "fic0", "fic1", "fic3";
=======
		clocks = <&fabric_clk1>, <&fabric_clk3>;
		clock-names = "fic0", "fic3";
>>>>>>> 0ee29814
		ranges = <0x3000000 0x0 0x8000000 0x20 0x8000000 0x0 0x80000000>;
		msi-parent = <&pcie>;
		msi-controller;
		status = "disabled";
		pcie_intc: interrupt-controller {
			#address-cells = <0>;
			#interrupt-cells = <1>;
			interrupt-controller;
		};
	};
};<|MERGE_RESOLUTION|>--- conflicted
+++ resolved
@@ -30,13 +30,8 @@
 				<0 0 0 3 &pcie_intc 2>,
 				<0 0 0 4 &pcie_intc 3>;
 		interrupt-map-mask = <0 0 0 7>;
-<<<<<<< HEAD
-		clocks = <&fabric_clk1>, <&fabric_clk1>, <&fabric_clk3>;
-		clock-names = "fic0", "fic1", "fic3";
-=======
 		clocks = <&fabric_clk1>, <&fabric_clk3>;
 		clock-names = "fic0", "fic3";
->>>>>>> 0ee29814
 		ranges = <0x3000000 0x0 0x8000000 0x20 0x8000000 0x0 0x80000000>;
 		msi-parent = <&pcie>;
 		msi-controller;
