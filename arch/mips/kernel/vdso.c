--- conflicted
+++ resolved
@@ -79,11 +79,7 @@
 	}
 
 	if (current->flags & PF_RANDOMIZE) {
-<<<<<<< HEAD
-		base += prandom_u32_max(VDSO_RANDOMIZE_SIZE);
-=======
 		base += get_random_u32_below(VDSO_RANDOMIZE_SIZE);
->>>>>>> 0ee29814
 		base = PAGE_ALIGN(base);
 	}
 
