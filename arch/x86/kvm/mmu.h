/* SPDX-License-Identifier: GPL-2.0 */
#ifndef __KVM_X86_MMU_H
#define __KVM_X86_MMU_H

#include <linux/kvm_host.h>
#include "kvm_cache_regs.h"
#include "cpuid.h"

#define PT64_PT_BITS 9
#define PT64_ENT_PER_PAGE (1 << PT64_PT_BITS)
#define PT32_PT_BITS 10
#define PT32_ENT_PER_PAGE (1 << PT32_PT_BITS)

#define PT_WRITABLE_SHIFT 1
#define PT_USER_SHIFT 2

#define PT_PRESENT_MASK (1ULL << 0)
#define PT_WRITABLE_MASK (1ULL << PT_WRITABLE_SHIFT)
#define PT_USER_MASK (1ULL << PT_USER_SHIFT)
#define PT_PWT_MASK (1ULL << 3)
#define PT_PCD_MASK (1ULL << 4)
#define PT_ACCESSED_SHIFT 5
#define PT_ACCESSED_MASK (1ULL << PT_ACCESSED_SHIFT)
#define PT_DIRTY_SHIFT 6
#define PT_DIRTY_MASK (1ULL << PT_DIRTY_SHIFT)
#define PT_PAGE_SIZE_SHIFT 7
#define PT_PAGE_SIZE_MASK (1ULL << PT_PAGE_SIZE_SHIFT)
#define PT_PAT_MASK (1ULL << 7)
#define PT_GLOBAL_MASK (1ULL << 8)
#define PT64_NX_SHIFT 63
#define PT64_NX_MASK (1ULL << PT64_NX_SHIFT)

#define PT_PAT_SHIFT 7
#define PT_DIR_PAT_SHIFT 12
#define PT_DIR_PAT_MASK (1ULL << PT_DIR_PAT_SHIFT)

#define PT32_DIR_PSE36_SIZE 4
#define PT32_DIR_PSE36_SHIFT 13
#define PT32_DIR_PSE36_MASK \
	(((1ULL << PT32_DIR_PSE36_SIZE) - 1) << PT32_DIR_PSE36_SHIFT)

#define PT64_ROOT_5LEVEL 5
#define PT64_ROOT_4LEVEL 4
#define PT32_ROOT_LEVEL 2
#define PT32E_ROOT_LEVEL 3

<<<<<<< HEAD
#define KVM_MMU_CR4_ROLE_BITS (X86_CR4_PGE | X86_CR4_PSE | X86_CR4_PAE | \
			       X86_CR4_SMEP | X86_CR4_SMAP | X86_CR4_PKE | \
			       X86_CR4_LA57)
=======
#define KVM_MMU_CR4_ROLE_BITS (X86_CR4_PSE | X86_CR4_PAE | X86_CR4_LA57 | \
			       X86_CR4_SMEP | X86_CR4_SMAP | X86_CR4_PKE)
>>>>>>> df0cc57e

#define KVM_MMU_CR0_ROLE_BITS (X86_CR0_PG | X86_CR0_WP)

static __always_inline u64 rsvd_bits(int s, int e)
{
	BUILD_BUG_ON(__builtin_constant_p(e) && __builtin_constant_p(s) && e < s);

	if (__builtin_constant_p(e))
		BUILD_BUG_ON(e > 63);
	else
		e &= 63;

	if (e < s)
		return 0;

	return ((2ULL << (e - s)) - 1) << s;
}

void kvm_mmu_set_mmio_spte_mask(u64 mmio_value, u64 mmio_mask, u64 access_mask);
void kvm_mmu_set_ept_masks(bool has_ad_bits, bool has_exec_only);

void kvm_init_mmu(struct kvm_vcpu *vcpu);
void kvm_init_shadow_npt_mmu(struct kvm_vcpu *vcpu, unsigned long cr0,
			     unsigned long cr4, u64 efer, gpa_t nested_cr3);
void kvm_init_shadow_ept_mmu(struct kvm_vcpu *vcpu, bool execonly,
			     bool accessed_dirty, gpa_t new_eptp);
bool kvm_can_do_async_pf(struct kvm_vcpu *vcpu);
int kvm_handle_page_fault(struct kvm_vcpu *vcpu, u64 error_code,
				u64 fault_address, char *insn, int insn_len);

int kvm_mmu_load(struct kvm_vcpu *vcpu);
void kvm_mmu_unload(struct kvm_vcpu *vcpu);
void kvm_mmu_sync_roots(struct kvm_vcpu *vcpu);
void kvm_mmu_sync_prev_roots(struct kvm_vcpu *vcpu);

static inline int kvm_mmu_reload(struct kvm_vcpu *vcpu)
{
	if (likely(vcpu->arch.mmu->root_hpa != INVALID_PAGE))
		return 0;

	return kvm_mmu_load(vcpu);
}

static inline unsigned long kvm_get_pcid(struct kvm_vcpu *vcpu, gpa_t cr3)
{
	BUILD_BUG_ON((X86_CR3_PCID_MASK & PAGE_MASK) != 0);

	return kvm_read_cr4_bits(vcpu, X86_CR4_PCIDE)
	       ? cr3 & X86_CR3_PCID_MASK
	       : 0;
}

static inline unsigned long kvm_get_active_pcid(struct kvm_vcpu *vcpu)
{
	return kvm_get_pcid(vcpu, kvm_read_cr3(vcpu));
}

static inline void kvm_mmu_load_pgd(struct kvm_vcpu *vcpu)
{
	u64 root_hpa = vcpu->arch.mmu->root_hpa;

	if (!VALID_PAGE(root_hpa))
		return;

	static_call(kvm_x86_load_mmu_pgd)(vcpu, root_hpa,
					  vcpu->arch.mmu->shadow_root_level);
}

struct kvm_page_fault {
	/* arguments to kvm_mmu_do_page_fault.  */
	const gpa_t addr;
	const u32 error_code;
	const bool prefetch;

	/* Derived from error_code.  */
	const bool exec;
	const bool write;
	const bool present;
	const bool rsvd;
	const bool user;

	/* Derived from mmu and global state.  */
	const bool is_tdp;
	const bool nx_huge_page_workaround_enabled;

	/*
	 * Whether a >4KB mapping can be created or is forbidden due to NX
	 * hugepages.
	 */
	bool huge_page_disallowed;

	/*
	 * Maximum page size that can be created for this fault; input to
	 * FNAME(fetch), __direct_map and kvm_tdp_mmu_map.
	 */
	u8 max_level;

	/*
	 * Page size that can be created based on the max_level and the
	 * page size used by the host mapping.
	 */
	u8 req_level;

	/*
	 * Page size that will be created based on the req_level and
	 * huge_page_disallowed.
	 */
	u8 goal_level;

	/* Shifted addr, or result of guest page table walk if addr is a gva.  */
	gfn_t gfn;

	/* The memslot containing gfn. May be NULL. */
	struct kvm_memory_slot *slot;

	/* Outputs of kvm_faultin_pfn.  */
	kvm_pfn_t pfn;
	hva_t hva;
	bool map_writable;
};

int kvm_tdp_page_fault(struct kvm_vcpu *vcpu, struct kvm_page_fault *fault);

extern int nx_huge_pages;
static inline bool is_nx_huge_page_enabled(void)
{
	return READ_ONCE(nx_huge_pages);
}

static inline int kvm_mmu_do_page_fault(struct kvm_vcpu *vcpu, gpa_t cr2_or_gpa,
					u32 err, bool prefetch)
{
	struct kvm_page_fault fault = {
		.addr = cr2_or_gpa,
		.error_code = err,
		.exec = err & PFERR_FETCH_MASK,
		.write = err & PFERR_WRITE_MASK,
		.present = err & PFERR_PRESENT_MASK,
		.rsvd = err & PFERR_RSVD_MASK,
		.user = err & PFERR_USER_MASK,
		.prefetch = prefetch,
		.is_tdp = likely(vcpu->arch.mmu->page_fault == kvm_tdp_page_fault),
		.nx_huge_page_workaround_enabled = is_nx_huge_page_enabled(),

		.max_level = KVM_MAX_HUGEPAGE_LEVEL,
		.req_level = PG_LEVEL_4K,
		.goal_level = PG_LEVEL_4K,
	};
#ifdef CONFIG_RETPOLINE
	if (fault.is_tdp)
		return kvm_tdp_page_fault(vcpu, &fault);
#endif
	return vcpu->arch.mmu->page_fault(vcpu, &fault);
}

/*
 * Currently, we have two sorts of write-protection, a) the first one
 * write-protects guest page to sync the guest modification, b) another one is
 * used to sync dirty bitmap when we do KVM_GET_DIRTY_LOG. The differences
 * between these two sorts are:
 * 1) the first case clears MMU-writable bit.
 * 2) the first case requires flushing tlb immediately avoiding corrupting
 *    shadow page table between all vcpus so it should be in the protection of
 *    mmu-lock. And the another case does not need to flush tlb until returning
 *    the dirty bitmap to userspace since it only write-protects the page
 *    logged in the bitmap, that means the page in the dirty bitmap is not
 *    missed, so it can flush tlb out of mmu-lock.
 *
 * So, there is the problem: the first case can meet the corrupted tlb caused
 * by another case which write-protects pages but without flush tlb
 * immediately. In order to making the first case be aware this problem we let
 * it flush tlb if we try to write-protect a spte whose MMU-writable bit
 * is set, it works since another case never touches MMU-writable bit.
 *
 * Anyway, whenever a spte is updated (only permission and status bits are
 * changed) we need to check whether the spte with MMU-writable becomes
 * readonly, if that happens, we need to flush tlb. Fortunately,
 * mmu_spte_update() has already handled it perfectly.
 *
 * The rules to use MMU-writable and PT_WRITABLE_MASK:
 * - if we want to see if it has writable tlb entry or if the spte can be
 *   writable on the mmu mapping, check MMU-writable, this is the most
 *   case, otherwise
 * - if we fix page fault on the spte or do write-protection by dirty logging,
 *   check PT_WRITABLE_MASK.
 *
 * TODO: introduce APIs to split these two cases.
 */
static inline bool is_writable_pte(unsigned long pte)
{
	return pte & PT_WRITABLE_MASK;
}

/*
 * Check if a given access (described through the I/D, W/R and U/S bits of a
 * page fault error code pfec) causes a permission fault with the given PTE
 * access rights (in ACC_* format).
 *
 * Return zero if the access does not fault; return the page fault error code
 * if the access faults.
 */
static inline u8 permission_fault(struct kvm_vcpu *vcpu, struct kvm_mmu *mmu,
				  unsigned pte_access, unsigned pte_pkey,
				  unsigned pfec)
{
	int cpl = static_call(kvm_x86_get_cpl)(vcpu);
	unsigned long rflags = static_call(kvm_x86_get_rflags)(vcpu);

	/*
	 * If CPL < 3, SMAP prevention are disabled if EFLAGS.AC = 1.
	 *
	 * If CPL = 3, SMAP applies to all supervisor-mode data accesses
	 * (these are implicit supervisor accesses) regardless of the value
	 * of EFLAGS.AC.
	 *
	 * This computes (cpl < 3) && (rflags & X86_EFLAGS_AC), leaving
	 * the result in X86_EFLAGS_AC. We then insert it in place of
	 * the PFERR_RSVD_MASK bit; this bit will always be zero in pfec,
	 * but it will be one in index if SMAP checks are being overridden.
	 * It is important to keep this branchless.
	 */
	unsigned long smap = (cpl - 3) & (rflags & X86_EFLAGS_AC);
	int index = (pfec >> 1) +
		    (smap >> (X86_EFLAGS_AC_BIT - PFERR_RSVD_BIT + 1));
	bool fault = (mmu->permissions[index] >> pte_access) & 1;
	u32 errcode = PFERR_PRESENT_MASK;

	WARN_ON(pfec & (PFERR_PK_MASK | PFERR_RSVD_MASK));
	if (unlikely(mmu->pkru_mask)) {
		u32 pkru_bits, offset;

		/*
		* PKRU defines 32 bits, there are 16 domains and 2
		* attribute bits per domain in pkru.  pte_pkey is the
		* index of the protection domain, so pte_pkey * 2 is
		* is the index of the first bit for the domain.
		*/
		pkru_bits = (vcpu->arch.pkru >> (pte_pkey * 2)) & 3;

		/* clear present bit, replace PFEC.RSVD with ACC_USER_MASK. */
		offset = (pfec & ~1) +
			((pte_access & PT_USER_MASK) << (PFERR_RSVD_BIT - PT_USER_SHIFT));

		pkru_bits &= mmu->pkru_mask >> offset;
		errcode |= -pkru_bits & PFERR_PK_MASK;
		fault |= (pkru_bits != 0);
	}

	return -(u32)fault & errcode;
}

void kvm_zap_gfn_range(struct kvm *kvm, gfn_t gfn_start, gfn_t gfn_end);

int kvm_arch_write_log_dirty(struct kvm_vcpu *vcpu);

int kvm_mmu_post_init_vm(struct kvm *kvm);
void kvm_mmu_pre_destroy_vm(struct kvm *kvm);

<<<<<<< HEAD
static inline bool kvm_memslots_have_rmaps(struct kvm *kvm)
{
	/*
	 * Read memslot_have_rmaps before rmap pointers.  Hence, threads reading
	 * memslots_have_rmaps in any lock context are guaranteed to see the
	 * pointers.  Pairs with smp_store_release in alloc_all_memslots_rmaps.
	 */
	return smp_load_acquire(&kvm->arch.memslots_have_rmaps);
=======
static inline bool kvm_shadow_root_allocated(struct kvm *kvm)
{
	/*
	 * Read shadow_root_allocated before related pointers. Hence, threads
	 * reading shadow_root_allocated in any lock context are guaranteed to
	 * see the pointers. Pairs with smp_store_release in
	 * mmu_first_shadow_root_alloc.
	 */
	return smp_load_acquire(&kvm->arch.shadow_root_allocated);
}

#ifdef CONFIG_X86_64
static inline bool is_tdp_mmu_enabled(struct kvm *kvm) { return kvm->arch.tdp_mmu_enabled; }
#else
static inline bool is_tdp_mmu_enabled(struct kvm *kvm) { return false; }
#endif

static inline bool kvm_memslots_have_rmaps(struct kvm *kvm)
{
	return !is_tdp_mmu_enabled(kvm) || kvm_shadow_root_allocated(kvm);
>>>>>>> df0cc57e
}

static inline gfn_t gfn_to_index(gfn_t gfn, gfn_t base_gfn, int level)
{
	/* KVM_HPAGE_GFN_SHIFT(PG_LEVEL_4K) must be 0. */
	return (gfn >> KVM_HPAGE_GFN_SHIFT(level)) -
		(base_gfn >> KVM_HPAGE_GFN_SHIFT(level));
}

static inline unsigned long
__kvm_mmu_slot_lpages(struct kvm_memory_slot *slot, unsigned long npages,
		      int level)
{
	return gfn_to_index(slot->base_gfn + npages - 1,
			    slot->base_gfn, level) + 1;
}

static inline unsigned long
kvm_mmu_slot_lpages(struct kvm_memory_slot *slot, int level)
{
	return __kvm_mmu_slot_lpages(slot, slot->npages, level);
}

static inline void kvm_update_page_stats(struct kvm *kvm, int level, int count)
{
	atomic64_add(count, &kvm->stat.pages[level - 1]);
}
#endif<|MERGE_RESOLUTION|>--- conflicted
+++ resolved
@@ -44,14 +44,8 @@
 #define PT32_ROOT_LEVEL 2
 #define PT32E_ROOT_LEVEL 3
 
-<<<<<<< HEAD
-#define KVM_MMU_CR4_ROLE_BITS (X86_CR4_PGE | X86_CR4_PSE | X86_CR4_PAE | \
-			       X86_CR4_SMEP | X86_CR4_SMAP | X86_CR4_PKE | \
-			       X86_CR4_LA57)
-=======
 #define KVM_MMU_CR4_ROLE_BITS (X86_CR4_PSE | X86_CR4_PAE | X86_CR4_LA57 | \
 			       X86_CR4_SMEP | X86_CR4_SMAP | X86_CR4_PKE)
->>>>>>> df0cc57e
 
 #define KVM_MMU_CR0_ROLE_BITS (X86_CR0_PG | X86_CR0_WP)
 
@@ -310,16 +304,6 @@
 int kvm_mmu_post_init_vm(struct kvm *kvm);
 void kvm_mmu_pre_destroy_vm(struct kvm *kvm);
 
-<<<<<<< HEAD
-static inline bool kvm_memslots_have_rmaps(struct kvm *kvm)
-{
-	/*
-	 * Read memslot_have_rmaps before rmap pointers.  Hence, threads reading
-	 * memslots_have_rmaps in any lock context are guaranteed to see the
-	 * pointers.  Pairs with smp_store_release in alloc_all_memslots_rmaps.
-	 */
-	return smp_load_acquire(&kvm->arch.memslots_have_rmaps);
-=======
 static inline bool kvm_shadow_root_allocated(struct kvm *kvm)
 {
 	/*
@@ -340,7 +324,6 @@
 static inline bool kvm_memslots_have_rmaps(struct kvm *kvm)
 {
 	return !is_tdp_mmu_enabled(kvm) || kvm_shadow_root_allocated(kvm);
->>>>>>> df0cc57e
 }
 
 static inline gfn_t gfn_to_index(gfn_t gfn, gfn_t base_gfn, int level)
