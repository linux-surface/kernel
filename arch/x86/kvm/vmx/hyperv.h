--- conflicted
+++ resolved
@@ -271,11 +271,7 @@
 	vp_ap->enlighten_vmentry = 1;
 }
 
-<<<<<<< HEAD
-__init void evmcs_sanitize_exec_ctrls(struct vmcs_config *vmcs_conf);
-=======
 void evmcs_sanitize_exec_ctrls(struct vmcs_config *vmcs_conf);
->>>>>>> 2b031df3
 #else /* !IS_ENABLED(CONFIG_HYPERV) */
 static __always_inline void evmcs_write64(unsigned long field, u64 value) {}
 static __always_inline void evmcs_write32(unsigned long field, u32 value) {}
