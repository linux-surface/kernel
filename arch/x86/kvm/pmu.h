--- conflicted
+++ resolved
@@ -143,7 +143,6 @@
 	return sample_period;
 }
 
-<<<<<<< HEAD
 static inline void pmc_update_sample_period(struct kvm_pmc *pmc)
 {
 	if (!pmc->perf_event || pmc->is_paused)
@@ -151,7 +150,8 @@
 
 	perf_event_period(pmc->perf_event,
 			  get_sample_period(pmc, pmc->counter));
-=======
+}
+
 static inline bool pmc_speculative_in_use(struct kvm_pmc *pmc)
 {
 	struct kvm_pmu *pmu = pmc_to_pmu(pmc);
@@ -179,7 +179,6 @@
 	kvm_pmu_cap.version = min(kvm_pmu_cap.version, 2);
 	kvm_pmu_cap.num_counters_fixed = min(kvm_pmu_cap.num_counters_fixed,
 					     KVM_PMC_MAX_FIXED);
->>>>>>> a3808d88
 }
 
 void reprogram_gp_counter(struct kvm_pmc *pmc, u64 eventsel);
