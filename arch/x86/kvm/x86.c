--- conflicted
+++ resolved
@@ -628,15 +628,12 @@
 	ex->payload = payload;
 }
 
-<<<<<<< HEAD
-=======
 /* Forcibly leave the nested mode in cases like a vCPU reset */
 static void kvm_leave_nested(struct kvm_vcpu *vcpu)
 {
 	kvm_x86_ops.nested_ops->leave_nested(vcpu);
 }
 
->>>>>>> 0ee29814
 static void kvm_multiple_exception(struct kvm_vcpu *vcpu,
 		unsigned nr, bool has_error, u32 error_code,
 	        bool has_payload, unsigned long payload, bool reinject)
@@ -8669,7 +8666,6 @@
 EXPORT_SYMBOL_GPL(kvm_skip_emulated_instruction);
 
 static bool kvm_is_code_breakpoint_inhibited(struct kvm_vcpu *vcpu)
-<<<<<<< HEAD
 {
 	u32 shadow;
 
@@ -8689,27 +8685,6 @@
 static bool kvm_vcpu_check_code_breakpoint(struct kvm_vcpu *vcpu,
 					   int emulation_type, int *r)
 {
-=======
-{
-	u32 shadow;
-
-	if (kvm_get_rflags(vcpu) & X86_EFLAGS_RF)
-		return true;
-
-	/*
-	 * Intel CPUs inhibit code #DBs when MOV/POP SS blocking is active,
-	 * but AMD CPUs do not.  MOV/POP SS blocking is rare, check that first
-	 * to avoid the relatively expensive CPUID lookup.
-	 */
-	shadow = static_call(kvm_x86_get_interrupt_shadow)(vcpu);
-	return (shadow & KVM_X86_SHADOW_INT_MOV_SS) &&
-	       guest_cpuid_is_intel(vcpu);
-}
-
-static bool kvm_vcpu_check_code_breakpoint(struct kvm_vcpu *vcpu,
-					   int emulation_type, int *r)
-{
->>>>>>> 0ee29814
 	WARN_ON_ONCE(emulation_type & EMULTYPE_NO_DECODE);
 
 	/*
