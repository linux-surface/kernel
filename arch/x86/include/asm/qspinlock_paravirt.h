--- conflicted
+++ resolved
@@ -37,11 +37,7 @@
  *   rsi = lockval           (second argument)
  *   rdx = internal variable (set to 0)
  */
-<<<<<<< HEAD
-asm    (".pushsection .spinlock.text;"
-=======
 asm    (".pushsection .spinlock.text, \"ax\";"
->>>>>>> 0ee29814
 	".globl " PV_UNLOCK ";"
 	".type " PV_UNLOCK ", @function;"
 	".align 4,0x90;"
