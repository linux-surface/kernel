--- conflicted
+++ resolved
@@ -44,11 +44,7 @@
 obj-y			+= head$(BITS).o
 obj-y			+= ebda.o
 obj-y			+= platform-quirks.o
-<<<<<<< HEAD
-obj-y			+= process_$(BITS).o signal.o
-=======
 obj-y			+= process_$(BITS).o signal.o signal_$(BITS).o
->>>>>>> 0ee29814
 obj-$(CONFIG_COMPAT)	+= signal_compat.o
 obj-y			+= traps.o idt.o irq.o irq_$(BITS).o dumpstack_$(BITS).o
 obj-y			+= time.o ioport.o dumpstack.o nmi.o
