--- conflicted
+++ resolved
@@ -347,16 +347,11 @@
 	}
 
 	va_page = sgx_encl_grow(encl, false);
-<<<<<<< HEAD
-	if (IS_ERR(va_page))
-		goto err_out_epc;
-=======
 	if (IS_ERR(va_page)) {
 		if (PTR_ERR(va_page) == -EBUSY)
 			vmret = VM_FAULT_NOPAGE;
 		goto err_out_epc;
 	}
->>>>>>> 9fecab24
 
 	if (va_page)
 		list_add(&va_page->list, &encl->va_pages);
