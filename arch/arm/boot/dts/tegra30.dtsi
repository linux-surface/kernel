/include/ "skeleton.dtsi"

/ {
	compatible = "nvidia,tegra30";
	interrupt-parent = <&intc>;

	intc: interrupt-controller {
		compatible = "arm,cortex-a9-gic";
		reg = <0x50041000 0x1000
		       0x50040100 0x0100>;
		interrupt-controller;
		#interrupt-cells = <3>;
	};

	apbdma: dma {
		compatible = "nvidia,tegra30-apbdma", "nvidia,tegra20-apbdma";
		reg = <0x6000a000 0x1400>;
		interrupts = <0 104 0x04
			      0 105 0x04
			      0 106 0x04
			      0 107 0x04
			      0 108 0x04
			      0 109 0x04
			      0 110 0x04
			      0 111 0x04
			      0 112 0x04
			      0 113 0x04
			      0 114 0x04
			      0 115 0x04
			      0 116 0x04
			      0 117 0x04
			      0 118 0x04
			      0 119 0x04
			      0 128 0x04
			      0 129 0x04
			      0 130 0x04
			      0 131 0x04
			      0 132 0x04
			      0 133 0x04
			      0 134 0x04
			      0 135 0x04
			      0 136 0x04
			      0 137 0x04
			      0 138 0x04
			      0 139 0x04
			      0 140 0x04
			      0 141 0x04
			      0 142 0x04
			      0 143 0x04>;
	};

	ahb: ahb {
		compatible = "nvidia,tegra30-ahb";
		reg = <0x6000c004 0x14c>; /* AHB Arbitration + Gizmo Controller */
	};

	gpio: gpio {
		compatible = "nvidia,tegra30-gpio", "nvidia,tegra20-gpio";
		reg = <0x6000d000 0x1000>;
		interrupts = <0 32 0x04
			      0 33 0x04
			      0 34 0x04
			      0 35 0x04
			      0 55 0x04
			      0 87 0x04
			      0 89 0x04
			      0 125 0x04>;
		#gpio-cells = <2>;
		gpio-controller;
		#interrupt-cells = <2>;
		interrupt-controller;
	};

	pinmux: pinmux {
		compatible = "nvidia,tegra30-pinmux";
		reg = <0x70000868 0xd0    /* Pad control registers */
		       0x70003000 0x3e0>; /* Mux registers */
	};

	serial@70006000 {
		compatible = "nvidia,tegra30-uart", "nvidia,tegra20-uart";
		reg = <0x70006000 0x40>;
		reg-shift = <2>;
		interrupts = <0 36 0x04>;
		status = "disabled";
	};

	serial@70006040 {
		compatible = "nvidia,tegra30-uart", "nvidia,tegra20-uart";
		reg = <0x70006040 0x40>;
		reg-shift = <2>;
		interrupts = <0 37 0x04>;
		status = "disabled";
	};

	serial@70006200 {
		compatible = "nvidia,tegra30-uart", "nvidia,tegra20-uart";
		reg = <0x70006200 0x100>;
		reg-shift = <2>;
		interrupts = <0 46 0x04>;
		status = "disabled";
	};

	serial@70006300 {
		compatible = "nvidia,tegra30-uart", "nvidia,tegra20-uart";
		reg = <0x70006300 0x100>;
		reg-shift = <2>;
		interrupts = <0 90 0x04>;
		status = "disabled";
	};

	serial@70006400 {
		compatible = "nvidia,tegra30-uart", "nvidia,tegra20-uart";
		reg = <0x70006400 0x100>;
		reg-shift = <2>;
		interrupts = <0 91 0x04>;
		status = "disabled";
	};

<<<<<<< HEAD
	pwm {
=======
	pwm: pwm {
>>>>>>> 84bae6c3
		compatible = "nvidia,tegra30-pwm", "nvidia,tegra20-pwm";
		reg = <0x7000a000 0x100>;
		#pwm-cells = <2>;
	};

	i2c@7000c000 {
		compatible =  "nvidia,tegra30-i2c", "nvidia,tegra20-i2c";
		reg = <0x7000c000 0x100>;
		interrupts = <0 38 0x04>;
		#address-cells = <1>;
		#size-cells = <0>;
		status = "disabled";
	};

	i2c@7000c400 {
		compatible = "nvidia,tegra30-i2c", "nvidia,tegra20-i2c";
		reg = <0x7000c400 0x100>;
		interrupts = <0 84 0x04>;
		#address-cells = <1>;
		#size-cells = <0>;
		status = "disabled";
	};

	i2c@7000c500 {
		compatible = "nvidia,tegra30-i2c", "nvidia,tegra20-i2c";
		reg = <0x7000c500 0x100>;
		interrupts = <0 92 0x04>;
		#address-cells = <1>;
		#size-cells = <0>;
		status = "disabled";
	};

	i2c@7000c700 {
		compatible = "nvidia,tegra30-i2c", "nvidia,tegra20-i2c";
		reg = <0x7000c700 0x100>;
		interrupts = <0 120 0x04>;
		#address-cells = <1>;
		#size-cells = <0>;
		status = "disabled";
	};

	i2c@7000d000 {
		compatible = "nvidia,tegra30-i2c", "nvidia,tegra20-i2c";
		reg = <0x7000d000 0x100>;
		interrupts = <0 53 0x04>;
		#address-cells = <1>;
		#size-cells = <0>;
		status = "disabled";
	};

	pmc {
		compatible = "nvidia,tegra20-pmc", "nvidia,tegra30-pmc";
		reg = <0x7000e400 0x400>;
	};

	memory-controller {
		compatible = "nvidia,tegra30-mc";
		reg = <0x7000f000 0x010
		       0x7000f03c 0x1b4
		       0x7000f200 0x028
		       0x7000f284 0x17c>;
		interrupts = <0 77 0x04>;
	};

	smmu {
		compatible = "nvidia,tegra30-smmu";
		reg = <0x7000f010 0x02c
		       0x7000f1f0 0x010
		       0x7000f228 0x05c>;
		nvidia,#asids = <4>;		/* # of ASIDs */
		dma-window = <0 0x40000000>;	/* IOVA start & length */
		nvidia,ahb = <&ahb>;
	};

	ahub {
		compatible = "nvidia,tegra30-ahub";
		reg = <0x70080000 0x200
		       0x70080200 0x100>;
		interrupts = <0 103 0x04>;
		nvidia,dma-request-selector = <&apbdma 1>;

		ranges;
		#address-cells = <1>;
		#size-cells = <1>;

		tegra_i2s0: i2s@70080300 {
			compatible = "nvidia,tegra30-i2s";
			reg = <0x70080300 0x100>;
			nvidia,ahub-cif-ids = <4 4>;
			status = "disabled";
		};

		tegra_i2s1: i2s@70080400 {
			compatible = "nvidia,tegra30-i2s";
			reg = <0x70080400 0x100>;
			nvidia,ahub-cif-ids = <5 5>;
			status = "disabled";
		};

		tegra_i2s2: i2s@70080500 {
			compatible = "nvidia,tegra30-i2s";
			reg = <0x70080500 0x100>;
			nvidia,ahub-cif-ids = <6 6>;
			status = "disabled";
		};

		tegra_i2s3: i2s@70080600 {
			compatible = "nvidia,tegra30-i2s";
			reg = <0x70080600 0x100>;
			nvidia,ahub-cif-ids = <7 7>;
			status = "disabled";
		};

		tegra_i2s4: i2s@70080700 {
			compatible = "nvidia,tegra30-i2s";
			reg = <0x70080700 0x100>;
			nvidia,ahub-cif-ids = <8 8>;
			status = "disabled";
		};
	};

	sdhci@78000000 {
		compatible = "nvidia,tegra30-sdhci", "nvidia,tegra20-sdhci";
		reg = <0x78000000 0x200>;
		interrupts = <0 14 0x04>;
		status = "disabled";
	};

	sdhci@78000200 {
		compatible = "nvidia,tegra30-sdhci", "nvidia,tegra20-sdhci";
		reg = <0x78000200 0x200>;
		interrupts = <0 15 0x04>;
		status = "disabled";
	};

	sdhci@78000400 {
		compatible = "nvidia,tegra30-sdhci", "nvidia,tegra20-sdhci";
		reg = <0x78000400 0x200>;
		interrupts = <0 19 0x04>;
		status = "disabled";
	};

	sdhci@78000600 {
		compatible = "nvidia,tegra30-sdhci", "nvidia,tegra20-sdhci";
		reg = <0x78000600 0x200>;
		interrupts = <0 31 0x04>;
		status = "disabled";
	};

	pmu {
		compatible = "arm,cortex-a9-pmu";
		interrupts = <0 144 0x04
			      0 145 0x04
			      0 146 0x04
			      0 147 0x04>;
	};
};<|MERGE_RESOLUTION|>--- conflicted
+++ resolved
@@ -117,11 +117,7 @@
 		status = "disabled";
 	};
 
-<<<<<<< HEAD
-	pwm {
-=======
 	pwm: pwm {
->>>>>>> 84bae6c3
 		compatible = "nvidia,tegra30-pwm", "nvidia,tegra20-pwm";
 		reg = <0x7000a000 0x100>;
 		#pwm-cells = <2>;
