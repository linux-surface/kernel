--- conflicted
+++ resolved
@@ -2,10 +2,7 @@
 menuconfig ARCH_PXA
 	bool "PXA2xx/PXA3xx-based"
 	depends on ARCH_MULTI_V5
-<<<<<<< HEAD
-=======
 	depends on CPU_LITTLE_ENDIAN
->>>>>>> cae8dcbe
 	select ARM_CPU_SUSPEND if PM
 	select CLKSRC_PXA
 	select CLKSRC_MMIO
