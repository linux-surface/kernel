--- conflicted
+++ resolved
@@ -126,17 +126,6 @@
 			zap_page_range(vma, vma->vm_start, size);
 	}
 	mmap_read_unlock(mm);
-<<<<<<< HEAD
-
-	return 0;
-}
-
-static struct page *find_timens_vvar_page(struct vm_area_struct *vma)
-{
-	if (likely(vma->vm_mm == current->mm))
-		return current->nsproxy->time_ns->vvar_page;
-=======
->>>>>>> 0ee29814
 
 	return 0;
 }
