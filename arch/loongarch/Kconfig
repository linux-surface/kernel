--- conflicted
+++ resolved
@@ -2,13 +2,9 @@
 config LOONGARCH
 	bool
 	default y
-<<<<<<< HEAD
-	select ACPI_GENERIC_GSI if ACPI
-=======
 	select ACPI
 	select ACPI_GENERIC_GSI if ACPI
 	select ACPI_MCFG if ACPI
->>>>>>> e71c25da
 	select ACPI_SYSTEM_POWER_STATES_SUPPORT	if ACPI
 	select ARCH_BINFMT_ELF_STATE
 	select ARCH_ENABLE_MEMORY_HOTPLUG
@@ -83,11 +79,7 @@
 	select HAVE_ARCH_TRACEHOOK
 	select HAVE_ARCH_TRANSPARENT_HUGEPAGE
 	select HAVE_ASM_MODVERSIONS
-<<<<<<< HEAD
 	select HAVE_CONTEXT_TRACKING_USER
-=======
-	select HAVE_CONTEXT_TRACKING
->>>>>>> e71c25da
 	select HAVE_DEBUG_STACKOVERFLOW
 	select HAVE_DMA_CONTIGUOUS
 	select HAVE_EXIT_THREAD
