--- conflicted
+++ resolved
@@ -31,10 +31,7 @@
 #include <asm/crw.h>
 #include <asm/asm-offsets.h>
 #include <asm/pai.h>
-<<<<<<< HEAD
-=======
 #include <asm/vtime.h>
->>>>>>> 0c383648
 
 struct mcck_struct {
 	unsigned int kill_task : 1;
