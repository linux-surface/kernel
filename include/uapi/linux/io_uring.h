--- conflicted
+++ resolved
@@ -221,8 +221,6 @@
 #define IORING_ASYNC_CANCEL_ANY	(1U << 2)
 
 /*
-<<<<<<< HEAD
-=======
  * send/sendmsg and recv/recvmsg flags (sqe->addr2)
  *
  * IORING_RECVSEND_POLL_FIRST	If set, instead of first attempting to send
@@ -233,7 +231,6 @@
 #define IORING_RECVSEND_POLL_FIRST	(1U << 0)
 
 /*
->>>>>>> 6e505505
  * IO completion data structure (Completion Queue Entry)
  */
 struct io_uring_cqe {
