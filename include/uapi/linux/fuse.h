--- conflicted
+++ resolved
@@ -197,13 +197,10 @@
  *
  *  7.37
  *  - add FUSE_TMPFILE
-<<<<<<< HEAD
-=======
  *
  *  7.38
  *  - add FUSE_EXPIRE_ONLY flag to fuse_notify_inval_entry
  *  - add FOPEN_PARALLEL_DIRECT_WRITES
->>>>>>> 0ee29814
  */
 
 #ifndef _LINUX_FUSE_H
@@ -239,11 +236,7 @@
 #define FUSE_KERNEL_VERSION 7
 
 /** Minor version number of this interface */
-<<<<<<< HEAD
-#define FUSE_KERNEL_MINOR_VERSION 37
-=======
 #define FUSE_KERNEL_MINOR_VERSION 38
->>>>>>> 0ee29814
 
 /** The node ID of the root inode */
 #define FUSE_ROOT_ID 1
