/* SPDX-License-Identifier: GPL-2.0-only */
/* Copyright (c) 2011-2014 PLUMgrid, http://plumgrid.com
 */
#ifndef _LINUX_BPF_H
#define _LINUX_BPF_H 1

#include <uapi/linux/bpf.h>
#include <uapi/linux/filter.h>

#include <linux/workqueue.h>
#include <linux/file.h>
#include <linux/percpu.h>
#include <linux/err.h>
#include <linux/rbtree_latch.h>
#include <linux/numa.h>
#include <linux/mm_types.h>
#include <linux/wait.h>
#include <linux/refcount.h>
#include <linux/mutex.h>
#include <linux/module.h>
#include <linux/kallsyms.h>
#include <linux/capability.h>
#include <linux/sched/mm.h>
#include <linux/slab.h>
#include <linux/percpu-refcount.h>
#include <linux/stddef.h>
#include <linux/bpfptr.h>
#include <linux/btf.h>
#include <linux/rcupdate_trace.h>
<<<<<<< HEAD
#include <linux/init.h>
=======
#include <linux/static_call.h>
>>>>>>> 0ee29814

struct bpf_verifier_env;
struct bpf_verifier_log;
struct perf_event;
struct bpf_prog;
struct bpf_prog_aux;
struct bpf_map;
struct sock;
struct seq_file;
struct btf;
struct btf_type;
struct exception_table_entry;
struct seq_operations;
struct bpf_iter_aux_info;
struct bpf_local_storage;
struct bpf_local_storage_map;
struct kobject;
struct mem_cgroup;
struct module;
struct bpf_func_state;
struct ftrace_ops;
struct cgroup;

extern struct idr btf_idr;
extern spinlock_t btf_idr_lock;
extern struct kobject *btf_kobj;

typedef u64 (*bpf_callback_t)(u64, u64, u64, u64, u64);
typedef int (*bpf_iter_init_seq_priv_t)(void *private_data,
					struct bpf_iter_aux_info *aux);
typedef void (*bpf_iter_fini_seq_priv_t)(void *private_data);
typedef unsigned int (*bpf_func_t)(const void *,
				   const struct bpf_insn *);
struct bpf_iter_seq_info {
	const struct seq_operations *seq_ops;
	bpf_iter_init_seq_priv_t init_seq_private;
	bpf_iter_fini_seq_priv_t fini_seq_private;
	u32 seq_priv_size;
};

/* map is generic key/value storage optionally accessible by eBPF programs */
struct bpf_map_ops {
	/* funcs callable from userspace (via syscall) */
	int (*map_alloc_check)(union bpf_attr *attr);
	struct bpf_map *(*map_alloc)(union bpf_attr *attr);
	void (*map_release)(struct bpf_map *map, struct file *map_file);
	void (*map_free)(struct bpf_map *map);
	int (*map_get_next_key)(struct bpf_map *map, void *key, void *next_key);
	void (*map_release_uref)(struct bpf_map *map);
	void *(*map_lookup_elem_sys_only)(struct bpf_map *map, void *key);
	int (*map_lookup_batch)(struct bpf_map *map, const union bpf_attr *attr,
				union bpf_attr __user *uattr);
	int (*map_lookup_and_delete_elem)(struct bpf_map *map, void *key,
					  void *value, u64 flags);
	int (*map_lookup_and_delete_batch)(struct bpf_map *map,
					   const union bpf_attr *attr,
					   union bpf_attr __user *uattr);
	int (*map_update_batch)(struct bpf_map *map, const union bpf_attr *attr,
				union bpf_attr __user *uattr);
	int (*map_delete_batch)(struct bpf_map *map, const union bpf_attr *attr,
				union bpf_attr __user *uattr);

	/* funcs callable from userspace and from eBPF programs */
	void *(*map_lookup_elem)(struct bpf_map *map, void *key);
	int (*map_update_elem)(struct bpf_map *map, void *key, void *value, u64 flags);
	int (*map_delete_elem)(struct bpf_map *map, void *key);
	int (*map_push_elem)(struct bpf_map *map, void *value, u64 flags);
	int (*map_pop_elem)(struct bpf_map *map, void *value);
	int (*map_peek_elem)(struct bpf_map *map, void *value);
	void *(*map_lookup_percpu_elem)(struct bpf_map *map, void *key, u32 cpu);

	/* funcs called by prog_array and perf_event_array map */
	void *(*map_fd_get_ptr)(struct bpf_map *map, struct file *map_file,
				int fd);
	void (*map_fd_put_ptr)(void *ptr);
	int (*map_gen_lookup)(struct bpf_map *map, struct bpf_insn *insn_buf);
	u32 (*map_fd_sys_lookup_elem)(void *ptr);
	void (*map_seq_show_elem)(struct bpf_map *map, void *key,
				  struct seq_file *m);
	int (*map_check_btf)(const struct bpf_map *map,
			     const struct btf *btf,
			     const struct btf_type *key_type,
			     const struct btf_type *value_type);

	/* Prog poke tracking helpers. */
	int (*map_poke_track)(struct bpf_map *map, struct bpf_prog_aux *aux);
	void (*map_poke_untrack)(struct bpf_map *map, struct bpf_prog_aux *aux);
	void (*map_poke_run)(struct bpf_map *map, u32 key, struct bpf_prog *old,
			     struct bpf_prog *new);

	/* Direct value access helpers. */
	int (*map_direct_value_addr)(const struct bpf_map *map,
				     u64 *imm, u32 off);
	int (*map_direct_value_meta)(const struct bpf_map *map,
				     u64 imm, u32 *off);
	int (*map_mmap)(struct bpf_map *map, struct vm_area_struct *vma);
	__poll_t (*map_poll)(struct bpf_map *map, struct file *filp,
			     struct poll_table_struct *pts);

	/* Functions called by bpf_local_storage maps */
	int (*map_local_storage_charge)(struct bpf_local_storage_map *smap,
					void *owner, u32 size);
	void (*map_local_storage_uncharge)(struct bpf_local_storage_map *smap,
					   void *owner, u32 size);
	struct bpf_local_storage __rcu ** (*map_owner_storage_ptr)(void *owner);

	/* Misc helpers.*/
	int (*map_redirect)(struct bpf_map *map, u32 ifindex, u64 flags);

	/* map_meta_equal must be implemented for maps that can be
	 * used as an inner map.  It is a runtime check to ensure
	 * an inner map can be inserted to an outer map.
	 *
	 * Some properties of the inner map has been used during the
	 * verification time.  When inserting an inner map at the runtime,
	 * map_meta_equal has to ensure the inserting map has the same
	 * properties that the verifier has used earlier.
	 */
	bool (*map_meta_equal)(const struct bpf_map *meta0,
			       const struct bpf_map *meta1);


	int (*map_set_for_each_callback_args)(struct bpf_verifier_env *env,
					      struct bpf_func_state *caller,
					      struct bpf_func_state *callee);
	int (*map_for_each_callback)(struct bpf_map *map,
				     bpf_callback_t callback_fn,
				     void *callback_ctx, u64 flags);

	/* BTF id of struct allocated by map_alloc */
	int *map_btf_id;

	/* bpf_iter info used to open a seq_file */
	const struct bpf_iter_seq_info *iter_seq_info;
};

enum {
	/* Support at most 8 pointers in a BPF map value */
	BPF_MAP_VALUE_OFF_MAX = 8,
	BPF_MAP_OFF_ARR_MAX   = BPF_MAP_VALUE_OFF_MAX +
				1 + /* for bpf_spin_lock */
				1,  /* for bpf_timer */
};

enum bpf_kptr_type {
	BPF_KPTR_UNREF,
	BPF_KPTR_REF,
};

struct bpf_map_value_off_desc {
	u32 offset;
	enum bpf_kptr_type type;
	struct {
		struct btf *btf;
		struct module *module;
		btf_dtor_kfunc_t dtor;
		u32 btf_id;
	} kptr;
};

struct bpf_map_value_off {
	u32 nr_off;
	struct bpf_map_value_off_desc off[];
};

struct bpf_map_off_arr {
	u32 cnt;
	u32 field_off[BPF_MAP_OFF_ARR_MAX];
	u8 field_sz[BPF_MAP_OFF_ARR_MAX];
};

struct bpf_map {
	/* The first two cachelines with read-mostly members of which some
	 * are also accessed in fast-path (e.g. ops, max_entries).
	 */
	const struct bpf_map_ops *ops ____cacheline_aligned;
	struct bpf_map *inner_map_meta;
#ifdef CONFIG_SECURITY
	void *security;
#endif
	enum bpf_map_type map_type;
	u32 key_size;
	u32 value_size;
	u32 max_entries;
	u64 map_extra; /* any per-map-type extra fields */
	u32 map_flags;
	int spin_lock_off; /* >=0 valid offset, <0 error */
	struct bpf_map_value_off *kptr_off_tab;
	int timer_off; /* >=0 valid offset, <0 error */
	u32 id;
	int numa_node;
	u32 btf_key_type_id;
	u32 btf_value_type_id;
	u32 btf_vmlinux_value_type_id;
	struct btf *btf;
#ifdef CONFIG_MEMCG_KMEM
	struct obj_cgroup *objcg;
#endif
	char name[BPF_OBJ_NAME_LEN];
	struct bpf_map_off_arr *off_arr;
	/* The 3rd and 4th cacheline with misc members to avoid false sharing
	 * particularly with refcounting.
	 */
	atomic64_t refcnt ____cacheline_aligned;
	atomic64_t usercnt;
	struct work_struct work;
	struct mutex freeze_mutex;
	atomic64_t writecnt;
	/* 'Ownership' of program-containing map is claimed by the first program
	 * that is going to use this map or by the first program which FD is
	 * stored in the map to make sure that all callers and callees have the
	 * same prog type, JITed flag and xdp_has_frags flag.
	 */
	struct {
		spinlock_t lock;
		enum bpf_prog_type type;
		bool jited;
		bool xdp_has_frags;
	} owner;
	bool bypass_spec_v1;
	bool frozen; /* write-once; write-protected by freeze_mutex */
};

static inline bool map_value_has_spin_lock(const struct bpf_map *map)
{
	return map->spin_lock_off >= 0;
}

static inline bool map_value_has_timer(const struct bpf_map *map)
{
	return map->timer_off >= 0;
}

static inline bool map_value_has_kptrs(const struct bpf_map *map)
{
	return !IS_ERR_OR_NULL(map->kptr_off_tab);
}

static inline void check_and_init_map_value(struct bpf_map *map, void *dst)
{
	if (unlikely(map_value_has_spin_lock(map)))
		memset(dst + map->spin_lock_off, 0, sizeof(struct bpf_spin_lock));
	if (unlikely(map_value_has_timer(map)))
		memset(dst + map->timer_off, 0, sizeof(struct bpf_timer));
	if (unlikely(map_value_has_kptrs(map))) {
		struct bpf_map_value_off *tab = map->kptr_off_tab;
		int i;

		for (i = 0; i < tab->nr_off; i++)
			*(u64 *)(dst + tab->off[i].offset) = 0;
	}
}

/* memcpy that is used with 8-byte aligned pointers, power-of-8 size and
 * forced to use 'long' read/writes to try to atomically copy long counters.
 * Best-effort only.  No barriers here, since it _will_ race with concurrent
 * updates from BPF programs. Called from bpf syscall and mostly used with
 * size 8 or 16 bytes, so ask compiler to inline it.
 */
static inline void bpf_long_memcpy(void *dst, const void *src, u32 size)
{
	const long *lsrc = src;
	long *ldst = dst;

	size /= sizeof(long);
	while (size--)
		*ldst++ = *lsrc++;
}

/* copy everything but bpf_spin_lock, bpf_timer, and kptrs. There could be one of each. */
static inline void __copy_map_value(struct bpf_map *map, void *dst, void *src, bool long_memcpy)
{
	u32 curr_off = 0;
	int i;

	if (likely(!map->off_arr)) {
		if (long_memcpy)
			bpf_long_memcpy(dst, src, round_up(map->value_size, 8));
		else
			memcpy(dst, src, map->value_size);
		return;
	}

	for (i = 0; i < map->off_arr->cnt; i++) {
		u32 next_off = map->off_arr->field_off[i];

		memcpy(dst + curr_off, src + curr_off, next_off - curr_off);
		curr_off = next_off + map->off_arr->field_sz[i];
	}
	memcpy(dst + curr_off, src + curr_off, map->value_size - curr_off);
}

static inline void copy_map_value(struct bpf_map *map, void *dst, void *src)
{
	__copy_map_value(map, dst, src, false);
}

static inline void copy_map_value_long(struct bpf_map *map, void *dst, void *src)
{
	__copy_map_value(map, dst, src, true);
}

static inline void zero_map_value(struct bpf_map *map, void *dst)
{
	u32 curr_off = 0;
	int i;

	if (likely(!map->off_arr)) {
		memset(dst, 0, map->value_size);
		return;
	}

	for (i = 0; i < map->off_arr->cnt; i++) {
		u32 next_off = map->off_arr->field_off[i];

		memset(dst + curr_off, 0, next_off - curr_off);
		curr_off = next_off + map->off_arr->field_sz[i];
	}
	memset(dst + curr_off, 0, map->value_size - curr_off);
}

void copy_map_value_locked(struct bpf_map *map, void *dst, void *src,
			   bool lock_src);
void bpf_timer_cancel_and_free(void *timer);
int bpf_obj_name_cpy(char *dst, const char *src, unsigned int size);

struct bpf_offload_dev;
struct bpf_offloaded_map;

struct bpf_map_dev_ops {
	int (*map_get_next_key)(struct bpf_offloaded_map *map,
				void *key, void *next_key);
	int (*map_lookup_elem)(struct bpf_offloaded_map *map,
			       void *key, void *value);
	int (*map_update_elem)(struct bpf_offloaded_map *map,
			       void *key, void *value, u64 flags);
	int (*map_delete_elem)(struct bpf_offloaded_map *map, void *key);
};

struct bpf_offloaded_map {
	struct bpf_map map;
	struct net_device *netdev;
	const struct bpf_map_dev_ops *dev_ops;
	void *dev_priv;
	struct list_head offloads;
};

static inline struct bpf_offloaded_map *map_to_offmap(struct bpf_map *map)
{
	return container_of(map, struct bpf_offloaded_map, map);
}

static inline bool bpf_map_offload_neutral(const struct bpf_map *map)
{
	return map->map_type == BPF_MAP_TYPE_PERF_EVENT_ARRAY;
}

static inline bool bpf_map_support_seq_show(const struct bpf_map *map)
{
	return (map->btf_value_type_id || map->btf_vmlinux_value_type_id) &&
		map->ops->map_seq_show_elem;
}

int map_check_no_btf(const struct bpf_map *map,
		     const struct btf *btf,
		     const struct btf_type *key_type,
		     const struct btf_type *value_type);

bool bpf_map_meta_equal(const struct bpf_map *meta0,
			const struct bpf_map *meta1);

extern const struct bpf_map_ops bpf_map_offload_ops;

/* bpf_type_flag contains a set of flags that are applicable to the values of
 * arg_type, ret_type and reg_type. For example, a pointer value may be null,
 * or a memory is read-only. We classify types into two categories: base types
 * and extended types. Extended types are base types combined with a type flag.
 *
 * Currently there are no more than 32 base types in arg_type, ret_type and
 * reg_types.
 */
#define BPF_BASE_TYPE_BITS	8

enum bpf_type_flag {
	/* PTR may be NULL. */
	PTR_MAYBE_NULL		= BIT(0 + BPF_BASE_TYPE_BITS),

	/* MEM is read-only. When applied on bpf_arg, it indicates the arg is
	 * compatible with both mutable and immutable memory.
	 */
	MEM_RDONLY		= BIT(1 + BPF_BASE_TYPE_BITS),

	/* MEM was "allocated" from a different helper, and cannot be mixed
	 * with regular non-MEM_ALLOC'ed MEM types.
	 */
	MEM_ALLOC		= BIT(2 + BPF_BASE_TYPE_BITS),

	/* MEM is in user address space. */
	MEM_USER		= BIT(3 + BPF_BASE_TYPE_BITS),

	/* MEM is a percpu memory. MEM_PERCPU tags PTR_TO_BTF_ID. When tagged
	 * with MEM_PERCPU, PTR_TO_BTF_ID _cannot_ be directly accessed. In
	 * order to drop this tag, it must be passed into bpf_per_cpu_ptr()
	 * or bpf_this_cpu_ptr(), which will return the pointer corresponding
	 * to the specified cpu.
	 */
	MEM_PERCPU		= BIT(4 + BPF_BASE_TYPE_BITS),

	/* Indicates that the argument will be released. */
	OBJ_RELEASE		= BIT(5 + BPF_BASE_TYPE_BITS),

	/* PTR is not trusted. This is only used with PTR_TO_BTF_ID, to mark
	 * unreferenced and referenced kptr loaded from map value using a load
	 * instruction, so that they can only be dereferenced but not escape the
	 * BPF program into the kernel (i.e. cannot be passed as arguments to
	 * kfunc or bpf helpers).
	 */
	PTR_UNTRUSTED		= BIT(6 + BPF_BASE_TYPE_BITS),

	MEM_UNINIT		= BIT(7 + BPF_BASE_TYPE_BITS),

	/* DYNPTR points to memory local to the bpf program. */
	DYNPTR_TYPE_LOCAL	= BIT(8 + BPF_BASE_TYPE_BITS),

	/* DYNPTR points to a kernel-produced ringbuf record. */
	DYNPTR_TYPE_RINGBUF	= BIT(9 + BPF_BASE_TYPE_BITS),

	/* Size is known at compile time. */
	MEM_FIXED_SIZE		= BIT(10 + BPF_BASE_TYPE_BITS),

	__BPF_TYPE_FLAG_MAX,
	__BPF_TYPE_LAST_FLAG	= __BPF_TYPE_FLAG_MAX - 1,
};

#define DYNPTR_TYPE_FLAG_MASK	(DYNPTR_TYPE_LOCAL | DYNPTR_TYPE_RINGBUF)

/* Max number of base types. */
#define BPF_BASE_TYPE_LIMIT	(1UL << BPF_BASE_TYPE_BITS)

/* Max number of all types. */
#define BPF_TYPE_LIMIT		(__BPF_TYPE_LAST_FLAG | (__BPF_TYPE_LAST_FLAG - 1))

/* function argument constraints */
enum bpf_arg_type {
	ARG_DONTCARE = 0,	/* unused argument in helper function */

	/* the following constraints used to prototype
	 * bpf_map_lookup/update/delete_elem() functions
	 */
	ARG_CONST_MAP_PTR,	/* const argument used as pointer to bpf_map */
	ARG_PTR_TO_MAP_KEY,	/* pointer to stack used as map key */
	ARG_PTR_TO_MAP_VALUE,	/* pointer to stack used as map value */

	/* Used to prototype bpf_memcmp() and other functions that access data
	 * on eBPF program stack
	 */
	ARG_PTR_TO_MEM,		/* pointer to valid memory (stack, packet, map value) */

	ARG_CONST_SIZE,		/* number of bytes accessed from memory */
	ARG_CONST_SIZE_OR_ZERO,	/* number of bytes accessed from memory or 0 */

	ARG_PTR_TO_CTX,		/* pointer to context */
	ARG_ANYTHING,		/* any (initialized) argument is ok */
	ARG_PTR_TO_SPIN_LOCK,	/* pointer to bpf_spin_lock */
	ARG_PTR_TO_SOCK_COMMON,	/* pointer to sock_common */
	ARG_PTR_TO_INT,		/* pointer to int */
	ARG_PTR_TO_LONG,	/* pointer to long */
	ARG_PTR_TO_SOCKET,	/* pointer to bpf_sock (fullsock) */
	ARG_PTR_TO_BTF_ID,	/* pointer to in-kernel struct */
	ARG_PTR_TO_ALLOC_MEM,	/* pointer to dynamically allocated memory */
	ARG_CONST_ALLOC_SIZE_OR_ZERO,	/* number of allocated bytes requested */
	ARG_PTR_TO_BTF_ID_SOCK_COMMON,	/* pointer to in-kernel sock_common or bpf-mirrored bpf_sock */
	ARG_PTR_TO_PERCPU_BTF_ID,	/* pointer to in-kernel percpu type */
	ARG_PTR_TO_FUNC,	/* pointer to a bpf program function */
	ARG_PTR_TO_STACK,	/* pointer to stack */
	ARG_PTR_TO_CONST_STR,	/* pointer to a null terminated read-only string */
	ARG_PTR_TO_TIMER,	/* pointer to bpf_timer */
	ARG_PTR_TO_KPTR,	/* pointer to referenced kptr */
	ARG_PTR_TO_DYNPTR,      /* pointer to bpf_dynptr. See bpf_type_flag for dynptr type */
	__BPF_ARG_TYPE_MAX,

	/* Extended arg_types. */
	ARG_PTR_TO_MAP_VALUE_OR_NULL	= PTR_MAYBE_NULL | ARG_PTR_TO_MAP_VALUE,
	ARG_PTR_TO_MEM_OR_NULL		= PTR_MAYBE_NULL | ARG_PTR_TO_MEM,
	ARG_PTR_TO_CTX_OR_NULL		= PTR_MAYBE_NULL | ARG_PTR_TO_CTX,
	ARG_PTR_TO_SOCKET_OR_NULL	= PTR_MAYBE_NULL | ARG_PTR_TO_SOCKET,
	ARG_PTR_TO_ALLOC_MEM_OR_NULL	= PTR_MAYBE_NULL | ARG_PTR_TO_ALLOC_MEM,
	ARG_PTR_TO_STACK_OR_NULL	= PTR_MAYBE_NULL | ARG_PTR_TO_STACK,
	ARG_PTR_TO_BTF_ID_OR_NULL	= PTR_MAYBE_NULL | ARG_PTR_TO_BTF_ID,
	/* pointer to memory does not need to be initialized, helper function must fill
	 * all bytes or clear them in error case.
	 */
	ARG_PTR_TO_UNINIT_MEM		= MEM_UNINIT | ARG_PTR_TO_MEM,
	/* Pointer to valid memory of size known at compile time. */
	ARG_PTR_TO_FIXED_SIZE_MEM	= MEM_FIXED_SIZE | ARG_PTR_TO_MEM,

	/* This must be the last entry. Its purpose is to ensure the enum is
	 * wide enough to hold the higher bits reserved for bpf_type_flag.
	 */
	__BPF_ARG_TYPE_LIMIT	= BPF_TYPE_LIMIT,
};
static_assert(__BPF_ARG_TYPE_MAX <= BPF_BASE_TYPE_LIMIT);

/* type of values returned from helper functions */
enum bpf_return_type {
	RET_INTEGER,			/* function returns integer */
	RET_VOID,			/* function doesn't return anything */
	RET_PTR_TO_MAP_VALUE,		/* returns a pointer to map elem value */
	RET_PTR_TO_SOCKET,		/* returns a pointer to a socket */
	RET_PTR_TO_TCP_SOCK,		/* returns a pointer to a tcp_sock */
	RET_PTR_TO_SOCK_COMMON,		/* returns a pointer to a sock_common */
	RET_PTR_TO_ALLOC_MEM,		/* returns a pointer to dynamically allocated memory */
	RET_PTR_TO_MEM_OR_BTF_ID,	/* returns a pointer to a valid memory or a btf_id */
	RET_PTR_TO_BTF_ID,		/* returns a pointer to a btf_id */
	__BPF_RET_TYPE_MAX,

	/* Extended ret_types. */
	RET_PTR_TO_MAP_VALUE_OR_NULL	= PTR_MAYBE_NULL | RET_PTR_TO_MAP_VALUE,
	RET_PTR_TO_SOCKET_OR_NULL	= PTR_MAYBE_NULL | RET_PTR_TO_SOCKET,
	RET_PTR_TO_TCP_SOCK_OR_NULL	= PTR_MAYBE_NULL | RET_PTR_TO_TCP_SOCK,
	RET_PTR_TO_SOCK_COMMON_OR_NULL	= PTR_MAYBE_NULL | RET_PTR_TO_SOCK_COMMON,
	RET_PTR_TO_ALLOC_MEM_OR_NULL	= PTR_MAYBE_NULL | MEM_ALLOC | RET_PTR_TO_ALLOC_MEM,
	RET_PTR_TO_DYNPTR_MEM_OR_NULL	= PTR_MAYBE_NULL | RET_PTR_TO_ALLOC_MEM,
	RET_PTR_TO_BTF_ID_OR_NULL	= PTR_MAYBE_NULL | RET_PTR_TO_BTF_ID,

	/* This must be the last entry. Its purpose is to ensure the enum is
	 * wide enough to hold the higher bits reserved for bpf_type_flag.
	 */
	__BPF_RET_TYPE_LIMIT	= BPF_TYPE_LIMIT,
};
static_assert(__BPF_RET_TYPE_MAX <= BPF_BASE_TYPE_LIMIT);

/* eBPF function prototype used by verifier to allow BPF_CALLs from eBPF programs
 * to in-kernel helper functions and for adjusting imm32 field in BPF_CALL
 * instructions after verifying
 */
struct bpf_func_proto {
	u64 (*func)(u64 r1, u64 r2, u64 r3, u64 r4, u64 r5);
	bool gpl_only;
	bool pkt_access;
	enum bpf_return_type ret_type;
	union {
		struct {
			enum bpf_arg_type arg1_type;
			enum bpf_arg_type arg2_type;
			enum bpf_arg_type arg3_type;
			enum bpf_arg_type arg4_type;
			enum bpf_arg_type arg5_type;
		};
		enum bpf_arg_type arg_type[5];
	};
	union {
		struct {
			u32 *arg1_btf_id;
			u32 *arg2_btf_id;
			u32 *arg3_btf_id;
			u32 *arg4_btf_id;
			u32 *arg5_btf_id;
		};
		u32 *arg_btf_id[5];
		struct {
			size_t arg1_size;
			size_t arg2_size;
			size_t arg3_size;
			size_t arg4_size;
			size_t arg5_size;
		};
		size_t arg_size[5];
	};
	int *ret_btf_id; /* return value btf_id */
	bool (*allowed)(const struct bpf_prog *prog);
};

/* bpf_context is intentionally undefined structure. Pointer to bpf_context is
 * the first argument to eBPF programs.
 * For socket filters: 'struct bpf_context *' == 'struct sk_buff *'
 */
struct bpf_context;

enum bpf_access_type {
	BPF_READ = 1,
	BPF_WRITE = 2
};

/* types of values stored in eBPF registers */
/* Pointer types represent:
 * pointer
 * pointer + imm
 * pointer + (u16) var
 * pointer + (u16) var + imm
 * if (range > 0) then [ptr, ptr + range - off) is safe to access
 * if (id > 0) means that some 'var' was added
 * if (off > 0) means that 'imm' was added
 */
enum bpf_reg_type {
	NOT_INIT = 0,		 /* nothing was written into register */
	SCALAR_VALUE,		 /* reg doesn't contain a valid pointer */
	PTR_TO_CTX,		 /* reg points to bpf_context */
	CONST_PTR_TO_MAP,	 /* reg points to struct bpf_map */
	PTR_TO_MAP_VALUE,	 /* reg points to map element value */
	PTR_TO_MAP_KEY,		 /* reg points to a map element key */
	PTR_TO_STACK,		 /* reg == frame_pointer + offset */
	PTR_TO_PACKET_META,	 /* skb->data - meta_len */
	PTR_TO_PACKET,		 /* reg points to skb->data */
	PTR_TO_PACKET_END,	 /* skb->data + headlen */
	PTR_TO_FLOW_KEYS,	 /* reg points to bpf_flow_keys */
	PTR_TO_SOCKET,		 /* reg points to struct bpf_sock */
	PTR_TO_SOCK_COMMON,	 /* reg points to sock_common */
	PTR_TO_TCP_SOCK,	 /* reg points to struct tcp_sock */
	PTR_TO_TP_BUFFER,	 /* reg points to a writable raw tp's buffer */
	PTR_TO_XDP_SOCK,	 /* reg points to struct xdp_sock */
	/* PTR_TO_BTF_ID points to a kernel struct that does not need
	 * to be null checked by the BPF program. This does not imply the
	 * pointer is _not_ null and in practice this can easily be a null
	 * pointer when reading pointer chains. The assumption is program
	 * context will handle null pointer dereference typically via fault
	 * handling. The verifier must keep this in mind and can make no
	 * assumptions about null or non-null when doing branch analysis.
	 * Further, when passed into helpers the helpers can not, without
	 * additional context, assume the value is non-null.
	 */
	PTR_TO_BTF_ID,
	/* PTR_TO_BTF_ID_OR_NULL points to a kernel struct that has not
	 * been checked for null. Used primarily to inform the verifier
	 * an explicit null check is required for this struct.
	 */
	PTR_TO_MEM,		 /* reg points to valid memory region */
	PTR_TO_BUF,		 /* reg points to a read/write buffer */
	PTR_TO_FUNC,		 /* reg points to a bpf program function */
	PTR_TO_DYNPTR,		 /* reg points to a dynptr */
	__BPF_REG_TYPE_MAX,

	/* Extended reg_types. */
	PTR_TO_MAP_VALUE_OR_NULL	= PTR_MAYBE_NULL | PTR_TO_MAP_VALUE,
	PTR_TO_SOCKET_OR_NULL		= PTR_MAYBE_NULL | PTR_TO_SOCKET,
	PTR_TO_SOCK_COMMON_OR_NULL	= PTR_MAYBE_NULL | PTR_TO_SOCK_COMMON,
	PTR_TO_TCP_SOCK_OR_NULL		= PTR_MAYBE_NULL | PTR_TO_TCP_SOCK,
	PTR_TO_BTF_ID_OR_NULL		= PTR_MAYBE_NULL | PTR_TO_BTF_ID,

	/* This must be the last entry. Its purpose is to ensure the enum is
	 * wide enough to hold the higher bits reserved for bpf_type_flag.
	 */
	__BPF_REG_TYPE_LIMIT	= BPF_TYPE_LIMIT,
};
static_assert(__BPF_REG_TYPE_MAX <= BPF_BASE_TYPE_LIMIT);

/* The information passed from prog-specific *_is_valid_access
 * back to the verifier.
 */
struct bpf_insn_access_aux {
	enum bpf_reg_type reg_type;
	union {
		int ctx_field_size;
		struct {
			struct btf *btf;
			u32 btf_id;
		};
	};
	struct bpf_verifier_log *log; /* for verbose logs */
};

static inline void
bpf_ctx_record_field_size(struct bpf_insn_access_aux *aux, u32 size)
{
	aux->ctx_field_size = size;
}

static inline bool bpf_pseudo_func(const struct bpf_insn *insn)
{
	return insn->code == (BPF_LD | BPF_IMM | BPF_DW) &&
	       insn->src_reg == BPF_PSEUDO_FUNC;
}

struct bpf_prog_ops {
	int (*test_run)(struct bpf_prog *prog, const union bpf_attr *kattr,
			union bpf_attr __user *uattr);
};

struct bpf_verifier_ops {
	/* return eBPF function prototype for verification */
	const struct bpf_func_proto *
	(*get_func_proto)(enum bpf_func_id func_id,
			  const struct bpf_prog *prog);

	/* return true if 'size' wide access at offset 'off' within bpf_context
	 * with 'type' (read or write) is allowed
	 */
	bool (*is_valid_access)(int off, int size, enum bpf_access_type type,
				const struct bpf_prog *prog,
				struct bpf_insn_access_aux *info);
	int (*gen_prologue)(struct bpf_insn *insn, bool direct_write,
			    const struct bpf_prog *prog);
	int (*gen_ld_abs)(const struct bpf_insn *orig,
			  struct bpf_insn *insn_buf);
	u32 (*convert_ctx_access)(enum bpf_access_type type,
				  const struct bpf_insn *src,
				  struct bpf_insn *dst,
				  struct bpf_prog *prog, u32 *target_size);
	int (*btf_struct_access)(struct bpf_verifier_log *log,
				 const struct btf *btf,
				 const struct btf_type *t, int off, int size,
				 enum bpf_access_type atype,
				 u32 *next_btf_id, enum bpf_type_flag *flag);
};

struct bpf_prog_offload_ops {
	/* verifier basic callbacks */
	int (*insn_hook)(struct bpf_verifier_env *env,
			 int insn_idx, int prev_insn_idx);
	int (*finalize)(struct bpf_verifier_env *env);
	/* verifier optimization callbacks (called after .finalize) */
	int (*replace_insn)(struct bpf_verifier_env *env, u32 off,
			    struct bpf_insn *insn);
	int (*remove_insns)(struct bpf_verifier_env *env, u32 off, u32 cnt);
	/* program management callbacks */
	int (*prepare)(struct bpf_prog *prog);
	int (*translate)(struct bpf_prog *prog);
	void (*destroy)(struct bpf_prog *prog);
};

struct bpf_prog_offload {
	struct bpf_prog		*prog;
	struct net_device	*netdev;
	struct bpf_offload_dev	*offdev;
	void			*dev_priv;
	struct list_head	offloads;
	bool			dev_state;
	bool			opt_failed;
	void			*jited_image;
	u32			jited_len;
};

enum bpf_cgroup_storage_type {
	BPF_CGROUP_STORAGE_SHARED,
	BPF_CGROUP_STORAGE_PERCPU,
	__BPF_CGROUP_STORAGE_MAX
};

#define MAX_BPF_CGROUP_STORAGE_TYPE __BPF_CGROUP_STORAGE_MAX

/* The longest tracepoint has 12 args.
 * See include/trace/bpf_probe.h
 */
#define MAX_BPF_FUNC_ARGS 12

/* The maximum number of arguments passed through registers
 * a single function may have.
 */
#define MAX_BPF_FUNC_REG_ARGS 5

/* The argument is a structure. */
#define BTF_FMODEL_STRUCT_ARG		BIT(0)

struct btf_func_model {
	u8 ret_size;
	u8 nr_args;
	u8 arg_size[MAX_BPF_FUNC_ARGS];
	u8 arg_flags[MAX_BPF_FUNC_ARGS];
};

/* Restore arguments before returning from trampoline to let original function
 * continue executing. This flag is used for fentry progs when there are no
 * fexit progs.
 */
#define BPF_TRAMP_F_RESTORE_REGS	BIT(0)
/* Call original function after fentry progs, but before fexit progs.
 * Makes sense for fentry/fexit, normal calls and indirect calls.
 */
#define BPF_TRAMP_F_CALL_ORIG		BIT(1)
/* Skip current frame and return to parent.  Makes sense for fentry/fexit
 * programs only. Should not be used with normal calls and indirect calls.
 */
#define BPF_TRAMP_F_SKIP_FRAME		BIT(2)
/* Store IP address of the caller on the trampoline stack,
 * so it's available for trampoline's programs.
 */
#define BPF_TRAMP_F_IP_ARG		BIT(3)
/* Return the return value of fentry prog. Only used by bpf_struct_ops. */
#define BPF_TRAMP_F_RET_FENTRY_RET	BIT(4)

/* Get original function from stack instead of from provided direct address.
 * Makes sense for trampolines with fexit or fmod_ret programs.
 */
#define BPF_TRAMP_F_ORIG_STACK		BIT(5)

/* This trampoline is on a function with another ftrace_ops with IPMODIFY,
 * e.g., a live patch. This flag is set and cleared by ftrace call backs,
 */
#define BPF_TRAMP_F_SHARE_IPMODIFY	BIT(6)

/* Each call __bpf_prog_enter + call bpf_func + call __bpf_prog_exit is ~50
 * bytes on x86.
 */
#define BPF_MAX_TRAMP_LINKS 38

struct bpf_tramp_links {
	struct bpf_tramp_link *links[BPF_MAX_TRAMP_LINKS];
	int nr_links;
};

struct bpf_tramp_run_ctx;

/* Different use cases for BPF trampoline:
 * 1. replace nop at the function entry (kprobe equivalent)
 *    flags = BPF_TRAMP_F_RESTORE_REGS
 *    fentry = a set of programs to run before returning from trampoline
 *
 * 2. replace nop at the function entry (kprobe + kretprobe equivalent)
 *    flags = BPF_TRAMP_F_CALL_ORIG | BPF_TRAMP_F_SKIP_FRAME
 *    orig_call = fentry_ip + MCOUNT_INSN_SIZE
 *    fentry = a set of program to run before calling original function
 *    fexit = a set of program to run after original function
 *
 * 3. replace direct call instruction anywhere in the function body
 *    or assign a function pointer for indirect call (like tcp_congestion_ops->cong_avoid)
 *    With flags = 0
 *      fentry = a set of programs to run before returning from trampoline
 *    With flags = BPF_TRAMP_F_CALL_ORIG
 *      orig_call = original callback addr or direct function addr
 *      fentry = a set of program to run before calling original function
 *      fexit = a set of program to run after original function
 */
struct bpf_tramp_image;
int arch_prepare_bpf_trampoline(struct bpf_tramp_image *tr, void *image, void *image_end,
				const struct btf_func_model *m, u32 flags,
				struct bpf_tramp_links *tlinks,
				void *orig_call);
/* these two functions are called from generated trampoline */
u64 notrace __bpf_prog_enter(struct bpf_prog *prog, struct bpf_tramp_run_ctx *run_ctx);
void notrace __bpf_prog_exit(struct bpf_prog *prog, u64 start, struct bpf_tramp_run_ctx *run_ctx);
u64 notrace __bpf_prog_enter_sleepable(struct bpf_prog *prog, struct bpf_tramp_run_ctx *run_ctx);
void notrace __bpf_prog_exit_sleepable(struct bpf_prog *prog, u64 start,
				       struct bpf_tramp_run_ctx *run_ctx);
u64 notrace __bpf_prog_enter_lsm_cgroup(struct bpf_prog *prog,
					struct bpf_tramp_run_ctx *run_ctx);
void notrace __bpf_prog_exit_lsm_cgroup(struct bpf_prog *prog, u64 start,
					struct bpf_tramp_run_ctx *run_ctx);
u64 notrace __bpf_prog_enter_struct_ops(struct bpf_prog *prog,
					struct bpf_tramp_run_ctx *run_ctx);
void notrace __bpf_prog_exit_struct_ops(struct bpf_prog *prog, u64 start,
					struct bpf_tramp_run_ctx *run_ctx);
void notrace __bpf_tramp_enter(struct bpf_tramp_image *tr);
void notrace __bpf_tramp_exit(struct bpf_tramp_image *tr);

struct bpf_ksym {
	unsigned long		 start;
	unsigned long		 end;
	char			 name[KSYM_NAME_LEN];
	struct list_head	 lnode;
	struct latch_tree_node	 tnode;
	bool			 prog;
};

enum bpf_tramp_prog_type {
	BPF_TRAMP_FENTRY,
	BPF_TRAMP_FEXIT,
	BPF_TRAMP_MODIFY_RETURN,
	BPF_TRAMP_MAX,
	BPF_TRAMP_REPLACE, /* more than MAX */
};

struct bpf_tramp_image {
	void *image;
	struct bpf_ksym ksym;
	struct percpu_ref pcref;
	void *ip_after_call;
	void *ip_epilogue;
	union {
		struct rcu_head rcu;
		struct work_struct work;
	};
};

struct bpf_trampoline {
	/* hlist for trampoline_table */
	struct hlist_node hlist;
	struct ftrace_ops *fops;
	/* serializes access to fields of this trampoline */
	struct mutex mutex;
	refcount_t refcnt;
	u32 flags;
	u64 key;
	struct {
		struct btf_func_model model;
		void *addr;
		bool ftrace_managed;
	} func;
	/* if !NULL this is BPF_PROG_TYPE_EXT program that extends another BPF
	 * program by replacing one of its functions. func.addr is the address
	 * of the function it replaced.
	 */
	struct bpf_prog *extension_prog;
	/* list of BPF programs using this trampoline */
	struct hlist_head progs_hlist[BPF_TRAMP_MAX];
	/* Number of attached programs. A counter per kind. */
	int progs_cnt[BPF_TRAMP_MAX];
	/* Executable image of trampoline */
	struct bpf_tramp_image *cur_image;
	u64 selector;
	struct module *mod;
};

struct bpf_attach_target_info {
	struct btf_func_model fmodel;
	long tgt_addr;
	const char *tgt_name;
	const struct btf_type *tgt_type;
};

#define BPF_DISPATCHER_MAX 48 /* Fits in 2048B */

struct bpf_dispatcher_prog {
	struct bpf_prog *prog;
	refcount_t users;
};

struct bpf_dispatcher {
	/* dispatcher mutex */
	struct mutex mutex;
	void *func;
	struct bpf_dispatcher_prog progs[BPF_DISPATCHER_MAX];
	int num_progs;
	void *image;
	void *rw_image;
	u32 image_off;
	struct bpf_ksym ksym;
#ifdef CONFIG_HAVE_STATIC_CALL
	struct static_call_key *sc_key;
	void *sc_tramp;
#endif
};

static __always_inline __nocfi unsigned int bpf_dispatcher_nop_func(
	const void *ctx,
	const struct bpf_insn *insnsi,
	bpf_func_t bpf_func)
{
	return bpf_func(ctx, insnsi);
}

#ifdef CONFIG_BPF_JIT
int bpf_trampoline_link_prog(struct bpf_tramp_link *link, struct bpf_trampoline *tr);
int bpf_trampoline_unlink_prog(struct bpf_tramp_link *link, struct bpf_trampoline *tr);
struct bpf_trampoline *bpf_trampoline_get(u64 key,
					  struct bpf_attach_target_info *tgt_info);
void bpf_trampoline_put(struct bpf_trampoline *tr);
int arch_prepare_bpf_dispatcher(void *image, void *buf, s64 *funcs, int num_funcs);
<<<<<<< HEAD
int __init bpf_arch_init_dispatcher_early(void *ip);
=======

/*
 * When the architecture supports STATIC_CALL replace the bpf_dispatcher_fn
 * indirection with a direct call to the bpf program. If the architecture does
 * not have STATIC_CALL, avoid a double-indirection.
 */
#ifdef CONFIG_HAVE_STATIC_CALL

#define __BPF_DISPATCHER_SC_INIT(_name)				\
	.sc_key = &STATIC_CALL_KEY(_name),			\
	.sc_tramp = STATIC_CALL_TRAMP_ADDR(_name),

#define __BPF_DISPATCHER_SC(name)				\
	DEFINE_STATIC_CALL(bpf_dispatcher_##name##_call, bpf_dispatcher_nop_func)

#define __BPF_DISPATCHER_CALL(name)				\
	static_call(bpf_dispatcher_##name##_call)(ctx, insnsi, bpf_func)

#define __BPF_DISPATCHER_UPDATE(_d, _new)			\
	__static_call_update((_d)->sc_key, (_d)->sc_tramp, (_new))

#else
#define __BPF_DISPATCHER_SC_INIT(name)
#define __BPF_DISPATCHER_SC(name)
#define __BPF_DISPATCHER_CALL(name)		bpf_func(ctx, insnsi)
#define __BPF_DISPATCHER_UPDATE(_d, _new)
#endif
>>>>>>> 0ee29814

#define BPF_DISPATCHER_INIT(_name) {				\
	.mutex = __MUTEX_INITIALIZER(_name.mutex),		\
	.func = &_name##_func,					\
	.progs = {},						\
	.num_progs = 0,						\
	.image = NULL,						\
	.image_off = 0,						\
	.ksym = {						\
		.name  = #_name,				\
		.lnode = LIST_HEAD_INIT(_name.ksym.lnode),	\
	},							\
	__BPF_DISPATCHER_SC_INIT(_name##_call)			\
}

<<<<<<< HEAD
#define BPF_DISPATCHER_INIT_CALL(_name)					\
	static int __init _name##_init(void)				\
	{								\
		return bpf_arch_init_dispatcher_early(_name##_func);	\
	}								\
	early_initcall(_name##_init)

#ifdef CONFIG_X86_64
#define BPF_DISPATCHER_ATTRIBUTES __attribute__((patchable_function_entry(5)))
#else
#define BPF_DISPATCHER_ATTRIBUTES
#endif

=======
>>>>>>> 0ee29814
#define DEFINE_BPF_DISPATCHER(name)					\
	__BPF_DISPATCHER_SC(name);					\
	noinline __nocfi unsigned int bpf_dispatcher_##name##_func(	\
		const void *ctx,					\
		const struct bpf_insn *insnsi,				\
		bpf_func_t bpf_func)					\
	{								\
		return __BPF_DISPATCHER_CALL(name);			\
	}								\
	EXPORT_SYMBOL(bpf_dispatcher_##name##_func);			\
	struct bpf_dispatcher bpf_dispatcher_##name =			\
<<<<<<< HEAD
		BPF_DISPATCHER_INIT(bpf_dispatcher_##name);		\
	BPF_DISPATCHER_INIT_CALL(bpf_dispatcher_##name);
=======
		BPF_DISPATCHER_INIT(bpf_dispatcher_##name);
>>>>>>> 0ee29814

#define DECLARE_BPF_DISPATCHER(name)					\
	unsigned int bpf_dispatcher_##name##_func(			\
		const void *ctx,					\
		const struct bpf_insn *insnsi,				\
		bpf_func_t bpf_func);					\
	extern struct bpf_dispatcher bpf_dispatcher_##name;

#define BPF_DISPATCHER_FUNC(name) bpf_dispatcher_##name##_func
#define BPF_DISPATCHER_PTR(name) (&bpf_dispatcher_##name)
void bpf_dispatcher_change_prog(struct bpf_dispatcher *d, struct bpf_prog *from,
				struct bpf_prog *to);
/* Called only from JIT-enabled code, so there's no need for stubs. */
void bpf_image_ksym_add(void *data, struct bpf_ksym *ksym);
void bpf_image_ksym_del(struct bpf_ksym *ksym);
void bpf_ksym_add(struct bpf_ksym *ksym);
void bpf_ksym_del(struct bpf_ksym *ksym);
int bpf_jit_charge_modmem(u32 size);
void bpf_jit_uncharge_modmem(u32 size);
bool bpf_prog_has_trampoline(const struct bpf_prog *prog);
#else
static inline int bpf_trampoline_link_prog(struct bpf_tramp_link *link,
					   struct bpf_trampoline *tr)
{
	return -ENOTSUPP;
}
static inline int bpf_trampoline_unlink_prog(struct bpf_tramp_link *link,
					     struct bpf_trampoline *tr)
{
	return -ENOTSUPP;
}
static inline struct bpf_trampoline *bpf_trampoline_get(u64 key,
							struct bpf_attach_target_info *tgt_info)
{
	return ERR_PTR(-EOPNOTSUPP);
}
static inline void bpf_trampoline_put(struct bpf_trampoline *tr) {}
#define DEFINE_BPF_DISPATCHER(name)
#define DECLARE_BPF_DISPATCHER(name)
#define BPF_DISPATCHER_FUNC(name) bpf_dispatcher_nop_func
#define BPF_DISPATCHER_PTR(name) NULL
static inline void bpf_dispatcher_change_prog(struct bpf_dispatcher *d,
					      struct bpf_prog *from,
					      struct bpf_prog *to) {}
static inline bool is_bpf_image_address(unsigned long address)
{
	return false;
}
static inline bool bpf_prog_has_trampoline(const struct bpf_prog *prog)
{
	return false;
}
#endif

struct bpf_func_info_aux {
	u16 linkage;
	bool unreliable;
};

enum bpf_jit_poke_reason {
	BPF_POKE_REASON_TAIL_CALL,
};

/* Descriptor of pokes pointing /into/ the JITed image. */
struct bpf_jit_poke_descriptor {
	void *tailcall_target;
	void *tailcall_bypass;
	void *bypass_addr;
	void *aux;
	union {
		struct {
			struct bpf_map *map;
			u32 key;
		} tail_call;
	};
	bool tailcall_target_stable;
	u8 adj_off;
	u16 reason;
	u32 insn_idx;
};

/* reg_type info for ctx arguments */
struct bpf_ctx_arg_aux {
	u32 offset;
	enum bpf_reg_type reg_type;
	u32 btf_id;
};

struct btf_mod_pair {
	struct btf *btf;
	struct module *module;
};

struct bpf_kfunc_desc_tab;

struct bpf_prog_aux {
	atomic64_t refcnt;
	u32 used_map_cnt;
	u32 used_btf_cnt;
	u32 max_ctx_offset;
	u32 max_pkt_offset;
	u32 max_tp_access;
	u32 stack_depth;
	u32 id;
	u32 func_cnt; /* used by non-func prog as the number of func progs */
	u32 func_idx; /* 0 for non-func prog, the index in func array for func prog */
	u32 attach_btf_id; /* in-kernel BTF type id to attach to */
	u32 ctx_arg_info_size;
	u32 max_rdonly_access;
	u32 max_rdwr_access;
	struct btf *attach_btf;
	const struct bpf_ctx_arg_aux *ctx_arg_info;
	struct mutex dst_mutex; /* protects dst_* pointers below, *after* prog becomes visible */
	struct bpf_prog *dst_prog;
	struct bpf_trampoline *dst_trampoline;
	enum bpf_prog_type saved_dst_prog_type;
	enum bpf_attach_type saved_dst_attach_type;
	bool verifier_zext; /* Zero extensions has been inserted by verifier. */
	bool offload_requested;
	bool attach_btf_trace; /* true if attaching to BTF-enabled raw tp */
	bool func_proto_unreliable;
	bool sleepable;
	bool tail_call_reachable;
	bool xdp_has_frags;
	/* BTF_KIND_FUNC_PROTO for valid attach_btf_id */
	const struct btf_type *attach_func_proto;
	/* function name for valid attach_btf_id */
	const char *attach_func_name;
	struct bpf_prog **func;
	void *jit_data; /* JIT specific data. arch dependent */
	struct bpf_jit_poke_descriptor *poke_tab;
	struct bpf_kfunc_desc_tab *kfunc_tab;
	struct bpf_kfunc_btf_tab *kfunc_btf_tab;
	u32 size_poke_tab;
	struct bpf_ksym ksym;
	const struct bpf_prog_ops *ops;
	struct bpf_map **used_maps;
	struct mutex used_maps_mutex; /* mutex for used_maps and used_map_cnt */
	struct btf_mod_pair *used_btfs;
	struct bpf_prog *prog;
	struct user_struct *user;
	u64 load_time; /* ns since boottime */
	u32 verified_insns;
	int cgroup_atype; /* enum cgroup_bpf_attach_type */
	struct bpf_map *cgroup_storage[MAX_BPF_CGROUP_STORAGE_TYPE];
	char name[BPF_OBJ_NAME_LEN];
#ifdef CONFIG_SECURITY
	void *security;
#endif
	struct bpf_prog_offload *offload;
	struct btf *btf;
	struct bpf_func_info *func_info;
	struct bpf_func_info_aux *func_info_aux;
	/* bpf_line_info loaded from userspace.  linfo->insn_off
	 * has the xlated insn offset.
	 * Both the main and sub prog share the same linfo.
	 * The subprog can access its first linfo by
	 * using the linfo_idx.
	 */
	struct bpf_line_info *linfo;
	/* jited_linfo is the jited addr of the linfo.  It has a
	 * one to one mapping to linfo:
	 * jited_linfo[i] is the jited addr for the linfo[i]->insn_off.
	 * Both the main and sub prog share the same jited_linfo.
	 * The subprog can access its first jited_linfo by
	 * using the linfo_idx.
	 */
	void **jited_linfo;
	u32 func_info_cnt;
	u32 nr_linfo;
	/* subprog can use linfo_idx to access its first linfo and
	 * jited_linfo.
	 * main prog always has linfo_idx == 0
	 */
	u32 linfo_idx;
	u32 num_exentries;
	struct exception_table_entry *extable;
	union {
		struct work_struct work;
		struct rcu_head	rcu;
	};
};

struct bpf_prog {
	u16			pages;		/* Number of allocated pages */
	u16			jited:1,	/* Is our filter JIT'ed? */
				jit_requested:1,/* archs need to JIT the prog */
				gpl_compatible:1, /* Is filter GPL compatible? */
				cb_access:1,	/* Is control block accessed? */
				dst_needed:1,	/* Do we need dst entry? */
				blinding_requested:1, /* needs constant blinding */
				blinded:1,	/* Was blinded */
				is_func:1,	/* program is a bpf function */
				kprobe_override:1, /* Do we override a kprobe? */
				has_callchain_buf:1, /* callchain buffer allocated? */
				enforce_expected_attach_type:1, /* Enforce expected_attach_type checking at attach time */
				call_get_stack:1, /* Do we call bpf_get_stack() or bpf_get_stackid() */
				call_get_func_ip:1, /* Do we call get_func_ip() */
				tstamp_type_access:1; /* Accessed __sk_buff->tstamp_type */
	enum bpf_prog_type	type;		/* Type of BPF program */
	enum bpf_attach_type	expected_attach_type; /* For some prog types */
	u32			len;		/* Number of filter blocks */
	u32			jited_len;	/* Size of jited insns in bytes */
	u8			tag[BPF_TAG_SIZE];
	struct bpf_prog_stats __percpu *stats;
	int __percpu		*active;
	unsigned int		(*bpf_func)(const void *ctx,
					    const struct bpf_insn *insn);
	struct bpf_prog_aux	*aux;		/* Auxiliary fields */
	struct sock_fprog_kern	*orig_prog;	/* Original BPF program */
	/* Instructions for interpreter */
	union {
		DECLARE_FLEX_ARRAY(struct sock_filter, insns);
		DECLARE_FLEX_ARRAY(struct bpf_insn, insnsi);
	};
};

struct bpf_array_aux {
	/* Programs with direct jumps into programs part of this array. */
	struct list_head poke_progs;
	struct bpf_map *map;
	struct mutex poke_mutex;
	struct work_struct work;
};

struct bpf_link {
	atomic64_t refcnt;
	u32 id;
	enum bpf_link_type type;
	const struct bpf_link_ops *ops;
	struct bpf_prog *prog;
	struct work_struct work;
};

struct bpf_link_ops {
	void (*release)(struct bpf_link *link);
	void (*dealloc)(struct bpf_link *link);
	int (*detach)(struct bpf_link *link);
	int (*update_prog)(struct bpf_link *link, struct bpf_prog *new_prog,
			   struct bpf_prog *old_prog);
	void (*show_fdinfo)(const struct bpf_link *link, struct seq_file *seq);
	int (*fill_link_info)(const struct bpf_link *link,
			      struct bpf_link_info *info);
};

struct bpf_tramp_link {
	struct bpf_link link;
	struct hlist_node tramp_hlist;
	u64 cookie;
};

struct bpf_shim_tramp_link {
	struct bpf_tramp_link link;
	struct bpf_trampoline *trampoline;
};

struct bpf_tracing_link {
	struct bpf_tramp_link link;
	enum bpf_attach_type attach_type;
	struct bpf_trampoline *trampoline;
	struct bpf_prog *tgt_prog;
};

struct bpf_link_primer {
	struct bpf_link *link;
	struct file *file;
	int fd;
	u32 id;
};

struct bpf_struct_ops_value;
struct btf_member;

#define BPF_STRUCT_OPS_MAX_NR_MEMBERS 64
struct bpf_struct_ops {
	const struct bpf_verifier_ops *verifier_ops;
	int (*init)(struct btf *btf);
	int (*check_member)(const struct btf_type *t,
			    const struct btf_member *member);
	int (*init_member)(const struct btf_type *t,
			   const struct btf_member *member,
			   void *kdata, const void *udata);
	int (*reg)(void *kdata);
	void (*unreg)(void *kdata);
	const struct btf_type *type;
	const struct btf_type *value_type;
	const char *name;
	struct btf_func_model func_models[BPF_STRUCT_OPS_MAX_NR_MEMBERS];
	u32 type_id;
	u32 value_id;
};

#if defined(CONFIG_BPF_JIT) && defined(CONFIG_BPF_SYSCALL)
#define BPF_MODULE_OWNER ((void *)((0xeB9FUL << 2) + POISON_POINTER_DELTA))
const struct bpf_struct_ops *bpf_struct_ops_find(u32 type_id);
void bpf_struct_ops_init(struct btf *btf, struct bpf_verifier_log *log);
bool bpf_struct_ops_get(const void *kdata);
void bpf_struct_ops_put(const void *kdata);
int bpf_struct_ops_map_sys_lookup_elem(struct bpf_map *map, void *key,
				       void *value);
int bpf_struct_ops_prepare_trampoline(struct bpf_tramp_links *tlinks,
				      struct bpf_tramp_link *link,
				      const struct btf_func_model *model,
				      void *image, void *image_end);
static inline bool bpf_try_module_get(const void *data, struct module *owner)
{
	if (owner == BPF_MODULE_OWNER)
		return bpf_struct_ops_get(data);
	else
		return try_module_get(owner);
}
static inline void bpf_module_put(const void *data, struct module *owner)
{
	if (owner == BPF_MODULE_OWNER)
		bpf_struct_ops_put(data);
	else
		module_put(owner);
}

#ifdef CONFIG_NET
/* Define it here to avoid the use of forward declaration */
struct bpf_dummy_ops_state {
	int val;
};

struct bpf_dummy_ops {
	int (*test_1)(struct bpf_dummy_ops_state *cb);
	int (*test_2)(struct bpf_dummy_ops_state *cb, int a1, unsigned short a2,
		      char a3, unsigned long a4);
};

int bpf_struct_ops_test_run(struct bpf_prog *prog, const union bpf_attr *kattr,
			    union bpf_attr __user *uattr);
#endif
#else
static inline const struct bpf_struct_ops *bpf_struct_ops_find(u32 type_id)
{
	return NULL;
}
static inline void bpf_struct_ops_init(struct btf *btf,
				       struct bpf_verifier_log *log)
{
}
static inline bool bpf_try_module_get(const void *data, struct module *owner)
{
	return try_module_get(owner);
}
static inline void bpf_module_put(const void *data, struct module *owner)
{
	module_put(owner);
}
static inline int bpf_struct_ops_map_sys_lookup_elem(struct bpf_map *map,
						     void *key,
						     void *value)
{
	return -EINVAL;
}
#endif

#if defined(CONFIG_CGROUP_BPF) && defined(CONFIG_BPF_LSM)
int bpf_trampoline_link_cgroup_shim(struct bpf_prog *prog,
				    int cgroup_atype);
void bpf_trampoline_unlink_cgroup_shim(struct bpf_prog *prog);
#else
static inline int bpf_trampoline_link_cgroup_shim(struct bpf_prog *prog,
						  int cgroup_atype)
{
	return -EOPNOTSUPP;
}
static inline void bpf_trampoline_unlink_cgroup_shim(struct bpf_prog *prog)
{
}
#endif

struct bpf_array {
	struct bpf_map map;
	u32 elem_size;
	u32 index_mask;
	struct bpf_array_aux *aux;
	union {
		char value[0] __aligned(8);
		void *ptrs[0] __aligned(8);
		void __percpu *pptrs[0] __aligned(8);
	};
};

#define BPF_COMPLEXITY_LIMIT_INSNS      1000000 /* yes. 1M insns */
#define MAX_TAIL_CALL_CNT 33

/* Maximum number of loops for bpf_loop */
#define BPF_MAX_LOOPS	BIT(23)

#define BPF_F_ACCESS_MASK	(BPF_F_RDONLY |		\
				 BPF_F_RDONLY_PROG |	\
				 BPF_F_WRONLY |		\
				 BPF_F_WRONLY_PROG)

#define BPF_MAP_CAN_READ	BIT(0)
#define BPF_MAP_CAN_WRITE	BIT(1)

/* Maximum number of user-producer ring buffer samples that can be drained in
 * a call to bpf_user_ringbuf_drain().
 */
#define BPF_MAX_USER_RINGBUF_SAMPLES (128 * 1024)

static inline u32 bpf_map_flags_to_cap(struct bpf_map *map)
{
	u32 access_flags = map->map_flags & (BPF_F_RDONLY_PROG | BPF_F_WRONLY_PROG);

	/* Combination of BPF_F_RDONLY_PROG | BPF_F_WRONLY_PROG is
	 * not possible.
	 */
	if (access_flags & BPF_F_RDONLY_PROG)
		return BPF_MAP_CAN_READ;
	else if (access_flags & BPF_F_WRONLY_PROG)
		return BPF_MAP_CAN_WRITE;
	else
		return BPF_MAP_CAN_READ | BPF_MAP_CAN_WRITE;
}

static inline bool bpf_map_flags_access_ok(u32 access_flags)
{
	return (access_flags & (BPF_F_RDONLY_PROG | BPF_F_WRONLY_PROG)) !=
	       (BPF_F_RDONLY_PROG | BPF_F_WRONLY_PROG);
}

struct bpf_event_entry {
	struct perf_event *event;
	struct file *perf_file;
	struct file *map_file;
	struct rcu_head rcu;
};

static inline bool map_type_contains_progs(struct bpf_map *map)
{
	return map->map_type == BPF_MAP_TYPE_PROG_ARRAY ||
	       map->map_type == BPF_MAP_TYPE_DEVMAP ||
	       map->map_type == BPF_MAP_TYPE_CPUMAP;
}

bool bpf_prog_map_compatible(struct bpf_map *map, const struct bpf_prog *fp);
int bpf_prog_calc_tag(struct bpf_prog *fp);

const struct bpf_func_proto *bpf_get_trace_printk_proto(void);
const struct bpf_func_proto *bpf_get_trace_vprintk_proto(void);

typedef unsigned long (*bpf_ctx_copy_t)(void *dst, const void *src,
					unsigned long off, unsigned long len);
typedef u32 (*bpf_convert_ctx_access_t)(enum bpf_access_type type,
					const struct bpf_insn *src,
					struct bpf_insn *dst,
					struct bpf_prog *prog,
					u32 *target_size);

u64 bpf_event_output(struct bpf_map *map, u64 flags, void *meta, u64 meta_size,
		     void *ctx, u64 ctx_size, bpf_ctx_copy_t ctx_copy);

/* an array of programs to be executed under rcu_lock.
 *
 * Typical usage:
 * ret = bpf_prog_run_array(rcu_dereference(&bpf_prog_array), ctx, bpf_prog_run);
 *
 * the structure returned by bpf_prog_array_alloc() should be populated
 * with program pointers and the last pointer must be NULL.
 * The user has to keep refcnt on the program and make sure the program
 * is removed from the array before bpf_prog_put().
 * The 'struct bpf_prog_array *' should only be replaced with xchg()
 * since other cpus are walking the array of pointers in parallel.
 */
struct bpf_prog_array_item {
	struct bpf_prog *prog;
	union {
		struct bpf_cgroup_storage *cgroup_storage[MAX_BPF_CGROUP_STORAGE_TYPE];
		u64 bpf_cookie;
	};
};

struct bpf_prog_array {
	struct rcu_head rcu;
	struct bpf_prog_array_item items[];
};

struct bpf_empty_prog_array {
	struct bpf_prog_array hdr;
	struct bpf_prog *null_prog;
};

/* to avoid allocating empty bpf_prog_array for cgroups that
 * don't have bpf program attached use one global 'bpf_empty_prog_array'
 * It will not be modified the caller of bpf_prog_array_alloc()
 * (since caller requested prog_cnt == 0)
 * that pointer should be 'freed' by bpf_prog_array_free()
 */
extern struct bpf_empty_prog_array bpf_empty_prog_array;

struct bpf_prog_array *bpf_prog_array_alloc(u32 prog_cnt, gfp_t flags);
void bpf_prog_array_free(struct bpf_prog_array *progs);
/* Use when traversal over the bpf_prog_array uses tasks_trace rcu */
void bpf_prog_array_free_sleepable(struct bpf_prog_array *progs);
int bpf_prog_array_length(struct bpf_prog_array *progs);
bool bpf_prog_array_is_empty(struct bpf_prog_array *array);
int bpf_prog_array_copy_to_user(struct bpf_prog_array *progs,
				__u32 __user *prog_ids, u32 cnt);

void bpf_prog_array_delete_safe(struct bpf_prog_array *progs,
				struct bpf_prog *old_prog);
int bpf_prog_array_delete_safe_at(struct bpf_prog_array *array, int index);
int bpf_prog_array_update_at(struct bpf_prog_array *array, int index,
			     struct bpf_prog *prog);
int bpf_prog_array_copy_info(struct bpf_prog_array *array,
			     u32 *prog_ids, u32 request_cnt,
			     u32 *prog_cnt);
int bpf_prog_array_copy(struct bpf_prog_array *old_array,
			struct bpf_prog *exclude_prog,
			struct bpf_prog *include_prog,
			u64 bpf_cookie,
			struct bpf_prog_array **new_array);

struct bpf_run_ctx {};

struct bpf_cg_run_ctx {
	struct bpf_run_ctx run_ctx;
	const struct bpf_prog_array_item *prog_item;
	int retval;
};

struct bpf_trace_run_ctx {
	struct bpf_run_ctx run_ctx;
	u64 bpf_cookie;
};

struct bpf_tramp_run_ctx {
	struct bpf_run_ctx run_ctx;
	u64 bpf_cookie;
	struct bpf_run_ctx *saved_run_ctx;
};

static inline struct bpf_run_ctx *bpf_set_run_ctx(struct bpf_run_ctx *new_ctx)
{
	struct bpf_run_ctx *old_ctx = NULL;

#ifdef CONFIG_BPF_SYSCALL
	old_ctx = current->bpf_ctx;
	current->bpf_ctx = new_ctx;
#endif
	return old_ctx;
}

static inline void bpf_reset_run_ctx(struct bpf_run_ctx *old_ctx)
{
#ifdef CONFIG_BPF_SYSCALL
	current->bpf_ctx = old_ctx;
#endif
}

/* BPF program asks to bypass CAP_NET_BIND_SERVICE in bind. */
#define BPF_RET_BIND_NO_CAP_NET_BIND_SERVICE			(1 << 0)
/* BPF program asks to set CN on the packet. */
#define BPF_RET_SET_CN						(1 << 0)

typedef u32 (*bpf_prog_run_fn)(const struct bpf_prog *prog, const void *ctx);

static __always_inline u32
bpf_prog_run_array(const struct bpf_prog_array *array,
		   const void *ctx, bpf_prog_run_fn run_prog)
{
	const struct bpf_prog_array_item *item;
	const struct bpf_prog *prog;
	struct bpf_run_ctx *old_run_ctx;
	struct bpf_trace_run_ctx run_ctx;
	u32 ret = 1;

	RCU_LOCKDEP_WARN(!rcu_read_lock_held(), "no rcu lock held");

	if (unlikely(!array))
		return ret;

	migrate_disable();
	old_run_ctx = bpf_set_run_ctx(&run_ctx.run_ctx);
	item = &array->items[0];
	while ((prog = READ_ONCE(item->prog))) {
		run_ctx.bpf_cookie = item->bpf_cookie;
		ret &= run_prog(prog, ctx);
		item++;
	}
	bpf_reset_run_ctx(old_run_ctx);
	migrate_enable();
	return ret;
}

/* Notes on RCU design for bpf_prog_arrays containing sleepable programs:
 *
 * We use the tasks_trace rcu flavor read section to protect the bpf_prog_array
 * overall. As a result, we must use the bpf_prog_array_free_sleepable
 * in order to use the tasks_trace rcu grace period.
 *
 * When a non-sleepable program is inside the array, we take the rcu read
 * section and disable preemption for that program alone, so it can access
 * rcu-protected dynamically sized maps.
 */
static __always_inline u32
bpf_prog_run_array_sleepable(const struct bpf_prog_array __rcu *array_rcu,
			     const void *ctx, bpf_prog_run_fn run_prog)
{
	const struct bpf_prog_array_item *item;
	const struct bpf_prog *prog;
	const struct bpf_prog_array *array;
	struct bpf_run_ctx *old_run_ctx;
	struct bpf_trace_run_ctx run_ctx;
	u32 ret = 1;

	might_fault();

	rcu_read_lock_trace();
	migrate_disable();

	array = rcu_dereference_check(array_rcu, rcu_read_lock_trace_held());
	if (unlikely(!array))
		goto out;
	old_run_ctx = bpf_set_run_ctx(&run_ctx.run_ctx);
	item = &array->items[0];
	while ((prog = READ_ONCE(item->prog))) {
		if (!prog->aux->sleepable)
			rcu_read_lock();

		run_ctx.bpf_cookie = item->bpf_cookie;
		ret &= run_prog(prog, ctx);
		item++;

		if (!prog->aux->sleepable)
			rcu_read_unlock();
	}
	bpf_reset_run_ctx(old_run_ctx);
out:
	migrate_enable();
	rcu_read_unlock_trace();
	return ret;
}

#ifdef CONFIG_BPF_SYSCALL
DECLARE_PER_CPU(int, bpf_prog_active);
extern struct mutex bpf_stats_enabled_mutex;

/*
 * Block execution of BPF programs attached to instrumentation (perf,
 * kprobes, tracepoints) to prevent deadlocks on map operations as any of
 * these events can happen inside a region which holds a map bucket lock
 * and can deadlock on it.
 */
static inline void bpf_disable_instrumentation(void)
{
	migrate_disable();
	this_cpu_inc(bpf_prog_active);
}

static inline void bpf_enable_instrumentation(void)
{
	this_cpu_dec(bpf_prog_active);
	migrate_enable();
}

extern const struct file_operations bpf_map_fops;
extern const struct file_operations bpf_prog_fops;
extern const struct file_operations bpf_iter_fops;

#define BPF_PROG_TYPE(_id, _name, prog_ctx_type, kern_ctx_type) \
	extern const struct bpf_prog_ops _name ## _prog_ops; \
	extern const struct bpf_verifier_ops _name ## _verifier_ops;
#define BPF_MAP_TYPE(_id, _ops) \
	extern const struct bpf_map_ops _ops;
#define BPF_LINK_TYPE(_id, _name)
#include <linux/bpf_types.h>
#undef BPF_PROG_TYPE
#undef BPF_MAP_TYPE
#undef BPF_LINK_TYPE

extern const struct bpf_prog_ops bpf_offload_prog_ops;
extern const struct bpf_verifier_ops tc_cls_act_analyzer_ops;
extern const struct bpf_verifier_ops xdp_analyzer_ops;

struct bpf_prog *bpf_prog_get(u32 ufd);
struct bpf_prog *bpf_prog_get_type_dev(u32 ufd, enum bpf_prog_type type,
				       bool attach_drv);
void bpf_prog_add(struct bpf_prog *prog, int i);
void bpf_prog_sub(struct bpf_prog *prog, int i);
void bpf_prog_inc(struct bpf_prog *prog);
struct bpf_prog * __must_check bpf_prog_inc_not_zero(struct bpf_prog *prog);
void bpf_prog_put(struct bpf_prog *prog);

void bpf_prog_free_id(struct bpf_prog *prog, bool do_idr_lock);
void bpf_map_free_id(struct bpf_map *map, bool do_idr_lock);

struct bpf_map_value_off_desc *bpf_map_kptr_off_contains(struct bpf_map *map, u32 offset);
void bpf_map_free_kptr_off_tab(struct bpf_map *map);
struct bpf_map_value_off *bpf_map_copy_kptr_off_tab(const struct bpf_map *map);
bool bpf_map_equal_kptr_off_tab(const struct bpf_map *map_a, const struct bpf_map *map_b);
void bpf_map_free_kptrs(struct bpf_map *map, void *map_value);

struct bpf_map *bpf_map_get(u32 ufd);
struct bpf_map *bpf_map_get_with_uref(u32 ufd);
struct bpf_map *__bpf_map_get(struct fd f);
void bpf_map_inc(struct bpf_map *map);
void bpf_map_inc_with_uref(struct bpf_map *map);
struct bpf_map * __must_check bpf_map_inc_not_zero(struct bpf_map *map);
void bpf_map_put_with_uref(struct bpf_map *map);
void bpf_map_put(struct bpf_map *map);
void *bpf_map_area_alloc(u64 size, int numa_node);
void *bpf_map_area_mmapable_alloc(u64 size, int numa_node);
void bpf_map_area_free(void *base);
bool bpf_map_write_active(const struct bpf_map *map);
void bpf_map_init_from_attr(struct bpf_map *map, union bpf_attr *attr);
int  generic_map_lookup_batch(struct bpf_map *map,
			      const union bpf_attr *attr,
			      union bpf_attr __user *uattr);
int  generic_map_update_batch(struct bpf_map *map,
			      const union bpf_attr *attr,
			      union bpf_attr __user *uattr);
int  generic_map_delete_batch(struct bpf_map *map,
			      const union bpf_attr *attr,
			      union bpf_attr __user *uattr);
struct bpf_map *bpf_map_get_curr_or_next(u32 *id);
struct bpf_prog *bpf_prog_get_curr_or_next(u32 *id);

#ifdef CONFIG_MEMCG_KMEM
void *bpf_map_kmalloc_node(const struct bpf_map *map, size_t size, gfp_t flags,
			   int node);
void *bpf_map_kzalloc(const struct bpf_map *map, size_t size, gfp_t flags);
void __percpu *bpf_map_alloc_percpu(const struct bpf_map *map, size_t size,
				    size_t align, gfp_t flags);
#else
static inline void *
bpf_map_kmalloc_node(const struct bpf_map *map, size_t size, gfp_t flags,
		     int node)
{
	return kmalloc_node(size, flags, node);
}

static inline void *
bpf_map_kzalloc(const struct bpf_map *map, size_t size, gfp_t flags)
{
	return kzalloc(size, flags);
}

static inline void __percpu *
bpf_map_alloc_percpu(const struct bpf_map *map, size_t size, size_t align,
		     gfp_t flags)
{
	return __alloc_percpu_gfp(size, align, flags);
}
#endif

extern int sysctl_unprivileged_bpf_disabled;

static inline bool bpf_allow_ptr_leaks(void)
{
	return perfmon_capable();
}

static inline bool bpf_allow_uninit_stack(void)
{
	return perfmon_capable();
}

static inline bool bpf_allow_ptr_to_map_access(void)
{
	return perfmon_capable();
}

static inline bool bpf_bypass_spec_v1(void)
{
	return perfmon_capable();
}

static inline bool bpf_bypass_spec_v4(void)
{
	return perfmon_capable();
}

int bpf_map_new_fd(struct bpf_map *map, int flags);
int bpf_prog_new_fd(struct bpf_prog *prog);

void bpf_link_init(struct bpf_link *link, enum bpf_link_type type,
		   const struct bpf_link_ops *ops, struct bpf_prog *prog);
int bpf_link_prime(struct bpf_link *link, struct bpf_link_primer *primer);
int bpf_link_settle(struct bpf_link_primer *primer);
void bpf_link_cleanup(struct bpf_link_primer *primer);
void bpf_link_inc(struct bpf_link *link);
void bpf_link_put(struct bpf_link *link);
int bpf_link_new_fd(struct bpf_link *link);
struct file *bpf_link_new_file(struct bpf_link *link, int *reserved_fd);
struct bpf_link *bpf_link_get_from_fd(u32 ufd);
struct bpf_link *bpf_link_get_curr_or_next(u32 *id);

int bpf_obj_pin_user(u32 ufd, const char __user *pathname);
int bpf_obj_get_user(const char __user *pathname, int flags);

#define BPF_ITER_FUNC_PREFIX "bpf_iter_"
#define DEFINE_BPF_ITER_FUNC(target, args...)			\
	extern int bpf_iter_ ## target(args);			\
	int __init bpf_iter_ ## target(args) { return 0; }

/*
 * The task type of iterators.
 *
 * For BPF task iterators, they can be parameterized with various
 * parameters to visit only some of tasks.
 *
 * BPF_TASK_ITER_ALL (default)
 *	Iterate over resources of every task.
 *
 * BPF_TASK_ITER_TID
 *	Iterate over resources of a task/tid.
 *
 * BPF_TASK_ITER_TGID
 *	Iterate over resources of every task of a process / task group.
 */
enum bpf_iter_task_type {
	BPF_TASK_ITER_ALL = 0,
	BPF_TASK_ITER_TID,
	BPF_TASK_ITER_TGID,
};

struct bpf_iter_aux_info {
	/* for map_elem iter */
	struct bpf_map *map;

	/* for cgroup iter */
	struct {
		struct cgroup *start; /* starting cgroup */
		enum bpf_cgroup_iter_order order;
	} cgroup;
	struct {
		enum bpf_iter_task_type	type;
		u32 pid;
	} task;
};

typedef int (*bpf_iter_attach_target_t)(struct bpf_prog *prog,
					union bpf_iter_link_info *linfo,
					struct bpf_iter_aux_info *aux);
typedef void (*bpf_iter_detach_target_t)(struct bpf_iter_aux_info *aux);
typedef void (*bpf_iter_show_fdinfo_t) (const struct bpf_iter_aux_info *aux,
					struct seq_file *seq);
typedef int (*bpf_iter_fill_link_info_t)(const struct bpf_iter_aux_info *aux,
					 struct bpf_link_info *info);
typedef const struct bpf_func_proto *
(*bpf_iter_get_func_proto_t)(enum bpf_func_id func_id,
			     const struct bpf_prog *prog);

enum bpf_iter_feature {
	BPF_ITER_RESCHED	= BIT(0),
};

#define BPF_ITER_CTX_ARG_MAX 2
struct bpf_iter_reg {
	const char *target;
	bpf_iter_attach_target_t attach_target;
	bpf_iter_detach_target_t detach_target;
	bpf_iter_show_fdinfo_t show_fdinfo;
	bpf_iter_fill_link_info_t fill_link_info;
	bpf_iter_get_func_proto_t get_func_proto;
	u32 ctx_arg_info_size;
	u32 feature;
	struct bpf_ctx_arg_aux ctx_arg_info[BPF_ITER_CTX_ARG_MAX];
	const struct bpf_iter_seq_info *seq_info;
};

struct bpf_iter_meta {
	__bpf_md_ptr(struct seq_file *, seq);
	u64 session_id;
	u64 seq_num;
};

struct bpf_iter__bpf_map_elem {
	__bpf_md_ptr(struct bpf_iter_meta *, meta);
	__bpf_md_ptr(struct bpf_map *, map);
	__bpf_md_ptr(void *, key);
	__bpf_md_ptr(void *, value);
};

int bpf_iter_reg_target(const struct bpf_iter_reg *reg_info);
void bpf_iter_unreg_target(const struct bpf_iter_reg *reg_info);
bool bpf_iter_prog_supported(struct bpf_prog *prog);
const struct bpf_func_proto *
bpf_iter_get_func_proto(enum bpf_func_id func_id, const struct bpf_prog *prog);
int bpf_iter_link_attach(const union bpf_attr *attr, bpfptr_t uattr, struct bpf_prog *prog);
int bpf_iter_new_fd(struct bpf_link *link);
bool bpf_link_is_iter(struct bpf_link *link);
struct bpf_prog *bpf_iter_get_info(struct bpf_iter_meta *meta, bool in_stop);
int bpf_iter_run_prog(struct bpf_prog *prog, void *ctx);
void bpf_iter_map_show_fdinfo(const struct bpf_iter_aux_info *aux,
			      struct seq_file *seq);
int bpf_iter_map_fill_link_info(const struct bpf_iter_aux_info *aux,
				struct bpf_link_info *info);

int map_set_for_each_callback_args(struct bpf_verifier_env *env,
				   struct bpf_func_state *caller,
				   struct bpf_func_state *callee);

int bpf_percpu_hash_copy(struct bpf_map *map, void *key, void *value);
int bpf_percpu_array_copy(struct bpf_map *map, void *key, void *value);
int bpf_percpu_hash_update(struct bpf_map *map, void *key, void *value,
			   u64 flags);
int bpf_percpu_array_update(struct bpf_map *map, void *key, void *value,
			    u64 flags);

int bpf_stackmap_copy(struct bpf_map *map, void *key, void *value);

int bpf_fd_array_map_update_elem(struct bpf_map *map, struct file *map_file,
				 void *key, void *value, u64 map_flags);
int bpf_fd_array_map_lookup_elem(struct bpf_map *map, void *key, u32 *value);
int bpf_fd_htab_map_update_elem(struct bpf_map *map, struct file *map_file,
				void *key, void *value, u64 map_flags);
int bpf_fd_htab_map_lookup_elem(struct bpf_map *map, void *key, u32 *value);

int bpf_get_file_flag(int flags);
int bpf_check_uarg_tail_zero(bpfptr_t uaddr, size_t expected_size,
			     size_t actual_size);

/* verify correctness of eBPF program */
int bpf_check(struct bpf_prog **fp, union bpf_attr *attr, bpfptr_t uattr);

#ifndef CONFIG_BPF_JIT_ALWAYS_ON
void bpf_patch_call_args(struct bpf_insn *insn, u32 stack_depth);
#endif

struct btf *bpf_get_btf_vmlinux(void);

/* Map specifics */
struct xdp_frame;
struct sk_buff;
struct bpf_dtab_netdev;
struct bpf_cpu_map_entry;

void __dev_flush(void);
int dev_xdp_enqueue(struct net_device *dev, struct xdp_frame *xdpf,
		    struct net_device *dev_rx);
int dev_map_enqueue(struct bpf_dtab_netdev *dst, struct xdp_frame *xdpf,
		    struct net_device *dev_rx);
int dev_map_enqueue_multi(struct xdp_frame *xdpf, struct net_device *dev_rx,
			  struct bpf_map *map, bool exclude_ingress);
int dev_map_generic_redirect(struct bpf_dtab_netdev *dst, struct sk_buff *skb,
			     struct bpf_prog *xdp_prog);
int dev_map_redirect_multi(struct net_device *dev, struct sk_buff *skb,
			   struct bpf_prog *xdp_prog, struct bpf_map *map,
			   bool exclude_ingress);

void __cpu_map_flush(void);
int cpu_map_enqueue(struct bpf_cpu_map_entry *rcpu, struct xdp_frame *xdpf,
		    struct net_device *dev_rx);
int cpu_map_generic_redirect(struct bpf_cpu_map_entry *rcpu,
			     struct sk_buff *skb);

/* Return map's numa specified by userspace */
static inline int bpf_map_attr_numa_node(const union bpf_attr *attr)
{
	return (attr->map_flags & BPF_F_NUMA_NODE) ?
		attr->numa_node : NUMA_NO_NODE;
}

struct bpf_prog *bpf_prog_get_type_path(const char *name, enum bpf_prog_type type);
int array_map_alloc_check(union bpf_attr *attr);

int bpf_prog_test_run_xdp(struct bpf_prog *prog, const union bpf_attr *kattr,
			  union bpf_attr __user *uattr);
int bpf_prog_test_run_skb(struct bpf_prog *prog, const union bpf_attr *kattr,
			  union bpf_attr __user *uattr);
int bpf_prog_test_run_tracing(struct bpf_prog *prog,
			      const union bpf_attr *kattr,
			      union bpf_attr __user *uattr);
int bpf_prog_test_run_flow_dissector(struct bpf_prog *prog,
				     const union bpf_attr *kattr,
				     union bpf_attr __user *uattr);
int bpf_prog_test_run_raw_tp(struct bpf_prog *prog,
			     const union bpf_attr *kattr,
			     union bpf_attr __user *uattr);
int bpf_prog_test_run_sk_lookup(struct bpf_prog *prog,
				const union bpf_attr *kattr,
				union bpf_attr __user *uattr);
bool btf_ctx_access(int off, int size, enum bpf_access_type type,
		    const struct bpf_prog *prog,
		    struct bpf_insn_access_aux *info);

static inline bool bpf_tracing_ctx_access(int off, int size,
					  enum bpf_access_type type)
{
	if (off < 0 || off >= sizeof(__u64) * MAX_BPF_FUNC_ARGS)
		return false;
	if (type != BPF_READ)
		return false;
	if (off % size != 0)
		return false;
	return true;
}

static inline bool bpf_tracing_btf_ctx_access(int off, int size,
					      enum bpf_access_type type,
					      const struct bpf_prog *prog,
					      struct bpf_insn_access_aux *info)
{
	if (!bpf_tracing_ctx_access(off, size, type))
		return false;
	return btf_ctx_access(off, size, type, prog, info);
}

int btf_struct_access(struct bpf_verifier_log *log, const struct btf *btf,
		      const struct btf_type *t, int off, int size,
		      enum bpf_access_type atype,
		      u32 *next_btf_id, enum bpf_type_flag *flag);
bool btf_struct_ids_match(struct bpf_verifier_log *log,
			  const struct btf *btf, u32 id, int off,
			  const struct btf *need_btf, u32 need_type_id,
			  bool strict);

int btf_distill_func_proto(struct bpf_verifier_log *log,
			   struct btf *btf,
			   const struct btf_type *func_proto,
			   const char *func_name,
			   struct btf_func_model *m);

struct bpf_kfunc_arg_meta {
	u64 r0_size;
	bool r0_rdonly;
	int ref_obj_id;
	u32 flags;
};

struct bpf_reg_state;
int btf_check_subprog_arg_match(struct bpf_verifier_env *env, int subprog,
				struct bpf_reg_state *regs);
int btf_check_subprog_call(struct bpf_verifier_env *env, int subprog,
			   struct bpf_reg_state *regs);
int btf_check_kfunc_arg_match(struct bpf_verifier_env *env,
			      const struct btf *btf, u32 func_id,
			      struct bpf_reg_state *regs,
			      struct bpf_kfunc_arg_meta *meta);
int btf_prepare_func_args(struct bpf_verifier_env *env, int subprog,
			  struct bpf_reg_state *reg);
int btf_check_type_match(struct bpf_verifier_log *log, const struct bpf_prog *prog,
			 struct btf *btf, const struct btf_type *t);

struct bpf_prog *bpf_prog_by_id(u32 id);
struct bpf_link *bpf_link_by_id(u32 id);

const struct bpf_func_proto *bpf_base_func_proto(enum bpf_func_id func_id);
void bpf_task_storage_free(struct task_struct *task);
bool bpf_prog_has_kfunc_call(const struct bpf_prog *prog);
const struct btf_func_model *
bpf_jit_find_kfunc_model(const struct bpf_prog *prog,
			 const struct bpf_insn *insn);
struct bpf_core_ctx {
	struct bpf_verifier_log *log;
	const struct btf *btf;
};

int bpf_core_apply(struct bpf_core_ctx *ctx, const struct bpf_core_relo *relo,
		   int relo_idx, void *insn);

static inline bool unprivileged_ebpf_enabled(void)
{
	return !sysctl_unprivileged_bpf_disabled;
}

/* Not all bpf prog type has the bpf_ctx.
 * For the bpf prog type that has initialized the bpf_ctx,
 * this function can be used to decide if a kernel function
 * is called by a bpf program.
 */
static inline bool has_current_bpf_ctx(void)
{
	return !!current->bpf_ctx;
}

void notrace bpf_prog_inc_misses_counter(struct bpf_prog *prog);
#else /* !CONFIG_BPF_SYSCALL */
static inline struct bpf_prog *bpf_prog_get(u32 ufd)
{
	return ERR_PTR(-EOPNOTSUPP);
}

static inline struct bpf_prog *bpf_prog_get_type_dev(u32 ufd,
						     enum bpf_prog_type type,
						     bool attach_drv)
{
	return ERR_PTR(-EOPNOTSUPP);
}

static inline void bpf_prog_add(struct bpf_prog *prog, int i)
{
}

static inline void bpf_prog_sub(struct bpf_prog *prog, int i)
{
}

static inline void bpf_prog_put(struct bpf_prog *prog)
{
}

static inline void bpf_prog_inc(struct bpf_prog *prog)
{
}

static inline struct bpf_prog *__must_check
bpf_prog_inc_not_zero(struct bpf_prog *prog)
{
	return ERR_PTR(-EOPNOTSUPP);
}

static inline void bpf_link_init(struct bpf_link *link, enum bpf_link_type type,
				 const struct bpf_link_ops *ops,
				 struct bpf_prog *prog)
{
}

static inline int bpf_link_prime(struct bpf_link *link,
				 struct bpf_link_primer *primer)
{
	return -EOPNOTSUPP;
}

static inline int bpf_link_settle(struct bpf_link_primer *primer)
{
	return -EOPNOTSUPP;
}

static inline void bpf_link_cleanup(struct bpf_link_primer *primer)
{
}

static inline void bpf_link_inc(struct bpf_link *link)
{
}

static inline void bpf_link_put(struct bpf_link *link)
{
}

static inline int bpf_obj_get_user(const char __user *pathname, int flags)
{
	return -EOPNOTSUPP;
}

static inline void __dev_flush(void)
{
}

struct xdp_frame;
struct bpf_dtab_netdev;
struct bpf_cpu_map_entry;

static inline
int dev_xdp_enqueue(struct net_device *dev, struct xdp_frame *xdpf,
		    struct net_device *dev_rx)
{
	return 0;
}

static inline
int dev_map_enqueue(struct bpf_dtab_netdev *dst, struct xdp_frame *xdpf,
		    struct net_device *dev_rx)
{
	return 0;
}

static inline
int dev_map_enqueue_multi(struct xdp_frame *xdpf, struct net_device *dev_rx,
			  struct bpf_map *map, bool exclude_ingress)
{
	return 0;
}

struct sk_buff;

static inline int dev_map_generic_redirect(struct bpf_dtab_netdev *dst,
					   struct sk_buff *skb,
					   struct bpf_prog *xdp_prog)
{
	return 0;
}

static inline
int dev_map_redirect_multi(struct net_device *dev, struct sk_buff *skb,
			   struct bpf_prog *xdp_prog, struct bpf_map *map,
			   bool exclude_ingress)
{
	return 0;
}

static inline void __cpu_map_flush(void)
{
}

static inline int cpu_map_enqueue(struct bpf_cpu_map_entry *rcpu,
				  struct xdp_frame *xdpf,
				  struct net_device *dev_rx)
{
	return 0;
}

static inline int cpu_map_generic_redirect(struct bpf_cpu_map_entry *rcpu,
					   struct sk_buff *skb)
{
	return -EOPNOTSUPP;
}

static inline struct bpf_prog *bpf_prog_get_type_path(const char *name,
				enum bpf_prog_type type)
{
	return ERR_PTR(-EOPNOTSUPP);
}

static inline int bpf_prog_test_run_xdp(struct bpf_prog *prog,
					const union bpf_attr *kattr,
					union bpf_attr __user *uattr)
{
	return -ENOTSUPP;
}

static inline int bpf_prog_test_run_skb(struct bpf_prog *prog,
					const union bpf_attr *kattr,
					union bpf_attr __user *uattr)
{
	return -ENOTSUPP;
}

static inline int bpf_prog_test_run_tracing(struct bpf_prog *prog,
					    const union bpf_attr *kattr,
					    union bpf_attr __user *uattr)
{
	return -ENOTSUPP;
}

static inline int bpf_prog_test_run_flow_dissector(struct bpf_prog *prog,
						   const union bpf_attr *kattr,
						   union bpf_attr __user *uattr)
{
	return -ENOTSUPP;
}

static inline int bpf_prog_test_run_sk_lookup(struct bpf_prog *prog,
					      const union bpf_attr *kattr,
					      union bpf_attr __user *uattr)
{
	return -ENOTSUPP;
}

static inline void bpf_map_put(struct bpf_map *map)
{
}

static inline struct bpf_prog *bpf_prog_by_id(u32 id)
{
	return ERR_PTR(-ENOTSUPP);
}

static inline int btf_struct_access(struct bpf_verifier_log *log,
				    const struct btf *btf,
				    const struct btf_type *t, int off, int size,
				    enum bpf_access_type atype,
				    u32 *next_btf_id, enum bpf_type_flag *flag)
{
	return -EACCES;
}

static inline const struct bpf_func_proto *
bpf_base_func_proto(enum bpf_func_id func_id)
{
	return NULL;
}

static inline void bpf_task_storage_free(struct task_struct *task)
{
}

static inline bool bpf_prog_has_kfunc_call(const struct bpf_prog *prog)
{
	return false;
}

static inline const struct btf_func_model *
bpf_jit_find_kfunc_model(const struct bpf_prog *prog,
			 const struct bpf_insn *insn)
{
	return NULL;
}

static inline bool unprivileged_ebpf_enabled(void)
{
	return false;
}

static inline bool has_current_bpf_ctx(void)
{
	return false;
}

static inline void bpf_prog_inc_misses_counter(struct bpf_prog *prog)
{
}
#endif /* CONFIG_BPF_SYSCALL */

void __bpf_free_used_btfs(struct bpf_prog_aux *aux,
			  struct btf_mod_pair *used_btfs, u32 len);

static inline struct bpf_prog *bpf_prog_get_type(u32 ufd,
						 enum bpf_prog_type type)
{
	return bpf_prog_get_type_dev(ufd, type, false);
}

void __bpf_free_used_maps(struct bpf_prog_aux *aux,
			  struct bpf_map **used_maps, u32 len);

bool bpf_prog_get_ok(struct bpf_prog *, enum bpf_prog_type *, bool);

int bpf_prog_offload_compile(struct bpf_prog *prog);
void bpf_prog_offload_destroy(struct bpf_prog *prog);
int bpf_prog_offload_info_fill(struct bpf_prog_info *info,
			       struct bpf_prog *prog);

int bpf_map_offload_info_fill(struct bpf_map_info *info, struct bpf_map *map);

int bpf_map_offload_lookup_elem(struct bpf_map *map, void *key, void *value);
int bpf_map_offload_update_elem(struct bpf_map *map,
				void *key, void *value, u64 flags);
int bpf_map_offload_delete_elem(struct bpf_map *map, void *key);
int bpf_map_offload_get_next_key(struct bpf_map *map,
				 void *key, void *next_key);

bool bpf_offload_prog_map_match(struct bpf_prog *prog, struct bpf_map *map);

struct bpf_offload_dev *
bpf_offload_dev_create(const struct bpf_prog_offload_ops *ops, void *priv);
void bpf_offload_dev_destroy(struct bpf_offload_dev *offdev);
void *bpf_offload_dev_priv(struct bpf_offload_dev *offdev);
int bpf_offload_dev_netdev_register(struct bpf_offload_dev *offdev,
				    struct net_device *netdev);
void bpf_offload_dev_netdev_unregister(struct bpf_offload_dev *offdev,
				       struct net_device *netdev);
bool bpf_offload_dev_match(struct bpf_prog *prog, struct net_device *netdev);

void unpriv_ebpf_notify(int new_state);

#if defined(CONFIG_NET) && defined(CONFIG_BPF_SYSCALL)
int bpf_prog_offload_init(struct bpf_prog *prog, union bpf_attr *attr);

static inline bool bpf_prog_is_dev_bound(const struct bpf_prog_aux *aux)
{
	return aux->offload_requested;
}

static inline bool bpf_map_is_dev_bound(struct bpf_map *map)
{
	return unlikely(map->ops == &bpf_map_offload_ops);
}

struct bpf_map *bpf_map_offload_map_alloc(union bpf_attr *attr);
void bpf_map_offload_map_free(struct bpf_map *map);
int bpf_prog_test_run_syscall(struct bpf_prog *prog,
			      const union bpf_attr *kattr,
			      union bpf_attr __user *uattr);

int sock_map_get_from_fd(const union bpf_attr *attr, struct bpf_prog *prog);
int sock_map_prog_detach(const union bpf_attr *attr, enum bpf_prog_type ptype);
int sock_map_update_elem_sys(struct bpf_map *map, void *key, void *value, u64 flags);
int sock_map_bpf_prog_query(const union bpf_attr *attr,
			    union bpf_attr __user *uattr);

void sock_map_unhash(struct sock *sk);
void sock_map_destroy(struct sock *sk);
void sock_map_close(struct sock *sk, long timeout);
#else
static inline int bpf_prog_offload_init(struct bpf_prog *prog,
					union bpf_attr *attr)
{
	return -EOPNOTSUPP;
}

static inline bool bpf_prog_is_dev_bound(struct bpf_prog_aux *aux)
{
	return false;
}

static inline bool bpf_map_is_dev_bound(struct bpf_map *map)
{
	return false;
}

static inline struct bpf_map *bpf_map_offload_map_alloc(union bpf_attr *attr)
{
	return ERR_PTR(-EOPNOTSUPP);
}

static inline void bpf_map_offload_map_free(struct bpf_map *map)
{
}

static inline int bpf_prog_test_run_syscall(struct bpf_prog *prog,
					    const union bpf_attr *kattr,
					    union bpf_attr __user *uattr)
{
	return -ENOTSUPP;
}

#ifdef CONFIG_BPF_SYSCALL
static inline int sock_map_get_from_fd(const union bpf_attr *attr,
				       struct bpf_prog *prog)
{
	return -EINVAL;
}

static inline int sock_map_prog_detach(const union bpf_attr *attr,
				       enum bpf_prog_type ptype)
{
	return -EOPNOTSUPP;
}

static inline int sock_map_update_elem_sys(struct bpf_map *map, void *key, void *value,
					   u64 flags)
{
	return -EOPNOTSUPP;
}

static inline int sock_map_bpf_prog_query(const union bpf_attr *attr,
					  union bpf_attr __user *uattr)
{
	return -EINVAL;
}
#endif /* CONFIG_BPF_SYSCALL */
#endif /* CONFIG_NET && CONFIG_BPF_SYSCALL */

#if defined(CONFIG_INET) && defined(CONFIG_BPF_SYSCALL)
void bpf_sk_reuseport_detach(struct sock *sk);
int bpf_fd_reuseport_array_lookup_elem(struct bpf_map *map, void *key,
				       void *value);
int bpf_fd_reuseport_array_update_elem(struct bpf_map *map, void *key,
				       void *value, u64 map_flags);
#else
static inline void bpf_sk_reuseport_detach(struct sock *sk)
{
}

#ifdef CONFIG_BPF_SYSCALL
static inline int bpf_fd_reuseport_array_lookup_elem(struct bpf_map *map,
						     void *key, void *value)
{
	return -EOPNOTSUPP;
}

static inline int bpf_fd_reuseport_array_update_elem(struct bpf_map *map,
						     void *key, void *value,
						     u64 map_flags)
{
	return -EOPNOTSUPP;
}
#endif /* CONFIG_BPF_SYSCALL */
#endif /* defined(CONFIG_INET) && defined(CONFIG_BPF_SYSCALL) */

/* verifier prototypes for helper functions called from eBPF programs */
extern const struct bpf_func_proto bpf_map_lookup_elem_proto;
extern const struct bpf_func_proto bpf_map_update_elem_proto;
extern const struct bpf_func_proto bpf_map_delete_elem_proto;
extern const struct bpf_func_proto bpf_map_push_elem_proto;
extern const struct bpf_func_proto bpf_map_pop_elem_proto;
extern const struct bpf_func_proto bpf_map_peek_elem_proto;
extern const struct bpf_func_proto bpf_map_lookup_percpu_elem_proto;

extern const struct bpf_func_proto bpf_get_prandom_u32_proto;
extern const struct bpf_func_proto bpf_get_smp_processor_id_proto;
extern const struct bpf_func_proto bpf_get_numa_node_id_proto;
extern const struct bpf_func_proto bpf_tail_call_proto;
extern const struct bpf_func_proto bpf_ktime_get_ns_proto;
extern const struct bpf_func_proto bpf_ktime_get_boot_ns_proto;
extern const struct bpf_func_proto bpf_ktime_get_tai_ns_proto;
extern const struct bpf_func_proto bpf_get_current_pid_tgid_proto;
extern const struct bpf_func_proto bpf_get_current_uid_gid_proto;
extern const struct bpf_func_proto bpf_get_current_comm_proto;
extern const struct bpf_func_proto bpf_get_stackid_proto;
extern const struct bpf_func_proto bpf_get_stack_proto;
extern const struct bpf_func_proto bpf_get_task_stack_proto;
extern const struct bpf_func_proto bpf_get_stackid_proto_pe;
extern const struct bpf_func_proto bpf_get_stack_proto_pe;
extern const struct bpf_func_proto bpf_sock_map_update_proto;
extern const struct bpf_func_proto bpf_sock_hash_update_proto;
extern const struct bpf_func_proto bpf_get_current_cgroup_id_proto;
extern const struct bpf_func_proto bpf_get_current_ancestor_cgroup_id_proto;
extern const struct bpf_func_proto bpf_get_cgroup_classid_curr_proto;
extern const struct bpf_func_proto bpf_msg_redirect_hash_proto;
extern const struct bpf_func_proto bpf_msg_redirect_map_proto;
extern const struct bpf_func_proto bpf_sk_redirect_hash_proto;
extern const struct bpf_func_proto bpf_sk_redirect_map_proto;
extern const struct bpf_func_proto bpf_spin_lock_proto;
extern const struct bpf_func_proto bpf_spin_unlock_proto;
extern const struct bpf_func_proto bpf_get_local_storage_proto;
extern const struct bpf_func_proto bpf_strtol_proto;
extern const struct bpf_func_proto bpf_strtoul_proto;
extern const struct bpf_func_proto bpf_tcp_sock_proto;
extern const struct bpf_func_proto bpf_jiffies64_proto;
extern const struct bpf_func_proto bpf_get_ns_current_pid_tgid_proto;
extern const struct bpf_func_proto bpf_event_output_data_proto;
extern const struct bpf_func_proto bpf_ringbuf_output_proto;
extern const struct bpf_func_proto bpf_ringbuf_reserve_proto;
extern const struct bpf_func_proto bpf_ringbuf_submit_proto;
extern const struct bpf_func_proto bpf_ringbuf_discard_proto;
extern const struct bpf_func_proto bpf_ringbuf_query_proto;
extern const struct bpf_func_proto bpf_ringbuf_reserve_dynptr_proto;
extern const struct bpf_func_proto bpf_ringbuf_submit_dynptr_proto;
extern const struct bpf_func_proto bpf_ringbuf_discard_dynptr_proto;
extern const struct bpf_func_proto bpf_skc_to_tcp6_sock_proto;
extern const struct bpf_func_proto bpf_skc_to_tcp_sock_proto;
extern const struct bpf_func_proto bpf_skc_to_tcp_timewait_sock_proto;
extern const struct bpf_func_proto bpf_skc_to_tcp_request_sock_proto;
extern const struct bpf_func_proto bpf_skc_to_udp6_sock_proto;
extern const struct bpf_func_proto bpf_skc_to_unix_sock_proto;
extern const struct bpf_func_proto bpf_skc_to_mptcp_sock_proto;
extern const struct bpf_func_proto bpf_copy_from_user_proto;
extern const struct bpf_func_proto bpf_snprintf_btf_proto;
extern const struct bpf_func_proto bpf_snprintf_proto;
extern const struct bpf_func_proto bpf_per_cpu_ptr_proto;
extern const struct bpf_func_proto bpf_this_cpu_ptr_proto;
extern const struct bpf_func_proto bpf_ktime_get_coarse_ns_proto;
extern const struct bpf_func_proto bpf_sock_from_file_proto;
extern const struct bpf_func_proto bpf_get_socket_ptr_cookie_proto;
extern const struct bpf_func_proto bpf_task_storage_get_proto;
extern const struct bpf_func_proto bpf_task_storage_delete_proto;
extern const struct bpf_func_proto bpf_for_each_map_elem_proto;
extern const struct bpf_func_proto bpf_btf_find_by_name_kind_proto;
extern const struct bpf_func_proto bpf_sk_setsockopt_proto;
extern const struct bpf_func_proto bpf_sk_getsockopt_proto;
extern const struct bpf_func_proto bpf_unlocked_sk_setsockopt_proto;
extern const struct bpf_func_proto bpf_unlocked_sk_getsockopt_proto;
extern const struct bpf_func_proto bpf_find_vma_proto;
extern const struct bpf_func_proto bpf_loop_proto;
extern const struct bpf_func_proto bpf_copy_from_user_task_proto;
extern const struct bpf_func_proto bpf_set_retval_proto;
extern const struct bpf_func_proto bpf_get_retval_proto;
extern const struct bpf_func_proto bpf_user_ringbuf_drain_proto;

const struct bpf_func_proto *tracing_prog_func_proto(
  enum bpf_func_id func_id, const struct bpf_prog *prog);

/* Shared helpers among cBPF and eBPF. */
void bpf_user_rnd_init_once(void);
u64 bpf_user_rnd_u32(u64 r1, u64 r2, u64 r3, u64 r4, u64 r5);
u64 bpf_get_raw_cpu_id(u64 r1, u64 r2, u64 r3, u64 r4, u64 r5);

#if defined(CONFIG_NET)
bool bpf_sock_common_is_valid_access(int off, int size,
				     enum bpf_access_type type,
				     struct bpf_insn_access_aux *info);
bool bpf_sock_is_valid_access(int off, int size, enum bpf_access_type type,
			      struct bpf_insn_access_aux *info);
u32 bpf_sock_convert_ctx_access(enum bpf_access_type type,
				const struct bpf_insn *si,
				struct bpf_insn *insn_buf,
				struct bpf_prog *prog,
				u32 *target_size);
#else
static inline bool bpf_sock_common_is_valid_access(int off, int size,
						   enum bpf_access_type type,
						   struct bpf_insn_access_aux *info)
{
	return false;
}
static inline bool bpf_sock_is_valid_access(int off, int size,
					    enum bpf_access_type type,
					    struct bpf_insn_access_aux *info)
{
	return false;
}
static inline u32 bpf_sock_convert_ctx_access(enum bpf_access_type type,
					      const struct bpf_insn *si,
					      struct bpf_insn *insn_buf,
					      struct bpf_prog *prog,
					      u32 *target_size)
{
	return 0;
}
#endif

#ifdef CONFIG_INET
struct sk_reuseport_kern {
	struct sk_buff *skb;
	struct sock *sk;
	struct sock *selected_sk;
	struct sock *migrating_sk;
	void *data_end;
	u32 hash;
	u32 reuseport_id;
	bool bind_inany;
};
bool bpf_tcp_sock_is_valid_access(int off, int size, enum bpf_access_type type,
				  struct bpf_insn_access_aux *info);

u32 bpf_tcp_sock_convert_ctx_access(enum bpf_access_type type,
				    const struct bpf_insn *si,
				    struct bpf_insn *insn_buf,
				    struct bpf_prog *prog,
				    u32 *target_size);

bool bpf_xdp_sock_is_valid_access(int off, int size, enum bpf_access_type type,
				  struct bpf_insn_access_aux *info);

u32 bpf_xdp_sock_convert_ctx_access(enum bpf_access_type type,
				    const struct bpf_insn *si,
				    struct bpf_insn *insn_buf,
				    struct bpf_prog *prog,
				    u32 *target_size);
#else
static inline bool bpf_tcp_sock_is_valid_access(int off, int size,
						enum bpf_access_type type,
						struct bpf_insn_access_aux *info)
{
	return false;
}

static inline u32 bpf_tcp_sock_convert_ctx_access(enum bpf_access_type type,
						  const struct bpf_insn *si,
						  struct bpf_insn *insn_buf,
						  struct bpf_prog *prog,
						  u32 *target_size)
{
	return 0;
}
static inline bool bpf_xdp_sock_is_valid_access(int off, int size,
						enum bpf_access_type type,
						struct bpf_insn_access_aux *info)
{
	return false;
}

static inline u32 bpf_xdp_sock_convert_ctx_access(enum bpf_access_type type,
						  const struct bpf_insn *si,
						  struct bpf_insn *insn_buf,
						  struct bpf_prog *prog,
						  u32 *target_size)
{
	return 0;
}
#endif /* CONFIG_INET */

enum bpf_text_poke_type {
	BPF_MOD_CALL,
	BPF_MOD_JUMP,
};

int bpf_arch_text_poke(void *ip, enum bpf_text_poke_type t,
		       void *addr1, void *addr2);

void *bpf_arch_text_copy(void *dst, void *src, size_t len);
int bpf_arch_text_invalidate(void *dst, size_t len);

struct btf_id_set;
bool btf_id_set_contains(const struct btf_id_set *set, u32 id);

#define MAX_BPRINTF_VARARGS		12

int bpf_bprintf_prepare(char *fmt, u32 fmt_size, const u64 *raw_args,
			u32 **bin_buf, u32 num_args);
void bpf_bprintf_cleanup(void);

/* the implementation of the opaque uapi struct bpf_dynptr */
struct bpf_dynptr_kern {
	void *data;
	/* Size represents the number of usable bytes of dynptr data.
	 * If for example the offset is at 4 for a local dynptr whose data is
	 * of type u64, the number of usable bytes is 4.
	 *
	 * The upper 8 bits are reserved. It is as follows:
	 * Bits 0 - 23 = size
	 * Bits 24 - 30 = dynptr type
	 * Bit 31 = whether dynptr is read-only
	 */
	u32 size;
	u32 offset;
} __aligned(8);

enum bpf_dynptr_type {
	BPF_DYNPTR_TYPE_INVALID,
	/* Points to memory that is local to the bpf program */
	BPF_DYNPTR_TYPE_LOCAL,
	/* Underlying data is a kernel-produced ringbuf record */
	BPF_DYNPTR_TYPE_RINGBUF,
};

void bpf_dynptr_init(struct bpf_dynptr_kern *ptr, void *data,
		     enum bpf_dynptr_type type, u32 offset, u32 size);
void bpf_dynptr_set_null(struct bpf_dynptr_kern *ptr);
int bpf_dynptr_check_size(u32 size);
u32 bpf_dynptr_get_size(struct bpf_dynptr_kern *ptr);

#ifdef CONFIG_BPF_LSM
void bpf_cgroup_atype_get(u32 attach_btf_id, int cgroup_atype);
void bpf_cgroup_atype_put(int cgroup_atype);
#else
static inline void bpf_cgroup_atype_get(u32 attach_btf_id, int cgroup_atype) {}
static inline void bpf_cgroup_atype_put(int cgroup_atype) {}
#endif /* CONFIG_BPF_LSM */

struct key;

#ifdef CONFIG_KEYS
struct bpf_key {
	struct key *key;
	bool has_ref;
};
#endif /* CONFIG_KEYS */
#endif /* _LINUX_BPF_H */<|MERGE_RESOLUTION|>--- conflicted
+++ resolved
@@ -27,11 +27,7 @@
 #include <linux/bpfptr.h>
 #include <linux/btf.h>
 #include <linux/rcupdate_trace.h>
-<<<<<<< HEAD
-#include <linux/init.h>
-=======
 #include <linux/static_call.h>
->>>>>>> 0ee29814
 
 struct bpf_verifier_env;
 struct bpf_verifier_log;
@@ -979,9 +975,6 @@
 					  struct bpf_attach_target_info *tgt_info);
 void bpf_trampoline_put(struct bpf_trampoline *tr);
 int arch_prepare_bpf_dispatcher(void *image, void *buf, s64 *funcs, int num_funcs);
-<<<<<<< HEAD
-int __init bpf_arch_init_dispatcher_early(void *ip);
-=======
 
 /*
  * When the architecture supports STATIC_CALL replace the bpf_dispatcher_fn
@@ -1009,7 +1002,6 @@
 #define __BPF_DISPATCHER_CALL(name)		bpf_func(ctx, insnsi)
 #define __BPF_DISPATCHER_UPDATE(_d, _new)
 #endif
->>>>>>> 0ee29814
 
 #define BPF_DISPATCHER_INIT(_name) {				\
 	.mutex = __MUTEX_INITIALIZER(_name.mutex),		\
@@ -1025,22 +1017,6 @@
 	__BPF_DISPATCHER_SC_INIT(_name##_call)			\
 }
 
-<<<<<<< HEAD
-#define BPF_DISPATCHER_INIT_CALL(_name)					\
-	static int __init _name##_init(void)				\
-	{								\
-		return bpf_arch_init_dispatcher_early(_name##_func);	\
-	}								\
-	early_initcall(_name##_init)
-
-#ifdef CONFIG_X86_64
-#define BPF_DISPATCHER_ATTRIBUTES __attribute__((patchable_function_entry(5)))
-#else
-#define BPF_DISPATCHER_ATTRIBUTES
-#endif
-
-=======
->>>>>>> 0ee29814
 #define DEFINE_BPF_DISPATCHER(name)					\
 	__BPF_DISPATCHER_SC(name);					\
 	noinline __nocfi unsigned int bpf_dispatcher_##name##_func(	\
@@ -1052,12 +1028,7 @@
 	}								\
 	EXPORT_SYMBOL(bpf_dispatcher_##name##_func);			\
 	struct bpf_dispatcher bpf_dispatcher_##name =			\
-<<<<<<< HEAD
-		BPF_DISPATCHER_INIT(bpf_dispatcher_##name);		\
-	BPF_DISPATCHER_INIT_CALL(bpf_dispatcher_##name);
-=======
 		BPF_DISPATCHER_INIT(bpf_dispatcher_##name);
->>>>>>> 0ee29814
 
 #define DECLARE_BPF_DISPATCHER(name)					\
 	unsigned int bpf_dispatcher_##name##_func(			\
