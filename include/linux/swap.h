/* SPDX-License-Identifier: GPL-2.0 */
#ifndef _LINUX_SWAP_H
#define _LINUX_SWAP_H

#include <linux/spinlock.h>
#include <linux/linkage.h>
#include <linux/mmzone.h>
#include <linux/list.h>
#include <linux/memcontrol.h>
#include <linux/sched.h>
#include <linux/node.h>
#include <linux/fs.h>
#include <linux/pagemap.h>
#include <linux/atomic.h>
#include <linux/page-flags.h>
#include <uapi/linux/mempolicy.h>
#include <asm/page.h>

struct notifier_block;

struct bio;

struct pagevec;

#define SWAP_FLAG_PREFER	0x8000	/* set if swap priority specified */
#define SWAP_FLAG_PRIO_MASK	0x7fff
#define SWAP_FLAG_PRIO_SHIFT	0
#define SWAP_FLAG_DISCARD	0x10000 /* enable discard for swap */
#define SWAP_FLAG_DISCARD_ONCE	0x20000 /* discard swap area at swapon-time */
#define SWAP_FLAG_DISCARD_PAGES 0x40000 /* discard page-clusters after use */

#define SWAP_FLAGS_VALID	(SWAP_FLAG_PRIO_MASK | SWAP_FLAG_PREFER | \
				 SWAP_FLAG_DISCARD | SWAP_FLAG_DISCARD_ONCE | \
				 SWAP_FLAG_DISCARD_PAGES)
#define SWAP_BATCH 64

static inline int current_is_kswapd(void)
{
	return current->flags & PF_KSWAPD;
}

/*
 * MAX_SWAPFILES defines the maximum number of swaptypes: things which can
 * be swapped to.  The swap type and the offset into that swap type are
 * encoded into pte's and into pgoff_t's in the swapcache.  Using five bits
 * for the type means that the maximum number of swapcache pages is 27 bits
 * on 32-bit-pgoff_t architectures.  And that assumes that the architecture packs
 * the type/offset into the pte as 5/27 as well.
 */
#define MAX_SWAPFILES_SHIFT	5

/*
 * Use some of the swap files numbers for other purposes. This
 * is a convenient way to hook into the VM to trigger special
 * actions on faults.
 */

#define SWP_SWAPIN_ERROR_NUM 1
#define SWP_SWAPIN_ERROR     (MAX_SWAPFILES + SWP_HWPOISON_NUM + \
			     SWP_MIGRATION_NUM + SWP_DEVICE_NUM + \
			     SWP_PTE_MARKER_NUM)
/*
 * PTE markers are used to persist information onto PTEs that are mapped with
 * file-backed memories.  As its name "PTE" hints, it should only be applied to
 * the leaves of pgtables.
 */
#ifdef CONFIG_PTE_MARKER
#define SWP_PTE_MARKER_NUM 1
#define SWP_PTE_MARKER     (MAX_SWAPFILES + SWP_HWPOISON_NUM + \
			    SWP_MIGRATION_NUM + SWP_DEVICE_NUM)
#else
#define SWP_PTE_MARKER_NUM 0
#endif

/*
 * PTE markers are used to persist information onto PTEs that are mapped with
 * file-backed memories.  As its name "PTE" hints, it should only be applied to
 * the leaves of pgtables.
 */
#ifdef CONFIG_PTE_MARKER
#define SWP_PTE_MARKER_NUM 1
#define SWP_PTE_MARKER     (MAX_SWAPFILES + SWP_HWPOISON_NUM + \
			    SWP_MIGRATION_NUM + SWP_DEVICE_NUM)
#else
#define SWP_PTE_MARKER_NUM 0
#endif

/*
 * Unaddressable device memory support. See include/linux/hmm.h and
 * Documentation/vm/hmm.rst. Short description is we need struct pages for
 * device memory that is unaddressable (inaccessible) by CPU, so that we can
 * migrate part of a process memory to device memory.
 *
 * When a page is migrated from CPU to device, we set the CPU page table entry
 * to a special SWP_DEVICE_{READ|WRITE} entry.
 *
 * When a page is mapped by the device for exclusive access we set the CPU page
 * table entries to special SWP_DEVICE_EXCLUSIVE_* entries.
 */
#ifdef CONFIG_DEVICE_PRIVATE
#define SWP_DEVICE_NUM 4
#define SWP_DEVICE_WRITE (MAX_SWAPFILES+SWP_HWPOISON_NUM+SWP_MIGRATION_NUM)
#define SWP_DEVICE_READ (MAX_SWAPFILES+SWP_HWPOISON_NUM+SWP_MIGRATION_NUM+1)
#define SWP_DEVICE_EXCLUSIVE_WRITE (MAX_SWAPFILES+SWP_HWPOISON_NUM+SWP_MIGRATION_NUM+2)
#define SWP_DEVICE_EXCLUSIVE_READ (MAX_SWAPFILES+SWP_HWPOISON_NUM+SWP_MIGRATION_NUM+3)
#else
#define SWP_DEVICE_NUM 0
#endif

/*
 * Page migration support.
 *
 * SWP_MIGRATION_READ_EXCLUSIVE is only applicable to anonymous pages and
 * indicates that the referenced (part of) an anonymous page is exclusive to
 * a single process. For SWP_MIGRATION_WRITE, that information is implicit:
 * (part of) an anonymous page that are mapped writable are exclusive to a
 * single process.
 */
#ifdef CONFIG_MIGRATION
#define SWP_MIGRATION_NUM 3
#define SWP_MIGRATION_READ (MAX_SWAPFILES + SWP_HWPOISON_NUM)
#define SWP_MIGRATION_READ_EXCLUSIVE (MAX_SWAPFILES + SWP_HWPOISON_NUM + 1)
#define SWP_MIGRATION_WRITE (MAX_SWAPFILES + SWP_HWPOISON_NUM + 2)
#else
#define SWP_MIGRATION_NUM 0
#endif

/*
 * Handling of hardware poisoned pages with memory corruption.
 */
#ifdef CONFIG_MEMORY_FAILURE
#define SWP_HWPOISON_NUM 1
#define SWP_HWPOISON		MAX_SWAPFILES
#else
#define SWP_HWPOISON_NUM 0
#endif

#define MAX_SWAPFILES \
	((1 << MAX_SWAPFILES_SHIFT) - SWP_DEVICE_NUM - \
<<<<<<< HEAD
	SWP_MIGRATION_NUM - SWP_HWPOISON_NUM - SWP_PTE_MARKER_NUM)
=======
	SWP_MIGRATION_NUM - SWP_HWPOISON_NUM - \
	SWP_PTE_MARKER_NUM - SWP_SWAPIN_ERROR_NUM)
>>>>>>> ca228447

/*
 * Magic header for a swap area. The first part of the union is
 * what the swap magic looks like for the old (limited to 128MB)
 * swap area format, the second part of the union adds - in the
 * old reserved area - some extra information. Note that the first
 * kilobyte is reserved for boot loader or disk label stuff...
 *
 * Having the magic at the end of the PAGE_SIZE makes detecting swap
 * areas somewhat tricky on machines that support multiple page sizes.
 * For 2.5 we'll probably want to move the magic to just beyond the
 * bootbits...
 */
union swap_header {
	struct {
		char reserved[PAGE_SIZE - 10];
		char magic[10];			/* SWAP-SPACE or SWAPSPACE2 */
	} magic;
	struct {
		char		bootbits[1024];	/* Space for disklabel etc. */
		__u32		version;
		__u32		last_page;
		__u32		nr_badpages;
		unsigned char	sws_uuid[16];
		unsigned char	sws_volume[16];
		__u32		padding[117];
		__u32		badpages[1];
	} info;
};

/*
 * current->reclaim_state points to one of these when a task is running
 * memory reclaim
 */
struct reclaim_state {
	unsigned long reclaimed_slab;
};

#ifdef __KERNEL__

struct address_space;
struct sysinfo;
struct writeback_control;
struct zone;

/*
 * A swap extent maps a range of a swapfile's PAGE_SIZE pages onto a range of
 * disk blocks.  A rbtree of swap extents maps the entire swapfile (Where the
 * term `swapfile' refers to either a blockdevice or an IS_REG file). Apart
 * from setup, they're handled identically.
 *
 * We always assume that blocks are of size PAGE_SIZE.
 */
struct swap_extent {
	struct rb_node rb_node;
	pgoff_t start_page;
	pgoff_t nr_pages;
	sector_t start_block;
};

/*
 * Max bad pages in the new format..
 */
#define MAX_SWAP_BADPAGES \
	((offsetof(union swap_header, magic.magic) - \
	  offsetof(union swap_header, info.badpages)) / sizeof(int))

enum {
	SWP_USED	= (1 << 0),	/* is slot in swap_info[] used? */
	SWP_WRITEOK	= (1 << 1),	/* ok to write to this swap?	*/
	SWP_DISCARDABLE = (1 << 2),	/* blkdev support discard */
	SWP_DISCARDING	= (1 << 3),	/* now discarding a free cluster */
	SWP_SOLIDSTATE	= (1 << 4),	/* blkdev seeks are cheap */
	SWP_CONTINUED	= (1 << 5),	/* swap_map has count continuation */
	SWP_BLKDEV	= (1 << 6),	/* its a block device */
	SWP_ACTIVATED	= (1 << 7),	/* set after swap_activate success */
	SWP_FS_OPS	= (1 << 8),	/* swapfile operations go through fs */
	SWP_AREA_DISCARD = (1 << 9),	/* single-time swap area discards */
	SWP_PAGE_DISCARD = (1 << 10),	/* freed swap page-cluster discards */
	SWP_STABLE_WRITES = (1 << 11),	/* no overwrite PG_writeback pages */
	SWP_SYNCHRONOUS_IO = (1 << 12),	/* synchronous IO is efficient */
					/* add others here before... */
	SWP_SCANNING	= (1 << 14),	/* refcount in scan_swap_map */
};

#define SWAP_CLUSTER_MAX 32UL
#define COMPACT_CLUSTER_MAX SWAP_CLUSTER_MAX

/* Bit flag in swap_map */
#define SWAP_HAS_CACHE	0x40	/* Flag page is cached, in first swap_map */
#define COUNT_CONTINUED	0x80	/* Flag swap_map continuation for full count */

/* Special value in first swap_map */
#define SWAP_MAP_MAX	0x3e	/* Max count */
#define SWAP_MAP_BAD	0x3f	/* Note page is bad */
#define SWAP_MAP_SHMEM	0xbf	/* Owned by shmem/tmpfs */

/* Special value in each swap_map continuation */
#define SWAP_CONT_MAX	0x7f	/* Max count */

/*
 * We use this to track usage of a cluster. A cluster is a block of swap disk
 * space with SWAPFILE_CLUSTER pages long and naturally aligns in disk. All
 * free clusters are organized into a list. We fetch an entry from the list to
 * get a free cluster.
 *
 * The data field stores next cluster if the cluster is free or cluster usage
 * counter otherwise. The flags field determines if a cluster is free. This is
 * protected by swap_info_struct.lock.
 */
struct swap_cluster_info {
	spinlock_t lock;	/*
				 * Protect swap_cluster_info fields
				 * and swap_info_struct->swap_map
				 * elements correspond to the swap
				 * cluster
				 */
	unsigned int data:24;
	unsigned int flags:8;
};
#define CLUSTER_FLAG_FREE 1 /* This cluster is free */
#define CLUSTER_FLAG_NEXT_NULL 2 /* This cluster has no next cluster */
#define CLUSTER_FLAG_HUGE 4 /* This cluster is backing a transparent huge page */

/*
 * We assign a cluster to each CPU, so each CPU can allocate swap entry from
 * its own cluster and swapout sequentially. The purpose is to optimize swapout
 * throughput.
 */
struct percpu_cluster {
	struct swap_cluster_info index; /* Current cluster index */
	unsigned int next; /* Likely next allocation offset */
};

struct swap_cluster_list {
	struct swap_cluster_info head;
	struct swap_cluster_info tail;
};

/*
 * The in-memory structure used to track swap areas.
 */
struct swap_info_struct {
	struct percpu_ref users;	/* indicate and keep swap device valid. */
	unsigned long	flags;		/* SWP_USED etc: see above */
	signed short	prio;		/* swap priority of this type */
	struct plist_node list;		/* entry in swap_active_head */
	signed char	type;		/* strange name for an index */
	unsigned int	max;		/* extent of the swap_map */
	unsigned char *swap_map;	/* vmalloc'ed array of usage counts */
	struct swap_cluster_info *cluster_info; /* cluster info. Only for SSD */
	struct swap_cluster_list free_clusters; /* free clusters list */
	unsigned int lowest_bit;	/* index of first free in swap_map */
	unsigned int highest_bit;	/* index of last free in swap_map */
	unsigned int pages;		/* total of usable pages of swap */
	unsigned int inuse_pages;	/* number of those currently in use */
	unsigned int cluster_next;	/* likely index for next allocation */
	unsigned int cluster_nr;	/* countdown to next cluster search */
	unsigned int __percpu *cluster_next_cpu; /*percpu index for next allocation */
	struct percpu_cluster __percpu *percpu_cluster; /* per cpu's swap location */
	struct rb_root swap_extent_root;/* root of the swap extent rbtree */
	struct block_device *bdev;	/* swap device or bdev of swap file */
	struct file *swap_file;		/* seldom referenced */
	unsigned int old_block_size;	/* seldom referenced */
	struct completion comp;		/* seldom referenced */
#ifdef CONFIG_FRONTSWAP
	unsigned long *frontswap_map;	/* frontswap in-use, one bit per page */
	atomic_t frontswap_pages;	/* frontswap pages in-use counter */
#endif
	spinlock_t lock;		/*
					 * protect map scan related fields like
					 * swap_map, lowest_bit, highest_bit,
					 * inuse_pages, cluster_next,
					 * cluster_nr, lowest_alloc,
					 * highest_alloc, free/discard cluster
					 * list. other fields are only changed
					 * at swapon/swapoff, so are protected
					 * by swap_lock. changing flags need
					 * hold this lock and swap_lock. If
					 * both locks need hold, hold swap_lock
					 * first.
					 */
	spinlock_t cont_lock;		/*
					 * protect swap count continuation page
					 * list.
					 */
	struct work_struct discard_work; /* discard worker */
	struct swap_cluster_list discard_clusters; /* discard clusters list */
	struct plist_node avail_lists[]; /*
					   * entries in swap_avail_heads, one
					   * entry per node.
					   * Must be last as the number of the
					   * array is nr_node_ids, which is not
					   * a fixed value so have to allocate
					   * dynamically.
					   * And it has to be an array so that
					   * plist_for_each_* can work.
					   */
};

#ifdef CONFIG_64BIT
#define SWAP_RA_ORDER_CEILING	5
#else
/* Avoid stack overflow, because we need to save part of page table */
#define SWAP_RA_ORDER_CEILING	3
#define SWAP_RA_PTE_CACHE_SIZE	(1 << SWAP_RA_ORDER_CEILING)
#endif

struct vma_swap_readahead {
	unsigned short win;
	unsigned short offset;
	unsigned short nr_pte;
#ifdef CONFIG_64BIT
	pte_t *ptes;
#else
	pte_t ptes[SWAP_RA_PTE_CACHE_SIZE];
#endif
};

static inline swp_entry_t folio_swap_entry(struct folio *folio)
{
	swp_entry_t entry = { .val = page_private(&folio->page) };
	return entry;
}

/* linux/mm/workingset.c */
void workingset_age_nonresident(struct lruvec *lruvec, unsigned long nr_pages);
void *workingset_eviction(struct folio *folio, struct mem_cgroup *target_memcg);
void workingset_refault(struct folio *folio, void *shadow);
void workingset_activation(struct folio *folio);

/* Only track the nodes of mappings with shadow entries */
void workingset_update_node(struct xa_node *node);
extern struct list_lru shadow_nodes;
#define mapping_set_update(xas, mapping) do {				\
	if (!dax_mapping(mapping) && !shmem_mapping(mapping)) {		\
		xas_set_update(xas, workingset_update_node);		\
		xas_set_lru(xas, &shadow_nodes);			\
	}								\
} while (0)

/* linux/mm/page_alloc.c */
extern unsigned long totalreserve_pages;

/* Definition of global_zone_page_state not available yet */
#define nr_free_pages() global_zone_page_state(NR_FREE_PAGES)


/* linux/mm/swap.c */
extern void lru_note_cost(struct lruvec *lruvec, bool file,
			  unsigned int nr_pages);
extern void lru_note_cost_folio(struct folio *);
extern void folio_add_lru(struct folio *);
extern void lru_cache_add(struct page *);
void mark_page_accessed(struct page *);
void folio_mark_accessed(struct folio *);

extern atomic_t lru_disable_count;

static inline bool lru_cache_disabled(void)
{
	return atomic_read(&lru_disable_count);
}

static inline void lru_cache_enable(void)
{
	atomic_dec(&lru_disable_count);
}

extern void lru_cache_disable(void);
extern void lru_add_drain(void);
extern void lru_add_drain_cpu(int cpu);
extern void lru_add_drain_cpu_zone(struct zone *zone);
extern void lru_add_drain_all(void);
extern void deactivate_page(struct page *page);
extern void mark_page_lazyfree(struct page *page);
extern void swap_setup(void);

extern void lru_cache_add_inactive_or_unevictable(struct page *page,
						struct vm_area_struct *vma);

/* linux/mm/vmscan.c */
extern unsigned long zone_reclaimable_pages(struct zone *zone);
extern unsigned long try_to_free_pages(struct zonelist *zonelist, int order,
					gfp_t gfp_mask, nodemask_t *mask);
extern unsigned long try_to_free_mem_cgroup_pages(struct mem_cgroup *memcg,
						  unsigned long nr_pages,
						  gfp_t gfp_mask,
						  bool may_swap);
extern unsigned long mem_cgroup_shrink_node(struct mem_cgroup *mem,
						gfp_t gfp_mask, bool noswap,
						pg_data_t *pgdat,
						unsigned long *nr_scanned);
extern unsigned long shrink_all_memory(unsigned long nr_pages);
extern int vm_swappiness;
long remove_mapping(struct address_space *mapping, struct folio *folio);

extern unsigned long reclaim_pages(struct list_head *page_list);
#ifdef CONFIG_NUMA
extern int node_reclaim_mode;
extern int sysctl_min_unmapped_ratio;
extern int sysctl_min_slab_ratio;
#else
#define node_reclaim_mode 0
#endif

static inline bool node_reclaim_enabled(void)
{
	/* Is any node_reclaim_mode bit set? */
	return node_reclaim_mode & (RECLAIM_ZONE|RECLAIM_WRITE|RECLAIM_UNMAP);
}

extern void check_move_unevictable_pages(struct pagevec *pvec);

extern void kswapd_run(int nid);
extern void kswapd_stop(int nid);

#ifdef CONFIG_SWAP

int add_swap_extent(struct swap_info_struct *sis, unsigned long start_page,
		unsigned long nr_pages, sector_t start_block);
int generic_swapfile_activate(struct swap_info_struct *, struct file *,
		sector_t *);

static inline unsigned long total_swapcache_pages(void)
{
	return global_node_page_state(NR_SWAPCACHE);
}

extern void free_page_and_swap_cache(struct page *);
extern void free_pages_and_swap_cache(struct page **, int);
/* linux/mm/swapfile.c */
extern atomic_long_t nr_swap_pages;
extern long total_swap_pages;
extern atomic_t nr_rotate_swap;
extern bool has_usable_swap(void);

/* Swap 50% full? Release swapcache more aggressively.. */
static inline bool vm_swap_full(void)
{
	return atomic_long_read(&nr_swap_pages) * 2 < total_swap_pages;
}

static inline long get_nr_swap_pages(void)
{
	return atomic_long_read(&nr_swap_pages);
}

extern void si_swapinfo(struct sysinfo *);
swp_entry_t folio_alloc_swap(struct folio *folio);
extern void put_swap_page(struct page *page, swp_entry_t entry);
extern swp_entry_t get_swap_page_of_type(int);
extern int get_swap_pages(int n, swp_entry_t swp_entries[], int entry_size);
extern int add_swap_count_continuation(swp_entry_t, gfp_t);
extern void swap_shmem_alloc(swp_entry_t);
extern int swap_duplicate(swp_entry_t);
extern int swapcache_prepare(swp_entry_t);
extern void swap_free(swp_entry_t);
extern void swapcache_free_entries(swp_entry_t *entries, int n);
extern int free_swap_and_cache(swp_entry_t);
int swap_type_of(dev_t device, sector_t offset);
int find_first_swap(dev_t *device);
extern unsigned int count_swap_pages(int, int);
extern sector_t swapdev_block(int, pgoff_t);
extern int __swap_count(swp_entry_t entry);
extern int __swp_swapcount(swp_entry_t entry);
extern int swp_swapcount(swp_entry_t entry);
extern struct swap_info_struct *page_swap_info(struct page *);
extern struct swap_info_struct *swp_swap_info(swp_entry_t entry);
extern int try_to_free_swap(struct page *);
struct backing_dev_info;
extern int init_swap_address_space(unsigned int type, unsigned long nr_pages);
extern void exit_swap_address_space(unsigned int type);
extern struct swap_info_struct *get_swap_device(swp_entry_t entry);
sector_t swap_page_sector(struct page *page);

static inline void put_swap_device(struct swap_info_struct *si)
{
	percpu_ref_put(&si->users);
}

#else /* CONFIG_SWAP */
static inline struct swap_info_struct *swp_swap_info(swp_entry_t entry)
{
	return NULL;
}

static inline struct swap_info_struct *get_swap_device(swp_entry_t entry)
{
	return NULL;
}

static inline void put_swap_device(struct swap_info_struct *si)
{
}

#define get_nr_swap_pages()			0L
#define total_swap_pages			0L
#define total_swapcache_pages()			0UL
#define vm_swap_full()				0

#define si_swapinfo(val) \
	do { (val)->freeswap = (val)->totalswap = 0; } while (0)
/* only sparc can not include linux/pagemap.h in this file
 * so leave put_page and release_pages undeclared... */
#define free_page_and_swap_cache(page) \
	put_page(page)
#define free_pages_and_swap_cache(pages, nr) \
	release_pages((pages), (nr));

/* used to sanity check ptes in zap_pte_range when CONFIG_SWAP=0 */
#define free_swap_and_cache(e) is_pfn_swap_entry(e)

static inline int add_swap_count_continuation(swp_entry_t swp, gfp_t gfp_mask)
{
	return 0;
}

static inline void swap_shmem_alloc(swp_entry_t swp)
{
}

static inline int swap_duplicate(swp_entry_t swp)
{
	return 0;
}

static inline void swap_free(swp_entry_t swp)
{
}

static inline void put_swap_page(struct page *page, swp_entry_t swp)
{
}

static inline int __swap_count(swp_entry_t entry)
{
	return 0;
}

static inline int __swp_swapcount(swp_entry_t entry)
{
	return 0;
}

static inline int swp_swapcount(swp_entry_t entry)
{
	return 0;
}

static inline int try_to_free_swap(struct page *page)
{
	return 0;
}

static inline swp_entry_t folio_alloc_swap(struct folio *folio)
{
	swp_entry_t entry;
	entry.val = 0;
	return entry;
}

static inline int add_swap_extent(struct swap_info_struct *sis,
				  unsigned long start_page,
				  unsigned long nr_pages, sector_t start_block)
{
	return -EINVAL;
}
#endif /* CONFIG_SWAP */

#ifdef CONFIG_THP_SWAP
extern int split_swap_cluster(swp_entry_t entry);
#else
static inline int split_swap_cluster(swp_entry_t entry)
{
	return 0;
}
#endif

#ifdef CONFIG_MEMCG
static inline int mem_cgroup_swappiness(struct mem_cgroup *memcg)
{
	/* Cgroup2 doesn't have per-cgroup swappiness */
	if (cgroup_subsys_on_dfl(memory_cgrp_subsys))
		return vm_swappiness;

	/* root ? */
	if (mem_cgroup_disabled() || mem_cgroup_is_root(memcg))
		return vm_swappiness;

	return memcg->swappiness;
}
#else
static inline int mem_cgroup_swappiness(struct mem_cgroup *mem)
{
	return vm_swappiness;
}
#endif

#ifdef CONFIG_ZSWAP
extern u64 zswap_pool_total_size;
extern atomic_t zswap_stored_pages;
#endif

#if defined(CONFIG_SWAP) && defined(CONFIG_MEMCG) && defined(CONFIG_BLK_CGROUP)
extern void __cgroup_throttle_swaprate(struct page *page, gfp_t gfp_mask);
static inline  void cgroup_throttle_swaprate(struct page *page, gfp_t gfp_mask)
{
	if (mem_cgroup_disabled())
		return;
	__cgroup_throttle_swaprate(page, gfp_mask);
}
#else
static inline void cgroup_throttle_swaprate(struct page *page, gfp_t gfp_mask)
{
}
#endif
static inline void folio_throttle_swaprate(struct folio *folio, gfp_t gfp)
{
	cgroup_throttle_swaprate(&folio->page, gfp);
}

#ifdef CONFIG_MEMCG_SWAP
void mem_cgroup_swapout(struct folio *folio, swp_entry_t entry);
int __mem_cgroup_try_charge_swap(struct folio *folio, swp_entry_t entry);
static inline int mem_cgroup_try_charge_swap(struct folio *folio,
		swp_entry_t entry)
{
	if (mem_cgroup_disabled())
		return 0;
	return __mem_cgroup_try_charge_swap(folio, entry);
}

extern void __mem_cgroup_uncharge_swap(swp_entry_t entry, unsigned int nr_pages);
static inline void mem_cgroup_uncharge_swap(swp_entry_t entry, unsigned int nr_pages)
{
	if (mem_cgroup_disabled())
		return;
	__mem_cgroup_uncharge_swap(entry, nr_pages);
}

extern long mem_cgroup_get_nr_swap_pages(struct mem_cgroup *memcg);
extern bool mem_cgroup_swap_full(struct page *page);
#else
static inline void mem_cgroup_swapout(struct folio *folio, swp_entry_t entry)
{
}

static inline int mem_cgroup_try_charge_swap(struct folio *folio,
					     swp_entry_t entry)
{
	return 0;
}

static inline void mem_cgroup_uncharge_swap(swp_entry_t entry,
					    unsigned int nr_pages)
{
}

static inline long mem_cgroup_get_nr_swap_pages(struct mem_cgroup *memcg)
{
	return get_nr_swap_pages();
}

static inline bool mem_cgroup_swap_full(struct page *page)
{
	return vm_swap_full();
}
#endif

#endif /* __KERNEL__*/
#endif /* _LINUX_SWAP_H */<|MERGE_RESOLUTION|>--- conflicted
+++ resolved
@@ -73,19 +73,6 @@
 #endif
 
 /*
- * PTE markers are used to persist information onto PTEs that are mapped with
- * file-backed memories.  As its name "PTE" hints, it should only be applied to
- * the leaves of pgtables.
- */
-#ifdef CONFIG_PTE_MARKER
-#define SWP_PTE_MARKER_NUM 1
-#define SWP_PTE_MARKER     (MAX_SWAPFILES + SWP_HWPOISON_NUM + \
-			    SWP_MIGRATION_NUM + SWP_DEVICE_NUM)
-#else
-#define SWP_PTE_MARKER_NUM 0
-#endif
-
-/*
  * Unaddressable device memory support. See include/linux/hmm.h and
  * Documentation/vm/hmm.rst. Short description is we need struct pages for
  * device memory that is unaddressable (inaccessible) by CPU, so that we can
@@ -137,12 +124,8 @@
 
 #define MAX_SWAPFILES \
 	((1 << MAX_SWAPFILES_SHIFT) - SWP_DEVICE_NUM - \
-<<<<<<< HEAD
-	SWP_MIGRATION_NUM - SWP_HWPOISON_NUM - SWP_PTE_MARKER_NUM)
-=======
 	SWP_MIGRATION_NUM - SWP_HWPOISON_NUM - \
 	SWP_PTE_MARKER_NUM - SWP_SWAPIN_ERROR_NUM)
->>>>>>> ca228447
 
 /*
  * Magic header for a swap area. The first part of the union is
