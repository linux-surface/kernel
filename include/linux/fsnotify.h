--- conflicted
+++ resolved
@@ -152,42 +152,6 @@
 }
 
 /*
-<<<<<<< HEAD
- * fsnotify_nameremove - a filename was removed from a directory
- *
- * This is mostly called under parent vfs inode lock so name and
- * dentry->d_parent should be stable. However there are some corner cases where
- * inode lock is not held. So to be on the safe side and be reselient to future
- * callers and out of tree users of d_delete(), we do not assume that d_parent
- * and d_name are stable and we use dget_parent() and
- * take_dentry_name_snapshot() to grab stable references.
- */
-static inline void fsnotify_nameremove(struct dentry *dentry, int isdir)
-{
-	struct dentry *parent;
-	struct name_snapshot name;
-	__u32 mask = FS_DELETE;
-
-	/* d_delete() of pseudo inode? (e.g. __ns_get_path() playing tricks) */
-	if (IS_ROOT(dentry))
-		return;
-
-	if (isdir)
-		mask |= FS_ISDIR;
-
-	parent = dget_parent(dentry);
-	take_dentry_name_snapshot(&name, dentry);
-
-	fsnotify(d_inode(parent), mask, d_inode(dentry), FSNOTIFY_EVENT_INODE,
-		 &name.name, 0);
-
-	release_dentry_name_snapshot(&name);
-	dput(parent);
-}
-
-/*
-=======
->>>>>>> 4d8e7055
  * fsnotify_inoderemove - an inode is going away
  */
 static inline void fsnotify_inoderemove(struct inode *inode)
