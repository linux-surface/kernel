/* SPDX-License-Identifier: GPL-2.0 */
#ifndef _LINUX_HIGHMEM_H
#define _LINUX_HIGHMEM_H

#include <linux/fs.h>
#include <linux/kernel.h>
#include <linux/bug.h>
#include <linux/cacheflush.h>
#include <linux/mm.h>
#include <linux/uaccess.h>
#include <linux/hardirq.h>

#include "highmem-internal.h"

/**
 * kmap - Map a page for long term usage
 * @page:	Pointer to the page to be mapped
 *
 * Returns: The virtual address of the mapping
 *
 * Can only be invoked from preemptible task context because on 32bit
 * systems with CONFIG_HIGHMEM enabled this function might sleep.
 *
 * For systems with CONFIG_HIGHMEM=n and for pages in the low memory area
 * this returns the virtual address of the direct kernel mapping.
 *
 * The returned virtual address is globally visible and valid up to the
 * point where it is unmapped via kunmap(). The pointer can be handed to
 * other contexts.
 *
 * For highmem pages on 32bit systems this can be slow as the mapping space
 * is limited and protected by a global lock. In case that there is no
 * mapping slot available the function blocks until a slot is released via
 * kunmap().
 */
static inline void *kmap(struct page *page);

/**
 * kunmap - Unmap the virtual address mapped by kmap()
 * @page:	Pointer to the page which was mapped by kmap()
 *
 * Counterpart to kmap(). A NOOP for CONFIG_HIGHMEM=n and for mappings of
 * pages in the low memory area.
 */
static inline void kunmap(struct page *page);

/**
 * kmap_to_page - Get the page for a kmap'ed address
 * @addr:	The address to look up
 *
 * Returns: The page which is mapped to @addr.
 */
static inline struct page *kmap_to_page(void *addr);

/**
 * kmap_flush_unused - Flush all unused kmap mappings in order to
 *		       remove stray mappings
 */
static inline void kmap_flush_unused(void);

/**
 * kmap_local_page - Map a page for temporary usage
 * @page: Pointer to the page to be mapped
 *
 * Returns: The virtual address of the mapping
 *
 * Can be invoked from any context, including interrupts.
 *
 * Requires careful handling when nesting multiple mappings because the map
 * management is stack based. The unmap has to be in the reverse order of
 * the map operation:
 *
 * addr1 = kmap_local_page(page1);
 * addr2 = kmap_local_page(page2);
 * ...
 * kunmap_local(addr2);
 * kunmap_local(addr1);
 *
 * Unmapping addr1 before addr2 is invalid and causes malfunction.
 *
 * Contrary to kmap() mappings the mapping is only valid in the context of
 * the caller and cannot be handed to other contexts.
 *
 * On CONFIG_HIGHMEM=n kernels and for low memory pages this returns the
 * virtual address of the direct mapping. Only real highmem pages are
 * temporarily mapped.
 *
 * While it is significantly faster than kmap() for the higmem case it
 * comes with restrictions about the pointer validity.
 *
 * On HIGHMEM enabled systems mapping a highmem page has the side effect of
 * disabling migration in order to keep the virtual address stable across
 * preemption. No caller of kmap_local_page() can rely on this side effect.
 */
static inline void *kmap_local_page(struct page *page);

/**
 * kmap_local_folio - Map a page in this folio for temporary usage
 * @folio: The folio containing the page.
 * @offset: The byte offset within the folio which identifies the page.
 *
 * Requires careful handling when nesting multiple mappings because the map
 * management is stack based. The unmap has to be in the reverse order of
 * the map operation::
 *
 *   addr1 = kmap_local_folio(folio1, offset1);
 *   addr2 = kmap_local_folio(folio2, offset2);
 *   ...
 *   kunmap_local(addr2);
 *   kunmap_local(addr1);
 *
 * Unmapping addr1 before addr2 is invalid and causes malfunction.
 *
 * Contrary to kmap() mappings the mapping is only valid in the context of
 * the caller and cannot be handed to other contexts.
 *
 * On CONFIG_HIGHMEM=n kernels and for low memory pages this returns the
 * virtual address of the direct mapping. Only real highmem pages are
 * temporarily mapped.
 *
 * While it is significantly faster than kmap() for the higmem case it
 * comes with restrictions about the pointer validity. Only use when really
 * necessary.
 *
 * On HIGHMEM enabled systems mapping a highmem page has the side effect of
 * disabling migration in order to keep the virtual address stable across
 * preemption. No caller of kmap_local_folio() can rely on this side effect.
 *
 * Context: Can be invoked from any context.
 * Return: The virtual address of @offset.
 */
static inline void *kmap_local_folio(struct folio *folio, size_t offset);

/**
 * kmap_atomic - Atomically map a page for temporary usage - Deprecated!
 * @page:	Pointer to the page to be mapped
 *
 * Returns: The virtual address of the mapping
 *
 * In fact a wrapper around kmap_local_page() which also disables pagefaults
 * and, depending on PREEMPT_RT configuration, also CPU migration and
 * preemption. Therefore users should not count on the latter two side effects.
 *
 * Mappings should always be released by kunmap_atomic().
 *
 * Do not use in new code. Use kmap_local_page() instead.
 *
 * It is used in atomic context when code wants to access the contents of a
 * page that might be allocated from high memory (see __GFP_HIGHMEM), for
 * example a page in the pagecache.  The API has two functions, and they
 * can be used in a manner similar to the following::
 *
 *   // Find the page of interest.
 *   struct page *page = find_get_page(mapping, offset);
<<<<<<< HEAD
 *
 *   // Gain access to the contents of that page.
 *   void *vaddr = kmap_atomic(page);
 *
 *   // Do something to the contents of that page.
 *   memset(vaddr, 0, PAGE_SIZE);
 *
 *   // Unmap that page.
 *   kunmap_atomic(vaddr);
 *
=======
 *
 *   // Gain access to the contents of that page.
 *   void *vaddr = kmap_atomic(page);
 *
 *   // Do something to the contents of that page.
 *   memset(vaddr, 0, PAGE_SIZE);
 *
 *   // Unmap that page.
 *   kunmap_atomic(vaddr);
 *
>>>>>>> 7365df19
 * Note that the kunmap_atomic() call takes the result of the kmap_atomic()
 * call, not the argument.
 *
 * If you need to map two pages because you want to copy from one page to
 * another you need to keep the kmap_atomic calls strictly nested, like:
 *
 * vaddr1 = kmap_atomic(page1);
 * vaddr2 = kmap_atomic(page2);
 *
 * memcpy(vaddr1, vaddr2, PAGE_SIZE);
 *
 * kunmap_atomic(vaddr2);
 * kunmap_atomic(vaddr1);
 */
static inline void *kmap_atomic(struct page *page);

/* Highmem related interfaces for management code */
static inline unsigned int nr_free_highpages(void);
static inline unsigned long totalhigh_pages(void);

#ifndef ARCH_HAS_FLUSH_ANON_PAGE
static inline void flush_anon_page(struct vm_area_struct *vma, struct page *page, unsigned long vmaddr)
{
}
#endif

#ifndef ARCH_IMPLEMENTS_FLUSH_KERNEL_VMAP_RANGE
static inline void flush_kernel_vmap_range(void *vaddr, int size)
{
}
static inline void invalidate_kernel_vmap_range(void *vaddr, int size)
{
}
#endif

/* when CONFIG_HIGHMEM is not set these will be plain clear/copy_page */
#ifndef clear_user_highpage
static inline void clear_user_highpage(struct page *page, unsigned long vaddr)
{
	void *addr = kmap_local_page(page);
	clear_user_page(addr, vaddr, page);
	kunmap_local(addr);
}
#endif

#ifndef __HAVE_ARCH_ALLOC_ZEROED_USER_HIGHPAGE_MOVABLE
/**
 * alloc_zeroed_user_highpage_movable - Allocate a zeroed HIGHMEM page for a VMA that the caller knows can move
 * @vma: The VMA the page is to be allocated for
 * @vaddr: The virtual address the page will be inserted into
 *
 * Returns: The allocated and zeroed HIGHMEM page
 *
 * This function will allocate a page for a VMA that the caller knows will
 * be able to migrate in the future using move_pages() or reclaimed
 *
 * An architecture may override this function by defining
 * __HAVE_ARCH_ALLOC_ZEROED_USER_HIGHPAGE_MOVABLE and providing their own
 * implementation.
 */
static inline struct page *
alloc_zeroed_user_highpage_movable(struct vm_area_struct *vma,
				   unsigned long vaddr)
{
	struct page *page = alloc_page_vma(GFP_HIGHUSER_MOVABLE, vma, vaddr);

	if (page)
		clear_user_highpage(page, vaddr);

	return page;
}
#endif

static inline void clear_highpage(struct page *page)
{
	void *kaddr = kmap_local_page(page);
	clear_page(kaddr);
	kunmap_local(kaddr);
}

static inline void clear_highpage_kasan_tagged(struct page *page)
{
	u8 tag;

	tag = page_kasan_tag(page);
	page_kasan_tag_reset(page);
	clear_highpage(page);
	page_kasan_tag_set(page, tag);
}

#ifndef __HAVE_ARCH_TAG_CLEAR_HIGHPAGE

static inline void tag_clear_highpage(struct page *page)
{
}

#endif

/*
 * If we pass in a base or tail page, we can zero up to PAGE_SIZE.
 * If we pass in a head page, we can zero up to the size of the compound page.
 */
#ifdef CONFIG_HIGHMEM
void zero_user_segments(struct page *page, unsigned start1, unsigned end1,
		unsigned start2, unsigned end2);
#else
static inline void zero_user_segments(struct page *page,
		unsigned start1, unsigned end1,
		unsigned start2, unsigned end2)
{
	void *kaddr = kmap_local_page(page);
	unsigned int i;

	BUG_ON(end1 > page_size(page) || end2 > page_size(page));

	if (end1 > start1)
		memset(kaddr + start1, 0, end1 - start1);

	if (end2 > start2)
		memset(kaddr + start2, 0, end2 - start2);

	kunmap_local(kaddr);
	for (i = 0; i < compound_nr(page); i++)
		flush_dcache_page(page + i);
}
#endif

static inline void zero_user_segment(struct page *page,
	unsigned start, unsigned end)
{
	zero_user_segments(page, start, end, 0, 0);
}

static inline void zero_user(struct page *page,
	unsigned start, unsigned size)
{
	zero_user_segments(page, start, start + size, 0, 0);
}

#ifndef __HAVE_ARCH_COPY_USER_HIGHPAGE

static inline void copy_user_highpage(struct page *to, struct page *from,
	unsigned long vaddr, struct vm_area_struct *vma)
{
	char *vfrom, *vto;

	vfrom = kmap_local_page(from);
	vto = kmap_local_page(to);
	copy_user_page(vto, vfrom, vaddr, to);
	kunmap_local(vto);
	kunmap_local(vfrom);
}

#endif

#ifndef __HAVE_ARCH_COPY_HIGHPAGE

static inline void copy_highpage(struct page *to, struct page *from)
{
	char *vfrom, *vto;

	vfrom = kmap_local_page(from);
	vto = kmap_local_page(to);
	copy_page(vto, vfrom);
	kunmap_local(vto);
	kunmap_local(vfrom);
}

#endif

static inline void memcpy_page(struct page *dst_page, size_t dst_off,
			       struct page *src_page, size_t src_off,
			       size_t len)
{
	char *dst = kmap_local_page(dst_page);
	char *src = kmap_local_page(src_page);

	VM_BUG_ON(dst_off + len > PAGE_SIZE || src_off + len > PAGE_SIZE);
	memcpy(dst + dst_off, src + src_off, len);
	kunmap_local(src);
	kunmap_local(dst);
}

static inline void memset_page(struct page *page, size_t offset, int val,
			       size_t len)
{
	char *addr = kmap_local_page(page);

	VM_BUG_ON(offset + len > PAGE_SIZE);
	memset(addr + offset, val, len);
	kunmap_local(addr);
}

static inline void memcpy_from_page(char *to, struct page *page,
				    size_t offset, size_t len)
{
	char *from = kmap_local_page(page);

	VM_BUG_ON(offset + len > PAGE_SIZE);
	memcpy(to, from + offset, len);
	kunmap_local(from);
}

static inline void memcpy_to_page(struct page *page, size_t offset,
				  const char *from, size_t len)
{
	char *to = kmap_local_page(page);

	VM_BUG_ON(offset + len > PAGE_SIZE);
	memcpy(to + offset, from, len);
	flush_dcache_page(page);
	kunmap_local(to);
}

static inline void memzero_page(struct page *page, size_t offset, size_t len)
{
	char *addr = kmap_local_page(page);

	VM_BUG_ON(offset + len > PAGE_SIZE);
	memset(addr + offset, 0, len);
	flush_dcache_page(page);
	kunmap_local(addr);
}

/**
 * folio_zero_segments() - Zero two byte ranges in a folio.
 * @folio: The folio to write to.
 * @start1: The first byte to zero.
 * @xend1: One more than the last byte in the first range.
 * @start2: The first byte to zero in the second range.
 * @xend2: One more than the last byte in the second range.
 */
static inline void folio_zero_segments(struct folio *folio,
		size_t start1, size_t xend1, size_t start2, size_t xend2)
{
	zero_user_segments(&folio->page, start1, xend1, start2, xend2);
}

/**
 * folio_zero_segment() - Zero a byte range in a folio.
 * @folio: The folio to write to.
 * @start: The first byte to zero.
 * @xend: One more than the last byte to zero.
 */
static inline void folio_zero_segment(struct folio *folio,
		size_t start, size_t xend)
{
	zero_user_segments(&folio->page, start, xend, 0, 0);
}

/**
 * folio_zero_range() - Zero a byte range in a folio.
 * @folio: The folio to write to.
 * @start: The first byte to zero.
 * @length: The number of bytes to zero.
 */
static inline void folio_zero_range(struct folio *folio,
		size_t start, size_t length)
{
	zero_user_segments(&folio->page, start, start + length, 0, 0);
}

#endif /* _LINUX_HIGHMEM_H */<|MERGE_RESOLUTION|>--- conflicted
+++ resolved
@@ -152,7 +152,6 @@
  *
  *   // Find the page of interest.
  *   struct page *page = find_get_page(mapping, offset);
-<<<<<<< HEAD
  *
  *   // Gain access to the contents of that page.
  *   void *vaddr = kmap_atomic(page);
@@ -163,18 +162,6 @@
  *   // Unmap that page.
  *   kunmap_atomic(vaddr);
  *
-=======
- *
- *   // Gain access to the contents of that page.
- *   void *vaddr = kmap_atomic(page);
- *
- *   // Do something to the contents of that page.
- *   memset(vaddr, 0, PAGE_SIZE);
- *
- *   // Unmap that page.
- *   kunmap_atomic(vaddr);
- *
->>>>>>> 7365df19
  * Note that the kunmap_atomic() call takes the result of the kmap_atomic()
  * call, not the argument.
  *
