/* SPDX-License-Identifier: GPL-2.0 */
#ifndef _LINUX_KASAN_H
#define _LINUX_KASAN_H

#include <linux/bug.h>
#include <linux/kasan-enabled.h>
#include <linux/kernel.h>
#include <linux/static_key.h>
#include <linux/types.h>

struct kmem_cache;
struct page;
struct slab;
struct vm_struct;
struct task_struct;

#ifdef CONFIG_KASAN

#include <linux/linkage.h>
#include <asm/kasan.h>

#endif

typedef unsigned int __bitwise kasan_vmalloc_flags_t;

#define KASAN_VMALLOC_NONE		((__force kasan_vmalloc_flags_t)0x00u)
#define KASAN_VMALLOC_INIT		((__force kasan_vmalloc_flags_t)0x01u)
#define KASAN_VMALLOC_VM_ALLOC		((__force kasan_vmalloc_flags_t)0x02u)
#define KASAN_VMALLOC_PROT_NORMAL	((__force kasan_vmalloc_flags_t)0x04u)

#if defined(CONFIG_KASAN_GENERIC) || defined(CONFIG_KASAN_SW_TAGS)

#include <linux/pgtable.h>

/* Software KASAN implementations use shadow memory. */

#ifdef CONFIG_KASAN_SW_TAGS
/* This matches KASAN_TAG_INVALID. */
#define KASAN_SHADOW_INIT 0xFE
#else
#define KASAN_SHADOW_INIT 0
#endif

#ifndef PTE_HWTABLE_PTRS
#define PTE_HWTABLE_PTRS 0
#endif

extern unsigned char kasan_early_shadow_page[PAGE_SIZE];
extern pte_t kasan_early_shadow_pte[MAX_PTRS_PER_PTE + PTE_HWTABLE_PTRS];
extern pmd_t kasan_early_shadow_pmd[MAX_PTRS_PER_PMD];
extern pud_t kasan_early_shadow_pud[MAX_PTRS_PER_PUD];
extern p4d_t kasan_early_shadow_p4d[MAX_PTRS_PER_P4D];

int kasan_populate_early_shadow(const void *shadow_start,
				const void *shadow_end);

static inline void *kasan_mem_to_shadow(const void *addr)
{
	return (void *)((unsigned long)addr >> KASAN_SHADOW_SCALE_SHIFT)
		+ KASAN_SHADOW_OFFSET;
}

int kasan_add_zero_shadow(void *start, unsigned long size);
void kasan_remove_zero_shadow(void *start, unsigned long size);

/* Enable reporting bugs after kasan_disable_current() */
extern void kasan_enable_current(void);

/* Disable reporting bugs for current task */
extern void kasan_disable_current(void);

#else /* CONFIG_KASAN_GENERIC || CONFIG_KASAN_SW_TAGS */

static inline int kasan_add_zero_shadow(void *start, unsigned long size)
{
	return 0;
}
static inline void kasan_remove_zero_shadow(void *start,
					unsigned long size)
{}

static inline void kasan_enable_current(void) {}
static inline void kasan_disable_current(void) {}

#endif /* CONFIG_KASAN_GENERIC || CONFIG_KASAN_SW_TAGS */

#ifdef CONFIG_KASAN_HW_TAGS

#else /* CONFIG_KASAN_HW_TAGS */

#endif /* CONFIG_KASAN_HW_TAGS */

static inline bool kasan_has_integrated_init(void)
{
	return kasan_hw_tags_enabled();
}

#ifdef CONFIG_KASAN

struct kasan_cache {
#ifdef CONFIG_KASAN_GENERIC
	int alloc_meta_offset;
	int free_meta_offset;
#endif
	bool is_kmalloc;
};

void __kasan_unpoison_range(const void *addr, size_t size);
static __always_inline void kasan_unpoison_range(const void *addr, size_t size)
{
	if (kasan_enabled())
		__kasan_unpoison_range(addr, size);
}

void __kasan_poison_pages(struct page *page, unsigned int order, bool init);
static __always_inline void kasan_poison_pages(struct page *page,
						unsigned int order, bool init)
{
	if (kasan_enabled())
		__kasan_poison_pages(page, order, init);
}

void __kasan_unpoison_pages(struct page *page, unsigned int order, bool init);
static __always_inline void kasan_unpoison_pages(struct page *page,
						 unsigned int order, bool init)
{
	if (kasan_enabled())
		__kasan_unpoison_pages(page, order, init);
}

void __kasan_cache_create_kmalloc(struct kmem_cache *cache);
static __always_inline void kasan_cache_create_kmalloc(struct kmem_cache *cache)
{
	if (kasan_enabled())
		__kasan_cache_create_kmalloc(cache);
}

void __kasan_poison_slab(struct slab *slab);
static __always_inline void kasan_poison_slab(struct slab *slab)
{
	if (kasan_enabled())
		__kasan_poison_slab(slab);
}

void __kasan_unpoison_object_data(struct kmem_cache *cache, void *object);
static __always_inline void kasan_unpoison_object_data(struct kmem_cache *cache,
							void *object)
{
	if (kasan_enabled())
		__kasan_unpoison_object_data(cache, object);
}

void __kasan_poison_object_data(struct kmem_cache *cache, void *object);
static __always_inline void kasan_poison_object_data(struct kmem_cache *cache,
							void *object)
{
	if (kasan_enabled())
		__kasan_poison_object_data(cache, object);
}

void * __must_check __kasan_init_slab_obj(struct kmem_cache *cache,
					  const void *object);
static __always_inline void * __must_check kasan_init_slab_obj(
				struct kmem_cache *cache, const void *object)
{
	if (kasan_enabled())
		return __kasan_init_slab_obj(cache, object);
	return (void *)object;
}

bool __kasan_slab_free(struct kmem_cache *s, void *object,
			unsigned long ip, bool init);
static __always_inline bool kasan_slab_free(struct kmem_cache *s,
						void *object, bool init)
{
	if (kasan_enabled())
		return __kasan_slab_free(s, object, _RET_IP_, init);
	return false;
}

void __kasan_kfree_large(void *ptr, unsigned long ip);
static __always_inline void kasan_kfree_large(void *ptr)
{
	if (kasan_enabled())
		__kasan_kfree_large(ptr, _RET_IP_);
}

void __kasan_slab_free_mempool(void *ptr, unsigned long ip);
static __always_inline void kasan_slab_free_mempool(void *ptr)
{
	if (kasan_enabled())
		__kasan_slab_free_mempool(ptr, _RET_IP_);
}

void * __must_check __kasan_slab_alloc(struct kmem_cache *s,
				       void *object, gfp_t flags, bool init);
static __always_inline void * __must_check kasan_slab_alloc(
		struct kmem_cache *s, void *object, gfp_t flags, bool init)
{
	if (kasan_enabled())
		return __kasan_slab_alloc(s, object, flags, init);
	return object;
}

void * __must_check __kasan_kmalloc(struct kmem_cache *s, const void *object,
				    size_t size, gfp_t flags);
static __always_inline void * __must_check kasan_kmalloc(struct kmem_cache *s,
				const void *object, size_t size, gfp_t flags)
{
	if (kasan_enabled())
		return __kasan_kmalloc(s, object, size, flags);
	return (void *)object;
}

void * __must_check __kasan_kmalloc_large(const void *ptr,
					  size_t size, gfp_t flags);
static __always_inline void * __must_check kasan_kmalloc_large(const void *ptr,
						      size_t size, gfp_t flags)
{
	if (kasan_enabled())
		return __kasan_kmalloc_large(ptr, size, flags);
	return (void *)ptr;
}

void * __must_check __kasan_krealloc(const void *object,
				     size_t new_size, gfp_t flags);
static __always_inline void * __must_check kasan_krealloc(const void *object,
						 size_t new_size, gfp_t flags)
{
	if (kasan_enabled())
		return __kasan_krealloc(object, new_size, flags);
	return (void *)object;
}

/*
 * Unlike kasan_check_read/write(), kasan_check_byte() is performed even for
 * the hardware tag-based mode that doesn't rely on compiler instrumentation.
 */
bool __kasan_check_byte(const void *addr, unsigned long ip);
static __always_inline bool kasan_check_byte(const void *addr)
{
	if (kasan_enabled())
		return __kasan_check_byte(addr, _RET_IP_);
	return true;
}

#else /* CONFIG_KASAN */

static inline void kasan_unpoison_range(const void *address, size_t size) {}
static inline void kasan_poison_pages(struct page *page, unsigned int order,
				      bool init) {}
static inline void kasan_unpoison_pages(struct page *page, unsigned int order,
					bool init) {}
static inline void kasan_cache_create_kmalloc(struct kmem_cache *cache) {}
static inline void kasan_poison_slab(struct slab *slab) {}
static inline void kasan_unpoison_object_data(struct kmem_cache *cache,
					void *object) {}
static inline void kasan_poison_object_data(struct kmem_cache *cache,
					void *object) {}
static inline void *kasan_init_slab_obj(struct kmem_cache *cache,
				const void *object)
{
	return (void *)object;
}
static inline bool kasan_slab_free(struct kmem_cache *s, void *object, bool init)
{
	return false;
}
static inline void kasan_kfree_large(void *ptr) {}
static inline void kasan_slab_free_mempool(void *ptr) {}
static inline void *kasan_slab_alloc(struct kmem_cache *s, void *object,
				   gfp_t flags, bool init)
{
	return object;
}
static inline void *kasan_kmalloc(struct kmem_cache *s, const void *object,
				size_t size, gfp_t flags)
{
	return (void *)object;
}
static inline void *kasan_kmalloc_large(const void *ptr, size_t size, gfp_t flags)
{
	return (void *)ptr;
}
static inline void *kasan_krealloc(const void *object, size_t new_size,
				 gfp_t flags)
{
	return (void *)object;
}
static inline bool kasan_check_byte(const void *address)
{
	return true;
}

#endif /* CONFIG_KASAN */

#if defined(CONFIG_KASAN) && defined(CONFIG_KASAN_STACK)
void kasan_unpoison_task_stack(struct task_struct *task);
#else
static inline void kasan_unpoison_task_stack(struct task_struct *task) {}
#endif

#ifdef CONFIG_KASAN_GENERIC

<<<<<<< HEAD
size_t kasan_metadata_size(struct kmem_cache *cache);
=======
size_t kasan_metadata_size(struct kmem_cache *cache, bool in_object);
>>>>>>> 0ee29814
slab_flags_t kasan_never_merge(void);
void kasan_cache_create(struct kmem_cache *cache, unsigned int *size,
			slab_flags_t *flags);

void kasan_cache_shrink(struct kmem_cache *cache);
void kasan_cache_shutdown(struct kmem_cache *cache);
void kasan_record_aux_stack(void *ptr);
void kasan_record_aux_stack_noalloc(void *ptr);

#else /* CONFIG_KASAN_GENERIC */

/* Tag-based KASAN modes do not use per-object metadata. */
<<<<<<< HEAD
static inline size_t kasan_metadata_size(struct kmem_cache *cache)
=======
static inline size_t kasan_metadata_size(struct kmem_cache *cache,
						bool in_object)
>>>>>>> 0ee29814
{
	return 0;
}
/* And thus nothing prevents cache merging. */
static inline slab_flags_t kasan_never_merge(void)
{
	return 0;
}
/* And no cache-related metadata initialization is required. */
static inline void kasan_cache_create(struct kmem_cache *cache,
				      unsigned int *size,
				      slab_flags_t *flags) {}

static inline void kasan_cache_shrink(struct kmem_cache *cache) {}
static inline void kasan_cache_shutdown(struct kmem_cache *cache) {}
static inline void kasan_record_aux_stack(void *ptr) {}
static inline void kasan_record_aux_stack_noalloc(void *ptr) {}

#endif /* CONFIG_KASAN_GENERIC */

#if defined(CONFIG_KASAN_SW_TAGS) || defined(CONFIG_KASAN_HW_TAGS)

static inline void *kasan_reset_tag(const void *addr)
{
	return (void *)arch_kasan_reset_tag(addr);
}

/**
 * kasan_report - print a report about a bad memory access detected by KASAN
 * @addr: address of the bad access
 * @size: size of the bad access
 * @is_write: whether the bad access is a write or a read
 * @ip: instruction pointer for the accessibility check or the bad access itself
 */
bool kasan_report(unsigned long addr, size_t size,
		bool is_write, unsigned long ip);

#else /* CONFIG_KASAN_SW_TAGS || CONFIG_KASAN_HW_TAGS */

static inline void *kasan_reset_tag(const void *addr)
{
	return (void *)addr;
}

#endif /* CONFIG_KASAN_SW_TAGS || CONFIG_KASAN_HW_TAGS*/

#ifdef CONFIG_KASAN_HW_TAGS

void kasan_report_async(void);

#endif /* CONFIG_KASAN_HW_TAGS */

#ifdef CONFIG_KASAN_SW_TAGS
void __init kasan_init_sw_tags(void);
#else
static inline void kasan_init_sw_tags(void) { }
#endif

#ifdef CONFIG_KASAN_HW_TAGS
void kasan_init_hw_tags_cpu(void);
void __init kasan_init_hw_tags(void);
#else
static inline void kasan_init_hw_tags_cpu(void) { }
static inline void kasan_init_hw_tags(void) { }
#endif

#ifdef CONFIG_KASAN_VMALLOC

#if defined(CONFIG_KASAN_GENERIC) || defined(CONFIG_KASAN_SW_TAGS)

void kasan_populate_early_vm_area_shadow(void *start, unsigned long size);
int kasan_populate_vmalloc(unsigned long addr, unsigned long size);
void kasan_release_vmalloc(unsigned long start, unsigned long end,
			   unsigned long free_region_start,
			   unsigned long free_region_end);

#else /* CONFIG_KASAN_GENERIC || CONFIG_KASAN_SW_TAGS */

static inline void kasan_populate_early_vm_area_shadow(void *start,
						       unsigned long size)
{ }
static inline int kasan_populate_vmalloc(unsigned long start,
					unsigned long size)
{
	return 0;
}
static inline void kasan_release_vmalloc(unsigned long start,
					 unsigned long end,
					 unsigned long free_region_start,
					 unsigned long free_region_end) { }

#endif /* CONFIG_KASAN_GENERIC || CONFIG_KASAN_SW_TAGS */

void *__kasan_unpoison_vmalloc(const void *start, unsigned long size,
			       kasan_vmalloc_flags_t flags);
static __always_inline void *kasan_unpoison_vmalloc(const void *start,
						unsigned long size,
						kasan_vmalloc_flags_t flags)
{
	if (kasan_enabled())
		return __kasan_unpoison_vmalloc(start, size, flags);
	return (void *)start;
}

void __kasan_poison_vmalloc(const void *start, unsigned long size);
static __always_inline void kasan_poison_vmalloc(const void *start,
						 unsigned long size)
{
	if (kasan_enabled())
		__kasan_poison_vmalloc(start, size);
}

#else /* CONFIG_KASAN_VMALLOC */

static inline void kasan_populate_early_vm_area_shadow(void *start,
						       unsigned long size) { }
static inline int kasan_populate_vmalloc(unsigned long start,
					unsigned long size)
{
	return 0;
}
static inline void kasan_release_vmalloc(unsigned long start,
					 unsigned long end,
					 unsigned long free_region_start,
					 unsigned long free_region_end) { }

static inline void *kasan_unpoison_vmalloc(const void *start,
					   unsigned long size,
					   kasan_vmalloc_flags_t flags)
{
	return (void *)start;
}
static inline void kasan_poison_vmalloc(const void *start, unsigned long size)
{ }

#endif /* CONFIG_KASAN_VMALLOC */

#if (defined(CONFIG_KASAN_GENERIC) || defined(CONFIG_KASAN_SW_TAGS)) && \
		!defined(CONFIG_KASAN_VMALLOC)

/*
 * These functions allocate and free shadow memory for kernel modules.
 * They are only required when KASAN_VMALLOC is not supported, as otherwise
 * shadow memory is allocated by the generic vmalloc handlers.
 */
int kasan_alloc_module_shadow(void *addr, size_t size, gfp_t gfp_mask);
void kasan_free_module_shadow(const struct vm_struct *vm);

#else /* (CONFIG_KASAN_GENERIC || CONFIG_KASAN_SW_TAGS) && !CONFIG_KASAN_VMALLOC */

static inline int kasan_alloc_module_shadow(void *addr, size_t size, gfp_t gfp_mask) { return 0; }
static inline void kasan_free_module_shadow(const struct vm_struct *vm) {}

#endif /* (CONFIG_KASAN_GENERIC || CONFIG_KASAN_SW_TAGS) && !CONFIG_KASAN_VMALLOC */

#ifdef CONFIG_KASAN_INLINE
void kasan_non_canonical_hook(unsigned long addr);
#else /* CONFIG_KASAN_INLINE */
static inline void kasan_non_canonical_hook(unsigned long addr) { }
#endif /* CONFIG_KASAN_INLINE */

#endif /* LINUX_KASAN_H */<|MERGE_RESOLUTION|>--- conflicted
+++ resolved
@@ -302,11 +302,7 @@
 
 #ifdef CONFIG_KASAN_GENERIC
 
-<<<<<<< HEAD
-size_t kasan_metadata_size(struct kmem_cache *cache);
-=======
 size_t kasan_metadata_size(struct kmem_cache *cache, bool in_object);
->>>>>>> 0ee29814
 slab_flags_t kasan_never_merge(void);
 void kasan_cache_create(struct kmem_cache *cache, unsigned int *size,
 			slab_flags_t *flags);
@@ -319,12 +315,8 @@
 #else /* CONFIG_KASAN_GENERIC */
 
 /* Tag-based KASAN modes do not use per-object metadata. */
-<<<<<<< HEAD
-static inline size_t kasan_metadata_size(struct kmem_cache *cache)
-=======
 static inline size_t kasan_metadata_size(struct kmem_cache *cache,
 						bool in_object)
->>>>>>> 0ee29814
 {
 	return 0;
 }
