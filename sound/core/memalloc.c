// SPDX-License-Identifier: GPL-2.0-or-later
/*
 *  Copyright (c) by Jaroslav Kysela <perex@perex.cz>
 *                   Takashi Iwai <tiwai@suse.de>
 * 
 *  Generic memory allocators
 */

#include <linux/slab.h>
#include <linux/mm.h>
#include <linux/dma-mapping.h>
#include <linux/dma-map-ops.h>
#include <linux/genalloc.h>
#include <linux/highmem.h>
#include <linux/vmalloc.h>
#ifdef CONFIG_X86
#include <asm/set_memory.h>
#endif
#include <sound/memalloc.h>
#include "memalloc_local.h"

#define DEFAULT_GFP \
	(GFP_KERNEL | \
	 __GFP_RETRY_MAYFAIL | /* don't trigger OOM-killer */ \
	 __GFP_NOWARN)   /* no stack trace print - this call is non-critical */

static const struct snd_malloc_ops *snd_dma_get_ops(struct snd_dma_buffer *dmab);

#ifdef CONFIG_SND_DMA_SGBUF
static void *snd_dma_sg_fallback_alloc(struct snd_dma_buffer *dmab, size_t size);
#endif

static void *__snd_dma_alloc_pages(struct snd_dma_buffer *dmab, size_t size)
{
	const struct snd_malloc_ops *ops = snd_dma_get_ops(dmab);

	if (WARN_ON_ONCE(!ops || !ops->alloc))
		return NULL;
	return ops->alloc(dmab, size);
}

/**
 * snd_dma_alloc_dir_pages - allocate the buffer area according to the given
 *	type and direction
 * @type: the DMA buffer type
 * @device: the device pointer
 * @dir: DMA direction
 * @size: the buffer size to allocate
 * @dmab: buffer allocation record to store the allocated data
 *
 * Calls the memory-allocator function for the corresponding
 * buffer type.
 *
 * Return: Zero if the buffer with the given size is allocated successfully,
 * otherwise a negative value on error.
 */
int snd_dma_alloc_dir_pages(int type, struct device *device,
			    enum dma_data_direction dir, size_t size,
			    struct snd_dma_buffer *dmab)
{
	if (WARN_ON(!size))
		return -ENXIO;
	if (WARN_ON(!dmab))
		return -ENXIO;

	size = PAGE_ALIGN(size);
	dmab->dev.type = type;
	dmab->dev.dev = device;
	dmab->dev.dir = dir;
	dmab->bytes = 0;
	dmab->addr = 0;
	dmab->private_data = NULL;
	dmab->area = __snd_dma_alloc_pages(dmab, size);
	if (!dmab->area)
		return -ENOMEM;
	dmab->bytes = size;
	return 0;
}
EXPORT_SYMBOL(snd_dma_alloc_dir_pages);

/**
 * snd_dma_alloc_pages_fallback - allocate the buffer area according to the given type with fallback
 * @type: the DMA buffer type
 * @device: the device pointer
 * @size: the buffer size to allocate
 * @dmab: buffer allocation record to store the allocated data
 *
 * Calls the memory-allocator function for the corresponding
 * buffer type.  When no space is left, this function reduces the size and
 * tries to allocate again.  The size actually allocated is stored in
 * res_size argument.
 *
 * Return: Zero if the buffer with the given size is allocated successfully,
 * otherwise a negative value on error.
 */
int snd_dma_alloc_pages_fallback(int type, struct device *device, size_t size,
				 struct snd_dma_buffer *dmab)
{
	int err;

	while ((err = snd_dma_alloc_pages(type, device, size, dmab)) < 0) {
		if (err != -ENOMEM)
			return err;
		if (size <= PAGE_SIZE)
			return -ENOMEM;
		size >>= 1;
		size = PAGE_SIZE << get_order(size);
	}
	if (! dmab->area)
		return -ENOMEM;
	return 0;
}
EXPORT_SYMBOL(snd_dma_alloc_pages_fallback);

/**
 * snd_dma_free_pages - release the allocated buffer
 * @dmab: the buffer allocation record to release
 *
 * Releases the allocated buffer via snd_dma_alloc_pages().
 */
void snd_dma_free_pages(struct snd_dma_buffer *dmab)
{
	const struct snd_malloc_ops *ops = snd_dma_get_ops(dmab);

	if (ops && ops->free)
		ops->free(dmab);
}
EXPORT_SYMBOL(snd_dma_free_pages);

/* called by devres */
static void __snd_release_pages(struct device *dev, void *res)
{
	snd_dma_free_pages(res);
}

/**
 * snd_devm_alloc_dir_pages - allocate the buffer and manage with devres
 * @dev: the device pointer
 * @type: the DMA buffer type
 * @dir: DMA direction
 * @size: the buffer size to allocate
 *
 * Allocate buffer pages depending on the given type and manage using devres.
 * The pages will be released automatically at the device removal.
 *
 * Unlike snd_dma_alloc_pages(), this function requires the real device pointer,
 * hence it can't work with SNDRV_DMA_TYPE_CONTINUOUS or
 * SNDRV_DMA_TYPE_VMALLOC type.
 *
 * Return: the snd_dma_buffer object at success, or NULL if failed
 */
struct snd_dma_buffer *
snd_devm_alloc_dir_pages(struct device *dev, int type,
			 enum dma_data_direction dir, size_t size)
{
	struct snd_dma_buffer *dmab;
	int err;

	if (WARN_ON(type == SNDRV_DMA_TYPE_CONTINUOUS ||
		    type == SNDRV_DMA_TYPE_VMALLOC))
		return NULL;

	dmab = devres_alloc(__snd_release_pages, sizeof(*dmab), GFP_KERNEL);
	if (!dmab)
		return NULL;

	err = snd_dma_alloc_dir_pages(type, dev, dir, size, dmab);
	if (err < 0) {
		devres_free(dmab);
		return NULL;
	}

	devres_add(dev, dmab);
	return dmab;
}
EXPORT_SYMBOL_GPL(snd_devm_alloc_dir_pages);

/**
 * snd_dma_buffer_mmap - perform mmap of the given DMA buffer
 * @dmab: buffer allocation information
 * @area: VM area information
 *
 * Return: zero if successful, or a negative error code
 */
int snd_dma_buffer_mmap(struct snd_dma_buffer *dmab,
			struct vm_area_struct *area)
{
	const struct snd_malloc_ops *ops;

	if (!dmab)
		return -ENOENT;
	ops = snd_dma_get_ops(dmab);
	if (ops && ops->mmap)
		return ops->mmap(dmab, area);
	else
		return -ENOENT;
}
EXPORT_SYMBOL(snd_dma_buffer_mmap);

#ifdef CONFIG_HAS_DMA
/**
 * snd_dma_buffer_sync - sync DMA buffer between CPU and device
 * @dmab: buffer allocation information
 * @mode: sync mode
 */
void snd_dma_buffer_sync(struct snd_dma_buffer *dmab,
			 enum snd_dma_sync_mode mode)
{
	const struct snd_malloc_ops *ops;

	if (!dmab || !dmab->dev.need_sync)
		return;
	ops = snd_dma_get_ops(dmab);
	if (ops && ops->sync)
		ops->sync(dmab, mode);
}
EXPORT_SYMBOL_GPL(snd_dma_buffer_sync);
#endif /* CONFIG_HAS_DMA */

/**
 * snd_sgbuf_get_addr - return the physical address at the corresponding offset
 * @dmab: buffer allocation information
 * @offset: offset in the ring buffer
 *
 * Return: the physical address
 */
dma_addr_t snd_sgbuf_get_addr(struct snd_dma_buffer *dmab, size_t offset)
{
	const struct snd_malloc_ops *ops = snd_dma_get_ops(dmab);

	if (ops && ops->get_addr)
		return ops->get_addr(dmab, offset);
	else
		return dmab->addr + offset;
}
EXPORT_SYMBOL(snd_sgbuf_get_addr);

/**
 * snd_sgbuf_get_page - return the physical page at the corresponding offset
 * @dmab: buffer allocation information
 * @offset: offset in the ring buffer
 *
 * Return: the page pointer
 */
struct page *snd_sgbuf_get_page(struct snd_dma_buffer *dmab, size_t offset)
{
	const struct snd_malloc_ops *ops = snd_dma_get_ops(dmab);

	if (ops && ops->get_page)
		return ops->get_page(dmab, offset);
	else
		return virt_to_page(dmab->area + offset);
}
EXPORT_SYMBOL(snd_sgbuf_get_page);

/**
 * snd_sgbuf_get_chunk_size - compute the max chunk size with continuous pages
 *	on sg-buffer
 * @dmab: buffer allocation information
 * @ofs: offset in the ring buffer
 * @size: the requested size
 *
 * Return: the chunk size
 */
unsigned int snd_sgbuf_get_chunk_size(struct snd_dma_buffer *dmab,
				      unsigned int ofs, unsigned int size)
{
	const struct snd_malloc_ops *ops = snd_dma_get_ops(dmab);

	if (ops && ops->get_chunk_size)
		return ops->get_chunk_size(dmab, ofs, size);
	else
		return size;
}
EXPORT_SYMBOL(snd_sgbuf_get_chunk_size);

/*
 * Continuous pages allocator
 */
static void *do_alloc_pages(struct device *dev, size_t size, dma_addr_t *addr,
			    bool wc)
{
	void *p;
	gfp_t gfp = GFP_KERNEL | __GFP_NORETRY | __GFP_NOWARN;

 again:
	p = alloc_pages_exact(size, gfp);
	if (!p)
		return NULL;
	*addr = page_to_phys(virt_to_page(p));
	if (!dev)
		return p;
	if ((*addr + size - 1) & ~dev->coherent_dma_mask) {
		if (IS_ENABLED(CONFIG_ZONE_DMA32) && !(gfp & GFP_DMA32)) {
			gfp |= GFP_DMA32;
			goto again;
		}
		if (IS_ENABLED(CONFIG_ZONE_DMA) && !(gfp & GFP_DMA)) {
			gfp = (gfp & ~GFP_DMA32) | GFP_DMA;
			goto again;
		}
	}
#ifdef CONFIG_X86
	if (wc)
		set_memory_wc((unsigned long)(p), size >> PAGE_SHIFT);
#endif
	return p;
}

static void do_free_pages(void *p, size_t size, bool wc)
{
#ifdef CONFIG_X86
	if (wc)
		set_memory_wb((unsigned long)(p), size >> PAGE_SHIFT);
#endif
	free_pages_exact(p, size);
}


static void *snd_dma_continuous_alloc(struct snd_dma_buffer *dmab, size_t size)
{
	return do_alloc_pages(dmab->dev.dev, size, &dmab->addr, false);
}

static void snd_dma_continuous_free(struct snd_dma_buffer *dmab)
{
	do_free_pages(dmab->area, dmab->bytes, false);
}

static int snd_dma_continuous_mmap(struct snd_dma_buffer *dmab,
				   struct vm_area_struct *area)
{
	return remap_pfn_range(area, area->vm_start,
			       dmab->addr >> PAGE_SHIFT,
			       area->vm_end - area->vm_start,
			       area->vm_page_prot);
}

static const struct snd_malloc_ops snd_dma_continuous_ops = {
	.alloc = snd_dma_continuous_alloc,
	.free = snd_dma_continuous_free,
	.mmap = snd_dma_continuous_mmap,
};

/*
 * VMALLOC allocator
 */
static void *snd_dma_vmalloc_alloc(struct snd_dma_buffer *dmab, size_t size)
{
	return vmalloc(size);
}

static void snd_dma_vmalloc_free(struct snd_dma_buffer *dmab)
{
	vfree(dmab->area);
}

static int snd_dma_vmalloc_mmap(struct snd_dma_buffer *dmab,
				struct vm_area_struct *area)
{
	return remap_vmalloc_range(area, dmab->area, 0);
}

#define get_vmalloc_page_addr(dmab, offset) \
	page_to_phys(vmalloc_to_page((dmab)->area + (offset)))

static dma_addr_t snd_dma_vmalloc_get_addr(struct snd_dma_buffer *dmab,
					   size_t offset)
{
	return get_vmalloc_page_addr(dmab, offset) + offset % PAGE_SIZE;
}

static struct page *snd_dma_vmalloc_get_page(struct snd_dma_buffer *dmab,
					     size_t offset)
{
	return vmalloc_to_page(dmab->area + offset);
}

static unsigned int
snd_dma_vmalloc_get_chunk_size(struct snd_dma_buffer *dmab,
			       unsigned int ofs, unsigned int size)
{
	unsigned int start, end;
	unsigned long addr;

	start = ALIGN_DOWN(ofs, PAGE_SIZE);
	end = ofs + size - 1; /* the last byte address */
	/* check page continuity */
	addr = get_vmalloc_page_addr(dmab, start);
	for (;;) {
		start += PAGE_SIZE;
		if (start > end)
			break;
		addr += PAGE_SIZE;
		if (get_vmalloc_page_addr(dmab, start) != addr)
			return start - ofs;
	}
	/* ok, all on continuous pages */
	return size;
}

static const struct snd_malloc_ops snd_dma_vmalloc_ops = {
	.alloc = snd_dma_vmalloc_alloc,
	.free = snd_dma_vmalloc_free,
	.mmap = snd_dma_vmalloc_mmap,
	.get_addr = snd_dma_vmalloc_get_addr,
	.get_page = snd_dma_vmalloc_get_page,
	.get_chunk_size = snd_dma_vmalloc_get_chunk_size,
};

#ifdef CONFIG_HAS_DMA
/*
 * IRAM allocator
 */
#ifdef CONFIG_GENERIC_ALLOCATOR
static void *snd_dma_iram_alloc(struct snd_dma_buffer *dmab, size_t size)
{
	struct device *dev = dmab->dev.dev;
	struct gen_pool *pool;
	void *p;

	if (dev->of_node) {
		pool = of_gen_pool_get(dev->of_node, "iram", 0);
		/* Assign the pool into private_data field */
		dmab->private_data = pool;

		p = gen_pool_dma_alloc_align(pool, size, &dmab->addr, PAGE_SIZE);
		if (p)
			return p;
	}

	/* Internal memory might have limited size and no enough space,
	 * so if we fail to malloc, try to fetch memory traditionally.
	 */
	dmab->dev.type = SNDRV_DMA_TYPE_DEV;
	return __snd_dma_alloc_pages(dmab, size);
}

static void snd_dma_iram_free(struct snd_dma_buffer *dmab)
{
	struct gen_pool *pool = dmab->private_data;

	if (pool && dmab->area)
		gen_pool_free(pool, (unsigned long)dmab->area, dmab->bytes);
}

static int snd_dma_iram_mmap(struct snd_dma_buffer *dmab,
			     struct vm_area_struct *area)
{
	area->vm_page_prot = pgprot_writecombine(area->vm_page_prot);
	return remap_pfn_range(area, area->vm_start,
			       dmab->addr >> PAGE_SHIFT,
			       area->vm_end - area->vm_start,
			       area->vm_page_prot);
}

static const struct snd_malloc_ops snd_dma_iram_ops = {
	.alloc = snd_dma_iram_alloc,
	.free = snd_dma_iram_free,
	.mmap = snd_dma_iram_mmap,
};
#endif /* CONFIG_GENERIC_ALLOCATOR */

/*
 * Coherent device pages allocator
 */
static void *snd_dma_dev_alloc(struct snd_dma_buffer *dmab, size_t size)
{
	return dma_alloc_coherent(dmab->dev.dev, size, &dmab->addr, DEFAULT_GFP);
}

static void snd_dma_dev_free(struct snd_dma_buffer *dmab)
{
	dma_free_coherent(dmab->dev.dev, dmab->bytes, dmab->area, dmab->addr);
}

static int snd_dma_dev_mmap(struct snd_dma_buffer *dmab,
			    struct vm_area_struct *area)
{
	return dma_mmap_coherent(dmab->dev.dev, area,
				 dmab->area, dmab->addr, dmab->bytes);
}

static const struct snd_malloc_ops snd_dma_dev_ops = {
	.alloc = snd_dma_dev_alloc,
	.free = snd_dma_dev_free,
	.mmap = snd_dma_dev_mmap,
};

/*
 * Write-combined pages
 */
/* x86-specific allocations */
#ifdef CONFIG_SND_DMA_SGBUF
static void *snd_dma_wc_alloc(struct snd_dma_buffer *dmab, size_t size)
{
	return do_alloc_pages(dmab->dev.dev, size, &dmab->addr, true);
}

static void snd_dma_wc_free(struct snd_dma_buffer *dmab)
{
	do_free_pages(dmab->area, dmab->bytes, true);
}

static int snd_dma_wc_mmap(struct snd_dma_buffer *dmab,
			   struct vm_area_struct *area)
{
	area->vm_page_prot = pgprot_writecombine(area->vm_page_prot);
	return snd_dma_continuous_mmap(dmab, area);
}
#else
static void *snd_dma_wc_alloc(struct snd_dma_buffer *dmab, size_t size)
{
	return dma_alloc_wc(dmab->dev.dev, size, &dmab->addr, DEFAULT_GFP);
}

static void snd_dma_wc_free(struct snd_dma_buffer *dmab)
{
	dma_free_wc(dmab->dev.dev, dmab->bytes, dmab->area, dmab->addr);
}

static int snd_dma_wc_mmap(struct snd_dma_buffer *dmab,
			   struct vm_area_struct *area)
{
	return dma_mmap_wc(dmab->dev.dev, area,
			   dmab->area, dmab->addr, dmab->bytes);
}
#endif /* CONFIG_SND_DMA_SGBUF */

static const struct snd_malloc_ops snd_dma_wc_ops = {
	.alloc = snd_dma_wc_alloc,
	.free = snd_dma_wc_free,
	.mmap = snd_dma_wc_mmap,
};

/*
 * Non-contiguous pages allocator
 */
static void *snd_dma_noncontig_alloc(struct snd_dma_buffer *dmab, size_t size)
{
	struct sg_table *sgt;
	void *p;

<<<<<<< HEAD
#ifdef CONFIG_SND_DMA_SGBUF
	if (!get_dma_ops(dmab->dev.dev)) {
=======
	sgt = dma_alloc_noncontiguous(dmab->dev.dev, size, dmab->dev.dir,
				      DEFAULT_GFP | __GFP_COMP, 0);
#ifdef CONFIG_SND_DMA_SGBUF
	if (!sgt && !get_dma_ops(dmab->dev.dev)) {
>>>>>>> 0ee29814
		if (dmab->dev.type == SNDRV_DMA_TYPE_DEV_WC_SG)
			dmab->dev.type = SNDRV_DMA_TYPE_DEV_WC_SG_FALLBACK;
		else
			dmab->dev.type = SNDRV_DMA_TYPE_DEV_SG_FALLBACK;
		return snd_dma_sg_fallback_alloc(dmab, size);
	}
#endif
<<<<<<< HEAD

	sgt = dma_alloc_noncontiguous(dmab->dev.dev, size, dmab->dev.dir,
				      DEFAULT_GFP, 0);
=======
>>>>>>> 0ee29814
	if (!sgt)
		return NULL;

	dmab->dev.need_sync = dma_need_sync(dmab->dev.dev,
					    sg_dma_address(sgt->sgl));
	p = dma_vmap_noncontiguous(dmab->dev.dev, size, sgt);
	if (p) {
		dmab->private_data = sgt;
		/* store the first page address for convenience */
		dmab->addr = snd_sgbuf_get_addr(dmab, 0);
	} else {
		dma_free_noncontiguous(dmab->dev.dev, size, sgt, dmab->dev.dir);
	}
	return p;
}

static void snd_dma_noncontig_free(struct snd_dma_buffer *dmab)
{
	dma_vunmap_noncontiguous(dmab->dev.dev, dmab->area);
	dma_free_noncontiguous(dmab->dev.dev, dmab->bytes, dmab->private_data,
			       dmab->dev.dir);
}

static int snd_dma_noncontig_mmap(struct snd_dma_buffer *dmab,
				  struct vm_area_struct *area)
{
	return dma_mmap_noncontiguous(dmab->dev.dev, area,
				      dmab->bytes, dmab->private_data);
}

static void snd_dma_noncontig_sync(struct snd_dma_buffer *dmab,
				   enum snd_dma_sync_mode mode)
{
	if (mode == SNDRV_DMA_SYNC_CPU) {
		if (dmab->dev.dir == DMA_TO_DEVICE)
			return;
		invalidate_kernel_vmap_range(dmab->area, dmab->bytes);
		dma_sync_sgtable_for_cpu(dmab->dev.dev, dmab->private_data,
					 dmab->dev.dir);
	} else {
		if (dmab->dev.dir == DMA_FROM_DEVICE)
			return;
		flush_kernel_vmap_range(dmab->area, dmab->bytes);
		dma_sync_sgtable_for_device(dmab->dev.dev, dmab->private_data,
					    dmab->dev.dir);
	}
}

static inline void snd_dma_noncontig_iter_set(struct snd_dma_buffer *dmab,
					      struct sg_page_iter *piter,
					      size_t offset)
{
	struct sg_table *sgt = dmab->private_data;

	__sg_page_iter_start(piter, sgt->sgl, sgt->orig_nents,
			     offset >> PAGE_SHIFT);
}

static dma_addr_t snd_dma_noncontig_get_addr(struct snd_dma_buffer *dmab,
					     size_t offset)
{
	struct sg_dma_page_iter iter;

	snd_dma_noncontig_iter_set(dmab, &iter.base, offset);
	__sg_page_iter_dma_next(&iter);
	return sg_page_iter_dma_address(&iter) + offset % PAGE_SIZE;
}

static struct page *snd_dma_noncontig_get_page(struct snd_dma_buffer *dmab,
					       size_t offset)
{
	struct sg_page_iter iter;

	snd_dma_noncontig_iter_set(dmab, &iter, offset);
	__sg_page_iter_next(&iter);
	return sg_page_iter_page(&iter);
}

static unsigned int
snd_dma_noncontig_get_chunk_size(struct snd_dma_buffer *dmab,
				 unsigned int ofs, unsigned int size)
{
	struct sg_dma_page_iter iter;
	unsigned int start, end;
	unsigned long addr;

	start = ALIGN_DOWN(ofs, PAGE_SIZE);
	end = ofs + size - 1; /* the last byte address */
	snd_dma_noncontig_iter_set(dmab, &iter.base, start);
	if (!__sg_page_iter_dma_next(&iter))
		return 0;
	/* check page continuity */
	addr = sg_page_iter_dma_address(&iter);
	for (;;) {
		start += PAGE_SIZE;
		if (start > end)
			break;
		addr += PAGE_SIZE;
		if (!__sg_page_iter_dma_next(&iter) ||
		    sg_page_iter_dma_address(&iter) != addr)
			return start - ofs;
	}
	/* ok, all on continuous pages */
	return size;
}

static const struct snd_malloc_ops snd_dma_noncontig_ops = {
	.alloc = snd_dma_noncontig_alloc,
	.free = snd_dma_noncontig_free,
	.mmap = snd_dma_noncontig_mmap,
	.sync = snd_dma_noncontig_sync,
	.get_addr = snd_dma_noncontig_get_addr,
	.get_page = snd_dma_noncontig_get_page,
	.get_chunk_size = snd_dma_noncontig_get_chunk_size,
};

/* x86-specific SG-buffer with WC pages */
#ifdef CONFIG_SND_DMA_SGBUF
#define sg_wc_address(it) ((unsigned long)page_address(sg_page_iter_page(it)))

static void *snd_dma_sg_wc_alloc(struct snd_dma_buffer *dmab, size_t size)
{
	void *p = snd_dma_noncontig_alloc(dmab, size);
	struct sg_table *sgt = dmab->private_data;
	struct sg_page_iter iter;

	if (!p)
		return NULL;
	if (dmab->dev.type != SNDRV_DMA_TYPE_DEV_WC_SG)
		return p;
	for_each_sgtable_page(sgt, &iter, 0)
		set_memory_wc(sg_wc_address(&iter), 1);
	return p;
}

static void snd_dma_sg_wc_free(struct snd_dma_buffer *dmab)
{
	struct sg_table *sgt = dmab->private_data;
	struct sg_page_iter iter;

	for_each_sgtable_page(sgt, &iter, 0)
		set_memory_wb(sg_wc_address(&iter), 1);
	snd_dma_noncontig_free(dmab);
}

static int snd_dma_sg_wc_mmap(struct snd_dma_buffer *dmab,
			      struct vm_area_struct *area)
{
	area->vm_page_prot = pgprot_writecombine(area->vm_page_prot);
	return dma_mmap_noncontiguous(dmab->dev.dev, area,
				      dmab->bytes, dmab->private_data);
}

static const struct snd_malloc_ops snd_dma_sg_wc_ops = {
	.alloc = snd_dma_sg_wc_alloc,
	.free = snd_dma_sg_wc_free,
	.mmap = snd_dma_sg_wc_mmap,
	.sync = snd_dma_noncontig_sync,
	.get_addr = snd_dma_noncontig_get_addr,
	.get_page = snd_dma_noncontig_get_page,
	.get_chunk_size = snd_dma_noncontig_get_chunk_size,
};

/* Fallback SG-buffer allocations for x86 */
struct snd_dma_sg_fallback {
	size_t count;
	struct page **pages;
};

static void __snd_dma_sg_fallback_free(struct snd_dma_buffer *dmab,
				       struct snd_dma_sg_fallback *sgbuf)
{
	bool wc = dmab->dev.type == SNDRV_DMA_TYPE_DEV_WC_SG_FALLBACK;
	size_t i;

	for (i = 0; i < sgbuf->count && sgbuf->pages[i]; i++)
		do_free_pages(page_address(sgbuf->pages[i]), PAGE_SIZE, wc);
	kvfree(sgbuf->pages);
	kfree(sgbuf);
}

static void *snd_dma_sg_fallback_alloc(struct snd_dma_buffer *dmab, size_t size)
{
	struct snd_dma_sg_fallback *sgbuf;
	struct page **pagep, *curp;
	size_t chunk, npages;
	dma_addr_t addr;
	void *p;
	bool wc = dmab->dev.type == SNDRV_DMA_TYPE_DEV_WC_SG_FALLBACK;

	sgbuf = kzalloc(sizeof(*sgbuf), GFP_KERNEL);
	if (!sgbuf)
		return NULL;
	size = PAGE_ALIGN(size);
	sgbuf->count = size >> PAGE_SHIFT;
	sgbuf->pages = kvcalloc(sgbuf->count, sizeof(*sgbuf->pages), GFP_KERNEL);
	if (!sgbuf->pages)
		goto error;

	pagep = sgbuf->pages;
	chunk = size;
	while (size > 0) {
		chunk = min(size, chunk);
		p = do_alloc_pages(dmab->dev.dev, chunk, &addr, wc);
		if (!p) {
			if (chunk <= PAGE_SIZE)
				goto error;
			chunk >>= 1;
			chunk = PAGE_SIZE << get_order(chunk);
			continue;
		}

		size -= chunk;
		/* fill pages */
		npages = chunk >> PAGE_SHIFT;
		curp = virt_to_page(p);
		while (npages--)
			*pagep++ = curp++;
	}

	p = vmap(sgbuf->pages, sgbuf->count, VM_MAP, PAGE_KERNEL);
	if (!p)
		goto error;
	dmab->private_data = sgbuf;
	/* store the first page address for convenience */
	dmab->addr = snd_sgbuf_get_addr(dmab, 0);
	return p;

 error:
	__snd_dma_sg_fallback_free(dmab, sgbuf);
	return NULL;
}

static void snd_dma_sg_fallback_free(struct snd_dma_buffer *dmab)
{
	vunmap(dmab->area);
	__snd_dma_sg_fallback_free(dmab, dmab->private_data);
}

static int snd_dma_sg_fallback_mmap(struct snd_dma_buffer *dmab,
				    struct vm_area_struct *area)
{
	struct snd_dma_sg_fallback *sgbuf = dmab->private_data;

	if (dmab->dev.type == SNDRV_DMA_TYPE_DEV_WC_SG_FALLBACK)
		area->vm_page_prot = pgprot_writecombine(area->vm_page_prot);
	return vm_map_pages(area, sgbuf->pages, sgbuf->count);
}

static const struct snd_malloc_ops snd_dma_sg_fallback_ops = {
	.alloc = snd_dma_sg_fallback_alloc,
	.free = snd_dma_sg_fallback_free,
	.mmap = snd_dma_sg_fallback_mmap,
	/* reuse vmalloc helpers */
	.get_addr = snd_dma_vmalloc_get_addr,
	.get_page = snd_dma_vmalloc_get_page,
	.get_chunk_size = snd_dma_vmalloc_get_chunk_size,
};
#endif /* CONFIG_SND_DMA_SGBUF */

/*
 * Non-coherent pages allocator
 */
static void *snd_dma_noncoherent_alloc(struct snd_dma_buffer *dmab, size_t size)
{
	void *p;

	p = dma_alloc_noncoherent(dmab->dev.dev, size, &dmab->addr,
				  dmab->dev.dir, DEFAULT_GFP | __GFP_COMP);
	if (p)
		dmab->dev.need_sync = dma_need_sync(dmab->dev.dev, dmab->addr);
	return p;
}

static void snd_dma_noncoherent_free(struct snd_dma_buffer *dmab)
{
	dma_free_noncoherent(dmab->dev.dev, dmab->bytes, dmab->area,
			     dmab->addr, dmab->dev.dir);
}

static int snd_dma_noncoherent_mmap(struct snd_dma_buffer *dmab,
				    struct vm_area_struct *area)
{
	area->vm_page_prot = vm_get_page_prot(area->vm_flags);
	return dma_mmap_pages(dmab->dev.dev, area,
			      area->vm_end - area->vm_start,
			      virt_to_page(dmab->area));
}

static void snd_dma_noncoherent_sync(struct snd_dma_buffer *dmab,
				     enum snd_dma_sync_mode mode)
{
	if (mode == SNDRV_DMA_SYNC_CPU) {
		if (dmab->dev.dir != DMA_TO_DEVICE)
			dma_sync_single_for_cpu(dmab->dev.dev, dmab->addr,
						dmab->bytes, dmab->dev.dir);
	} else {
		if (dmab->dev.dir != DMA_FROM_DEVICE)
			dma_sync_single_for_device(dmab->dev.dev, dmab->addr,
						   dmab->bytes, dmab->dev.dir);
	}
}

static const struct snd_malloc_ops snd_dma_noncoherent_ops = {
	.alloc = snd_dma_noncoherent_alloc,
	.free = snd_dma_noncoherent_free,
	.mmap = snd_dma_noncoherent_mmap,
	.sync = snd_dma_noncoherent_sync,
};

#endif /* CONFIG_HAS_DMA */

/*
 * Entry points
 */
static const struct snd_malloc_ops *snd_dma_ops[] = {
	[SNDRV_DMA_TYPE_CONTINUOUS] = &snd_dma_continuous_ops,
	[SNDRV_DMA_TYPE_VMALLOC] = &snd_dma_vmalloc_ops,
#ifdef CONFIG_HAS_DMA
	[SNDRV_DMA_TYPE_DEV] = &snd_dma_dev_ops,
	[SNDRV_DMA_TYPE_DEV_WC] = &snd_dma_wc_ops,
	[SNDRV_DMA_TYPE_NONCONTIG] = &snd_dma_noncontig_ops,
	[SNDRV_DMA_TYPE_NONCOHERENT] = &snd_dma_noncoherent_ops,
#ifdef CONFIG_SND_DMA_SGBUF
	[SNDRV_DMA_TYPE_DEV_WC_SG] = &snd_dma_sg_wc_ops,
#endif
#ifdef CONFIG_GENERIC_ALLOCATOR
	[SNDRV_DMA_TYPE_DEV_IRAM] = &snd_dma_iram_ops,
#endif /* CONFIG_GENERIC_ALLOCATOR */
#ifdef CONFIG_SND_DMA_SGBUF
	[SNDRV_DMA_TYPE_DEV_SG_FALLBACK] = &snd_dma_sg_fallback_ops,
	[SNDRV_DMA_TYPE_DEV_WC_SG_FALLBACK] = &snd_dma_sg_fallback_ops,
#endif
#endif /* CONFIG_HAS_DMA */
};

static const struct snd_malloc_ops *snd_dma_get_ops(struct snd_dma_buffer *dmab)
{
	if (WARN_ON_ONCE(!dmab))
		return NULL;
	if (WARN_ON_ONCE(dmab->dev.type <= SNDRV_DMA_TYPE_UNKNOWN ||
			 dmab->dev.type >= ARRAY_SIZE(snd_dma_ops)))
		return NULL;
	return snd_dma_ops[dmab->dev.type];
}<|MERGE_RESOLUTION|>--- conflicted
+++ resolved
@@ -541,15 +541,10 @@
 	struct sg_table *sgt;
 	void *p;
 
-<<<<<<< HEAD
-#ifdef CONFIG_SND_DMA_SGBUF
-	if (!get_dma_ops(dmab->dev.dev)) {
-=======
 	sgt = dma_alloc_noncontiguous(dmab->dev.dev, size, dmab->dev.dir,
 				      DEFAULT_GFP | __GFP_COMP, 0);
 #ifdef CONFIG_SND_DMA_SGBUF
 	if (!sgt && !get_dma_ops(dmab->dev.dev)) {
->>>>>>> 0ee29814
 		if (dmab->dev.type == SNDRV_DMA_TYPE_DEV_WC_SG)
 			dmab->dev.type = SNDRV_DMA_TYPE_DEV_WC_SG_FALLBACK;
 		else
@@ -557,12 +552,6 @@
 		return snd_dma_sg_fallback_alloc(dmab, size);
 	}
 #endif
-<<<<<<< HEAD
-
-	sgt = dma_alloc_noncontiguous(dmab->dev.dev, size, dmab->dev.dir,
-				      DEFAULT_GFP, 0);
-=======
->>>>>>> 0ee29814
 	if (!sgt)
 		return NULL;
 
