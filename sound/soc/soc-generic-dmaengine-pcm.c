--- conflicted
+++ resolved
@@ -308,15 +308,9 @@
 			pcm->flags |= SND_DMAENGINE_PCM_FLAG_NO_RESIDUE;
 
 		if (rtd->pcm->streams[i].pcm->name[0] == '\0') {
-<<<<<<< HEAD
-			strncpy(rtd->pcm->streams[i].pcm->name,
-				rtd->pcm->streams[i].pcm->id,
-				sizeof(rtd->pcm->streams[i].pcm->name));
-=======
 			strscpy_pad(rtd->pcm->streams[i].pcm->name,
 				    rtd->pcm->streams[i].pcm->id,
 				    sizeof(rtd->pcm->streams[i].pcm->name));
->>>>>>> a54f8485
 		}
 	}
 
