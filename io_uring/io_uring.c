// SPDX-License-Identifier: GPL-2.0
/*
 * Shared application/kernel submission and completion ring pairs, for
 * supporting fast/efficient IO.
 *
 * A note on the read/write ordering memory barriers that are matched between
 * the application and kernel side.
 *
 * After the application reads the CQ ring tail, it must use an
 * appropriate smp_rmb() to pair with the smp_wmb() the kernel uses
 * before writing the tail (using smp_load_acquire to read the tail will
 * do). It also needs a smp_mb() before updating CQ head (ordering the
 * entry load(s) with the head store), pairing with an implicit barrier
 * through a control-dependency in io_get_cqe (smp_store_release to
 * store head will do). Failure to do so could lead to reading invalid
 * CQ entries.
 *
 * Likewise, the application must use an appropriate smp_wmb() before
 * writing the SQ tail (ordering SQ entry stores with the tail store),
 * which pairs with smp_load_acquire in io_get_sqring (smp_store_release
 * to store the tail will do). And it needs a barrier ordering the SQ
 * head load before writing new SQ entries (smp_load_acquire to read
 * head will do).
 *
 * When using the SQ poll thread (IORING_SETUP_SQPOLL), the application
 * needs to check the SQ flags for IORING_SQ_NEED_WAKEUP *after*
 * updating the SQ tail; a full memory barrier smp_mb() is needed
 * between.
 *
 * Also see the examples in the liburing library:
 *
 *	git://git.kernel.dk/liburing
 *
 * io_uring also uses READ/WRITE_ONCE() for _any_ store or load that happens
 * from data shared between the kernel and application. This is done both
 * for ordering purposes, but also to ensure that once a value is loaded from
 * data that the application could potentially modify, it remains stable.
 *
 * Copyright (C) 2018-2019 Jens Axboe
 * Copyright (c) 2018-2019 Christoph Hellwig
 */
#include <linux/kernel.h>
#include <linux/init.h>
#include <linux/errno.h>
#include <linux/syscalls.h>
#include <net/compat.h>
#include <linux/refcount.h>
#include <linux/uio.h>
#include <linux/bits.h>

#include <linux/sched/signal.h>
#include <linux/fs.h>
#include <linux/file.h>
#include <linux/fdtable.h>
#include <linux/mm.h>
#include <linux/mman.h>
#include <linux/percpu.h>
#include <linux/slab.h>
#include <linux/bvec.h>
#include <linux/net.h>
#include <net/sock.h>
#include <net/af_unix.h>
#include <linux/anon_inodes.h>
#include <linux/sched/mm.h>
#include <linux/uaccess.h>
#include <linux/nospec.h>
#include <linux/highmem.h>
#include <linux/fsnotify.h>
#include <linux/fadvise.h>
#include <linux/task_work.h>
#include <linux/io_uring.h>
#include <linux/io_uring/cmd.h>
#include <linux/audit.h>
#include <linux/security.h>
#include <asm/shmparam.h>

#define CREATE_TRACE_POINTS
#include <trace/events/io_uring.h>

#include <uapi/linux/io_uring.h>

#include "io-wq.h"

#include "io_uring.h"
#include "opdef.h"
#include "refs.h"
#include "tctx.h"
#include "register.h"
#include "sqpoll.h"
#include "fdinfo.h"
#include "kbuf.h"
#include "rsrc.h"
#include "cancel.h"
#include "net.h"
#include "notif.h"
#include "waitid.h"
#include "futex.h"

#include "timeout.h"
#include "poll.h"
#include "rw.h"
#include "alloc_cache.h"

#define IORING_MAX_ENTRIES	32768
#define IORING_MAX_CQ_ENTRIES	(2 * IORING_MAX_ENTRIES)

#define SQE_COMMON_FLAGS (IOSQE_FIXED_FILE | IOSQE_IO_LINK | \
			  IOSQE_IO_HARDLINK | IOSQE_ASYNC)

#define SQE_VALID_FLAGS	(SQE_COMMON_FLAGS | IOSQE_BUFFER_SELECT | \
			IOSQE_IO_DRAIN | IOSQE_CQE_SKIP_SUCCESS)

#define IO_REQ_CLEAN_FLAGS (REQ_F_BUFFER_SELECTED | REQ_F_NEED_CLEANUP | \
				REQ_F_POLLED | REQ_F_INFLIGHT | REQ_F_CREDS | \
				REQ_F_ASYNC_DATA)

#define IO_REQ_CLEAN_SLOW_FLAGS (REQ_F_REFCOUNT | REQ_F_LINK | REQ_F_HARDLINK |\
				 IO_REQ_CLEAN_FLAGS)

#define IO_TCTX_REFS_CACHE_NR	(1U << 10)

#define IO_COMPL_BATCH			32
#define IO_REQ_ALLOC_BATCH		8

enum {
	IO_CHECK_CQ_OVERFLOW_BIT,
	IO_CHECK_CQ_DROPPED_BIT,
};

struct io_defer_entry {
	struct list_head	list;
	struct io_kiocb		*req;
	u32			seq;
};

/* requests with any of those set should undergo io_disarm_next() */
#define IO_DISARM_MASK (REQ_F_ARM_LTIMEOUT | REQ_F_LINK_TIMEOUT | REQ_F_FAIL)
#define IO_REQ_LINK_FLAGS (REQ_F_LINK | REQ_F_HARDLINK)

static bool io_uring_try_cancel_requests(struct io_ring_ctx *ctx,
					 struct task_struct *task,
					 bool cancel_all);

static void io_queue_sqe(struct io_kiocb *req);

struct kmem_cache *req_cachep;

static int __read_mostly sysctl_io_uring_disabled;
static int __read_mostly sysctl_io_uring_group = -1;

#ifdef CONFIG_SYSCTL
static struct ctl_table kernel_io_uring_disabled_table[] = {
	{
		.procname	= "io_uring_disabled",
		.data		= &sysctl_io_uring_disabled,
		.maxlen		= sizeof(sysctl_io_uring_disabled),
		.mode		= 0644,
		.proc_handler	= proc_dointvec_minmax,
		.extra1		= SYSCTL_ZERO,
		.extra2		= SYSCTL_TWO,
	},
	{
		.procname	= "io_uring_group",
		.data		= &sysctl_io_uring_group,
		.maxlen		= sizeof(gid_t),
		.mode		= 0644,
		.proc_handler	= proc_dointvec,
	},
	{},
};
#endif

static inline void io_submit_flush_completions(struct io_ring_ctx *ctx)
{
	if (!wq_list_empty(&ctx->submit_state.compl_reqs) ||
	    ctx->submit_state.cqes_count)
		__io_submit_flush_completions(ctx);
}

static inline unsigned int __io_cqring_events(struct io_ring_ctx *ctx)
{
	return ctx->cached_cq_tail - READ_ONCE(ctx->rings->cq.head);
}

static inline unsigned int __io_cqring_events_user(struct io_ring_ctx *ctx)
{
	return READ_ONCE(ctx->rings->cq.tail) - READ_ONCE(ctx->rings->cq.head);
}

static bool io_match_linked(struct io_kiocb *head)
{
	struct io_kiocb *req;

	io_for_each_link(req, head) {
		if (req->flags & REQ_F_INFLIGHT)
			return true;
	}
	return false;
}

/*
 * As io_match_task() but protected against racing with linked timeouts.
 * User must not hold timeout_lock.
 */
bool io_match_task_safe(struct io_kiocb *head, struct task_struct *task,
			bool cancel_all)
{
	bool matched;

	if (task && head->task != task)
		return false;
	if (cancel_all)
		return true;

	if (head->flags & REQ_F_LINK_TIMEOUT) {
		struct io_ring_ctx *ctx = head->ctx;

		/* protect against races with linked timeouts */
		spin_lock_irq(&ctx->timeout_lock);
		matched = io_match_linked(head);
		spin_unlock_irq(&ctx->timeout_lock);
	} else {
		matched = io_match_linked(head);
	}
	return matched;
}

static inline void req_fail_link_node(struct io_kiocb *req, int res)
{
	req_set_fail(req);
	io_req_set_res(req, res, 0);
}

static inline void io_req_add_to_cache(struct io_kiocb *req, struct io_ring_ctx *ctx)
{
	wq_stack_add_head(&req->comp_list, &ctx->submit_state.free_list);
}

static __cold void io_ring_ctx_ref_free(struct percpu_ref *ref)
{
	struct io_ring_ctx *ctx = container_of(ref, struct io_ring_ctx, refs);

	complete(&ctx->ref_comp);
}

static __cold void io_fallback_req_func(struct work_struct *work)
{
	struct io_ring_ctx *ctx = container_of(work, struct io_ring_ctx,
						fallback_work.work);
	struct llist_node *node = llist_del_all(&ctx->fallback_llist);
	struct io_kiocb *req, *tmp;
	struct io_tw_state ts = { .locked = true, };

	percpu_ref_get(&ctx->refs);
	mutex_lock(&ctx->uring_lock);
	llist_for_each_entry_safe(req, tmp, node, io_task_work.node)
		req->io_task_work.func(req, &ts);
	if (WARN_ON_ONCE(!ts.locked))
		return;
	io_submit_flush_completions(ctx);
	mutex_unlock(&ctx->uring_lock);
	percpu_ref_put(&ctx->refs);
}

static int io_alloc_hash_table(struct io_hash_table *table, unsigned bits)
{
	unsigned hash_buckets = 1U << bits;
	size_t hash_size = hash_buckets * sizeof(table->hbs[0]);

	table->hbs = kmalloc(hash_size, GFP_KERNEL);
	if (!table->hbs)
		return -ENOMEM;

	table->hash_bits = bits;
	init_hash_table(table, hash_buckets);
	return 0;
}

static __cold struct io_ring_ctx *io_ring_ctx_alloc(struct io_uring_params *p)
{
	struct io_ring_ctx *ctx;
	int hash_bits;

	ctx = kzalloc(sizeof(*ctx), GFP_KERNEL);
	if (!ctx)
		return NULL;

	xa_init(&ctx->io_bl_xa);

	/*
	 * Use 5 bits less than the max cq entries, that should give us around
	 * 32 entries per hash list if totally full and uniformly spread, but
	 * don't keep too many buckets to not overconsume memory.
	 */
	hash_bits = ilog2(p->cq_entries) - 5;
	hash_bits = clamp(hash_bits, 1, 8);
	if (io_alloc_hash_table(&ctx->cancel_table, hash_bits))
		goto err;
	if (io_alloc_hash_table(&ctx->cancel_table_locked, hash_bits))
		goto err;
	if (percpu_ref_init(&ctx->refs, io_ring_ctx_ref_free,
			    0, GFP_KERNEL))
		goto err;

	ctx->flags = p->flags;
	init_waitqueue_head(&ctx->sqo_sq_wait);
	INIT_LIST_HEAD(&ctx->sqd_list);
	INIT_LIST_HEAD(&ctx->cq_overflow_list);
	INIT_LIST_HEAD(&ctx->io_buffers_cache);
	INIT_HLIST_HEAD(&ctx->io_buf_list);
	io_alloc_cache_init(&ctx->rsrc_node_cache, IO_NODE_ALLOC_CACHE_MAX,
			    sizeof(struct io_rsrc_node));
	io_alloc_cache_init(&ctx->apoll_cache, IO_ALLOC_CACHE_MAX,
			    sizeof(struct async_poll));
	io_alloc_cache_init(&ctx->netmsg_cache, IO_ALLOC_CACHE_MAX,
			    sizeof(struct io_async_msghdr));
	io_futex_cache_init(ctx);
	init_completion(&ctx->ref_comp);
	xa_init_flags(&ctx->personalities, XA_FLAGS_ALLOC1);
	mutex_init(&ctx->uring_lock);
	init_waitqueue_head(&ctx->cq_wait);
	init_waitqueue_head(&ctx->poll_wq);
	init_waitqueue_head(&ctx->rsrc_quiesce_wq);
	spin_lock_init(&ctx->completion_lock);
	spin_lock_init(&ctx->timeout_lock);
	INIT_WQ_LIST(&ctx->iopoll_list);
	INIT_LIST_HEAD(&ctx->io_buffers_comp);
	INIT_LIST_HEAD(&ctx->defer_list);
	INIT_LIST_HEAD(&ctx->timeout_list);
	INIT_LIST_HEAD(&ctx->ltimeout_list);
	INIT_LIST_HEAD(&ctx->rsrc_ref_list);
	init_llist_head(&ctx->work_llist);
	INIT_LIST_HEAD(&ctx->tctx_list);
	ctx->submit_state.free_list.next = NULL;
	INIT_WQ_LIST(&ctx->locked_free_list);
	INIT_HLIST_HEAD(&ctx->waitid_list);
#ifdef CONFIG_FUTEX
	INIT_HLIST_HEAD(&ctx->futex_list);
#endif
	INIT_DELAYED_WORK(&ctx->fallback_work, io_fallback_req_func);
	INIT_WQ_LIST(&ctx->submit_state.compl_reqs);
	INIT_HLIST_HEAD(&ctx->cancelable_uring_cmd);
	return ctx;
err:
	kfree(ctx->cancel_table.hbs);
	kfree(ctx->cancel_table_locked.hbs);
	kfree(ctx->io_bl);
	xa_destroy(&ctx->io_bl_xa);
	kfree(ctx);
	return NULL;
}

static void io_account_cq_overflow(struct io_ring_ctx *ctx)
{
	struct io_rings *r = ctx->rings;

	WRITE_ONCE(r->cq_overflow, READ_ONCE(r->cq_overflow) + 1);
	ctx->cq_extra--;
}

static bool req_need_defer(struct io_kiocb *req, u32 seq)
{
	if (unlikely(req->flags & REQ_F_IO_DRAIN)) {
		struct io_ring_ctx *ctx = req->ctx;

		return seq + READ_ONCE(ctx->cq_extra) != ctx->cached_cq_tail;
	}

	return false;
}

static void io_clean_op(struct io_kiocb *req)
{
	if (req->flags & REQ_F_BUFFER_SELECTED) {
		spin_lock(&req->ctx->completion_lock);
		io_put_kbuf_comp(req);
		spin_unlock(&req->ctx->completion_lock);
	}

	if (req->flags & REQ_F_NEED_CLEANUP) {
		const struct io_cold_def *def = &io_cold_defs[req->opcode];

		if (def->cleanup)
			def->cleanup(req);
	}
	if ((req->flags & REQ_F_POLLED) && req->apoll) {
		kfree(req->apoll->double_poll);
		kfree(req->apoll);
		req->apoll = NULL;
	}
	if (req->flags & REQ_F_INFLIGHT) {
		struct io_uring_task *tctx = req->task->io_uring;

		atomic_dec(&tctx->inflight_tracked);
	}
	if (req->flags & REQ_F_CREDS)
		put_cred(req->creds);
	if (req->flags & REQ_F_ASYNC_DATA) {
		kfree(req->async_data);
		req->async_data = NULL;
	}
	req->flags &= ~IO_REQ_CLEAN_FLAGS;
}

static inline void io_req_track_inflight(struct io_kiocb *req)
{
	if (!(req->flags & REQ_F_INFLIGHT)) {
		req->flags |= REQ_F_INFLIGHT;
		atomic_inc(&req->task->io_uring->inflight_tracked);
	}
}

static struct io_kiocb *__io_prep_linked_timeout(struct io_kiocb *req)
{
	if (WARN_ON_ONCE(!req->link))
		return NULL;

	req->flags &= ~REQ_F_ARM_LTIMEOUT;
	req->flags |= REQ_F_LINK_TIMEOUT;

	/* linked timeouts should have two refs once prep'ed */
	io_req_set_refcount(req);
	__io_req_set_refcount(req->link, 2);
	return req->link;
}

static inline struct io_kiocb *io_prep_linked_timeout(struct io_kiocb *req)
{
	if (likely(!(req->flags & REQ_F_ARM_LTIMEOUT)))
		return NULL;
	return __io_prep_linked_timeout(req);
}

static noinline void __io_arm_ltimeout(struct io_kiocb *req)
{
	io_queue_linked_timeout(__io_prep_linked_timeout(req));
}

static inline void io_arm_ltimeout(struct io_kiocb *req)
{
	if (unlikely(req->flags & REQ_F_ARM_LTIMEOUT))
		__io_arm_ltimeout(req);
}

static void io_prep_async_work(struct io_kiocb *req)
{
	const struct io_issue_def *def = &io_issue_defs[req->opcode];
	struct io_ring_ctx *ctx = req->ctx;

	if (!(req->flags & REQ_F_CREDS)) {
		req->flags |= REQ_F_CREDS;
		req->creds = get_current_cred();
	}

	req->work.list.next = NULL;
	req->work.flags = 0;
	req->work.cancel_seq = atomic_read(&ctx->cancel_seq);
	if (req->flags & REQ_F_FORCE_ASYNC)
		req->work.flags |= IO_WQ_WORK_CONCURRENT;

	if (req->file && !(req->flags & REQ_F_FIXED_FILE))
		req->flags |= io_file_get_flags(req->file);

	if (req->file && (req->flags & REQ_F_ISREG)) {
		bool should_hash = def->hash_reg_file;

		/* don't serialize this request if the fs doesn't need it */
		if (should_hash && (req->file->f_flags & O_DIRECT) &&
		    (req->file->f_mode & FMODE_DIO_PARALLEL_WRITE))
			should_hash = false;
		if (should_hash || (ctx->flags & IORING_SETUP_IOPOLL))
			io_wq_hash_work(&req->work, file_inode(req->file));
	} else if (!req->file || !S_ISBLK(file_inode(req->file)->i_mode)) {
		if (def->unbound_nonreg_file)
			req->work.flags |= IO_WQ_WORK_UNBOUND;
	}
}

static void io_prep_async_link(struct io_kiocb *req)
{
	struct io_kiocb *cur;

	if (req->flags & REQ_F_LINK_TIMEOUT) {
		struct io_ring_ctx *ctx = req->ctx;

		spin_lock_irq(&ctx->timeout_lock);
		io_for_each_link(cur, req)
			io_prep_async_work(cur);
		spin_unlock_irq(&ctx->timeout_lock);
	} else {
		io_for_each_link(cur, req)
			io_prep_async_work(cur);
	}
}

void io_queue_iowq(struct io_kiocb *req, struct io_tw_state *ts_dont_use)
{
	struct io_kiocb *link = io_prep_linked_timeout(req);
	struct io_uring_task *tctx = req->task->io_uring;

	BUG_ON(!tctx);
	BUG_ON(!tctx->io_wq);

	/* init ->work of the whole link before punting */
	io_prep_async_link(req);

	/*
	 * Not expected to happen, but if we do have a bug where this _can_
	 * happen, catch it here and ensure the request is marked as
	 * canceled. That will make io-wq go through the usual work cancel
	 * procedure rather than attempt to run this request (or create a new
	 * worker for it).
	 */
	if (WARN_ON_ONCE(!same_thread_group(req->task, current)))
		req->work.flags |= IO_WQ_WORK_CANCEL;

	trace_io_uring_queue_async_work(req, io_wq_is_hashed(&req->work));
	io_wq_enqueue(tctx->io_wq, &req->work);
	if (link)
		io_queue_linked_timeout(link);
}

static __cold void io_queue_deferred(struct io_ring_ctx *ctx)
{
	while (!list_empty(&ctx->defer_list)) {
		struct io_defer_entry *de = list_first_entry(&ctx->defer_list,
						struct io_defer_entry, list);

		if (req_need_defer(de->req, de->seq))
			break;
		list_del_init(&de->list);
		io_req_task_queue(de->req);
		kfree(de);
	}
}

void io_eventfd_ops(struct rcu_head *rcu)
{
	struct io_ev_fd *ev_fd = container_of(rcu, struct io_ev_fd, rcu);
	int ops = atomic_xchg(&ev_fd->ops, 0);

	if (ops & BIT(IO_EVENTFD_OP_SIGNAL_BIT))
		eventfd_signal_mask(ev_fd->cq_ev_fd, EPOLL_URING_WAKE);

	/* IO_EVENTFD_OP_FREE_BIT may not be set here depending on callback
	 * ordering in a race but if references are 0 we know we have to free
	 * it regardless.
	 */
	if (atomic_dec_and_test(&ev_fd->refs)) {
		eventfd_ctx_put(ev_fd->cq_ev_fd);
		kfree(ev_fd);
	}
}

static void io_eventfd_signal(struct io_ring_ctx *ctx)
{
	struct io_ev_fd *ev_fd = NULL;

	rcu_read_lock();
	/*
	 * rcu_dereference ctx->io_ev_fd once and use it for both for checking
	 * and eventfd_signal
	 */
	ev_fd = rcu_dereference(ctx->io_ev_fd);

	/*
	 * Check again if ev_fd exists incase an io_eventfd_unregister call
	 * completed between the NULL check of ctx->io_ev_fd at the start of
	 * the function and rcu_read_lock.
	 */
	if (unlikely(!ev_fd))
		goto out;
	if (READ_ONCE(ctx->rings->cq_flags) & IORING_CQ_EVENTFD_DISABLED)
		goto out;
	if (ev_fd->eventfd_async && !io_wq_current_is_worker())
		goto out;

	if (likely(eventfd_signal_allowed())) {
		eventfd_signal_mask(ev_fd->cq_ev_fd, EPOLL_URING_WAKE);
	} else {
		atomic_inc(&ev_fd->refs);
		if (!atomic_fetch_or(BIT(IO_EVENTFD_OP_SIGNAL_BIT), &ev_fd->ops))
			call_rcu_hurry(&ev_fd->rcu, io_eventfd_ops);
		else
			atomic_dec(&ev_fd->refs);
	}

out:
	rcu_read_unlock();
}

static void io_eventfd_flush_signal(struct io_ring_ctx *ctx)
{
	bool skip;

	spin_lock(&ctx->completion_lock);

	/*
	 * Eventfd should only get triggered when at least one event has been
	 * posted. Some applications rely on the eventfd notification count
	 * only changing IFF a new CQE has been added to the CQ ring. There's
	 * no depedency on 1:1 relationship between how many times this
	 * function is called (and hence the eventfd count) and number of CQEs
	 * posted to the CQ ring.
	 */
	skip = ctx->cached_cq_tail == ctx->evfd_last_cq_tail;
	ctx->evfd_last_cq_tail = ctx->cached_cq_tail;
	spin_unlock(&ctx->completion_lock);
	if (skip)
		return;

	io_eventfd_signal(ctx);
}

void __io_commit_cqring_flush(struct io_ring_ctx *ctx)
{
	if (ctx->poll_activated)
		io_poll_wq_wake(ctx);
	if (ctx->off_timeout_used)
		io_flush_timeouts(ctx);
	if (ctx->drain_active) {
		spin_lock(&ctx->completion_lock);
		io_queue_deferred(ctx);
		spin_unlock(&ctx->completion_lock);
	}
	if (ctx->has_evfd)
		io_eventfd_flush_signal(ctx);
}

static inline void __io_cq_lock(struct io_ring_ctx *ctx)
{
	if (!ctx->lockless_cq)
		spin_lock(&ctx->completion_lock);
}

static inline void io_cq_lock(struct io_ring_ctx *ctx)
	__acquires(ctx->completion_lock)
{
	spin_lock(&ctx->completion_lock);
}

static inline void __io_cq_unlock_post(struct io_ring_ctx *ctx)
{
	io_commit_cqring(ctx);
	if (!ctx->task_complete) {
		if (!ctx->lockless_cq)
			spin_unlock(&ctx->completion_lock);
		/* IOPOLL rings only need to wake up if it's also SQPOLL */
		if (!ctx->syscall_iopoll)
			io_cqring_wake(ctx);
	}
	io_commit_cqring_flush(ctx);
}

static void io_cq_unlock_post(struct io_ring_ctx *ctx)
	__releases(ctx->completion_lock)
{
	io_commit_cqring(ctx);
	spin_unlock(&ctx->completion_lock);
	io_cqring_wake(ctx);
	io_commit_cqring_flush(ctx);
}

/* Returns true if there are no backlogged entries after the flush */
static void io_cqring_overflow_kill(struct io_ring_ctx *ctx)
{
	struct io_overflow_cqe *ocqe;
	LIST_HEAD(list);

	spin_lock(&ctx->completion_lock);
	list_splice_init(&ctx->cq_overflow_list, &list);
	clear_bit(IO_CHECK_CQ_OVERFLOW_BIT, &ctx->check_cq);
	spin_unlock(&ctx->completion_lock);

	while (!list_empty(&list)) {
		ocqe = list_first_entry(&list, struct io_overflow_cqe, list);
		list_del(&ocqe->list);
		kfree(ocqe);
	}
}

static void __io_cqring_overflow_flush(struct io_ring_ctx *ctx)
{
	size_t cqe_size = sizeof(struct io_uring_cqe);

	if (__io_cqring_events(ctx) == ctx->cq_entries)
		return;

	if (ctx->flags & IORING_SETUP_CQE32)
		cqe_size <<= 1;

	io_cq_lock(ctx);
	while (!list_empty(&ctx->cq_overflow_list)) {
		struct io_uring_cqe *cqe;
		struct io_overflow_cqe *ocqe;

		if (!io_get_cqe_overflow(ctx, &cqe, true))
			break;
		ocqe = list_first_entry(&ctx->cq_overflow_list,
					struct io_overflow_cqe, list);
		memcpy(cqe, &ocqe->cqe, cqe_size);
		list_del(&ocqe->list);
		kfree(ocqe);
	}

	if (list_empty(&ctx->cq_overflow_list)) {
		clear_bit(IO_CHECK_CQ_OVERFLOW_BIT, &ctx->check_cq);
		atomic_andnot(IORING_SQ_CQ_OVERFLOW, &ctx->rings->sq_flags);
	}
	io_cq_unlock_post(ctx);
}

static void io_cqring_do_overflow_flush(struct io_ring_ctx *ctx)
{
	/* iopoll syncs against uring_lock, not completion_lock */
	if (ctx->flags & IORING_SETUP_IOPOLL)
		mutex_lock(&ctx->uring_lock);
	__io_cqring_overflow_flush(ctx);
	if (ctx->flags & IORING_SETUP_IOPOLL)
		mutex_unlock(&ctx->uring_lock);
}

static void io_cqring_overflow_flush(struct io_ring_ctx *ctx)
{
	if (test_bit(IO_CHECK_CQ_OVERFLOW_BIT, &ctx->check_cq))
		io_cqring_do_overflow_flush(ctx);
}

/* can be called by any task */
static void io_put_task_remote(struct task_struct *task)
{
	struct io_uring_task *tctx = task->io_uring;

	percpu_counter_sub(&tctx->inflight, 1);
	if (unlikely(atomic_read(&tctx->in_cancel)))
		wake_up(&tctx->wait);
	put_task_struct(task);
}

/* used by a task to put its own references */
static void io_put_task_local(struct task_struct *task)
{
	task->io_uring->cached_refs++;
}

/* must to be called somewhat shortly after putting a request */
static inline void io_put_task(struct task_struct *task)
{
	if (likely(task == current))
		io_put_task_local(task);
	else
		io_put_task_remote(task);
}

void io_task_refs_refill(struct io_uring_task *tctx)
{
	unsigned int refill = -tctx->cached_refs + IO_TCTX_REFS_CACHE_NR;

	percpu_counter_add(&tctx->inflight, refill);
	refcount_add(refill, &current->usage);
	tctx->cached_refs += refill;
}

static __cold void io_uring_drop_tctx_refs(struct task_struct *task)
{
	struct io_uring_task *tctx = task->io_uring;
	unsigned int refs = tctx->cached_refs;

	if (refs) {
		tctx->cached_refs = 0;
		percpu_counter_sub(&tctx->inflight, refs);
		put_task_struct_many(task, refs);
	}
}

static bool io_cqring_event_overflow(struct io_ring_ctx *ctx, u64 user_data,
				     s32 res, u32 cflags, u64 extra1, u64 extra2)
{
	struct io_overflow_cqe *ocqe;
	size_t ocq_size = sizeof(struct io_overflow_cqe);
	bool is_cqe32 = (ctx->flags & IORING_SETUP_CQE32);

	lockdep_assert_held(&ctx->completion_lock);

	if (is_cqe32)
		ocq_size += sizeof(struct io_uring_cqe);

	ocqe = kmalloc(ocq_size, GFP_ATOMIC | __GFP_ACCOUNT);
	trace_io_uring_cqe_overflow(ctx, user_data, res, cflags, ocqe);
	if (!ocqe) {
		/*
		 * If we're in ring overflow flush mode, or in task cancel mode,
		 * or cannot allocate an overflow entry, then we need to drop it
		 * on the floor.
		 */
		io_account_cq_overflow(ctx);
		set_bit(IO_CHECK_CQ_DROPPED_BIT, &ctx->check_cq);
		return false;
	}
	if (list_empty(&ctx->cq_overflow_list)) {
		set_bit(IO_CHECK_CQ_OVERFLOW_BIT, &ctx->check_cq);
		atomic_or(IORING_SQ_CQ_OVERFLOW, &ctx->rings->sq_flags);

	}
	ocqe->cqe.user_data = user_data;
	ocqe->cqe.res = res;
	ocqe->cqe.flags = cflags;
	if (is_cqe32) {
		ocqe->cqe.big_cqe[0] = extra1;
		ocqe->cqe.big_cqe[1] = extra2;
	}
	list_add_tail(&ocqe->list, &ctx->cq_overflow_list);
	return true;
}

void io_req_cqe_overflow(struct io_kiocb *req)
{
	io_cqring_event_overflow(req->ctx, req->cqe.user_data,
				req->cqe.res, req->cqe.flags,
				req->big_cqe.extra1, req->big_cqe.extra2);
	memset(&req->big_cqe, 0, sizeof(req->big_cqe));
}

/*
 * writes to the cq entry need to come after reading head; the
 * control dependency is enough as we're using WRITE_ONCE to
 * fill the cq entry
 */
bool io_cqe_cache_refill(struct io_ring_ctx *ctx, bool overflow)
{
	struct io_rings *rings = ctx->rings;
	unsigned int off = ctx->cached_cq_tail & (ctx->cq_entries - 1);
	unsigned int free, queued, len;

	/*
	 * Posting into the CQ when there are pending overflowed CQEs may break
	 * ordering guarantees, which will affect links, F_MORE users and more.
	 * Force overflow the completion.
	 */
	if (!overflow && (ctx->check_cq & BIT(IO_CHECK_CQ_OVERFLOW_BIT)))
		return false;

	/* userspace may cheat modifying the tail, be safe and do min */
	queued = min(__io_cqring_events(ctx), ctx->cq_entries);
	free = ctx->cq_entries - queued;
	/* we need a contiguous range, limit based on the current array offset */
	len = min(free, ctx->cq_entries - off);
	if (!len)
		return false;

	if (ctx->flags & IORING_SETUP_CQE32) {
		off <<= 1;
		len <<= 1;
	}

	ctx->cqe_cached = &rings->cqes[off];
	ctx->cqe_sentinel = ctx->cqe_cached + len;
	return true;
}

static bool io_fill_cqe_aux(struct io_ring_ctx *ctx, u64 user_data, s32 res,
			      u32 cflags)
{
	struct io_uring_cqe *cqe;

	ctx->cq_extra++;

	/*
	 * If we can't get a cq entry, userspace overflowed the
	 * submission (by quite a lot). Increment the overflow count in
	 * the ring.
	 */
	if (likely(io_get_cqe(ctx, &cqe))) {
		trace_io_uring_complete(ctx, NULL, user_data, res, cflags, 0, 0);

		WRITE_ONCE(cqe->user_data, user_data);
		WRITE_ONCE(cqe->res, res);
		WRITE_ONCE(cqe->flags, cflags);

		if (ctx->flags & IORING_SETUP_CQE32) {
			WRITE_ONCE(cqe->big_cqe[0], 0);
			WRITE_ONCE(cqe->big_cqe[1], 0);
		}
		return true;
	}
	return false;
}

static void __io_flush_post_cqes(struct io_ring_ctx *ctx)
	__must_hold(&ctx->uring_lock)
{
	struct io_submit_state *state = &ctx->submit_state;
	unsigned int i;

	lockdep_assert_held(&ctx->uring_lock);
	for (i = 0; i < state->cqes_count; i++) {
		struct io_uring_cqe *cqe = &ctx->completion_cqes[i];

		if (!io_fill_cqe_aux(ctx, cqe->user_data, cqe->res, cqe->flags)) {
			if (ctx->lockless_cq) {
				spin_lock(&ctx->completion_lock);
				io_cqring_event_overflow(ctx, cqe->user_data,
							cqe->res, cqe->flags, 0, 0);
				spin_unlock(&ctx->completion_lock);
			} else {
				io_cqring_event_overflow(ctx, cqe->user_data,
							cqe->res, cqe->flags, 0, 0);
			}
		}
	}
	state->cqes_count = 0;
}

static bool __io_post_aux_cqe(struct io_ring_ctx *ctx, u64 user_data, s32 res, u32 cflags,
			      bool allow_overflow)
{
	bool filled;

	io_cq_lock(ctx);
	filled = io_fill_cqe_aux(ctx, user_data, res, cflags);
	if (!filled && allow_overflow)
		filled = io_cqring_event_overflow(ctx, user_data, res, cflags, 0, 0);

	io_cq_unlock_post(ctx);
	return filled;
}

bool io_post_aux_cqe(struct io_ring_ctx *ctx, u64 user_data, s32 res, u32 cflags)
{
	return __io_post_aux_cqe(ctx, user_data, res, cflags, true);
}

/*
 * A helper for multishot requests posting additional CQEs.
 * Should only be used from a task_work including IO_URING_F_MULTISHOT.
 */
bool io_fill_cqe_req_aux(struct io_kiocb *req, bool defer, s32 res, u32 cflags)
{
	struct io_ring_ctx *ctx = req->ctx;
	u64 user_data = req->cqe.user_data;
	struct io_uring_cqe *cqe;

	if (!defer)
		return __io_post_aux_cqe(ctx, user_data, res, cflags, false);

	lockdep_assert_held(&ctx->uring_lock);

	if (ctx->submit_state.cqes_count == ARRAY_SIZE(ctx->completion_cqes)) {
		__io_cq_lock(ctx);
		__io_flush_post_cqes(ctx);
		/* no need to flush - flush is deferred */
		__io_cq_unlock_post(ctx);
	}

	/* For defered completions this is not as strict as it is otherwise,
	 * however it's main job is to prevent unbounded posted completions,
	 * and in that it works just as well.
	 */
	if (test_bit(IO_CHECK_CQ_OVERFLOW_BIT, &ctx->check_cq))
		return false;

	cqe = &ctx->completion_cqes[ctx->submit_state.cqes_count++];
	cqe->user_data = user_data;
	cqe->res = res;
	cqe->flags = cflags;
	return true;
}

static void __io_req_complete_post(struct io_kiocb *req, unsigned issue_flags)
{
	struct io_ring_ctx *ctx = req->ctx;
	struct io_rsrc_node *rsrc_node = NULL;

	io_cq_lock(ctx);
	if (!(req->flags & REQ_F_CQE_SKIP)) {
		if (!io_fill_cqe_req(ctx, req))
			io_req_cqe_overflow(req);
	}

	/*
	 * If we're the last reference to this request, add to our locked
	 * free_list cache.
	 */
	if (req_ref_put_and_test(req)) {
		if (req->flags & IO_REQ_LINK_FLAGS) {
			if (req->flags & IO_DISARM_MASK)
				io_disarm_next(req);
			if (req->link) {
				io_req_task_queue(req->link);
				req->link = NULL;
			}
		}
		io_put_kbuf_comp(req);
		if (unlikely(req->flags & IO_REQ_CLEAN_FLAGS))
			io_clean_op(req);
		io_put_file(req);

		rsrc_node = req->rsrc_node;
		/*
		 * Selected buffer deallocation in io_clean_op() assumes that
		 * we don't hold ->completion_lock. Clean them here to avoid
		 * deadlocks.
		 */
		io_put_task_remote(req->task);
		wq_list_add_head(&req->comp_list, &ctx->locked_free_list);
		ctx->locked_free_nr++;
	}
	io_cq_unlock_post(ctx);

	if (rsrc_node) {
		io_ring_submit_lock(ctx, issue_flags);
		io_put_rsrc_node(ctx, rsrc_node);
		io_ring_submit_unlock(ctx, issue_flags);
	}
}

void io_req_complete_post(struct io_kiocb *req, unsigned issue_flags)
{
	if (req->ctx->task_complete && req->ctx->submitter_task != current) {
		req->io_task_work.func = io_req_task_complete;
		io_req_task_work_add(req);
	} else if (!(issue_flags & IO_URING_F_UNLOCKED) ||
		   !(req->ctx->flags & IORING_SETUP_IOPOLL)) {
		__io_req_complete_post(req, issue_flags);
	} else {
		struct io_ring_ctx *ctx = req->ctx;

		mutex_lock(&ctx->uring_lock);
		__io_req_complete_post(req, issue_flags & ~IO_URING_F_UNLOCKED);
		mutex_unlock(&ctx->uring_lock);
	}
}

void io_req_defer_failed(struct io_kiocb *req, s32 res)
	__must_hold(&ctx->uring_lock)
{
	const struct io_cold_def *def = &io_cold_defs[req->opcode];

	lockdep_assert_held(&req->ctx->uring_lock);

	req_set_fail(req);
	io_req_set_res(req, res, io_put_kbuf(req, IO_URING_F_UNLOCKED));
	if (def->fail)
		def->fail(req);
	io_req_complete_defer(req);
}

/*
 * Don't initialise the fields below on every allocation, but do that in
 * advance and keep them valid across allocations.
 */
static void io_preinit_req(struct io_kiocb *req, struct io_ring_ctx *ctx)
{
	req->ctx = ctx;
	req->link = NULL;
	req->async_data = NULL;
	/* not necessary, but safer to zero */
	memset(&req->cqe, 0, sizeof(req->cqe));
	memset(&req->big_cqe, 0, sizeof(req->big_cqe));
}

static void io_flush_cached_locked_reqs(struct io_ring_ctx *ctx,
					struct io_submit_state *state)
{
	spin_lock(&ctx->completion_lock);
	wq_list_splice(&ctx->locked_free_list, &state->free_list);
	ctx->locked_free_nr = 0;
	spin_unlock(&ctx->completion_lock);
}

/*
 * A request might get retired back into the request caches even before opcode
 * handlers and io_issue_sqe() are done with it, e.g. inline completion path.
 * Because of that, io_alloc_req() should be called only under ->uring_lock
 * and with extra caution to not get a request that is still worked on.
 */
__cold bool __io_alloc_req_refill(struct io_ring_ctx *ctx)
	__must_hold(&ctx->uring_lock)
{
	gfp_t gfp = GFP_KERNEL | __GFP_NOWARN;
	void *reqs[IO_REQ_ALLOC_BATCH];
	int ret, i;

	/*
	 * If we have more than a batch's worth of requests in our IRQ side
	 * locked cache, grab the lock and move them over to our submission
	 * side cache.
	 */
	if (data_race(ctx->locked_free_nr) > IO_COMPL_BATCH) {
		io_flush_cached_locked_reqs(ctx, &ctx->submit_state);
		if (!io_req_cache_empty(ctx))
			return true;
	}

	ret = kmem_cache_alloc_bulk(req_cachep, gfp, ARRAY_SIZE(reqs), reqs);

	/*
	 * Bulk alloc is all-or-nothing. If we fail to get a batch,
	 * retry single alloc to be on the safe side.
	 */
	if (unlikely(ret <= 0)) {
		reqs[0] = kmem_cache_alloc(req_cachep, gfp);
		if (!reqs[0])
			return false;
		ret = 1;
	}

	percpu_ref_get_many(&ctx->refs, ret);
	for (i = 0; i < ret; i++) {
		struct io_kiocb *req = reqs[i];

		io_preinit_req(req, ctx);
		io_req_add_to_cache(req, ctx);
	}
	return true;
}

__cold void io_free_req(struct io_kiocb *req)
{
	/* refs were already put, restore them for io_req_task_complete() */
	req->flags &= ~REQ_F_REFCOUNT;
	/* we only want to free it, don't post CQEs */
	req->flags |= REQ_F_CQE_SKIP;
	req->io_task_work.func = io_req_task_complete;
	io_req_task_work_add(req);
}

static void __io_req_find_next_prep(struct io_kiocb *req)
{
	struct io_ring_ctx *ctx = req->ctx;

	spin_lock(&ctx->completion_lock);
	io_disarm_next(req);
	spin_unlock(&ctx->completion_lock);
}

static inline struct io_kiocb *io_req_find_next(struct io_kiocb *req)
{
	struct io_kiocb *nxt;

	/*
	 * If LINK is set, we have dependent requests in this chain. If we
	 * didn't fail this request, queue the first one up, moving any other
	 * dependencies to the next request. In case of failure, fail the rest
	 * of the chain.
	 */
	if (unlikely(req->flags & IO_DISARM_MASK))
		__io_req_find_next_prep(req);
	nxt = req->link;
	req->link = NULL;
	return nxt;
}

static void ctx_flush_and_put(struct io_ring_ctx *ctx, struct io_tw_state *ts)
{
	if (!ctx)
		return;
	if (ctx->flags & IORING_SETUP_TASKRUN_FLAG)
		atomic_andnot(IORING_SQ_TASKRUN, &ctx->rings->sq_flags);
	if (ts->locked) {
		io_submit_flush_completions(ctx);
		mutex_unlock(&ctx->uring_lock);
		ts->locked = false;
	}
	percpu_ref_put(&ctx->refs);
}

static unsigned int handle_tw_list(struct llist_node *node,
				   struct io_ring_ctx **ctx,
				   struct io_tw_state *ts,
				   struct llist_node *last)
{
	unsigned int count = 0;

	while (node && node != last) {
		struct llist_node *next = node->next;
		struct io_kiocb *req = container_of(node, struct io_kiocb,
						    io_task_work.node);

		prefetch(container_of(next, struct io_kiocb, io_task_work.node));

		if (req->ctx != *ctx) {
			ctx_flush_and_put(*ctx, ts);
			*ctx = req->ctx;
			/* if not contended, grab and improve batching */
			ts->locked = mutex_trylock(&(*ctx)->uring_lock);
			percpu_ref_get(&(*ctx)->refs);
		}
		INDIRECT_CALL_2(req->io_task_work.func,
				io_poll_task_func, io_req_rw_complete,
				req, ts);
		node = next;
		count++;
		if (unlikely(need_resched())) {
			ctx_flush_and_put(*ctx, ts);
			*ctx = NULL;
			cond_resched();
		}
	}

	return count;
}

/**
 * io_llist_xchg - swap all entries in a lock-less list
 * @head:	the head of lock-less list to delete all entries
 * @new:	new entry as the head of the list
 *
 * If list is empty, return NULL, otherwise, return the pointer to the first entry.
 * The order of entries returned is from the newest to the oldest added one.
 */
static inline struct llist_node *io_llist_xchg(struct llist_head *head,
					       struct llist_node *new)
{
	return xchg(&head->first, new);
}

/**
 * io_llist_cmpxchg - possibly swap all entries in a lock-less list
 * @head:	the head of lock-less list to delete all entries
 * @old:	expected old value of the first entry of the list
 * @new:	new entry as the head of the list
 *
 * perform a cmpxchg on the first entry of the list.
 */

static inline struct llist_node *io_llist_cmpxchg(struct llist_head *head,
						  struct llist_node *old,
						  struct llist_node *new)
{
	return cmpxchg(&head->first, old, new);
}

static __cold void io_fallback_tw(struct io_uring_task *tctx, bool sync)
{
	struct llist_node *node = llist_del_all(&tctx->task_list);
	struct io_ring_ctx *last_ctx = NULL;
	struct io_kiocb *req;

	while (node) {
		req = container_of(node, struct io_kiocb, io_task_work.node);
		node = node->next;
		if (sync && last_ctx != req->ctx) {
			if (last_ctx) {
				flush_delayed_work(&last_ctx->fallback_work);
				percpu_ref_put(&last_ctx->refs);
			}
			last_ctx = req->ctx;
			percpu_ref_get(&last_ctx->refs);
		}
		if (llist_add(&req->io_task_work.node,
			      &req->ctx->fallback_llist))
			schedule_delayed_work(&req->ctx->fallback_work, 1);
	}

	if (last_ctx) {
		flush_delayed_work(&last_ctx->fallback_work);
		percpu_ref_put(&last_ctx->refs);
	}
}

void tctx_task_work(struct callback_head *cb)
{
	struct io_tw_state ts = {};
	struct io_ring_ctx *ctx = NULL;
	struct io_uring_task *tctx = container_of(cb, struct io_uring_task,
						  task_work);
	struct llist_node fake = {};
	struct llist_node *node;
	unsigned int loops = 0;
	unsigned int count = 0;

	if (unlikely(current->flags & PF_EXITING)) {
		io_fallback_tw(tctx, true);
		return;
	}

	do {
		loops++;
		node = io_llist_xchg(&tctx->task_list, &fake);
		count += handle_tw_list(node, &ctx, &ts, &fake);

		/* skip expensive cmpxchg if there are items in the list */
		if (READ_ONCE(tctx->task_list.first) != &fake)
			continue;
		if (ts.locked && !wq_list_empty(&ctx->submit_state.compl_reqs)) {
			io_submit_flush_completions(ctx);
			if (READ_ONCE(tctx->task_list.first) != &fake)
				continue;
		}
		node = io_llist_cmpxchg(&tctx->task_list, &fake, NULL);
	} while (node != &fake);

	ctx_flush_and_put(ctx, &ts);

	/* relaxed read is enough as only the task itself sets ->in_cancel */
	if (unlikely(atomic_read(&tctx->in_cancel)))
		io_uring_drop_tctx_refs(current);

	trace_io_uring_task_work_run(tctx, count, loops);
}

static inline void io_req_local_work_add(struct io_kiocb *req, unsigned flags)
{
	struct io_ring_ctx *ctx = req->ctx;
	unsigned nr_wait, nr_tw, nr_tw_prev;
	struct llist_node *first;

	if (req->flags & (REQ_F_LINK | REQ_F_HARDLINK))
		flags &= ~IOU_F_TWQ_LAZY_WAKE;

	first = READ_ONCE(ctx->work_llist.first);
	do {
		nr_tw_prev = 0;
		if (first) {
			struct io_kiocb *first_req = container_of(first,
							struct io_kiocb,
							io_task_work.node);
			/*
			 * Might be executed at any moment, rely on
			 * SLAB_TYPESAFE_BY_RCU to keep it alive.
			 */
			nr_tw_prev = READ_ONCE(first_req->nr_tw);
		}
		nr_tw = nr_tw_prev + 1;
		/* Large enough to fail the nr_wait comparison below */
		if (!(flags & IOU_F_TWQ_LAZY_WAKE))
			nr_tw = -1U;

		req->nr_tw = nr_tw;
		req->io_task_work.node.next = first;
	} while (!try_cmpxchg(&ctx->work_llist.first, &first,
			      &req->io_task_work.node));

	if (!first) {
		if (ctx->flags & IORING_SETUP_TASKRUN_FLAG)
			atomic_or(IORING_SQ_TASKRUN, &ctx->rings->sq_flags);
		if (ctx->has_evfd)
			io_eventfd_signal(ctx);
	}

	nr_wait = atomic_read(&ctx->cq_wait_nr);
	/* no one is waiting */
	if (!nr_wait)
		return;
	/* either not enough or the previous add has already woken it up */
	if (nr_wait > nr_tw || nr_tw_prev >= nr_wait)
		return;
	/* pairs with set_current_state() in io_cqring_wait() */
	smp_mb__after_atomic();
	wake_up_state(ctx->submitter_task, TASK_INTERRUPTIBLE);
}

static void io_req_normal_work_add(struct io_kiocb *req)
{
	struct io_uring_task *tctx = req->task->io_uring;
	struct io_ring_ctx *ctx = req->ctx;

	/* task_work already pending, we're done */
	if (!llist_add(&req->io_task_work.node, &tctx->task_list))
		return;

	if (ctx->flags & IORING_SETUP_TASKRUN_FLAG)
		atomic_or(IORING_SQ_TASKRUN, &ctx->rings->sq_flags);

	if (likely(!task_work_add(req->task, &tctx->task_work, ctx->notify_method)))
		return;

	io_fallback_tw(tctx, false);
}

void __io_req_task_work_add(struct io_kiocb *req, unsigned flags)
{
	if (req->ctx->flags & IORING_SETUP_DEFER_TASKRUN) {
		rcu_read_lock();
		io_req_local_work_add(req, flags);
		rcu_read_unlock();
	} else {
		io_req_normal_work_add(req);
	}
}

static void __cold io_move_task_work_from_local(struct io_ring_ctx *ctx)
{
	struct llist_node *node;

	node = llist_del_all(&ctx->work_llist);
	while (node) {
		struct io_kiocb *req = container_of(node, struct io_kiocb,
						    io_task_work.node);

		node = node->next;
		io_req_normal_work_add(req);
	}
}

static int __io_run_local_work(struct io_ring_ctx *ctx, struct io_tw_state *ts)
{
	struct llist_node *node;
	unsigned int loops = 0;
	int ret = 0;

	if (WARN_ON_ONCE(ctx->submitter_task != current))
		return -EEXIST;
	if (ctx->flags & IORING_SETUP_TASKRUN_FLAG)
		atomic_andnot(IORING_SQ_TASKRUN, &ctx->rings->sq_flags);
again:
	/*
	 * llists are in reverse order, flip it back the right way before
	 * running the pending items.
	 */
	node = llist_reverse_order(io_llist_xchg(&ctx->work_llist, NULL));
	while (node) {
		struct llist_node *next = node->next;
		struct io_kiocb *req = container_of(node, struct io_kiocb,
						    io_task_work.node);
		prefetch(container_of(next, struct io_kiocb, io_task_work.node));
		INDIRECT_CALL_2(req->io_task_work.func,
				io_poll_task_func, io_req_rw_complete,
				req, ts);
		ret++;
		node = next;
	}
	loops++;

	if (!llist_empty(&ctx->work_llist))
		goto again;
	if (ts->locked) {
		io_submit_flush_completions(ctx);
		if (!llist_empty(&ctx->work_llist))
			goto again;
	}
	trace_io_uring_local_work_run(ctx, ret, loops);
	return ret;
}

static inline int io_run_local_work_locked(struct io_ring_ctx *ctx)
{
	struct io_tw_state ts = { .locked = true, };
	int ret;

	if (llist_empty(&ctx->work_llist))
		return 0;

	ret = __io_run_local_work(ctx, &ts);
	/* shouldn't happen! */
	if (WARN_ON_ONCE(!ts.locked))
		mutex_lock(&ctx->uring_lock);
	return ret;
}

static int io_run_local_work(struct io_ring_ctx *ctx)
{
	struct io_tw_state ts = {};
	int ret;

	ts.locked = mutex_trylock(&ctx->uring_lock);
	ret = __io_run_local_work(ctx, &ts);
	if (ts.locked)
		mutex_unlock(&ctx->uring_lock);

	return ret;
}

static void io_req_task_cancel(struct io_kiocb *req, struct io_tw_state *ts)
{
	io_tw_lock(req->ctx, ts);
	io_req_defer_failed(req, req->cqe.res);
}

void io_req_task_submit(struct io_kiocb *req, struct io_tw_state *ts)
{
	io_tw_lock(req->ctx, ts);
	/* req->task == current here, checking PF_EXITING is safe */
	if (unlikely(req->task->flags & PF_EXITING))
		io_req_defer_failed(req, -EFAULT);
	else if (req->flags & REQ_F_FORCE_ASYNC)
		io_queue_iowq(req, ts);
	else
		io_queue_sqe(req);
}

void io_req_task_queue_fail(struct io_kiocb *req, int ret)
{
	io_req_set_res(req, ret, 0);
	req->io_task_work.func = io_req_task_cancel;
	io_req_task_work_add(req);
}

void io_req_task_queue(struct io_kiocb *req)
{
	req->io_task_work.func = io_req_task_submit;
	io_req_task_work_add(req);
}

void io_queue_next(struct io_kiocb *req)
{
	struct io_kiocb *nxt = io_req_find_next(req);

	if (nxt)
		io_req_task_queue(nxt);
}

static void io_free_batch_list(struct io_ring_ctx *ctx,
			       struct io_wq_work_node *node)
	__must_hold(&ctx->uring_lock)
{
	do {
		struct io_kiocb *req = container_of(node, struct io_kiocb,
						    comp_list);

		if (unlikely(req->flags & IO_REQ_CLEAN_SLOW_FLAGS)) {
			if (req->flags & REQ_F_REFCOUNT) {
				node = req->comp_list.next;
				if (!req_ref_put_and_test(req))
					continue;
			}
			if ((req->flags & REQ_F_POLLED) && req->apoll) {
				struct async_poll *apoll = req->apoll;

				if (apoll->double_poll)
					kfree(apoll->double_poll);
				if (!io_alloc_cache_put(&ctx->apoll_cache, &apoll->cache))
					kfree(apoll);
				req->flags &= ~REQ_F_POLLED;
			}
			if (req->flags & IO_REQ_LINK_FLAGS)
				io_queue_next(req);
			if (unlikely(req->flags & IO_REQ_CLEAN_FLAGS))
				io_clean_op(req);
		}
		io_put_file(req);

		io_req_put_rsrc_locked(req, ctx);

		io_put_task(req->task);
		node = req->comp_list.next;
		io_req_add_to_cache(req, ctx);
	} while (node);
}

void __io_submit_flush_completions(struct io_ring_ctx *ctx)
	__must_hold(&ctx->uring_lock)
{
	struct io_submit_state *state = &ctx->submit_state;
	struct io_wq_work_node *node;

	__io_cq_lock(ctx);
	/* must come first to preserve CQE ordering in failure cases */
	if (state->cqes_count)
		__io_flush_post_cqes(ctx);
	__wq_list_for_each(node, &state->compl_reqs) {
		struct io_kiocb *req = container_of(node, struct io_kiocb,
					    comp_list);

		if (!(req->flags & REQ_F_CQE_SKIP) &&
		    unlikely(!io_fill_cqe_req(ctx, req))) {
			if (ctx->lockless_cq) {
				spin_lock(&ctx->completion_lock);
				io_req_cqe_overflow(req);
				spin_unlock(&ctx->completion_lock);
			} else {
				io_req_cqe_overflow(req);
			}
		}
	}
	__io_cq_unlock_post(ctx);

	if (!wq_list_empty(&ctx->submit_state.compl_reqs)) {
		io_free_batch_list(ctx, state->compl_reqs.first);
		INIT_WQ_LIST(&state->compl_reqs);
	}
}

static unsigned io_cqring_events(struct io_ring_ctx *ctx)
{
	/* See comment at the top of this file */
	smp_rmb();
	return __io_cqring_events(ctx);
}

/*
 * We can't just wait for polled events to come to us, we have to actively
 * find and complete them.
 */
static __cold void io_iopoll_try_reap_events(struct io_ring_ctx *ctx)
{
	if (!(ctx->flags & IORING_SETUP_IOPOLL))
		return;

	mutex_lock(&ctx->uring_lock);
	while (!wq_list_empty(&ctx->iopoll_list)) {
		/* let it sleep and repeat later if can't complete a request */
		if (io_do_iopoll(ctx, true) == 0)
			break;
		/*
		 * Ensure we allow local-to-the-cpu processing to take place,
		 * in this case we need to ensure that we reap all events.
		 * Also let task_work, etc. to progress by releasing the mutex
		 */
		if (need_resched()) {
			mutex_unlock(&ctx->uring_lock);
			cond_resched();
			mutex_lock(&ctx->uring_lock);
		}
	}
	mutex_unlock(&ctx->uring_lock);
}

static int io_iopoll_check(struct io_ring_ctx *ctx, long min)
{
	unsigned int nr_events = 0;
	unsigned long check_cq;

	if (!io_allowed_run_tw(ctx))
		return -EEXIST;

	check_cq = READ_ONCE(ctx->check_cq);
	if (unlikely(check_cq)) {
		if (check_cq & BIT(IO_CHECK_CQ_OVERFLOW_BIT))
			__io_cqring_overflow_flush(ctx);
		/*
		 * Similarly do not spin if we have not informed the user of any
		 * dropped CQE.
		 */
		if (check_cq & BIT(IO_CHECK_CQ_DROPPED_BIT))
			return -EBADR;
	}
	/*
	 * Don't enter poll loop if we already have events pending.
	 * If we do, we can potentially be spinning for commands that
	 * already triggered a CQE (eg in error).
	 */
	if (io_cqring_events(ctx))
		return 0;

	do {
		int ret = 0;

		/*
		 * If a submit got punted to a workqueue, we can have the
		 * application entering polling for a command before it gets
		 * issued. That app will hold the uring_lock for the duration
		 * of the poll right here, so we need to take a breather every
		 * now and then to ensure that the issue has a chance to add
		 * the poll to the issued list. Otherwise we can spin here
		 * forever, while the workqueue is stuck trying to acquire the
		 * very same mutex.
		 */
		if (wq_list_empty(&ctx->iopoll_list) ||
		    io_task_work_pending(ctx)) {
			u32 tail = ctx->cached_cq_tail;

			(void) io_run_local_work_locked(ctx);

			if (task_work_pending(current) ||
			    wq_list_empty(&ctx->iopoll_list)) {
				mutex_unlock(&ctx->uring_lock);
				io_run_task_work();
				mutex_lock(&ctx->uring_lock);
			}
			/* some requests don't go through iopoll_list */
			if (tail != ctx->cached_cq_tail ||
			    wq_list_empty(&ctx->iopoll_list))
				break;
		}
		ret = io_do_iopoll(ctx, !min);
		if (unlikely(ret < 0))
			return ret;

		if (task_sigpending(current))
			return -EINTR;
		if (need_resched())
			break;

		nr_events += ret;
	} while (nr_events < min);

	return 0;
}

void io_req_task_complete(struct io_kiocb *req, struct io_tw_state *ts)
{
	if (ts->locked)
		io_req_complete_defer(req);
	else
		io_req_complete_post(req, IO_URING_F_UNLOCKED);
}

/*
 * After the iocb has been issued, it's safe to be found on the poll list.
 * Adding the kiocb to the list AFTER submission ensures that we don't
 * find it from a io_do_iopoll() thread before the issuer is done
 * accessing the kiocb cookie.
 */
static void io_iopoll_req_issued(struct io_kiocb *req, unsigned int issue_flags)
{
	struct io_ring_ctx *ctx = req->ctx;
	const bool needs_lock = issue_flags & IO_URING_F_UNLOCKED;

	/* workqueue context doesn't hold uring_lock, grab it now */
	if (unlikely(needs_lock))
		mutex_lock(&ctx->uring_lock);

	/*
	 * Track whether we have multiple files in our lists. This will impact
	 * how we do polling eventually, not spinning if we're on potentially
	 * different devices.
	 */
	if (wq_list_empty(&ctx->iopoll_list)) {
		ctx->poll_multi_queue = false;
	} else if (!ctx->poll_multi_queue) {
		struct io_kiocb *list_req;

		list_req = container_of(ctx->iopoll_list.first, struct io_kiocb,
					comp_list);
		if (list_req->file != req->file)
			ctx->poll_multi_queue = true;
	}

	/*
	 * For fast devices, IO may have already completed. If it has, add
	 * it to the front so we find it first.
	 */
	if (READ_ONCE(req->iopoll_completed))
		wq_list_add_head(&req->comp_list, &ctx->iopoll_list);
	else
		wq_list_add_tail(&req->comp_list, &ctx->iopoll_list);

	if (unlikely(needs_lock)) {
		/*
		 * If IORING_SETUP_SQPOLL is enabled, sqes are either handle
		 * in sq thread task context or in io worker task context. If
		 * current task context is sq thread, we don't need to check
		 * whether should wake up sq thread.
		 */
		if ((ctx->flags & IORING_SETUP_SQPOLL) &&
		    wq_has_sleeper(&ctx->sq_data->wait))
			wake_up(&ctx->sq_data->wait);

		mutex_unlock(&ctx->uring_lock);
	}
}

unsigned int io_file_get_flags(struct file *file)
{
	unsigned int res = 0;

	if (S_ISREG(file_inode(file)->i_mode))
		res |= REQ_F_ISREG;
	if ((file->f_flags & O_NONBLOCK) || (file->f_mode & FMODE_NOWAIT))
		res |= REQ_F_SUPPORT_NOWAIT;
	return res;
}

bool io_alloc_async_data(struct io_kiocb *req)
{
	WARN_ON_ONCE(!io_cold_defs[req->opcode].async_size);
	req->async_data = kmalloc(io_cold_defs[req->opcode].async_size, GFP_KERNEL);
	if (req->async_data) {
		req->flags |= REQ_F_ASYNC_DATA;
		return false;
	}
	return true;
}

int io_req_prep_async(struct io_kiocb *req)
{
	const struct io_cold_def *cdef = &io_cold_defs[req->opcode];
	const struct io_issue_def *def = &io_issue_defs[req->opcode];

	/* assign early for deferred execution for non-fixed file */
	if (def->needs_file && !(req->flags & REQ_F_FIXED_FILE) && !req->file)
		req->file = io_file_get_normal(req, req->cqe.fd);
	if (!cdef->prep_async)
		return 0;
	if (WARN_ON_ONCE(req_has_async_data(req)))
		return -EFAULT;
	if (!def->manual_alloc) {
		if (io_alloc_async_data(req))
			return -EAGAIN;
	}
	return cdef->prep_async(req);
}

static u32 io_get_sequence(struct io_kiocb *req)
{
	u32 seq = req->ctx->cached_sq_head;
	struct io_kiocb *cur;

	/* need original cached_sq_head, but it was increased for each req */
	io_for_each_link(cur, req)
		seq--;
	return seq;
}

static __cold void io_drain_req(struct io_kiocb *req)
	__must_hold(&ctx->uring_lock)
{
	struct io_ring_ctx *ctx = req->ctx;
	struct io_defer_entry *de;
	int ret;
	u32 seq = io_get_sequence(req);

	/* Still need defer if there is pending req in defer list. */
	spin_lock(&ctx->completion_lock);
	if (!req_need_defer(req, seq) && list_empty_careful(&ctx->defer_list)) {
		spin_unlock(&ctx->completion_lock);
queue:
		ctx->drain_active = false;
		io_req_task_queue(req);
		return;
	}
	spin_unlock(&ctx->completion_lock);

	io_prep_async_link(req);
	de = kmalloc(sizeof(*de), GFP_KERNEL);
	if (!de) {
		ret = -ENOMEM;
		io_req_defer_failed(req, ret);
		return;
	}

	spin_lock(&ctx->completion_lock);
	if (!req_need_defer(req, seq) && list_empty(&ctx->defer_list)) {
		spin_unlock(&ctx->completion_lock);
		kfree(de);
		goto queue;
	}

	trace_io_uring_defer(req);
	de->req = req;
	de->seq = seq;
	list_add_tail(&de->list, &ctx->defer_list);
	spin_unlock(&ctx->completion_lock);
}

static bool io_assign_file(struct io_kiocb *req, const struct io_issue_def *def,
			   unsigned int issue_flags)
{
	if (req->file || !def->needs_file)
		return true;

	if (req->flags & REQ_F_FIXED_FILE)
		req->file = io_file_get_fixed(req, req->cqe.fd, issue_flags);
	else
		req->file = io_file_get_normal(req, req->cqe.fd);

	return !!req->file;
}

static int io_issue_sqe(struct io_kiocb *req, unsigned int issue_flags)
{
	const struct io_issue_def *def = &io_issue_defs[req->opcode];
	const struct cred *creds = NULL;
	int ret;

	if (unlikely(!io_assign_file(req, def, issue_flags)))
		return -EBADF;

	if (unlikely((req->flags & REQ_F_CREDS) && req->creds != current_cred()))
		creds = override_creds(req->creds);

	if (!def->audit_skip)
		audit_uring_entry(req->opcode);

	ret = def->issue(req, issue_flags);

	if (!def->audit_skip)
		audit_uring_exit(!ret, ret);

	if (creds)
		revert_creds(creds);

	if (ret == IOU_OK) {
		if (issue_flags & IO_URING_F_COMPLETE_DEFER)
			io_req_complete_defer(req);
		else
			io_req_complete_post(req, issue_flags);

		return 0;
	}

	if (ret == IOU_ISSUE_SKIP_COMPLETE) {
		ret = 0;
		io_arm_ltimeout(req);

		/* If the op doesn't have a file, we're not polling for it */
		if ((req->ctx->flags & IORING_SETUP_IOPOLL) && def->iopoll_queue)
			io_iopoll_req_issued(req, issue_flags);
	}
	return ret;
}

int io_poll_issue(struct io_kiocb *req, struct io_tw_state *ts)
{
	io_tw_lock(req->ctx, ts);
	return io_issue_sqe(req, IO_URING_F_NONBLOCK|IO_URING_F_MULTISHOT|
				 IO_URING_F_COMPLETE_DEFER);
}

struct io_wq_work *io_wq_free_work(struct io_wq_work *work)
{
	struct io_kiocb *req = container_of(work, struct io_kiocb, work);
	struct io_kiocb *nxt = NULL;

	if (req_ref_put_and_test(req)) {
		if (req->flags & IO_REQ_LINK_FLAGS)
			nxt = io_req_find_next(req);
		io_free_req(req);
	}
	return nxt ? &nxt->work : NULL;
}

void io_wq_submit_work(struct io_wq_work *work)
{
	struct io_kiocb *req = container_of(work, struct io_kiocb, work);
	const struct io_issue_def *def = &io_issue_defs[req->opcode];
	unsigned int issue_flags = IO_URING_F_UNLOCKED | IO_URING_F_IOWQ;
	bool needs_poll = false;
	int ret = 0, err = -ECANCELED;

	/* one will be dropped by ->io_wq_free_work() after returning to io-wq */
	if (!(req->flags & REQ_F_REFCOUNT))
		__io_req_set_refcount(req, 2);
	else
		req_ref_get(req);

	io_arm_ltimeout(req);

	/* either cancelled or io-wq is dying, so don't touch tctx->iowq */
	if (work->flags & IO_WQ_WORK_CANCEL) {
fail:
		io_req_task_queue_fail(req, err);
		return;
	}
	if (!io_assign_file(req, def, issue_flags)) {
		err = -EBADF;
		work->flags |= IO_WQ_WORK_CANCEL;
		goto fail;
	}

	if (req->flags & REQ_F_FORCE_ASYNC) {
		bool opcode_poll = def->pollin || def->pollout;

		if (opcode_poll && file_can_poll(req->file)) {
			needs_poll = true;
			issue_flags |= IO_URING_F_NONBLOCK;
		}
	}

	do {
		ret = io_issue_sqe(req, issue_flags);
		if (ret != -EAGAIN)
			break;

		/*
		 * If REQ_F_NOWAIT is set, then don't wait or retry with
		 * poll. -EAGAIN is final for that case.
		 */
		if (req->flags & REQ_F_NOWAIT)
			break;

		/*
		 * We can get EAGAIN for iopolled IO even though we're
		 * forcing a sync submission from here, since we can't
		 * wait for request slots on the block side.
		 */
		if (!needs_poll) {
			if (!(req->ctx->flags & IORING_SETUP_IOPOLL))
				break;
			if (io_wq_worker_stopped())
				break;
			cond_resched();
			continue;
		}

		if (io_arm_poll_handler(req, issue_flags) == IO_APOLL_OK)
			return;
		/* aborted or ready, in either case retry blocking */
		needs_poll = false;
		issue_flags &= ~IO_URING_F_NONBLOCK;
	} while (1);

	/* avoid locking problems by failing it from a clean context */
	if (ret < 0)
		io_req_task_queue_fail(req, ret);
}

inline struct file *io_file_get_fixed(struct io_kiocb *req, int fd,
				      unsigned int issue_flags)
{
	struct io_ring_ctx *ctx = req->ctx;
	struct io_fixed_file *slot;
	struct file *file = NULL;

	io_ring_submit_lock(ctx, issue_flags);

	if (unlikely((unsigned int)fd >= ctx->nr_user_files))
		goto out;
	fd = array_index_nospec(fd, ctx->nr_user_files);
	slot = io_fixed_file_slot(&ctx->file_table, fd);
	file = io_slot_file(slot);
	req->flags |= io_slot_flags(slot);
	io_req_set_rsrc_node(req, ctx, 0);
out:
	io_ring_submit_unlock(ctx, issue_flags);
	return file;
}

struct file *io_file_get_normal(struct io_kiocb *req, int fd)
{
	struct file *file = fget(fd);

	trace_io_uring_file_get(req, fd);

	/* we don't allow fixed io_uring files */
	if (file && io_is_uring_fops(file))
		io_req_track_inflight(req);
	return file;
}

static void io_queue_async(struct io_kiocb *req, int ret)
	__must_hold(&req->ctx->uring_lock)
{
	struct io_kiocb *linked_timeout;

	if (ret != -EAGAIN || (req->flags & REQ_F_NOWAIT)) {
		io_req_defer_failed(req, ret);
		return;
	}

	linked_timeout = io_prep_linked_timeout(req);

	switch (io_arm_poll_handler(req, 0)) {
	case IO_APOLL_READY:
		io_kbuf_recycle(req, 0);
		io_req_task_queue(req);
		break;
	case IO_APOLL_ABORTED:
		io_kbuf_recycle(req, 0);
		io_queue_iowq(req, NULL);
		break;
	case IO_APOLL_OK:
		break;
	}

	if (linked_timeout)
		io_queue_linked_timeout(linked_timeout);
}

static inline void io_queue_sqe(struct io_kiocb *req)
	__must_hold(&req->ctx->uring_lock)
{
	int ret;

	ret = io_issue_sqe(req, IO_URING_F_NONBLOCK|IO_URING_F_COMPLETE_DEFER);

	/*
	 * We async punt it if the file wasn't marked NOWAIT, or if the file
	 * doesn't support non-blocking read/write attempts
	 */
	if (unlikely(ret))
		io_queue_async(req, ret);
}

static void io_queue_sqe_fallback(struct io_kiocb *req)
	__must_hold(&req->ctx->uring_lock)
{
	if (unlikely(req->flags & REQ_F_FAIL)) {
		/*
		 * We don't submit, fail them all, for that replace hardlinks
		 * with normal links. Extra REQ_F_LINK is tolerated.
		 */
		req->flags &= ~REQ_F_HARDLINK;
		req->flags |= REQ_F_LINK;
		io_req_defer_failed(req, req->cqe.res);
	} else {
		int ret = io_req_prep_async(req);

		if (unlikely(ret)) {
			io_req_defer_failed(req, ret);
			return;
		}

		if (unlikely(req->ctx->drain_active))
			io_drain_req(req);
		else
			io_queue_iowq(req, NULL);
	}
}

/*
 * Check SQE restrictions (opcode and flags).
 *
 * Returns 'true' if SQE is allowed, 'false' otherwise.
 */
static inline bool io_check_restriction(struct io_ring_ctx *ctx,
					struct io_kiocb *req,
					unsigned int sqe_flags)
{
	if (!test_bit(req->opcode, ctx->restrictions.sqe_op))
		return false;

	if ((sqe_flags & ctx->restrictions.sqe_flags_required) !=
	    ctx->restrictions.sqe_flags_required)
		return false;

	if (sqe_flags & ~(ctx->restrictions.sqe_flags_allowed |
			  ctx->restrictions.sqe_flags_required))
		return false;

	return true;
}

static void io_init_req_drain(struct io_kiocb *req)
{
	struct io_ring_ctx *ctx = req->ctx;
	struct io_kiocb *head = ctx->submit_state.link.head;

	ctx->drain_active = true;
	if (head) {
		/*
		 * If we need to drain a request in the middle of a link, drain
		 * the head request and the next request/link after the current
		 * link. Considering sequential execution of links,
		 * REQ_F_IO_DRAIN will be maintained for every request of our
		 * link.
		 */
		head->flags |= REQ_F_IO_DRAIN | REQ_F_FORCE_ASYNC;
		ctx->drain_next = true;
	}
}

static int io_init_req(struct io_ring_ctx *ctx, struct io_kiocb *req,
		       const struct io_uring_sqe *sqe)
	__must_hold(&ctx->uring_lock)
{
	const struct io_issue_def *def;
	unsigned int sqe_flags;
	int personality;
	u8 opcode;

	/* req is partially pre-initialised, see io_preinit_req() */
	req->opcode = opcode = READ_ONCE(sqe->opcode);
	/* same numerical values with corresponding REQ_F_*, safe to copy */
	req->flags = sqe_flags = READ_ONCE(sqe->flags);
	req->cqe.user_data = READ_ONCE(sqe->user_data);
	req->file = NULL;
	req->rsrc_node = NULL;
	req->task = current;

	if (unlikely(opcode >= IORING_OP_LAST)) {
		req->opcode = 0;
		return -EINVAL;
	}
	def = &io_issue_defs[opcode];
	if (unlikely(sqe_flags & ~SQE_COMMON_FLAGS)) {
		/* enforce forwards compatibility on users */
		if (sqe_flags & ~SQE_VALID_FLAGS)
			return -EINVAL;
		if (sqe_flags & IOSQE_BUFFER_SELECT) {
			if (!def->buffer_select)
				return -EOPNOTSUPP;
			req->buf_index = READ_ONCE(sqe->buf_group);
		}
		if (sqe_flags & IOSQE_CQE_SKIP_SUCCESS)
			ctx->drain_disabled = true;
		if (sqe_flags & IOSQE_IO_DRAIN) {
			if (ctx->drain_disabled)
				return -EOPNOTSUPP;
			io_init_req_drain(req);
		}
	}
	if (unlikely(ctx->restricted || ctx->drain_active || ctx->drain_next)) {
		if (ctx->restricted && !io_check_restriction(ctx, req, sqe_flags))
			return -EACCES;
		/* knock it to the slow queue path, will be drained there */
		if (ctx->drain_active)
			req->flags |= REQ_F_FORCE_ASYNC;
		/* if there is no link, we're at "next" request and need to drain */
		if (unlikely(ctx->drain_next) && !ctx->submit_state.link.head) {
			ctx->drain_next = false;
			ctx->drain_active = true;
			req->flags |= REQ_F_IO_DRAIN | REQ_F_FORCE_ASYNC;
		}
	}

	if (!def->ioprio && sqe->ioprio)
		return -EINVAL;
	if (!def->iopoll && (ctx->flags & IORING_SETUP_IOPOLL))
		return -EINVAL;

	if (def->needs_file) {
		struct io_submit_state *state = &ctx->submit_state;

		req->cqe.fd = READ_ONCE(sqe->fd);

		/*
		 * Plug now if we have more than 2 IO left after this, and the
		 * target is potentially a read/write to block based storage.
		 */
		if (state->need_plug && def->plug) {
			state->plug_started = true;
			state->need_plug = false;
			blk_start_plug_nr_ios(&state->plug, state->submit_nr);
		}
	}

	personality = READ_ONCE(sqe->personality);
	if (personality) {
		int ret;

		req->creds = xa_load(&ctx->personalities, personality);
		if (!req->creds)
			return -EINVAL;
		get_cred(req->creds);
		ret = security_uring_override_creds(req->creds);
		if (ret) {
			put_cred(req->creds);
			return ret;
		}
		req->flags |= REQ_F_CREDS;
	}

	return def->prep(req, sqe);
}

static __cold int io_submit_fail_init(const struct io_uring_sqe *sqe,
				      struct io_kiocb *req, int ret)
{
	struct io_ring_ctx *ctx = req->ctx;
	struct io_submit_link *link = &ctx->submit_state.link;
	struct io_kiocb *head = link->head;

	trace_io_uring_req_failed(sqe, req, ret);

	/*
	 * Avoid breaking links in the middle as it renders links with SQPOLL
	 * unusable. Instead of failing eagerly, continue assembling the link if
	 * applicable and mark the head with REQ_F_FAIL. The link flushing code
	 * should find the flag and handle the rest.
	 */
	req_fail_link_node(req, ret);
	if (head && !(head->flags & REQ_F_FAIL))
		req_fail_link_node(head, -ECANCELED);

	if (!(req->flags & IO_REQ_LINK_FLAGS)) {
		if (head) {
			link->last->link = req;
			link->head = NULL;
			req = head;
		}
		io_queue_sqe_fallback(req);
		return ret;
	}

	if (head)
		link->last->link = req;
	else
		link->head = req;
	link->last = req;
	return 0;
}

static inline int io_submit_sqe(struct io_ring_ctx *ctx, struct io_kiocb *req,
			 const struct io_uring_sqe *sqe)
	__must_hold(&ctx->uring_lock)
{
	struct io_submit_link *link = &ctx->submit_state.link;
	int ret;

	ret = io_init_req(ctx, req, sqe);
	if (unlikely(ret))
		return io_submit_fail_init(sqe, req, ret);

	trace_io_uring_submit_req(req);

	/*
	 * If we already have a head request, queue this one for async
	 * submittal once the head completes. If we don't have a head but
	 * IOSQE_IO_LINK is set in the sqe, start a new head. This one will be
	 * submitted sync once the chain is complete. If none of those
	 * conditions are true (normal request), then just queue it.
	 */
	if (unlikely(link->head)) {
		ret = io_req_prep_async(req);
		if (unlikely(ret))
			return io_submit_fail_init(sqe, req, ret);

		trace_io_uring_link(req, link->head);
		link->last->link = req;
		link->last = req;

		if (req->flags & IO_REQ_LINK_FLAGS)
			return 0;
		/* last request of the link, flush it */
		req = link->head;
		link->head = NULL;
		if (req->flags & (REQ_F_FORCE_ASYNC | REQ_F_FAIL))
			goto fallback;

	} else if (unlikely(req->flags & (IO_REQ_LINK_FLAGS |
					  REQ_F_FORCE_ASYNC | REQ_F_FAIL))) {
		if (req->flags & IO_REQ_LINK_FLAGS) {
			link->head = req;
			link->last = req;
		} else {
fallback:
			io_queue_sqe_fallback(req);
		}
		return 0;
	}

	io_queue_sqe(req);
	return 0;
}

/*
 * Batched submission is done, ensure local IO is flushed out.
 */
static void io_submit_state_end(struct io_ring_ctx *ctx)
{
	struct io_submit_state *state = &ctx->submit_state;

	if (unlikely(state->link.head))
		io_queue_sqe_fallback(state->link.head);
	/* flush only after queuing links as they can generate completions */
	io_submit_flush_completions(ctx);
	if (state->plug_started)
		blk_finish_plug(&state->plug);
}

/*
 * Start submission side cache.
 */
static void io_submit_state_start(struct io_submit_state *state,
				  unsigned int max_ios)
{
	state->plug_started = false;
	state->need_plug = max_ios > 2;
	state->submit_nr = max_ios;
	/* set only head, no need to init link_last in advance */
	state->link.head = NULL;
}

static void io_commit_sqring(struct io_ring_ctx *ctx)
{
	struct io_rings *rings = ctx->rings;

	/*
	 * Ensure any loads from the SQEs are done at this point,
	 * since once we write the new head, the application could
	 * write new data to them.
	 */
	smp_store_release(&rings->sq.head, ctx->cached_sq_head);
}

/*
 * Fetch an sqe, if one is available. Note this returns a pointer to memory
 * that is mapped by userspace. This means that care needs to be taken to
 * ensure that reads are stable, as we cannot rely on userspace always
 * being a good citizen. If members of the sqe are validated and then later
 * used, it's important that those reads are done through READ_ONCE() to
 * prevent a re-load down the line.
 */
static bool io_get_sqe(struct io_ring_ctx *ctx, const struct io_uring_sqe **sqe)
{
	unsigned mask = ctx->sq_entries - 1;
	unsigned head = ctx->cached_sq_head++ & mask;

	if (!(ctx->flags & IORING_SETUP_NO_SQARRAY)) {
		head = READ_ONCE(ctx->sq_array[head]);
		if (unlikely(head >= ctx->sq_entries)) {
			/* drop invalid entries */
			spin_lock(&ctx->completion_lock);
			ctx->cq_extra--;
			spin_unlock(&ctx->completion_lock);
			WRITE_ONCE(ctx->rings->sq_dropped,
				   READ_ONCE(ctx->rings->sq_dropped) + 1);
			return false;
		}
	}

	/*
	 * The cached sq head (or cq tail) serves two purposes:
	 *
	 * 1) allows us to batch the cost of updating the user visible
	 *    head updates.
	 * 2) allows the kernel side to track the head on its own, even
	 *    though the application is the one updating it.
	 */

	/* double index for 128-byte SQEs, twice as long */
	if (ctx->flags & IORING_SETUP_SQE128)
		head <<= 1;
	*sqe = &ctx->sq_sqes[head];
	return true;
}

int io_submit_sqes(struct io_ring_ctx *ctx, unsigned int nr)
	__must_hold(&ctx->uring_lock)
{
	unsigned int entries = io_sqring_entries(ctx);
	unsigned int left;
	int ret;

	if (unlikely(!entries))
		return 0;
	/* make sure SQ entry isn't read before tail */
	ret = left = min(nr, entries);
	io_get_task_refs(left);
	io_submit_state_start(&ctx->submit_state, left);

	do {
		const struct io_uring_sqe *sqe;
		struct io_kiocb *req;

		if (unlikely(!io_alloc_req(ctx, &req)))
			break;
		if (unlikely(!io_get_sqe(ctx, &sqe))) {
			io_req_add_to_cache(req, ctx);
			break;
		}

		/*
		 * Continue submitting even for sqe failure if the
		 * ring was setup with IORING_SETUP_SUBMIT_ALL
		 */
		if (unlikely(io_submit_sqe(ctx, req, sqe)) &&
		    !(ctx->flags & IORING_SETUP_SUBMIT_ALL)) {
			left--;
			break;
		}
	} while (--left);

	if (unlikely(left)) {
		ret -= left;
		/* try again if it submitted nothing and can't allocate a req */
		if (!ret && io_req_cache_empty(ctx))
			ret = -EAGAIN;
		current->io_uring->cached_refs += left;
	}

	io_submit_state_end(ctx);
	 /* Commit SQ ring head once we've consumed and submitted all SQEs */
	io_commit_sqring(ctx);
	return ret;
}

struct io_wait_queue {
	struct wait_queue_entry wq;
	struct io_ring_ctx *ctx;
	unsigned cq_tail;
	unsigned nr_timeouts;
	ktime_t timeout;
};

static inline bool io_has_work(struct io_ring_ctx *ctx)
{
	return test_bit(IO_CHECK_CQ_OVERFLOW_BIT, &ctx->check_cq) ||
	       !llist_empty(&ctx->work_llist);
}

static inline bool io_should_wake(struct io_wait_queue *iowq)
{
	struct io_ring_ctx *ctx = iowq->ctx;
	int dist = READ_ONCE(ctx->rings->cq.tail) - (int) iowq->cq_tail;

	/*
	 * Wake up if we have enough events, or if a timeout occurred since we
	 * started waiting. For timeouts, we always want to return to userspace,
	 * regardless of event count.
	 */
	return dist >= 0 || atomic_read(&ctx->cq_timeouts) != iowq->nr_timeouts;
}

static int io_wake_function(struct wait_queue_entry *curr, unsigned int mode,
			    int wake_flags, void *key)
{
	struct io_wait_queue *iowq = container_of(curr, struct io_wait_queue, wq);

	/*
	 * Cannot safely flush overflowed CQEs from here, ensure we wake up
	 * the task, and the next invocation will do it.
	 */
	if (io_should_wake(iowq) || io_has_work(iowq->ctx))
		return autoremove_wake_function(curr, mode, wake_flags, key);
	return -1;
}

int io_run_task_work_sig(struct io_ring_ctx *ctx)
{
	if (!llist_empty(&ctx->work_llist)) {
		__set_current_state(TASK_RUNNING);
		if (io_run_local_work(ctx) > 0)
			return 0;
	}
	if (io_run_task_work() > 0)
		return 0;
	if (task_sigpending(current))
		return -EINTR;
	return 0;
}

static bool current_pending_io(void)
{
	struct io_uring_task *tctx = current->io_uring;

	if (!tctx)
		return false;
	return percpu_counter_read_positive(&tctx->inflight);
}

/* when returns >0, the caller should retry */
static inline int io_cqring_wait_schedule(struct io_ring_ctx *ctx,
					  struct io_wait_queue *iowq)
{
	int io_wait, ret;

	if (unlikely(READ_ONCE(ctx->check_cq)))
		return 1;
	if (unlikely(!llist_empty(&ctx->work_llist)))
		return 1;
	if (unlikely(test_thread_flag(TIF_NOTIFY_SIGNAL)))
		return 1;
	if (unlikely(task_sigpending(current)))
		return -EINTR;
	if (unlikely(io_should_wake(iowq)))
		return 0;

	/*
	 * Mark us as being in io_wait if we have pending requests, so cpufreq
	 * can take into account that the task is waiting for IO - turns out
	 * to be important for low QD IO.
	 */
	io_wait = current->in_iowait;
	if (current_pending_io())
		current->in_iowait = 1;
	ret = 0;
	if (iowq->timeout == KTIME_MAX)
		schedule();
	else if (!schedule_hrtimeout(&iowq->timeout, HRTIMER_MODE_ABS))
		ret = -ETIME;
	current->in_iowait = io_wait;
	return ret;
}

/*
 * Wait until events become available, if we don't already have some. The
 * application must reap them itself, as they reside on the shared cq ring.
 */
static int io_cqring_wait(struct io_ring_ctx *ctx, int min_events,
			  const sigset_t __user *sig, size_t sigsz,
			  struct __kernel_timespec __user *uts)
{
	struct io_wait_queue iowq;
	struct io_rings *rings = ctx->rings;
	int ret;

	if (!io_allowed_run_tw(ctx))
		return -EEXIST;
	if (!llist_empty(&ctx->work_llist))
		io_run_local_work(ctx);
	io_run_task_work();
	io_cqring_overflow_flush(ctx);
	/* if user messes with these they will just get an early return */
	if (__io_cqring_events_user(ctx) >= min_events)
		return 0;

	if (sig) {
#ifdef CONFIG_COMPAT
		if (in_compat_syscall())
			ret = set_compat_user_sigmask((const compat_sigset_t __user *)sig,
						      sigsz);
		else
#endif
			ret = set_user_sigmask(sig, sigsz);

		if (ret)
			return ret;
	}

	init_waitqueue_func_entry(&iowq.wq, io_wake_function);
	iowq.wq.private = current;
	INIT_LIST_HEAD(&iowq.wq.entry);
	iowq.ctx = ctx;
	iowq.nr_timeouts = atomic_read(&ctx->cq_timeouts);
	iowq.cq_tail = READ_ONCE(ctx->rings->cq.head) + min_events;
	iowq.timeout = KTIME_MAX;

	if (uts) {
		struct timespec64 ts;

		if (get_timespec64(&ts, uts))
			return -EFAULT;
		iowq.timeout = ktime_add_ns(timespec64_to_ktime(ts), ktime_get_ns());
	}

	trace_io_uring_cqring_wait(ctx, min_events);
	do {
		unsigned long check_cq;

		if (ctx->flags & IORING_SETUP_DEFER_TASKRUN) {
			int nr_wait = (int) iowq.cq_tail - READ_ONCE(ctx->rings->cq.tail);

			atomic_set(&ctx->cq_wait_nr, nr_wait);
			set_current_state(TASK_INTERRUPTIBLE);
		} else {
			prepare_to_wait_exclusive(&ctx->cq_wait, &iowq.wq,
							TASK_INTERRUPTIBLE);
		}

		ret = io_cqring_wait_schedule(ctx, &iowq);
		__set_current_state(TASK_RUNNING);
		atomic_set(&ctx->cq_wait_nr, 0);

		/*
		 * Run task_work after scheduling and before io_should_wake().
		 * If we got woken because of task_work being processed, run it
		 * now rather than let the caller do another wait loop.
		 */
		io_run_task_work();
		if (!llist_empty(&ctx->work_llist))
			io_run_local_work(ctx);

		/*
		 * Non-local task_work will be run on exit to userspace, but
		 * if we're using DEFER_TASKRUN, then we could have waited
		 * with a timeout for a number of requests. If the timeout
		 * hits, we could have some requests ready to process. Ensure
		 * this break is _after_ we have run task_work, to avoid
		 * deferring running potentially pending requests until the
		 * next time we wait for events.
		 */
		if (ret < 0)
			break;

		check_cq = READ_ONCE(ctx->check_cq);
		if (unlikely(check_cq)) {
			/* let the caller flush overflows, retry */
			if (check_cq & BIT(IO_CHECK_CQ_OVERFLOW_BIT))
				io_cqring_do_overflow_flush(ctx);
			if (check_cq & BIT(IO_CHECK_CQ_DROPPED_BIT)) {
				ret = -EBADR;
				break;
			}
		}

		if (io_should_wake(&iowq)) {
			ret = 0;
			break;
		}
		cond_resched();
	} while (1);

	if (!(ctx->flags & IORING_SETUP_DEFER_TASKRUN))
		finish_wait(&ctx->cq_wait, &iowq.wq);
	restore_saved_sigmask_unless(ret == -EINTR);

	return READ_ONCE(rings->cq.head) == READ_ONCE(rings->cq.tail) ? ret : 0;
}

void io_mem_free(void *ptr)
{
	if (!ptr)
		return;

	folio_put(virt_to_folio(ptr));
}

static void io_pages_free(struct page ***pages, int npages)
{
	struct page **page_array;
	int i;

	if (!pages)
		return;

	page_array = *pages;
	if (!page_array)
		return;

	for (i = 0; i < npages; i++)
		unpin_user_page(page_array[i]);
	kvfree(page_array);
	*pages = NULL;
}

static void *__io_uaddr_map(struct page ***pages, unsigned short *npages,
			    unsigned long uaddr, size_t size)
{
	struct page **page_array;
	unsigned int nr_pages;
	void *page_addr;
	int ret, i;

	*npages = 0;

	if (uaddr & (PAGE_SIZE - 1) || !size)
		return ERR_PTR(-EINVAL);

	nr_pages = (size + PAGE_SIZE - 1) >> PAGE_SHIFT;
	if (nr_pages > USHRT_MAX)
		return ERR_PTR(-EINVAL);
	page_array = kvmalloc_array(nr_pages, sizeof(struct page *), GFP_KERNEL);
	if (!page_array)
		return ERR_PTR(-ENOMEM);

	ret = pin_user_pages_fast(uaddr, nr_pages, FOLL_WRITE | FOLL_LONGTERM,
					page_array);
	if (ret != nr_pages) {
err:
		io_pages_free(&page_array, ret > 0 ? ret : 0);
		return ret < 0 ? ERR_PTR(ret) : ERR_PTR(-EFAULT);
	}

	page_addr = page_address(page_array[0]);
	for (i = 0; i < nr_pages; i++) {
		ret = -EINVAL;

		/*
		 * Can't support mapping user allocated ring memory on 32-bit
		 * archs where it could potentially reside in highmem. Just
		 * fail those with -EINVAL, just like we did on kernels that
		 * didn't support this feature.
		 */
		if (PageHighMem(page_array[i]))
			goto err;

		/*
		 * No support for discontig pages for now, should either be a
		 * single normal page, or a huge page. Later on we can add
		 * support for remapping discontig pages, for now we will
		 * just fail them with EINVAL.
		 */
		if (page_address(page_array[i]) != page_addr)
			goto err;
		page_addr += PAGE_SIZE;
	}

	*pages = page_array;
	*npages = nr_pages;
	return page_to_virt(page_array[0]);
}

static void *io_rings_map(struct io_ring_ctx *ctx, unsigned long uaddr,
			  size_t size)
{
	return __io_uaddr_map(&ctx->ring_pages, &ctx->n_ring_pages, uaddr,
				size);
}

static void *io_sqes_map(struct io_ring_ctx *ctx, unsigned long uaddr,
			 size_t size)
{
	return __io_uaddr_map(&ctx->sqe_pages, &ctx->n_sqe_pages, uaddr,
				size);
}

static void io_rings_free(struct io_ring_ctx *ctx)
{
	if (!(ctx->flags & IORING_SETUP_NO_MMAP)) {
		io_mem_free(ctx->rings);
		io_mem_free(ctx->sq_sqes);
		ctx->rings = NULL;
		ctx->sq_sqes = NULL;
	} else {
		io_pages_free(&ctx->ring_pages, ctx->n_ring_pages);
		ctx->n_ring_pages = 0;
		io_pages_free(&ctx->sqe_pages, ctx->n_sqe_pages);
		ctx->n_sqe_pages = 0;
	}
}

void *io_mem_alloc(size_t size)
{
	gfp_t gfp = GFP_KERNEL_ACCOUNT | __GFP_ZERO | __GFP_NOWARN | __GFP_COMP;
	void *ret;

	ret = (void *) __get_free_pages(gfp, get_order(size));
	if (ret)
		return ret;
	return ERR_PTR(-ENOMEM);
}

static unsigned long rings_size(struct io_ring_ctx *ctx, unsigned int sq_entries,
				unsigned int cq_entries, size_t *sq_offset)
{
	struct io_rings *rings;
	size_t off, sq_array_size;

	off = struct_size(rings, cqes, cq_entries);
	if (off == SIZE_MAX)
		return SIZE_MAX;
	if (ctx->flags & IORING_SETUP_CQE32) {
		if (check_shl_overflow(off, 1, &off))
			return SIZE_MAX;
	}

#ifdef CONFIG_SMP
	off = ALIGN(off, SMP_CACHE_BYTES);
	if (off == 0)
		return SIZE_MAX;
#endif

	if (ctx->flags & IORING_SETUP_NO_SQARRAY) {
		if (sq_offset)
			*sq_offset = SIZE_MAX;
		return off;
	}

	if (sq_offset)
		*sq_offset = off;

	sq_array_size = array_size(sizeof(u32), sq_entries);
	if (sq_array_size == SIZE_MAX)
		return SIZE_MAX;

	if (check_add_overflow(off, sq_array_size, &off))
		return SIZE_MAX;

	return off;
}

static void io_req_caches_free(struct io_ring_ctx *ctx)
{
	struct io_kiocb *req;
	int nr = 0;

	mutex_lock(&ctx->uring_lock);
	io_flush_cached_locked_reqs(ctx, &ctx->submit_state);

	while (!io_req_cache_empty(ctx)) {
		req = io_extract_req(ctx);
		kmem_cache_free(req_cachep, req);
		nr++;
	}
	if (nr)
		percpu_ref_put_many(&ctx->refs, nr);
	mutex_unlock(&ctx->uring_lock);
}

static void io_rsrc_node_cache_free(struct io_cache_entry *entry)
{
	kfree(container_of(entry, struct io_rsrc_node, cache));
}

static __cold void io_ring_ctx_free(struct io_ring_ctx *ctx)
{
	io_sq_thread_finish(ctx);
	/* __io_rsrc_put_work() may need uring_lock to progress, wait w/o it */
	if (WARN_ON_ONCE(!list_empty(&ctx->rsrc_ref_list)))
		return;

	mutex_lock(&ctx->uring_lock);
	if (ctx->buf_data)
		__io_sqe_buffers_unregister(ctx);
	if (ctx->file_data)
		__io_sqe_files_unregister(ctx);
	io_cqring_overflow_kill(ctx);
	io_eventfd_unregister(ctx);
	io_alloc_cache_free(&ctx->apoll_cache, io_apoll_cache_free);
	io_alloc_cache_free(&ctx->netmsg_cache, io_netmsg_cache_free);
	io_futex_cache_free(ctx);
	io_destroy_buffers(ctx);
	mutex_unlock(&ctx->uring_lock);
	if (ctx->sq_creds)
		put_cred(ctx->sq_creds);
	if (ctx->submitter_task)
		put_task_struct(ctx->submitter_task);

	/* there are no registered resources left, nobody uses it */
	if (ctx->rsrc_node)
		io_rsrc_node_destroy(ctx, ctx->rsrc_node);

	WARN_ON_ONCE(!list_empty(&ctx->rsrc_ref_list));
	WARN_ON_ONCE(!list_empty(&ctx->ltimeout_list));

	io_alloc_cache_free(&ctx->rsrc_node_cache, io_rsrc_node_cache_free);
	if (ctx->mm_account) {
		mmdrop(ctx->mm_account);
		ctx->mm_account = NULL;
	}
	io_rings_free(ctx);
	io_kbuf_mmap_list_free(ctx);

	percpu_ref_exit(&ctx->refs);
	free_uid(ctx->user);
	io_req_caches_free(ctx);
	if (ctx->hash_map)
		io_wq_put_hash(ctx->hash_map);
	kfree(ctx->cancel_table.hbs);
	kfree(ctx->cancel_table_locked.hbs);
	kfree(ctx->io_bl);
	xa_destroy(&ctx->io_bl_xa);
	kfree(ctx);
}

static __cold void io_activate_pollwq_cb(struct callback_head *cb)
{
	struct io_ring_ctx *ctx = container_of(cb, struct io_ring_ctx,
					       poll_wq_task_work);

	mutex_lock(&ctx->uring_lock);
	ctx->poll_activated = true;
	mutex_unlock(&ctx->uring_lock);

	/*
	 * Wake ups for some events between start of polling and activation
	 * might've been lost due to loose synchronisation.
	 */
	wake_up_all(&ctx->poll_wq);
	percpu_ref_put(&ctx->refs);
}

__cold void io_activate_pollwq(struct io_ring_ctx *ctx)
{
	spin_lock(&ctx->completion_lock);
	/* already activated or in progress */
	if (ctx->poll_activated || ctx->poll_wq_task_work.func)
		goto out;
	if (WARN_ON_ONCE(!ctx->task_complete))
		goto out;
	if (!ctx->submitter_task)
		goto out;
	/*
	 * with ->submitter_task only the submitter task completes requests, we
	 * only need to sync with it, which is done by injecting a tw
	 */
	init_task_work(&ctx->poll_wq_task_work, io_activate_pollwq_cb);
	percpu_ref_get(&ctx->refs);
	if (task_work_add(ctx->submitter_task, &ctx->poll_wq_task_work, TWA_SIGNAL))
		percpu_ref_put(&ctx->refs);
out:
	spin_unlock(&ctx->completion_lock);
}

static __poll_t io_uring_poll(struct file *file, poll_table *wait)
{
	struct io_ring_ctx *ctx = file->private_data;
	__poll_t mask = 0;

	if (unlikely(!ctx->poll_activated))
		io_activate_pollwq(ctx);

	poll_wait(file, &ctx->poll_wq, wait);
	/*
	 * synchronizes with barrier from wq_has_sleeper call in
	 * io_commit_cqring
	 */
	smp_rmb();
	if (!io_sqring_full(ctx))
		mask |= EPOLLOUT | EPOLLWRNORM;

	/*
	 * Don't flush cqring overflow list here, just do a simple check.
	 * Otherwise there could possible be ABBA deadlock:
	 *      CPU0                    CPU1
	 *      ----                    ----
	 * lock(&ctx->uring_lock);
	 *                              lock(&ep->mtx);
	 *                              lock(&ctx->uring_lock);
	 * lock(&ep->mtx);
	 *
	 * Users may get EPOLLIN meanwhile seeing nothing in cqring, this
	 * pushes them to do the flush.
	 */

	if (__io_cqring_events_user(ctx) || io_has_work(ctx))
		mask |= EPOLLIN | EPOLLRDNORM;

	return mask;
}

struct io_tctx_exit {
	struct callback_head		task_work;
	struct completion		completion;
	struct io_ring_ctx		*ctx;
};

static __cold void io_tctx_exit_cb(struct callback_head *cb)
{
	struct io_uring_task *tctx = current->io_uring;
	struct io_tctx_exit *work;

	work = container_of(cb, struct io_tctx_exit, task_work);
	/*
	 * When @in_cancel, we're in cancellation and it's racy to remove the
	 * node. It'll be removed by the end of cancellation, just ignore it.
	 * tctx can be NULL if the queueing of this task_work raced with
	 * work cancelation off the exec path.
	 */
	if (tctx && !atomic_read(&tctx->in_cancel))
		io_uring_del_tctx_node((unsigned long)work->ctx);
	complete(&work->completion);
}

static __cold bool io_cancel_ctx_cb(struct io_wq_work *work, void *data)
{
	struct io_kiocb *req = container_of(work, struct io_kiocb, work);

	return req->ctx == data;
}

static __cold void io_ring_exit_work(struct work_struct *work)
{
	struct io_ring_ctx *ctx = container_of(work, struct io_ring_ctx, exit_work);
	unsigned long timeout = jiffies + HZ * 60 * 5;
	unsigned long interval = HZ / 20;
	struct io_tctx_exit exit;
	struct io_tctx_node *node;
	int ret;

	/*
	 * If we're doing polled IO and end up having requests being
	 * submitted async (out-of-line), then completions can come in while
	 * we're waiting for refs to drop. We need to reap these manually,
	 * as nobody else will be looking for them.
	 */
	do {
		if (test_bit(IO_CHECK_CQ_OVERFLOW_BIT, &ctx->check_cq)) {
			mutex_lock(&ctx->uring_lock);
			io_cqring_overflow_kill(ctx);
			mutex_unlock(&ctx->uring_lock);
		}

		if (ctx->flags & IORING_SETUP_DEFER_TASKRUN)
			io_move_task_work_from_local(ctx);

		while (io_uring_try_cancel_requests(ctx, NULL, true))
			cond_resched();

		if (ctx->sq_data) {
			struct io_sq_data *sqd = ctx->sq_data;
			struct task_struct *tsk;

			io_sq_thread_park(sqd);
			tsk = sqd->thread;
			if (tsk && tsk->io_uring && tsk->io_uring->io_wq)
				io_wq_cancel_cb(tsk->io_uring->io_wq,
						io_cancel_ctx_cb, ctx, true);
			io_sq_thread_unpark(sqd);
		}

		io_req_caches_free(ctx);

		if (WARN_ON_ONCE(time_after(jiffies, timeout))) {
			/* there is little hope left, don't run it too often */
			interval = HZ * 60;
		}
		/*
		 * This is really an uninterruptible wait, as it has to be
		 * complete. But it's also run from a kworker, which doesn't
		 * take signals, so it's fine to make it interruptible. This
		 * avoids scenarios where we knowingly can wait much longer
		 * on completions, for example if someone does a SIGSTOP on
		 * a task that needs to finish task_work to make this loop
		 * complete. That's a synthetic situation that should not
		 * cause a stuck task backtrace, and hence a potential panic
		 * on stuck tasks if that is enabled.
		 */
	} while (!wait_for_completion_interruptible_timeout(&ctx->ref_comp, interval));

	init_completion(&exit.completion);
	init_task_work(&exit.task_work, io_tctx_exit_cb);
	exit.ctx = ctx;

	mutex_lock(&ctx->uring_lock);
	while (!list_empty(&ctx->tctx_list)) {
		WARN_ON_ONCE(time_after(jiffies, timeout));

		node = list_first_entry(&ctx->tctx_list, struct io_tctx_node,
					ctx_node);
		/* don't spin on a single task if cancellation failed */
		list_rotate_left(&ctx->tctx_list);
		ret = task_work_add(node->task, &exit.task_work, TWA_SIGNAL);
		if (WARN_ON_ONCE(ret))
			continue;

		mutex_unlock(&ctx->uring_lock);
		/*
		 * See comment above for
		 * wait_for_completion_interruptible_timeout() on why this
		 * wait is marked as interruptible.
		 */
		wait_for_completion_interruptible(&exit.completion);
		mutex_lock(&ctx->uring_lock);
	}
	mutex_unlock(&ctx->uring_lock);
	spin_lock(&ctx->completion_lock);
	spin_unlock(&ctx->completion_lock);

	/* pairs with RCU read section in io_req_local_work_add() */
	if (ctx->flags & IORING_SETUP_DEFER_TASKRUN)
		synchronize_rcu();

	io_ring_ctx_free(ctx);
}

static __cold void io_ring_ctx_wait_and_kill(struct io_ring_ctx *ctx)
{
	unsigned long index;
	struct creds *creds;

	mutex_lock(&ctx->uring_lock);
	percpu_ref_kill(&ctx->refs);
	xa_for_each(&ctx->personalities, index, creds)
		io_unregister_personality(ctx, index);
	if (ctx->rings)
		io_poll_remove_all(ctx, NULL, true);
	mutex_unlock(&ctx->uring_lock);

	/*
	 * If we failed setting up the ctx, we might not have any rings
	 * and therefore did not submit any requests
	 */
	if (ctx->rings)
		io_kill_timeouts(ctx, NULL, true);

	flush_delayed_work(&ctx->fallback_work);

	INIT_WORK(&ctx->exit_work, io_ring_exit_work);
	/*
	 * Use system_unbound_wq to avoid spawning tons of event kworkers
	 * if we're exiting a ton of rings at the same time. It just adds
	 * noise and overhead, there's no discernable change in runtime
	 * over using system_wq.
	 */
	queue_work(system_unbound_wq, &ctx->exit_work);
}

static int io_uring_release(struct inode *inode, struct file *file)
{
	struct io_ring_ctx *ctx = file->private_data;

	file->private_data = NULL;
	io_ring_ctx_wait_and_kill(ctx);
	return 0;
}

struct io_task_cancel {
	struct task_struct *task;
	bool all;
};

static bool io_cancel_task_cb(struct io_wq_work *work, void *data)
{
	struct io_kiocb *req = container_of(work, struct io_kiocb, work);
	struct io_task_cancel *cancel = data;

	return io_match_task_safe(req, cancel->task, cancel->all);
}

static __cold bool io_cancel_defer_files(struct io_ring_ctx *ctx,
					 struct task_struct *task,
					 bool cancel_all)
{
	struct io_defer_entry *de;
	LIST_HEAD(list);

	spin_lock(&ctx->completion_lock);
	list_for_each_entry_reverse(de, &ctx->defer_list, list) {
		if (io_match_task_safe(de->req, task, cancel_all)) {
			list_cut_position(&list, &ctx->defer_list, &de->list);
			break;
		}
	}
	spin_unlock(&ctx->completion_lock);
	if (list_empty(&list))
		return false;

	while (!list_empty(&list)) {
		de = list_first_entry(&list, struct io_defer_entry, list);
		list_del_init(&de->list);
		io_req_task_queue_fail(de->req, -ECANCELED);
		kfree(de);
	}
	return true;
}

static __cold bool io_uring_try_cancel_iowq(struct io_ring_ctx *ctx)
{
	struct io_tctx_node *node;
	enum io_wq_cancel cret;
	bool ret = false;

	mutex_lock(&ctx->uring_lock);
	list_for_each_entry(node, &ctx->tctx_list, ctx_node) {
		struct io_uring_task *tctx = node->task->io_uring;

		/*
		 * io_wq will stay alive while we hold uring_lock, because it's
		 * killed after ctx nodes, which requires to take the lock.
		 */
		if (!tctx || !tctx->io_wq)
			continue;
		cret = io_wq_cancel_cb(tctx->io_wq, io_cancel_ctx_cb, ctx, true);
		ret |= (cret != IO_WQ_CANCEL_NOTFOUND);
	}
	mutex_unlock(&ctx->uring_lock);

	return ret;
}

static bool io_uring_try_cancel_uring_cmd(struct io_ring_ctx *ctx,
		struct task_struct *task, bool cancel_all)
{
	struct hlist_node *tmp;
	struct io_kiocb *req;
	bool ret = false;

	lockdep_assert_held(&ctx->uring_lock);

	hlist_for_each_entry_safe(req, tmp, &ctx->cancelable_uring_cmd,
			hash_node) {
		struct io_uring_cmd *cmd = io_kiocb_to_cmd(req,
				struct io_uring_cmd);
		struct file *file = req->file;

		if (!cancel_all && req->task != task)
			continue;

		if (cmd->flags & IORING_URING_CMD_CANCELABLE) {
			/* ->sqe isn't available if no async data */
			if (!req_has_async_data(req))
				cmd->sqe = NULL;
			file->f_op->uring_cmd(cmd, IO_URING_F_CANCEL);
			ret = true;
		}
	}
	io_submit_flush_completions(ctx);

	return ret;
}

static __cold bool io_uring_try_cancel_requests(struct io_ring_ctx *ctx,
						struct task_struct *task,
						bool cancel_all)
{
	struct io_task_cancel cancel = { .task = task, .all = cancel_all, };
	struct io_uring_task *tctx = task ? task->io_uring : NULL;
	enum io_wq_cancel cret;
	bool ret = false;

	/* set it so io_req_local_work_add() would wake us up */
	if (ctx->flags & IORING_SETUP_DEFER_TASKRUN) {
		atomic_set(&ctx->cq_wait_nr, 1);
		smp_mb();
	}

	/* failed during ring init, it couldn't have issued any requests */
	if (!ctx->rings)
		return false;

	if (!task) {
		ret |= io_uring_try_cancel_iowq(ctx);
	} else if (tctx && tctx->io_wq) {
		/*
		 * Cancels requests of all rings, not only @ctx, but
		 * it's fine as the task is in exit/exec.
		 */
		cret = io_wq_cancel_cb(tctx->io_wq, io_cancel_task_cb,
				       &cancel, true);
		ret |= (cret != IO_WQ_CANCEL_NOTFOUND);
	}

	/* SQPOLL thread does its own polling */
	if ((!(ctx->flags & IORING_SETUP_SQPOLL) && cancel_all) ||
	    (ctx->sq_data && ctx->sq_data->thread == current)) {
		while (!wq_list_empty(&ctx->iopoll_list)) {
			io_iopoll_try_reap_events(ctx);
			ret = true;
			cond_resched();
		}
	}

	if ((ctx->flags & IORING_SETUP_DEFER_TASKRUN) &&
	    io_allowed_defer_tw_run(ctx))
		ret |= io_run_local_work(ctx) > 0;
	ret |= io_cancel_defer_files(ctx, task, cancel_all);
	mutex_lock(&ctx->uring_lock);
	ret |= io_poll_remove_all(ctx, task, cancel_all);
	ret |= io_waitid_remove_all(ctx, task, cancel_all);
	ret |= io_futex_remove_all(ctx, task, cancel_all);
	ret |= io_uring_try_cancel_uring_cmd(ctx, task, cancel_all);
	mutex_unlock(&ctx->uring_lock);
	ret |= io_kill_timeouts(ctx, task, cancel_all);
	if (task)
		ret |= io_run_task_work() > 0;
	return ret;
}

static s64 tctx_inflight(struct io_uring_task *tctx, bool tracked)
{
	if (tracked)
		return atomic_read(&tctx->inflight_tracked);
	return percpu_counter_sum(&tctx->inflight);
}

/*
 * Find any io_uring ctx that this task has registered or done IO on, and cancel
 * requests. @sqd should be not-null IFF it's an SQPOLL thread cancellation.
 */
__cold void io_uring_cancel_generic(bool cancel_all, struct io_sq_data *sqd)
{
	struct io_uring_task *tctx = current->io_uring;
	struct io_ring_ctx *ctx;
	struct io_tctx_node *node;
	unsigned long index;
	s64 inflight;
	DEFINE_WAIT(wait);

	WARN_ON_ONCE(sqd && sqd->thread != current);

	if (!current->io_uring)
		return;
	if (tctx->io_wq)
		io_wq_exit_start(tctx->io_wq);

	atomic_inc(&tctx->in_cancel);
	do {
		bool loop = false;

		io_uring_drop_tctx_refs(current);
		/* read completions before cancelations */
		inflight = tctx_inflight(tctx, !cancel_all);
		if (!inflight)
			break;

		if (!sqd) {
			xa_for_each(&tctx->xa, index, node) {
				/* sqpoll task will cancel all its requests */
				if (node->ctx->sq_data)
					continue;
				loop |= io_uring_try_cancel_requests(node->ctx,
							current, cancel_all);
			}
		} else {
			list_for_each_entry(ctx, &sqd->ctx_list, sqd_list)
				loop |= io_uring_try_cancel_requests(ctx,
								     current,
								     cancel_all);
		}

		if (loop) {
			cond_resched();
			continue;
		}

		prepare_to_wait(&tctx->wait, &wait, TASK_INTERRUPTIBLE);
		io_run_task_work();
		io_uring_drop_tctx_refs(current);
		xa_for_each(&tctx->xa, index, node) {
			if (!llist_empty(&node->ctx->work_llist)) {
				WARN_ON_ONCE(node->ctx->submitter_task &&
					     node->ctx->submitter_task != current);
				goto end_wait;
			}
		}
		/*
		 * If we've seen completions, retry without waiting. This
		 * avoids a race where a completion comes in before we did
		 * prepare_to_wait().
		 */
		if (inflight == tctx_inflight(tctx, !cancel_all))
			schedule();
end_wait:
		finish_wait(&tctx->wait, &wait);
	} while (1);

	io_uring_clean_tctx(tctx);
	if (cancel_all) {
		/*
		 * We shouldn't run task_works after cancel, so just leave
		 * ->in_cancel set for normal exit.
		 */
		atomic_dec(&tctx->in_cancel);
		/* for exec all current's requests should be gone, kill tctx */
		__io_uring_free(current);
	}
}

void __io_uring_cancel(bool cancel_all)
{
	io_uring_cancel_generic(cancel_all, NULL);
}

static void *io_uring_validate_mmap_request(struct file *file,
					    loff_t pgoff, size_t sz)
{
	struct io_ring_ctx *ctx = file->private_data;
	loff_t offset = pgoff << PAGE_SHIFT;
	struct page *page;
	void *ptr;

	switch (offset & IORING_OFF_MMAP_MASK) {
	case IORING_OFF_SQ_RING:
	case IORING_OFF_CQ_RING:
		/* Don't allow mmap if the ring was setup without it */
		if (ctx->flags & IORING_SETUP_NO_MMAP)
			return ERR_PTR(-EINVAL);
		ptr = ctx->rings;
		break;
	case IORING_OFF_SQES:
		/* Don't allow mmap if the ring was setup without it */
		if (ctx->flags & IORING_SETUP_NO_MMAP)
			return ERR_PTR(-EINVAL);
		ptr = ctx->sq_sqes;
		break;
	case IORING_OFF_PBUF_RING: {
		unsigned int bgid;

		bgid = (offset & ~IORING_OFF_MMAP_MASK) >> IORING_OFF_PBUF_SHIFT;
		rcu_read_lock();
		ptr = io_pbuf_get_address(ctx, bgid);
		rcu_read_unlock();
		if (!ptr)
			return ERR_PTR(-EINVAL);
		break;
		}
	default:
		return ERR_PTR(-EINVAL);
	}

	page = virt_to_head_page(ptr);
	if (sz > page_size(page))
		return ERR_PTR(-EINVAL);

	return ptr;
}

#ifdef CONFIG_MMU

static __cold int io_uring_mmap(struct file *file, struct vm_area_struct *vma)
{
	size_t sz = vma->vm_end - vma->vm_start;
	unsigned long pfn;
	void *ptr;

	ptr = io_uring_validate_mmap_request(file, vma->vm_pgoff, sz);
	if (IS_ERR(ptr))
		return PTR_ERR(ptr);

	pfn = virt_to_phys(ptr) >> PAGE_SHIFT;
	return remap_pfn_range(vma, vma->vm_start, pfn, sz, vma->vm_page_prot);
}

static unsigned long io_uring_mmu_get_unmapped_area(struct file *filp,
			unsigned long addr, unsigned long len,
			unsigned long pgoff, unsigned long flags)
{
	void *ptr;

	/*
	 * Do not allow to map to user-provided address to avoid breaking the
	 * aliasing rules. Userspace is not able to guess the offset address of
	 * kernel kmalloc()ed memory area.
	 */
	if (addr)
		return -EINVAL;

	ptr = io_uring_validate_mmap_request(filp, pgoff, len);
	if (IS_ERR(ptr))
		return -ENOMEM;

	/*
	 * Some architectures have strong cache aliasing requirements.
	 * For such architectures we need a coherent mapping which aliases
	 * kernel memory *and* userspace memory. To achieve that:
	 * - use a NULL file pointer to reference physical memory, and
	 * - use the kernel virtual address of the shared io_uring context
	 *   (instead of the userspace-provided address, which has to be 0UL
	 *   anyway).
	 * - use the same pgoff which the get_unmapped_area() uses to
	 *   calculate the page colouring.
	 * For architectures without such aliasing requirements, the
	 * architecture will return any suitable mapping because addr is 0.
	 */
	filp = NULL;
	flags |= MAP_SHARED;
	pgoff = 0;	/* has been translated to ptr above */
#ifdef SHM_COLOUR
	addr = (uintptr_t) ptr;
	pgoff = addr >> PAGE_SHIFT;
#else
	addr = 0UL;
#endif
	return current->mm->get_unmapped_area(filp, addr, len, pgoff, flags);
}

#else /* !CONFIG_MMU */

static int io_uring_mmap(struct file *file, struct vm_area_struct *vma)
{
	return is_nommu_shared_mapping(vma->vm_flags) ? 0 : -EINVAL;
}

static unsigned int io_uring_nommu_mmap_capabilities(struct file *file)
{
	return NOMMU_MAP_DIRECT | NOMMU_MAP_READ | NOMMU_MAP_WRITE;
}

static unsigned long io_uring_nommu_get_unmapped_area(struct file *file,
	unsigned long addr, unsigned long len,
	unsigned long pgoff, unsigned long flags)
{
	void *ptr;

	ptr = io_uring_validate_mmap_request(file, pgoff, len);
	if (IS_ERR(ptr))
		return PTR_ERR(ptr);

	return (unsigned long) ptr;
}

#endif /* !CONFIG_MMU */

static int io_validate_ext_arg(unsigned flags, const void __user *argp, size_t argsz)
{
	if (flags & IORING_ENTER_EXT_ARG) {
		struct io_uring_getevents_arg arg;

		if (argsz != sizeof(arg))
			return -EINVAL;
		if (copy_from_user(&arg, argp, sizeof(arg)))
			return -EFAULT;
	}
	return 0;
}

static int io_get_ext_arg(unsigned flags, const void __user *argp, size_t *argsz,
			  struct __kernel_timespec __user **ts,
			  const sigset_t __user **sig)
{
	struct io_uring_getevents_arg arg;

	/*
	 * If EXT_ARG isn't set, then we have no timespec and the argp pointer
	 * is just a pointer to the sigset_t.
	 */
	if (!(flags & IORING_ENTER_EXT_ARG)) {
		*sig = (const sigset_t __user *) argp;
		*ts = NULL;
		return 0;
	}

	/*
	 * EXT_ARG is set - ensure we agree on the size of it and copy in our
	 * timespec and sigset_t pointers if good.
	 */
	if (*argsz != sizeof(arg))
		return -EINVAL;
	if (copy_from_user(&arg, argp, sizeof(arg)))
		return -EFAULT;
	if (arg.pad)
		return -EINVAL;
	*sig = u64_to_user_ptr(arg.sigmask);
	*argsz = arg.sigmask_sz;
	*ts = u64_to_user_ptr(arg.ts);
	return 0;
}

SYSCALL_DEFINE6(io_uring_enter, unsigned int, fd, u32, to_submit,
		u32, min_complete, u32, flags, const void __user *, argp,
		size_t, argsz)
{
	struct io_ring_ctx *ctx;
	struct file *file;
	long ret;

	if (unlikely(flags & ~(IORING_ENTER_GETEVENTS | IORING_ENTER_SQ_WAKEUP |
			       IORING_ENTER_SQ_WAIT | IORING_ENTER_EXT_ARG |
			       IORING_ENTER_REGISTERED_RING)))
		return -EINVAL;

	/*
	 * Ring fd has been registered via IORING_REGISTER_RING_FDS, we
	 * need only dereference our task private array to find it.
	 */
	if (flags & IORING_ENTER_REGISTERED_RING) {
		struct io_uring_task *tctx = current->io_uring;

		if (unlikely(!tctx || fd >= IO_RINGFD_REG_MAX))
			return -EINVAL;
		fd = array_index_nospec(fd, IO_RINGFD_REG_MAX);
		file = tctx->registered_rings[fd];
		if (unlikely(!file))
			return -EBADF;
	} else {
		file = fget(fd);
		if (unlikely(!file))
			return -EBADF;
		ret = -EOPNOTSUPP;
		if (unlikely(!io_is_uring_fops(file)))
			goto out;
	}

	ctx = file->private_data;
	ret = -EBADFD;
	if (unlikely(ctx->flags & IORING_SETUP_R_DISABLED))
		goto out;

	/*
	 * For SQ polling, the thread will do all submissions and completions.
	 * Just return the requested submit count, and wake the thread if
	 * we were asked to.
	 */
	ret = 0;
	if (ctx->flags & IORING_SETUP_SQPOLL) {
		io_cqring_overflow_flush(ctx);

		if (unlikely(ctx->sq_data->thread == NULL)) {
			ret = -EOWNERDEAD;
			goto out;
		}
		if (flags & IORING_ENTER_SQ_WAKEUP)
			wake_up(&ctx->sq_data->wait);
		if (flags & IORING_ENTER_SQ_WAIT)
			io_sqpoll_wait_sq(ctx);

		ret = to_submit;
	} else if (to_submit) {
		ret = io_uring_add_tctx_node(ctx);
		if (unlikely(ret))
			goto out;

		mutex_lock(&ctx->uring_lock);
		ret = io_submit_sqes(ctx, to_submit);
		if (ret != to_submit) {
			mutex_unlock(&ctx->uring_lock);
			goto out;
		}
		if (flags & IORING_ENTER_GETEVENTS) {
			if (ctx->syscall_iopoll)
				goto iopoll_locked;
			/*
			 * Ignore errors, we'll soon call io_cqring_wait() and
			 * it should handle ownership problems if any.
			 */
			if (ctx->flags & IORING_SETUP_DEFER_TASKRUN)
				(void)io_run_local_work_locked(ctx);
		}
		mutex_unlock(&ctx->uring_lock);
	}

	if (flags & IORING_ENTER_GETEVENTS) {
		int ret2;

		if (ctx->syscall_iopoll) {
			/*
			 * We disallow the app entering submit/complete with
			 * polling, but we still need to lock the ring to
			 * prevent racing with polled issue that got punted to
			 * a workqueue.
			 */
			mutex_lock(&ctx->uring_lock);
iopoll_locked:
			ret2 = io_validate_ext_arg(flags, argp, argsz);
			if (likely(!ret2)) {
				min_complete = min(min_complete,
						   ctx->cq_entries);
				ret2 = io_iopoll_check(ctx, min_complete);
			}
			mutex_unlock(&ctx->uring_lock);
		} else {
			const sigset_t __user *sig;
			struct __kernel_timespec __user *ts;

			ret2 = io_get_ext_arg(flags, argp, &argsz, &ts, &sig);
			if (likely(!ret2)) {
				min_complete = min(min_complete,
						   ctx->cq_entries);
				ret2 = io_cqring_wait(ctx, min_complete, sig,
						      argsz, ts);
			}
		}

		if (!ret) {
			ret = ret2;

			/*
			 * EBADR indicates that one or more CQE were dropped.
			 * Once the user has been informed we can clear the bit
			 * as they are obviously ok with those drops.
			 */
			if (unlikely(ret2 == -EBADR))
				clear_bit(IO_CHECK_CQ_DROPPED_BIT,
					  &ctx->check_cq);
		}
	}
out:
	if (!(flags & IORING_ENTER_REGISTERED_RING))
		fput(file);
	return ret;
}

static const struct file_operations io_uring_fops = {
	.release	= io_uring_release,
	.mmap		= io_uring_mmap,
#ifndef CONFIG_MMU
	.get_unmapped_area = io_uring_nommu_get_unmapped_area,
	.mmap_capabilities = io_uring_nommu_mmap_capabilities,
#else
	.get_unmapped_area = io_uring_mmu_get_unmapped_area,
#endif
	.poll		= io_uring_poll,
#ifdef CONFIG_PROC_FS
	.show_fdinfo	= io_uring_show_fdinfo,
#endif
};

bool io_is_uring_fops(struct file *file)
{
	return file->f_op == &io_uring_fops;
}

static __cold int io_allocate_scq_urings(struct io_ring_ctx *ctx,
					 struct io_uring_params *p)
{
	struct io_rings *rings;
	size_t size, sq_array_offset;
	void *ptr;

	/* make sure these are sane, as we already accounted them */
	ctx->sq_entries = p->sq_entries;
	ctx->cq_entries = p->cq_entries;

	size = rings_size(ctx, p->sq_entries, p->cq_entries, &sq_array_offset);
	if (size == SIZE_MAX)
		return -EOVERFLOW;

	if (!(ctx->flags & IORING_SETUP_NO_MMAP))
		rings = io_mem_alloc(size);
	else
		rings = io_rings_map(ctx, p->cq_off.user_addr, size);

	if (IS_ERR(rings))
		return PTR_ERR(rings);

	ctx->rings = rings;
	if (!(ctx->flags & IORING_SETUP_NO_SQARRAY))
		ctx->sq_array = (u32 *)((char *)rings + sq_array_offset);
	rings->sq_ring_mask = p->sq_entries - 1;
	rings->cq_ring_mask = p->cq_entries - 1;
	rings->sq_ring_entries = p->sq_entries;
	rings->cq_ring_entries = p->cq_entries;

	if (p->flags & IORING_SETUP_SQE128)
		size = array_size(2 * sizeof(struct io_uring_sqe), p->sq_entries);
	else
		size = array_size(sizeof(struct io_uring_sqe), p->sq_entries);
	if (size == SIZE_MAX) {
		io_rings_free(ctx);
		return -EOVERFLOW;
	}

	if (!(ctx->flags & IORING_SETUP_NO_MMAP))
		ptr = io_mem_alloc(size);
	else
		ptr = io_sqes_map(ctx, p->sq_off.user_addr, size);

	if (IS_ERR(ptr)) {
		io_rings_free(ctx);
		return PTR_ERR(ptr);
	}

	ctx->sq_sqes = ptr;
	return 0;
}

static int io_uring_install_fd(struct file *file)
{
	int fd;

	fd = get_unused_fd_flags(O_RDWR | O_CLOEXEC);
	if (fd < 0)
		return fd;
	fd_install(fd, file);
	return fd;
}

/*
 * Allocate an anonymous fd, this is what constitutes the application
 * visible backing of an io_uring instance. The application mmaps this
 * fd to gain access to the SQ/CQ ring details.
 */
static struct file *io_uring_get_file(struct io_ring_ctx *ctx)
{
	return anon_inode_getfile_secure("[io_uring]", &io_uring_fops, ctx,
					 O_RDWR | O_CLOEXEC, NULL);
}

static __cold int io_uring_create(unsigned entries, struct io_uring_params *p,
				  struct io_uring_params __user *params)
{
	struct io_ring_ctx *ctx;
	struct io_uring_task *tctx;
	struct file *file;
	int ret;

	if (!entries)
		return -EINVAL;
	if (entries > IORING_MAX_ENTRIES) {
		if (!(p->flags & IORING_SETUP_CLAMP))
			return -EINVAL;
		entries = IORING_MAX_ENTRIES;
	}

	if ((p->flags & IORING_SETUP_REGISTERED_FD_ONLY)
	    && !(p->flags & IORING_SETUP_NO_MMAP))
		return -EINVAL;

	/*
	 * Use twice as many entries for the CQ ring. It's possible for the
	 * application to drive a higher depth than the size of the SQ ring,
	 * since the sqes are only used at submission time. This allows for
	 * some flexibility in overcommitting a bit. If the application has
	 * set IORING_SETUP_CQSIZE, it will have passed in the desired number
	 * of CQ ring entries manually.
	 */
	p->sq_entries = roundup_pow_of_two(entries);
	if (p->flags & IORING_SETUP_CQSIZE) {
		/*
		 * If IORING_SETUP_CQSIZE is set, we do the same roundup
		 * to a power-of-two, if it isn't already. We do NOT impose
		 * any cq vs sq ring sizing.
		 */
		if (!p->cq_entries)
			return -EINVAL;
		if (p->cq_entries > IORING_MAX_CQ_ENTRIES) {
			if (!(p->flags & IORING_SETUP_CLAMP))
				return -EINVAL;
			p->cq_entries = IORING_MAX_CQ_ENTRIES;
		}
		p->cq_entries = roundup_pow_of_two(p->cq_entries);
		if (p->cq_entries < p->sq_entries)
			return -EINVAL;
	} else {
		p->cq_entries = 2 * p->sq_entries;
	}

	ctx = io_ring_ctx_alloc(p);
	if (!ctx)
		return -ENOMEM;

	if ((ctx->flags & IORING_SETUP_DEFER_TASKRUN) &&
	    !(ctx->flags & IORING_SETUP_IOPOLL) &&
	    !(ctx->flags & IORING_SETUP_SQPOLL))
		ctx->task_complete = true;

	if (ctx->task_complete || (ctx->flags & IORING_SETUP_IOPOLL))
		ctx->lockless_cq = true;

	/*
	 * lazy poll_wq activation relies on ->task_complete for synchronisation
	 * purposes, see io_activate_pollwq()
	 */
	if (!ctx->task_complete)
		ctx->poll_activated = true;

	/*
	 * When SETUP_IOPOLL and SETUP_SQPOLL are both enabled, user
	 * space applications don't need to do io completion events
	 * polling again, they can rely on io_sq_thread to do polling
	 * work, which can reduce cpu usage and uring_lock contention.
	 */
	if (ctx->flags & IORING_SETUP_IOPOLL &&
	    !(ctx->flags & IORING_SETUP_SQPOLL))
		ctx->syscall_iopoll = 1;

	ctx->compat = in_compat_syscall();
	if (!ns_capable_noaudit(&init_user_ns, CAP_IPC_LOCK))
		ctx->user = get_uid(current_user());

	/*
	 * For SQPOLL, we just need a wakeup, always. For !SQPOLL, if
	 * COOP_TASKRUN is set, then IPIs are never needed by the app.
	 */
	ret = -EINVAL;
	if (ctx->flags & IORING_SETUP_SQPOLL) {
		/* IPI related flags don't make sense with SQPOLL */
		if (ctx->flags & (IORING_SETUP_COOP_TASKRUN |
				  IORING_SETUP_TASKRUN_FLAG |
				  IORING_SETUP_DEFER_TASKRUN))
			goto err;
		ctx->notify_method = TWA_SIGNAL_NO_IPI;
	} else if (ctx->flags & IORING_SETUP_COOP_TASKRUN) {
		ctx->notify_method = TWA_SIGNAL_NO_IPI;
	} else {
		if (ctx->flags & IORING_SETUP_TASKRUN_FLAG &&
		    !(ctx->flags & IORING_SETUP_DEFER_TASKRUN))
			goto err;
		ctx->notify_method = TWA_SIGNAL;
	}

	/*
	 * For DEFER_TASKRUN we require the completion task to be the same as the
	 * submission task. This implies that there is only one submitter, so enforce
	 * that.
	 */
	if (ctx->flags & IORING_SETUP_DEFER_TASKRUN &&
	    !(ctx->flags & IORING_SETUP_SINGLE_ISSUER)) {
		goto err;
	}

	/*
	 * This is just grabbed for accounting purposes. When a process exits,
	 * the mm is exited and dropped before the files, hence we need to hang
	 * on to this mm purely for the purposes of being able to unaccount
	 * memory (locked/pinned vm). It's not used for anything else.
	 */
	mmgrab(current->mm);
	ctx->mm_account = current->mm;

	ret = io_allocate_scq_urings(ctx, p);
	if (ret)
		goto err;

	ret = io_sq_offload_create(ctx, p);
	if (ret)
		goto err;

	ret = io_rsrc_init(ctx);
	if (ret)
		goto err;

	p->sq_off.head = offsetof(struct io_rings, sq.head);
	p->sq_off.tail = offsetof(struct io_rings, sq.tail);
	p->sq_off.ring_mask = offsetof(struct io_rings, sq_ring_mask);
	p->sq_off.ring_entries = offsetof(struct io_rings, sq_ring_entries);
	p->sq_off.flags = offsetof(struct io_rings, sq_flags);
	p->sq_off.dropped = offsetof(struct io_rings, sq_dropped);
	if (!(ctx->flags & IORING_SETUP_NO_SQARRAY))
		p->sq_off.array = (char *)ctx->sq_array - (char *)ctx->rings;
	p->sq_off.resv1 = 0;
	if (!(ctx->flags & IORING_SETUP_NO_MMAP))
		p->sq_off.user_addr = 0;

	p->cq_off.head = offsetof(struct io_rings, cq.head);
	p->cq_off.tail = offsetof(struct io_rings, cq.tail);
	p->cq_off.ring_mask = offsetof(struct io_rings, cq_ring_mask);
	p->cq_off.ring_entries = offsetof(struct io_rings, cq_ring_entries);
	p->cq_off.overflow = offsetof(struct io_rings, cq_overflow);
	p->cq_off.cqes = offsetof(struct io_rings, cqes);
	p->cq_off.flags = offsetof(struct io_rings, cq_flags);
	p->cq_off.resv1 = 0;
	if (!(ctx->flags & IORING_SETUP_NO_MMAP))
		p->cq_off.user_addr = 0;

	p->features = IORING_FEAT_SINGLE_MMAP | IORING_FEAT_NODROP |
			IORING_FEAT_SUBMIT_STABLE | IORING_FEAT_RW_CUR_POS |
			IORING_FEAT_CUR_PERSONALITY | IORING_FEAT_FAST_POLL |
			IORING_FEAT_POLL_32BITS | IORING_FEAT_SQPOLL_NONFIXED |
			IORING_FEAT_EXT_ARG | IORING_FEAT_NATIVE_WORKERS |
			IORING_FEAT_RSRC_TAGS | IORING_FEAT_CQE_SKIP |
			IORING_FEAT_LINKED_FILE | IORING_FEAT_REG_REG_RING;

	if (copy_to_user(params, p, sizeof(*p))) {
		ret = -EFAULT;
		goto err;
	}

	if (ctx->flags & IORING_SETUP_SINGLE_ISSUER
	    && !(ctx->flags & IORING_SETUP_R_DISABLED))
		WRITE_ONCE(ctx->submitter_task, get_task_struct(current));

	file = io_uring_get_file(ctx);
	if (IS_ERR(file)) {
		ret = PTR_ERR(file);
		goto err;
	}

	ret = __io_uring_add_tctx_node(ctx);
	if (ret)
		goto err_fput;
	tctx = current->io_uring;

	/*
	 * Install ring fd as the very last thing, so we don't risk someone
	 * having closed it before we finish setup
	 */
	if (p->flags & IORING_SETUP_REGISTERED_FD_ONLY)
		ret = io_ring_add_registered_file(tctx, file, 0, IO_RINGFD_REG_MAX);
	else
		ret = io_uring_install_fd(file);
	if (ret < 0)
		goto err_fput;

	trace_io_uring_create(ret, ctx, p->sq_entries, p->cq_entries, p->flags);
	return ret;
err:
	io_ring_ctx_wait_and_kill(ctx);
	return ret;
err_fput:
	fput(file);
	return ret;
}

/*
 * Sets up an aio uring context, and returns the fd. Applications asks for a
 * ring size, we return the actual sq/cq ring sizes (among other things) in the
 * params structure passed in.
 */
static long io_uring_setup(u32 entries, struct io_uring_params __user *params)
{
	struct io_uring_params p;
	int i;

	if (copy_from_user(&p, params, sizeof(p)))
		return -EFAULT;
	for (i = 0; i < ARRAY_SIZE(p.resv); i++) {
		if (p.resv[i])
			return -EINVAL;
	}

	if (p.flags & ~(IORING_SETUP_IOPOLL | IORING_SETUP_SQPOLL |
			IORING_SETUP_SQ_AFF | IORING_SETUP_CQSIZE |
			IORING_SETUP_CLAMP | IORING_SETUP_ATTACH_WQ |
			IORING_SETUP_R_DISABLED | IORING_SETUP_SUBMIT_ALL |
			IORING_SETUP_COOP_TASKRUN | IORING_SETUP_TASKRUN_FLAG |
			IORING_SETUP_SQE128 | IORING_SETUP_CQE32 |
			IORING_SETUP_SINGLE_ISSUER | IORING_SETUP_DEFER_TASKRUN |
			IORING_SETUP_NO_MMAP | IORING_SETUP_REGISTERED_FD_ONLY |
			IORING_SETUP_NO_SQARRAY))
		return -EINVAL;

	return io_uring_create(entries, &p, params);
}

static inline bool io_uring_allowed(void)
{
	int disabled = READ_ONCE(sysctl_io_uring_disabled);
	kgid_t io_uring_group;

	if (disabled == 2)
		return false;

	if (disabled == 0 || capable(CAP_SYS_ADMIN))
		return true;

	io_uring_group = make_kgid(&init_user_ns, sysctl_io_uring_group);
	if (!gid_valid(io_uring_group))
		return false;

	return in_group_p(io_uring_group);
}

SYSCALL_DEFINE2(io_uring_setup, u32, entries,
		struct io_uring_params __user *, params)
{
	if (!io_uring_allowed())
		return -EPERM;

	return io_uring_setup(entries, params);
}

<<<<<<< HEAD
static __cold int io_probe(struct io_ring_ctx *ctx, void __user *arg,
			   unsigned nr_args)
{
	struct io_uring_probe *p;
	size_t size;
	int i, ret;

	size = struct_size(p, ops, nr_args);
	if (size == SIZE_MAX)
		return -EOVERFLOW;
	p = kzalloc(size, GFP_KERNEL);
	if (!p)
		return -ENOMEM;

	ret = -EFAULT;
	if (copy_from_user(p, arg, size))
		goto out;
	ret = -EINVAL;
	if (memchr_inv(p, 0, size))
		goto out;

	p->last_op = IORING_OP_LAST - 1;
	if (nr_args > IORING_OP_LAST)
		nr_args = IORING_OP_LAST;

	for (i = 0; i < nr_args; i++) {
		p->ops[i].op = i;
		if (!io_issue_defs[i].not_supported)
			p->ops[i].flags = IO_URING_OP_SUPPORTED;
	}
	p->ops_len = i;

	ret = 0;
	if (copy_to_user(arg, p, size))
		ret = -EFAULT;
out:
	kfree(p);
	return ret;
}

static int io_register_personality(struct io_ring_ctx *ctx)
{
	const struct cred *creds;
	u32 id;
	int ret;

	creds = get_current_cred();

	ret = xa_alloc_cyclic(&ctx->personalities, &id, (void *)creds,
			XA_LIMIT(0, USHRT_MAX), &ctx->pers_next, GFP_KERNEL);
	if (ret < 0) {
		put_cred(creds);
		return ret;
	}
	return id;
}

static __cold int io_register_restrictions(struct io_ring_ctx *ctx,
					   void __user *arg, unsigned int nr_args)
{
	struct io_uring_restriction *res;
	size_t size;
	int i, ret;

	/* Restrictions allowed only if rings started disabled */
	if (!(ctx->flags & IORING_SETUP_R_DISABLED))
		return -EBADFD;

	/* We allow only a single restrictions registration */
	if (ctx->restrictions.registered)
		return -EBUSY;

	if (!arg || nr_args > IORING_MAX_RESTRICTIONS)
		return -EINVAL;

	size = array_size(nr_args, sizeof(*res));
	if (size == SIZE_MAX)
		return -EOVERFLOW;

	res = memdup_user(arg, size);
	if (IS_ERR(res))
		return PTR_ERR(res);

	ret = 0;

	for (i = 0; i < nr_args; i++) {
		switch (res[i].opcode) {
		case IORING_RESTRICTION_REGISTER_OP:
			if (res[i].register_op >= IORING_REGISTER_LAST) {
				ret = -EINVAL;
				goto out;
			}

			__set_bit(res[i].register_op,
				  ctx->restrictions.register_op);
			break;
		case IORING_RESTRICTION_SQE_OP:
			if (res[i].sqe_op >= IORING_OP_LAST) {
				ret = -EINVAL;
				goto out;
			}

			__set_bit(res[i].sqe_op, ctx->restrictions.sqe_op);
			break;
		case IORING_RESTRICTION_SQE_FLAGS_ALLOWED:
			ctx->restrictions.sqe_flags_allowed = res[i].sqe_flags;
			break;
		case IORING_RESTRICTION_SQE_FLAGS_REQUIRED:
			ctx->restrictions.sqe_flags_required = res[i].sqe_flags;
			break;
		default:
			ret = -EINVAL;
			goto out;
		}
	}

out:
	/* Reset all restrictions if an error happened */
	if (ret != 0)
		memset(&ctx->restrictions, 0, sizeof(ctx->restrictions));
	else
		ctx->restrictions.registered = true;

	kfree(res);
	return ret;
}

static int io_register_enable_rings(struct io_ring_ctx *ctx)
{
	if (!(ctx->flags & IORING_SETUP_R_DISABLED))
		return -EBADFD;

	if (ctx->flags & IORING_SETUP_SINGLE_ISSUER && !ctx->submitter_task) {
		WRITE_ONCE(ctx->submitter_task, get_task_struct(current));
		/*
		 * Lazy activation attempts would fail if it was polled before
		 * submitter_task is set.
		 */
		if (wq_has_sleeper(&ctx->poll_wq))
			io_activate_pollwq(ctx);
	}

	if (ctx->restrictions.registered)
		ctx->restricted = 1;

	ctx->flags &= ~IORING_SETUP_R_DISABLED;
	if (ctx->sq_data && wq_has_sleeper(&ctx->sq_data->wait))
		wake_up(&ctx->sq_data->wait);
	return 0;
}

static __cold int __io_register_iowq_aff(struct io_ring_ctx *ctx,
					 cpumask_var_t new_mask)
{
	int ret;

	if (!(ctx->flags & IORING_SETUP_SQPOLL)) {
		ret = io_wq_cpu_affinity(current->io_uring, new_mask);
	} else {
		mutex_unlock(&ctx->uring_lock);
		ret = io_sqpoll_wq_cpu_affinity(ctx, new_mask);
		mutex_lock(&ctx->uring_lock);
	}

	return ret;
}

static __cold int io_register_iowq_aff(struct io_ring_ctx *ctx,
				       void __user *arg, unsigned len)
{
	cpumask_var_t new_mask;
	int ret;

	if (!alloc_cpumask_var(&new_mask, GFP_KERNEL))
		return -ENOMEM;

	cpumask_clear(new_mask);
	if (len > cpumask_size())
		len = cpumask_size();

	if (in_compat_syscall()) {
		ret = compat_get_bitmap(cpumask_bits(new_mask),
					(const compat_ulong_t __user *)arg,
					len * 8 /* CHAR_BIT */);
	} else {
		ret = copy_from_user(new_mask, arg, len);
	}

	if (ret) {
		free_cpumask_var(new_mask);
		return -EFAULT;
	}

	ret = __io_register_iowq_aff(ctx, new_mask);
	free_cpumask_var(new_mask);
	return ret;
}

static __cold int io_unregister_iowq_aff(struct io_ring_ctx *ctx)
{
	return __io_register_iowq_aff(ctx, NULL);
}

static __cold int io_register_iowq_max_workers(struct io_ring_ctx *ctx,
					       void __user *arg)
	__must_hold(&ctx->uring_lock)
{
	struct io_tctx_node *node;
	struct io_uring_task *tctx = NULL;
	struct io_sq_data *sqd = NULL;
	__u32 new_count[2];
	int i, ret;

	if (copy_from_user(new_count, arg, sizeof(new_count)))
		return -EFAULT;
	for (i = 0; i < ARRAY_SIZE(new_count); i++)
		if (new_count[i] > INT_MAX)
			return -EINVAL;

	if (ctx->flags & IORING_SETUP_SQPOLL) {
		sqd = ctx->sq_data;
		if (sqd) {
			/*
			 * Observe the correct sqd->lock -> ctx->uring_lock
			 * ordering. Fine to drop uring_lock here, we hold
			 * a ref to the ctx.
			 */
			refcount_inc(&sqd->refs);
			mutex_unlock(&ctx->uring_lock);
			mutex_lock(&sqd->lock);
			mutex_lock(&ctx->uring_lock);
			if (sqd->thread)
				tctx = sqd->thread->io_uring;
		}
	} else {
		tctx = current->io_uring;
	}

	BUILD_BUG_ON(sizeof(new_count) != sizeof(ctx->iowq_limits));

	for (i = 0; i < ARRAY_SIZE(new_count); i++)
		if (new_count[i])
			ctx->iowq_limits[i] = new_count[i];
	ctx->iowq_limits_set = true;

	if (tctx && tctx->io_wq) {
		ret = io_wq_max_workers(tctx->io_wq, new_count);
		if (ret)
			goto err;
	} else {
		memset(new_count, 0, sizeof(new_count));
	}

	if (sqd) {
		mutex_unlock(&sqd->lock);
		io_put_sq_data(sqd);
	}

	if (copy_to_user(arg, new_count, sizeof(new_count)))
		return -EFAULT;

	/* that's it for SQPOLL, only the SQPOLL task creates requests */
	if (sqd)
		return 0;

	/* now propagate the restriction to all registered users */
	list_for_each_entry(node, &ctx->tctx_list, ctx_node) {
		struct io_uring_task *tctx = node->task->io_uring;

		if (WARN_ON_ONCE(!tctx->io_wq))
			continue;

		for (i = 0; i < ARRAY_SIZE(new_count); i++)
			new_count[i] = ctx->iowq_limits[i];
		/* ignore errors, it always returns zero anyway */
		(void)io_wq_max_workers(tctx->io_wq, new_count);
	}
	return 0;
err:
	if (sqd) {
		mutex_unlock(&sqd->lock);
		io_put_sq_data(sqd);
	}
	return ret;
}

static int __io_uring_register(struct io_ring_ctx *ctx, unsigned opcode,
			       void __user *arg, unsigned nr_args)
	__releases(ctx->uring_lock)
	__acquires(ctx->uring_lock)
{
	int ret;

	/*
	 * We don't quiesce the refs for register anymore and so it can't be
	 * dying as we're holding a file ref here.
	 */
	if (WARN_ON_ONCE(percpu_ref_is_dying(&ctx->refs)))
		return -ENXIO;

	if (ctx->submitter_task && ctx->submitter_task != current)
		return -EEXIST;

	if (ctx->restricted) {
		opcode = array_index_nospec(opcode, IORING_REGISTER_LAST);
		if (!test_bit(opcode, ctx->restrictions.register_op))
			return -EACCES;
	}

	switch (opcode) {
	case IORING_REGISTER_BUFFERS:
		ret = -EFAULT;
		if (!arg)
			break;
		ret = io_sqe_buffers_register(ctx, arg, nr_args, NULL);
		break;
	case IORING_UNREGISTER_BUFFERS:
		ret = -EINVAL;
		if (arg || nr_args)
			break;
		ret = io_sqe_buffers_unregister(ctx);
		break;
	case IORING_REGISTER_FILES:
		ret = -EFAULT;
		if (!arg)
			break;
		ret = io_sqe_files_register(ctx, arg, nr_args, NULL);
		break;
	case IORING_UNREGISTER_FILES:
		ret = -EINVAL;
		if (arg || nr_args)
			break;
		ret = io_sqe_files_unregister(ctx);
		break;
	case IORING_REGISTER_FILES_UPDATE:
		ret = io_register_files_update(ctx, arg, nr_args);
		break;
	case IORING_REGISTER_EVENTFD:
		ret = -EINVAL;
		if (nr_args != 1)
			break;
		ret = io_eventfd_register(ctx, arg, 0);
		break;
	case IORING_REGISTER_EVENTFD_ASYNC:
		ret = -EINVAL;
		if (nr_args != 1)
			break;
		ret = io_eventfd_register(ctx, arg, 1);
		break;
	case IORING_UNREGISTER_EVENTFD:
		ret = -EINVAL;
		if (arg || nr_args)
			break;
		ret = io_eventfd_unregister(ctx);
		break;
	case IORING_REGISTER_PROBE:
		ret = -EINVAL;
		if (!arg || nr_args > 256)
			break;
		ret = io_probe(ctx, arg, nr_args);
		break;
	case IORING_REGISTER_PERSONALITY:
		ret = -EINVAL;
		if (arg || nr_args)
			break;
		ret = io_register_personality(ctx);
		break;
	case IORING_UNREGISTER_PERSONALITY:
		ret = -EINVAL;
		if (arg)
			break;
		ret = io_unregister_personality(ctx, nr_args);
		break;
	case IORING_REGISTER_ENABLE_RINGS:
		ret = -EINVAL;
		if (arg || nr_args)
			break;
		ret = io_register_enable_rings(ctx);
		break;
	case IORING_REGISTER_RESTRICTIONS:
		ret = io_register_restrictions(ctx, arg, nr_args);
		break;
	case IORING_REGISTER_FILES2:
		ret = io_register_rsrc(ctx, arg, nr_args, IORING_RSRC_FILE);
		break;
	case IORING_REGISTER_FILES_UPDATE2:
		ret = io_register_rsrc_update(ctx, arg, nr_args,
					      IORING_RSRC_FILE);
		break;
	case IORING_REGISTER_BUFFERS2:
		ret = io_register_rsrc(ctx, arg, nr_args, IORING_RSRC_BUFFER);
		break;
	case IORING_REGISTER_BUFFERS_UPDATE:
		ret = io_register_rsrc_update(ctx, arg, nr_args,
					      IORING_RSRC_BUFFER);
		break;
	case IORING_REGISTER_IOWQ_AFF:
		ret = -EINVAL;
		if (!arg || !nr_args)
			break;
		ret = io_register_iowq_aff(ctx, arg, nr_args);
		break;
	case IORING_UNREGISTER_IOWQ_AFF:
		ret = -EINVAL;
		if (arg || nr_args)
			break;
		ret = io_unregister_iowq_aff(ctx);
		break;
	case IORING_REGISTER_IOWQ_MAX_WORKERS:
		ret = -EINVAL;
		if (!arg || nr_args != 2)
			break;
		ret = io_register_iowq_max_workers(ctx, arg);
		break;
	case IORING_REGISTER_RING_FDS:
		ret = io_ringfd_register(ctx, arg, nr_args);
		break;
	case IORING_UNREGISTER_RING_FDS:
		ret = io_ringfd_unregister(ctx, arg, nr_args);
		break;
	case IORING_REGISTER_PBUF_RING:
		ret = -EINVAL;
		if (!arg || nr_args != 1)
			break;
		ret = io_register_pbuf_ring(ctx, arg);
		break;
	case IORING_UNREGISTER_PBUF_RING:
		ret = -EINVAL;
		if (!arg || nr_args != 1)
			break;
		ret = io_unregister_pbuf_ring(ctx, arg);
		break;
	case IORING_REGISTER_SYNC_CANCEL:
		ret = -EINVAL;
		if (!arg || nr_args != 1)
			break;
		ret = io_sync_cancel(ctx, arg);
		break;
	case IORING_REGISTER_FILE_ALLOC_RANGE:
		ret = -EINVAL;
		if (!arg || nr_args)
			break;
		ret = io_register_file_alloc_range(ctx, arg);
		break;
	default:
		ret = -EINVAL;
		break;
	}

	return ret;
}

SYSCALL_DEFINE4(io_uring_register, unsigned int, fd, unsigned int, opcode,
		void __user *, arg, unsigned int, nr_args)
{
	struct io_ring_ctx *ctx;
	long ret = -EBADF;
	struct file *file;
	bool use_registered_ring;

	use_registered_ring = !!(opcode & IORING_REGISTER_USE_REGISTERED_RING);
	opcode &= ~IORING_REGISTER_USE_REGISTERED_RING;

	if (opcode >= IORING_REGISTER_LAST)
		return -EINVAL;

	if (use_registered_ring) {
		/*
		 * Ring fd has been registered via IORING_REGISTER_RING_FDS, we
		 * need only dereference our task private array to find it.
		 */
		struct io_uring_task *tctx = current->io_uring;

		if (unlikely(!tctx || fd >= IO_RINGFD_REG_MAX))
			return -EINVAL;
		fd = array_index_nospec(fd, IO_RINGFD_REG_MAX);
		file = tctx->registered_rings[fd];
		if (unlikely(!file))
			return -EBADF;
	} else {
		file = fget(fd);
		if (unlikely(!file))
			return -EBADF;
		ret = -EOPNOTSUPP;
		if (!io_is_uring_fops(file))
			goto out_fput;
	}

	ctx = file->private_data;

	mutex_lock(&ctx->uring_lock);
	ret = __io_uring_register(ctx, opcode, arg, nr_args);
	mutex_unlock(&ctx->uring_lock);
	trace_io_uring_register(ctx, opcode, ctx->nr_user_files, ctx->nr_user_bufs, ret);
out_fput:
	if (!use_registered_ring)
		fput(file);
	return ret;
}

=======
>>>>>>> 6ff1407e
static int __init io_uring_init(void)
{
#define __BUILD_BUG_VERIFY_OFFSET_SIZE(stype, eoffset, esize, ename) do { \
	BUILD_BUG_ON(offsetof(stype, ename) != eoffset); \
	BUILD_BUG_ON(sizeof_field(stype, ename) != esize); \
} while (0)

#define BUILD_BUG_SQE_ELEM(eoffset, etype, ename) \
	__BUILD_BUG_VERIFY_OFFSET_SIZE(struct io_uring_sqe, eoffset, sizeof(etype), ename)
#define BUILD_BUG_SQE_ELEM_SIZE(eoffset, esize, ename) \
	__BUILD_BUG_VERIFY_OFFSET_SIZE(struct io_uring_sqe, eoffset, esize, ename)
	BUILD_BUG_ON(sizeof(struct io_uring_sqe) != 64);
	BUILD_BUG_SQE_ELEM(0,  __u8,   opcode);
	BUILD_BUG_SQE_ELEM(1,  __u8,   flags);
	BUILD_BUG_SQE_ELEM(2,  __u16,  ioprio);
	BUILD_BUG_SQE_ELEM(4,  __s32,  fd);
	BUILD_BUG_SQE_ELEM(8,  __u64,  off);
	BUILD_BUG_SQE_ELEM(8,  __u64,  addr2);
	BUILD_BUG_SQE_ELEM(8,  __u32,  cmd_op);
	BUILD_BUG_SQE_ELEM(12, __u32, __pad1);
	BUILD_BUG_SQE_ELEM(16, __u64,  addr);
	BUILD_BUG_SQE_ELEM(16, __u64,  splice_off_in);
	BUILD_BUG_SQE_ELEM(24, __u32,  len);
	BUILD_BUG_SQE_ELEM(28,     __kernel_rwf_t, rw_flags);
	BUILD_BUG_SQE_ELEM(28, /* compat */   int, rw_flags);
	BUILD_BUG_SQE_ELEM(28, /* compat */ __u32, rw_flags);
	BUILD_BUG_SQE_ELEM(28, __u32,  fsync_flags);
	BUILD_BUG_SQE_ELEM(28, /* compat */ __u16,  poll_events);
	BUILD_BUG_SQE_ELEM(28, __u32,  poll32_events);
	BUILD_BUG_SQE_ELEM(28, __u32,  sync_range_flags);
	BUILD_BUG_SQE_ELEM(28, __u32,  msg_flags);
	BUILD_BUG_SQE_ELEM(28, __u32,  timeout_flags);
	BUILD_BUG_SQE_ELEM(28, __u32,  accept_flags);
	BUILD_BUG_SQE_ELEM(28, __u32,  cancel_flags);
	BUILD_BUG_SQE_ELEM(28, __u32,  open_flags);
	BUILD_BUG_SQE_ELEM(28, __u32,  statx_flags);
	BUILD_BUG_SQE_ELEM(28, __u32,  fadvise_advice);
	BUILD_BUG_SQE_ELEM(28, __u32,  splice_flags);
	BUILD_BUG_SQE_ELEM(28, __u32,  rename_flags);
	BUILD_BUG_SQE_ELEM(28, __u32,  unlink_flags);
	BUILD_BUG_SQE_ELEM(28, __u32,  hardlink_flags);
	BUILD_BUG_SQE_ELEM(28, __u32,  xattr_flags);
	BUILD_BUG_SQE_ELEM(28, __u32,  msg_ring_flags);
	BUILD_BUG_SQE_ELEM(32, __u64,  user_data);
	BUILD_BUG_SQE_ELEM(40, __u16,  buf_index);
	BUILD_BUG_SQE_ELEM(40, __u16,  buf_group);
	BUILD_BUG_SQE_ELEM(42, __u16,  personality);
	BUILD_BUG_SQE_ELEM(44, __s32,  splice_fd_in);
	BUILD_BUG_SQE_ELEM(44, __u32,  file_index);
	BUILD_BUG_SQE_ELEM(44, __u16,  addr_len);
	BUILD_BUG_SQE_ELEM(46, __u16,  __pad3[0]);
	BUILD_BUG_SQE_ELEM(48, __u64,  addr3);
	BUILD_BUG_SQE_ELEM_SIZE(48, 0, cmd);
	BUILD_BUG_SQE_ELEM(56, __u64,  __pad2);

	BUILD_BUG_ON(sizeof(struct io_uring_files_update) !=
		     sizeof(struct io_uring_rsrc_update));
	BUILD_BUG_ON(sizeof(struct io_uring_rsrc_update) >
		     sizeof(struct io_uring_rsrc_update2));

	/* ->buf_index is u16 */
	BUILD_BUG_ON(offsetof(struct io_uring_buf_ring, bufs) != 0);
	BUILD_BUG_ON(offsetof(struct io_uring_buf, resv) !=
		     offsetof(struct io_uring_buf_ring, tail));

	/* should fit into one byte */
	BUILD_BUG_ON(SQE_VALID_FLAGS >= (1 << 8));
	BUILD_BUG_ON(SQE_COMMON_FLAGS >= (1 << 8));
	BUILD_BUG_ON((SQE_VALID_FLAGS | SQE_COMMON_FLAGS) != SQE_VALID_FLAGS);

	BUILD_BUG_ON(__REQ_F_LAST_BIT > 8 * sizeof(int));

	BUILD_BUG_ON(sizeof(atomic_t) != sizeof(u32));

	/* top 8bits are for internal use */
	BUILD_BUG_ON((IORING_URING_CMD_MASK & 0xff000000) != 0);

	io_uring_optable_init();

	/*
	 * Allow user copy in the per-command field, which starts after the
	 * file in io_kiocb and until the opcode field. The openat2 handling
	 * requires copying in user memory into the io_kiocb object in that
	 * range, and HARDENED_USERCOPY will complain if we haven't
	 * correctly annotated this range.
	 */
	req_cachep = kmem_cache_create_usercopy("io_kiocb",
				sizeof(struct io_kiocb), 0,
				SLAB_HWCACHE_ALIGN | SLAB_PANIC |
				SLAB_ACCOUNT | SLAB_TYPESAFE_BY_RCU,
				offsetof(struct io_kiocb, cmd.data),
				sizeof_field(struct io_kiocb, cmd.data), NULL);
	io_buf_cachep = kmem_cache_create("io_buffer", sizeof(struct io_buffer), 0,
					  SLAB_HWCACHE_ALIGN | SLAB_PANIC | SLAB_ACCOUNT,
					  NULL);

#ifdef CONFIG_SYSCTL
	register_sysctl_init("kernel", kernel_io_uring_disabled_table);
#endif

	return 0;
};
__initcall(io_uring_init);<|MERGE_RESOLUTION|>--- conflicted
+++ resolved
@@ -4055,509 +4055,6 @@
 	return io_uring_setup(entries, params);
 }
 
-<<<<<<< HEAD
-static __cold int io_probe(struct io_ring_ctx *ctx, void __user *arg,
-			   unsigned nr_args)
-{
-	struct io_uring_probe *p;
-	size_t size;
-	int i, ret;
-
-	size = struct_size(p, ops, nr_args);
-	if (size == SIZE_MAX)
-		return -EOVERFLOW;
-	p = kzalloc(size, GFP_KERNEL);
-	if (!p)
-		return -ENOMEM;
-
-	ret = -EFAULT;
-	if (copy_from_user(p, arg, size))
-		goto out;
-	ret = -EINVAL;
-	if (memchr_inv(p, 0, size))
-		goto out;
-
-	p->last_op = IORING_OP_LAST - 1;
-	if (nr_args > IORING_OP_LAST)
-		nr_args = IORING_OP_LAST;
-
-	for (i = 0; i < nr_args; i++) {
-		p->ops[i].op = i;
-		if (!io_issue_defs[i].not_supported)
-			p->ops[i].flags = IO_URING_OP_SUPPORTED;
-	}
-	p->ops_len = i;
-
-	ret = 0;
-	if (copy_to_user(arg, p, size))
-		ret = -EFAULT;
-out:
-	kfree(p);
-	return ret;
-}
-
-static int io_register_personality(struct io_ring_ctx *ctx)
-{
-	const struct cred *creds;
-	u32 id;
-	int ret;
-
-	creds = get_current_cred();
-
-	ret = xa_alloc_cyclic(&ctx->personalities, &id, (void *)creds,
-			XA_LIMIT(0, USHRT_MAX), &ctx->pers_next, GFP_KERNEL);
-	if (ret < 0) {
-		put_cred(creds);
-		return ret;
-	}
-	return id;
-}
-
-static __cold int io_register_restrictions(struct io_ring_ctx *ctx,
-					   void __user *arg, unsigned int nr_args)
-{
-	struct io_uring_restriction *res;
-	size_t size;
-	int i, ret;
-
-	/* Restrictions allowed only if rings started disabled */
-	if (!(ctx->flags & IORING_SETUP_R_DISABLED))
-		return -EBADFD;
-
-	/* We allow only a single restrictions registration */
-	if (ctx->restrictions.registered)
-		return -EBUSY;
-
-	if (!arg || nr_args > IORING_MAX_RESTRICTIONS)
-		return -EINVAL;
-
-	size = array_size(nr_args, sizeof(*res));
-	if (size == SIZE_MAX)
-		return -EOVERFLOW;
-
-	res = memdup_user(arg, size);
-	if (IS_ERR(res))
-		return PTR_ERR(res);
-
-	ret = 0;
-
-	for (i = 0; i < nr_args; i++) {
-		switch (res[i].opcode) {
-		case IORING_RESTRICTION_REGISTER_OP:
-			if (res[i].register_op >= IORING_REGISTER_LAST) {
-				ret = -EINVAL;
-				goto out;
-			}
-
-			__set_bit(res[i].register_op,
-				  ctx->restrictions.register_op);
-			break;
-		case IORING_RESTRICTION_SQE_OP:
-			if (res[i].sqe_op >= IORING_OP_LAST) {
-				ret = -EINVAL;
-				goto out;
-			}
-
-			__set_bit(res[i].sqe_op, ctx->restrictions.sqe_op);
-			break;
-		case IORING_RESTRICTION_SQE_FLAGS_ALLOWED:
-			ctx->restrictions.sqe_flags_allowed = res[i].sqe_flags;
-			break;
-		case IORING_RESTRICTION_SQE_FLAGS_REQUIRED:
-			ctx->restrictions.sqe_flags_required = res[i].sqe_flags;
-			break;
-		default:
-			ret = -EINVAL;
-			goto out;
-		}
-	}
-
-out:
-	/* Reset all restrictions if an error happened */
-	if (ret != 0)
-		memset(&ctx->restrictions, 0, sizeof(ctx->restrictions));
-	else
-		ctx->restrictions.registered = true;
-
-	kfree(res);
-	return ret;
-}
-
-static int io_register_enable_rings(struct io_ring_ctx *ctx)
-{
-	if (!(ctx->flags & IORING_SETUP_R_DISABLED))
-		return -EBADFD;
-
-	if (ctx->flags & IORING_SETUP_SINGLE_ISSUER && !ctx->submitter_task) {
-		WRITE_ONCE(ctx->submitter_task, get_task_struct(current));
-		/*
-		 * Lazy activation attempts would fail if it was polled before
-		 * submitter_task is set.
-		 */
-		if (wq_has_sleeper(&ctx->poll_wq))
-			io_activate_pollwq(ctx);
-	}
-
-	if (ctx->restrictions.registered)
-		ctx->restricted = 1;
-
-	ctx->flags &= ~IORING_SETUP_R_DISABLED;
-	if (ctx->sq_data && wq_has_sleeper(&ctx->sq_data->wait))
-		wake_up(&ctx->sq_data->wait);
-	return 0;
-}
-
-static __cold int __io_register_iowq_aff(struct io_ring_ctx *ctx,
-					 cpumask_var_t new_mask)
-{
-	int ret;
-
-	if (!(ctx->flags & IORING_SETUP_SQPOLL)) {
-		ret = io_wq_cpu_affinity(current->io_uring, new_mask);
-	} else {
-		mutex_unlock(&ctx->uring_lock);
-		ret = io_sqpoll_wq_cpu_affinity(ctx, new_mask);
-		mutex_lock(&ctx->uring_lock);
-	}
-
-	return ret;
-}
-
-static __cold int io_register_iowq_aff(struct io_ring_ctx *ctx,
-				       void __user *arg, unsigned len)
-{
-	cpumask_var_t new_mask;
-	int ret;
-
-	if (!alloc_cpumask_var(&new_mask, GFP_KERNEL))
-		return -ENOMEM;
-
-	cpumask_clear(new_mask);
-	if (len > cpumask_size())
-		len = cpumask_size();
-
-	if (in_compat_syscall()) {
-		ret = compat_get_bitmap(cpumask_bits(new_mask),
-					(const compat_ulong_t __user *)arg,
-					len * 8 /* CHAR_BIT */);
-	} else {
-		ret = copy_from_user(new_mask, arg, len);
-	}
-
-	if (ret) {
-		free_cpumask_var(new_mask);
-		return -EFAULT;
-	}
-
-	ret = __io_register_iowq_aff(ctx, new_mask);
-	free_cpumask_var(new_mask);
-	return ret;
-}
-
-static __cold int io_unregister_iowq_aff(struct io_ring_ctx *ctx)
-{
-	return __io_register_iowq_aff(ctx, NULL);
-}
-
-static __cold int io_register_iowq_max_workers(struct io_ring_ctx *ctx,
-					       void __user *arg)
-	__must_hold(&ctx->uring_lock)
-{
-	struct io_tctx_node *node;
-	struct io_uring_task *tctx = NULL;
-	struct io_sq_data *sqd = NULL;
-	__u32 new_count[2];
-	int i, ret;
-
-	if (copy_from_user(new_count, arg, sizeof(new_count)))
-		return -EFAULT;
-	for (i = 0; i < ARRAY_SIZE(new_count); i++)
-		if (new_count[i] > INT_MAX)
-			return -EINVAL;
-
-	if (ctx->flags & IORING_SETUP_SQPOLL) {
-		sqd = ctx->sq_data;
-		if (sqd) {
-			/*
-			 * Observe the correct sqd->lock -> ctx->uring_lock
-			 * ordering. Fine to drop uring_lock here, we hold
-			 * a ref to the ctx.
-			 */
-			refcount_inc(&sqd->refs);
-			mutex_unlock(&ctx->uring_lock);
-			mutex_lock(&sqd->lock);
-			mutex_lock(&ctx->uring_lock);
-			if (sqd->thread)
-				tctx = sqd->thread->io_uring;
-		}
-	} else {
-		tctx = current->io_uring;
-	}
-
-	BUILD_BUG_ON(sizeof(new_count) != sizeof(ctx->iowq_limits));
-
-	for (i = 0; i < ARRAY_SIZE(new_count); i++)
-		if (new_count[i])
-			ctx->iowq_limits[i] = new_count[i];
-	ctx->iowq_limits_set = true;
-
-	if (tctx && tctx->io_wq) {
-		ret = io_wq_max_workers(tctx->io_wq, new_count);
-		if (ret)
-			goto err;
-	} else {
-		memset(new_count, 0, sizeof(new_count));
-	}
-
-	if (sqd) {
-		mutex_unlock(&sqd->lock);
-		io_put_sq_data(sqd);
-	}
-
-	if (copy_to_user(arg, new_count, sizeof(new_count)))
-		return -EFAULT;
-
-	/* that's it for SQPOLL, only the SQPOLL task creates requests */
-	if (sqd)
-		return 0;
-
-	/* now propagate the restriction to all registered users */
-	list_for_each_entry(node, &ctx->tctx_list, ctx_node) {
-		struct io_uring_task *tctx = node->task->io_uring;
-
-		if (WARN_ON_ONCE(!tctx->io_wq))
-			continue;
-
-		for (i = 0; i < ARRAY_SIZE(new_count); i++)
-			new_count[i] = ctx->iowq_limits[i];
-		/* ignore errors, it always returns zero anyway */
-		(void)io_wq_max_workers(tctx->io_wq, new_count);
-	}
-	return 0;
-err:
-	if (sqd) {
-		mutex_unlock(&sqd->lock);
-		io_put_sq_data(sqd);
-	}
-	return ret;
-}
-
-static int __io_uring_register(struct io_ring_ctx *ctx, unsigned opcode,
-			       void __user *arg, unsigned nr_args)
-	__releases(ctx->uring_lock)
-	__acquires(ctx->uring_lock)
-{
-	int ret;
-
-	/*
-	 * We don't quiesce the refs for register anymore and so it can't be
-	 * dying as we're holding a file ref here.
-	 */
-	if (WARN_ON_ONCE(percpu_ref_is_dying(&ctx->refs)))
-		return -ENXIO;
-
-	if (ctx->submitter_task && ctx->submitter_task != current)
-		return -EEXIST;
-
-	if (ctx->restricted) {
-		opcode = array_index_nospec(opcode, IORING_REGISTER_LAST);
-		if (!test_bit(opcode, ctx->restrictions.register_op))
-			return -EACCES;
-	}
-
-	switch (opcode) {
-	case IORING_REGISTER_BUFFERS:
-		ret = -EFAULT;
-		if (!arg)
-			break;
-		ret = io_sqe_buffers_register(ctx, arg, nr_args, NULL);
-		break;
-	case IORING_UNREGISTER_BUFFERS:
-		ret = -EINVAL;
-		if (arg || nr_args)
-			break;
-		ret = io_sqe_buffers_unregister(ctx);
-		break;
-	case IORING_REGISTER_FILES:
-		ret = -EFAULT;
-		if (!arg)
-			break;
-		ret = io_sqe_files_register(ctx, arg, nr_args, NULL);
-		break;
-	case IORING_UNREGISTER_FILES:
-		ret = -EINVAL;
-		if (arg || nr_args)
-			break;
-		ret = io_sqe_files_unregister(ctx);
-		break;
-	case IORING_REGISTER_FILES_UPDATE:
-		ret = io_register_files_update(ctx, arg, nr_args);
-		break;
-	case IORING_REGISTER_EVENTFD:
-		ret = -EINVAL;
-		if (nr_args != 1)
-			break;
-		ret = io_eventfd_register(ctx, arg, 0);
-		break;
-	case IORING_REGISTER_EVENTFD_ASYNC:
-		ret = -EINVAL;
-		if (nr_args != 1)
-			break;
-		ret = io_eventfd_register(ctx, arg, 1);
-		break;
-	case IORING_UNREGISTER_EVENTFD:
-		ret = -EINVAL;
-		if (arg || nr_args)
-			break;
-		ret = io_eventfd_unregister(ctx);
-		break;
-	case IORING_REGISTER_PROBE:
-		ret = -EINVAL;
-		if (!arg || nr_args > 256)
-			break;
-		ret = io_probe(ctx, arg, nr_args);
-		break;
-	case IORING_REGISTER_PERSONALITY:
-		ret = -EINVAL;
-		if (arg || nr_args)
-			break;
-		ret = io_register_personality(ctx);
-		break;
-	case IORING_UNREGISTER_PERSONALITY:
-		ret = -EINVAL;
-		if (arg)
-			break;
-		ret = io_unregister_personality(ctx, nr_args);
-		break;
-	case IORING_REGISTER_ENABLE_RINGS:
-		ret = -EINVAL;
-		if (arg || nr_args)
-			break;
-		ret = io_register_enable_rings(ctx);
-		break;
-	case IORING_REGISTER_RESTRICTIONS:
-		ret = io_register_restrictions(ctx, arg, nr_args);
-		break;
-	case IORING_REGISTER_FILES2:
-		ret = io_register_rsrc(ctx, arg, nr_args, IORING_RSRC_FILE);
-		break;
-	case IORING_REGISTER_FILES_UPDATE2:
-		ret = io_register_rsrc_update(ctx, arg, nr_args,
-					      IORING_RSRC_FILE);
-		break;
-	case IORING_REGISTER_BUFFERS2:
-		ret = io_register_rsrc(ctx, arg, nr_args, IORING_RSRC_BUFFER);
-		break;
-	case IORING_REGISTER_BUFFERS_UPDATE:
-		ret = io_register_rsrc_update(ctx, arg, nr_args,
-					      IORING_RSRC_BUFFER);
-		break;
-	case IORING_REGISTER_IOWQ_AFF:
-		ret = -EINVAL;
-		if (!arg || !nr_args)
-			break;
-		ret = io_register_iowq_aff(ctx, arg, nr_args);
-		break;
-	case IORING_UNREGISTER_IOWQ_AFF:
-		ret = -EINVAL;
-		if (arg || nr_args)
-			break;
-		ret = io_unregister_iowq_aff(ctx);
-		break;
-	case IORING_REGISTER_IOWQ_MAX_WORKERS:
-		ret = -EINVAL;
-		if (!arg || nr_args != 2)
-			break;
-		ret = io_register_iowq_max_workers(ctx, arg);
-		break;
-	case IORING_REGISTER_RING_FDS:
-		ret = io_ringfd_register(ctx, arg, nr_args);
-		break;
-	case IORING_UNREGISTER_RING_FDS:
-		ret = io_ringfd_unregister(ctx, arg, nr_args);
-		break;
-	case IORING_REGISTER_PBUF_RING:
-		ret = -EINVAL;
-		if (!arg || nr_args != 1)
-			break;
-		ret = io_register_pbuf_ring(ctx, arg);
-		break;
-	case IORING_UNREGISTER_PBUF_RING:
-		ret = -EINVAL;
-		if (!arg || nr_args != 1)
-			break;
-		ret = io_unregister_pbuf_ring(ctx, arg);
-		break;
-	case IORING_REGISTER_SYNC_CANCEL:
-		ret = -EINVAL;
-		if (!arg || nr_args != 1)
-			break;
-		ret = io_sync_cancel(ctx, arg);
-		break;
-	case IORING_REGISTER_FILE_ALLOC_RANGE:
-		ret = -EINVAL;
-		if (!arg || nr_args)
-			break;
-		ret = io_register_file_alloc_range(ctx, arg);
-		break;
-	default:
-		ret = -EINVAL;
-		break;
-	}
-
-	return ret;
-}
-
-SYSCALL_DEFINE4(io_uring_register, unsigned int, fd, unsigned int, opcode,
-		void __user *, arg, unsigned int, nr_args)
-{
-	struct io_ring_ctx *ctx;
-	long ret = -EBADF;
-	struct file *file;
-	bool use_registered_ring;
-
-	use_registered_ring = !!(opcode & IORING_REGISTER_USE_REGISTERED_RING);
-	opcode &= ~IORING_REGISTER_USE_REGISTERED_RING;
-
-	if (opcode >= IORING_REGISTER_LAST)
-		return -EINVAL;
-
-	if (use_registered_ring) {
-		/*
-		 * Ring fd has been registered via IORING_REGISTER_RING_FDS, we
-		 * need only dereference our task private array to find it.
-		 */
-		struct io_uring_task *tctx = current->io_uring;
-
-		if (unlikely(!tctx || fd >= IO_RINGFD_REG_MAX))
-			return -EINVAL;
-		fd = array_index_nospec(fd, IO_RINGFD_REG_MAX);
-		file = tctx->registered_rings[fd];
-		if (unlikely(!file))
-			return -EBADF;
-	} else {
-		file = fget(fd);
-		if (unlikely(!file))
-			return -EBADF;
-		ret = -EOPNOTSUPP;
-		if (!io_is_uring_fops(file))
-			goto out_fput;
-	}
-
-	ctx = file->private_data;
-
-	mutex_lock(&ctx->uring_lock);
-	ret = __io_uring_register(ctx, opcode, arg, nr_args);
-	mutex_unlock(&ctx->uring_lock);
-	trace_io_uring_register(ctx, opcode, ctx->nr_user_files, ctx->nr_user_bufs, ret);
-out_fput:
-	if (!use_registered_ring)
-		fput(file);
-	return ret;
-}
-
-=======
->>>>>>> 6ff1407e
 static int __init io_uring_init(void)
 {
 #define __BUILD_BUG_VERIFY_OFFSET_SIZE(stype, eoffset, esize, ename) do { \
