// SPDX-License-Identifier: GPL-2.0
/*
 * Shared application/kernel submission and completion ring pairs, for
 * supporting fast/efficient IO.
 *
 * A note on the read/write ordering memory barriers that are matched between
 * the application and kernel side.
 *
 * After the application reads the CQ ring tail, it must use an
 * appropriate smp_rmb() to pair with the smp_wmb() the kernel uses
 * before writing the tail (using smp_load_acquire to read the tail will
 * do). It also needs a smp_mb() before updating CQ head (ordering the
 * entry load(s) with the head store), pairing with an implicit barrier
 * through a control-dependency in io_get_cqe (smp_store_release to
 * store head will do). Failure to do so could lead to reading invalid
 * CQ entries.
 *
 * Likewise, the application must use an appropriate smp_wmb() before
 * writing the SQ tail (ordering SQ entry stores with the tail store),
 * which pairs with smp_load_acquire in io_get_sqring (smp_store_release
 * to store the tail will do). And it needs a barrier ordering the SQ
 * head load before writing new SQ entries (smp_load_acquire to read
 * head will do).
 *
 * When using the SQ poll thread (IORING_SETUP_SQPOLL), the application
 * needs to check the SQ flags for IORING_SQ_NEED_WAKEUP *after*
 * updating the SQ tail; a full memory barrier smp_mb() is needed
 * between.
 *
 * Also see the examples in the liburing library:
 *
 *	git://git.kernel.dk/liburing
 *
 * io_uring also uses READ/WRITE_ONCE() for _any_ store or load that happens
 * from data shared between the kernel and application. This is done both
 * for ordering purposes, but also to ensure that once a value is loaded from
 * data that the application could potentially modify, it remains stable.
 *
 * Copyright (C) 2018-2019 Jens Axboe
 * Copyright (c) 2018-2019 Christoph Hellwig
 */
#include <linux/kernel.h>
#include <linux/init.h>
#include <linux/errno.h>
#include <linux/syscalls.h>
#include <net/compat.h>
#include <linux/refcount.h>
#include <linux/uio.h>
#include <linux/bits.h>

#include <linux/sched/signal.h>
#include <linux/fs.h>
#include <linux/file.h>
#include <linux/fdtable.h>
#include <linux/mm.h>
#include <linux/mman.h>
#include <linux/percpu.h>
#include <linux/slab.h>
#include <linux/bvec.h>
#include <linux/net.h>
#include <net/sock.h>
#include <net/af_unix.h>
#include <net/scm.h>
#include <linux/anon_inodes.h>
#include <linux/sched/mm.h>
#include <linux/uaccess.h>
#include <linux/nospec.h>
#include <linux/highmem.h>
#include <linux/fsnotify.h>
#include <linux/fadvise.h>
#include <linux/task_work.h>
#include <linux/io_uring.h>
#include <linux/audit.h>
#include <linux/security.h>

#define CREATE_TRACE_POINTS
#include <trace/events/io_uring.h>

#include <uapi/linux/io_uring.h>

#include "io-wq.h"

#include "io_uring.h"
#include "opdef.h"
#include "refs.h"
#include "tctx.h"
#include "sqpoll.h"
#include "fdinfo.h"
#include "kbuf.h"
#include "rsrc.h"
#include "cancel.h"
#include "net.h"
#include "notif.h"

#include "timeout.h"
#include "poll.h"
#include "alloc_cache.h"

#define IORING_MAX_ENTRIES	32768
#define IORING_MAX_CQ_ENTRIES	(2 * IORING_MAX_ENTRIES)

#define IORING_MAX_RESTRICTIONS	(IORING_RESTRICTION_LAST + \
				 IORING_REGISTER_LAST + IORING_OP_LAST)

#define SQE_COMMON_FLAGS (IOSQE_FIXED_FILE | IOSQE_IO_LINK | \
			  IOSQE_IO_HARDLINK | IOSQE_ASYNC)

#define SQE_VALID_FLAGS	(SQE_COMMON_FLAGS | IOSQE_BUFFER_SELECT | \
			IOSQE_IO_DRAIN | IOSQE_CQE_SKIP_SUCCESS)

#define IO_REQ_CLEAN_FLAGS (REQ_F_BUFFER_SELECTED | REQ_F_NEED_CLEANUP | \
				REQ_F_POLLED | REQ_F_INFLIGHT | REQ_F_CREDS | \
				REQ_F_ASYNC_DATA)

#define IO_REQ_CLEAN_SLOW_FLAGS (REQ_F_REFCOUNT | REQ_F_LINK | REQ_F_HARDLINK |\
				 IO_REQ_CLEAN_FLAGS)

#define IO_TCTX_REFS_CACHE_NR	(1U << 10)

#define IO_COMPL_BATCH			32
#define IO_REQ_ALLOC_BATCH		8

enum {
	IO_CHECK_CQ_OVERFLOW_BIT,
	IO_CHECK_CQ_DROPPED_BIT,
};

enum {
	IO_EVENTFD_OP_SIGNAL_BIT,
	IO_EVENTFD_OP_FREE_BIT,
};

struct io_defer_entry {
	struct list_head	list;
	struct io_kiocb		*req;
	u32			seq;
};

/* requests with any of those set should undergo io_disarm_next() */
#define IO_DISARM_MASK (REQ_F_ARM_LTIMEOUT | REQ_F_LINK_TIMEOUT | REQ_F_FAIL)
#define IO_REQ_LINK_FLAGS (REQ_F_LINK | REQ_F_HARDLINK)

static bool io_uring_try_cancel_requests(struct io_ring_ctx *ctx,
					 struct task_struct *task,
					 bool cancel_all);

static void io_dismantle_req(struct io_kiocb *req);
static void io_clean_op(struct io_kiocb *req);
static void io_queue_sqe(struct io_kiocb *req);
static void io_move_task_work_from_local(struct io_ring_ctx *ctx);
static void __io_submit_flush_completions(struct io_ring_ctx *ctx);
static __cold void io_fallback_tw(struct io_uring_task *tctx);

static struct kmem_cache *req_cachep;

struct sock *io_uring_get_socket(struct file *file)
{
#if defined(CONFIG_UNIX)
	if (io_is_uring_fops(file)) {
		struct io_ring_ctx *ctx = file->private_data;

		return ctx->ring_sock->sk;
	}
#endif
	return NULL;
}
EXPORT_SYMBOL(io_uring_get_socket);

static inline void io_submit_flush_completions(struct io_ring_ctx *ctx)
{
	if (!wq_list_empty(&ctx->submit_state.compl_reqs) ||
	    ctx->submit_state.cqes_count)
		__io_submit_flush_completions(ctx);
}

static inline unsigned int __io_cqring_events(struct io_ring_ctx *ctx)
{
	return ctx->cached_cq_tail - READ_ONCE(ctx->rings->cq.head);
}

static inline unsigned int __io_cqring_events_user(struct io_ring_ctx *ctx)
{
	return READ_ONCE(ctx->rings->cq.tail) - READ_ONCE(ctx->rings->cq.head);
}

static bool io_match_linked(struct io_kiocb *head)
{
	struct io_kiocb *req;

	io_for_each_link(req, head) {
		if (req->flags & REQ_F_INFLIGHT)
			return true;
	}
	return false;
}

/*
 * As io_match_task() but protected against racing with linked timeouts.
 * User must not hold timeout_lock.
 */
bool io_match_task_safe(struct io_kiocb *head, struct task_struct *task,
			bool cancel_all)
{
	bool matched;

	if (task && head->task != task)
		return false;
	if (cancel_all)
		return true;

	if (head->flags & REQ_F_LINK_TIMEOUT) {
		struct io_ring_ctx *ctx = head->ctx;

		/* protect against races with linked timeouts */
		spin_lock_irq(&ctx->timeout_lock);
		matched = io_match_linked(head);
		spin_unlock_irq(&ctx->timeout_lock);
	} else {
		matched = io_match_linked(head);
	}
	return matched;
}

static inline void req_fail_link_node(struct io_kiocb *req, int res)
{
	req_set_fail(req);
	io_req_set_res(req, res, 0);
}

static inline void io_req_add_to_cache(struct io_kiocb *req, struct io_ring_ctx *ctx)
{
	wq_stack_add_head(&req->comp_list, &ctx->submit_state.free_list);
}

static __cold void io_ring_ctx_ref_free(struct percpu_ref *ref)
{
	struct io_ring_ctx *ctx = container_of(ref, struct io_ring_ctx, refs);

	complete(&ctx->ref_comp);
}

static __cold void io_fallback_req_func(struct work_struct *work)
{
	struct io_ring_ctx *ctx = container_of(work, struct io_ring_ctx,
						fallback_work.work);
	struct llist_node *node = llist_del_all(&ctx->fallback_llist);
	struct io_kiocb *req, *tmp;
	bool locked = false;

	percpu_ref_get(&ctx->refs);
	llist_for_each_entry_safe(req, tmp, node, io_task_work.node)
		req->io_task_work.func(req, &locked);

	if (locked) {
		io_submit_flush_completions(ctx);
		mutex_unlock(&ctx->uring_lock);
	}
	percpu_ref_put(&ctx->refs);
}

static int io_alloc_hash_table(struct io_hash_table *table, unsigned bits)
{
	unsigned hash_buckets = 1U << bits;
	size_t hash_size = hash_buckets * sizeof(table->hbs[0]);

	table->hbs = kmalloc(hash_size, GFP_KERNEL);
	if (!table->hbs)
		return -ENOMEM;

	table->hash_bits = bits;
	init_hash_table(table, hash_buckets);
	return 0;
}

static __cold struct io_ring_ctx *io_ring_ctx_alloc(struct io_uring_params *p)
{
	struct io_ring_ctx *ctx;
	int hash_bits;

	ctx = kzalloc(sizeof(*ctx), GFP_KERNEL);
	if (!ctx)
		return NULL;

	xa_init(&ctx->io_bl_xa);

	/*
	 * Use 5 bits less than the max cq entries, that should give us around
	 * 32 entries per hash list if totally full and uniformly spread, but
	 * don't keep too many buckets to not overconsume memory.
	 */
	hash_bits = ilog2(p->cq_entries) - 5;
	hash_bits = clamp(hash_bits, 1, 8);
	if (io_alloc_hash_table(&ctx->cancel_table, hash_bits))
		goto err;
	if (io_alloc_hash_table(&ctx->cancel_table_locked, hash_bits))
		goto err;

	ctx->dummy_ubuf = kzalloc(sizeof(*ctx->dummy_ubuf), GFP_KERNEL);
	if (!ctx->dummy_ubuf)
		goto err;
	/* set invalid range, so io_import_fixed() fails meeting it */
	ctx->dummy_ubuf->ubuf = -1UL;

	if (percpu_ref_init(&ctx->refs, io_ring_ctx_ref_free,
			    0, GFP_KERNEL))
		goto err;

	ctx->flags = p->flags;
	init_waitqueue_head(&ctx->sqo_sq_wait);
	INIT_LIST_HEAD(&ctx->sqd_list);
	INIT_LIST_HEAD(&ctx->cq_overflow_list);
	INIT_LIST_HEAD(&ctx->io_buffers_cache);
	io_alloc_cache_init(&ctx->apoll_cache);
	io_alloc_cache_init(&ctx->netmsg_cache);
	init_completion(&ctx->ref_comp);
	xa_init_flags(&ctx->personalities, XA_FLAGS_ALLOC1);
	mutex_init(&ctx->uring_lock);
	init_waitqueue_head(&ctx->cq_wait);
	spin_lock_init(&ctx->completion_lock);
	spin_lock_init(&ctx->timeout_lock);
	INIT_WQ_LIST(&ctx->iopoll_list);
	INIT_LIST_HEAD(&ctx->io_buffers_pages);
	INIT_LIST_HEAD(&ctx->io_buffers_comp);
	INIT_LIST_HEAD(&ctx->defer_list);
	INIT_LIST_HEAD(&ctx->timeout_list);
	INIT_LIST_HEAD(&ctx->ltimeout_list);
	spin_lock_init(&ctx->rsrc_ref_lock);
	INIT_LIST_HEAD(&ctx->rsrc_ref_list);
	INIT_DELAYED_WORK(&ctx->rsrc_put_work, io_rsrc_put_work);
	init_task_work(&ctx->rsrc_put_tw, io_rsrc_put_tw);
	init_llist_head(&ctx->rsrc_put_llist);
	init_llist_head(&ctx->work_llist);
	INIT_LIST_HEAD(&ctx->tctx_list);
	ctx->submit_state.free_list.next = NULL;
	INIT_WQ_LIST(&ctx->locked_free_list);
	INIT_DELAYED_WORK(&ctx->fallback_work, io_fallback_req_func);
	INIT_WQ_LIST(&ctx->submit_state.compl_reqs);
	return ctx;
err:
	kfree(ctx->dummy_ubuf);
	kfree(ctx->cancel_table.hbs);
	kfree(ctx->cancel_table_locked.hbs);
	kfree(ctx->io_bl);
	xa_destroy(&ctx->io_bl_xa);
	kfree(ctx);
	return NULL;
}

static void io_account_cq_overflow(struct io_ring_ctx *ctx)
{
	struct io_rings *r = ctx->rings;

	WRITE_ONCE(r->cq_overflow, READ_ONCE(r->cq_overflow) + 1);
	ctx->cq_extra--;
}

static bool req_need_defer(struct io_kiocb *req, u32 seq)
{
	if (unlikely(req->flags & REQ_F_IO_DRAIN)) {
		struct io_ring_ctx *ctx = req->ctx;

		return seq + READ_ONCE(ctx->cq_extra) != ctx->cached_cq_tail;
	}

	return false;
}

static inline void io_req_track_inflight(struct io_kiocb *req)
{
	if (!(req->flags & REQ_F_INFLIGHT)) {
		req->flags |= REQ_F_INFLIGHT;
		atomic_inc(&req->task->io_uring->inflight_tracked);
	}
}

static struct io_kiocb *__io_prep_linked_timeout(struct io_kiocb *req)
{
	if (WARN_ON_ONCE(!req->link))
		return NULL;

	req->flags &= ~REQ_F_ARM_LTIMEOUT;
	req->flags |= REQ_F_LINK_TIMEOUT;

	/* linked timeouts should have two refs once prep'ed */
	io_req_set_refcount(req);
	__io_req_set_refcount(req->link, 2);
	return req->link;
}

static inline struct io_kiocb *io_prep_linked_timeout(struct io_kiocb *req)
{
	if (likely(!(req->flags & REQ_F_ARM_LTIMEOUT)))
		return NULL;
	return __io_prep_linked_timeout(req);
}

static noinline void __io_arm_ltimeout(struct io_kiocb *req)
{
	io_queue_linked_timeout(__io_prep_linked_timeout(req));
}

static inline void io_arm_ltimeout(struct io_kiocb *req)
{
	if (unlikely(req->flags & REQ_F_ARM_LTIMEOUT))
		__io_arm_ltimeout(req);
}

static void io_prep_async_work(struct io_kiocb *req)
{
	const struct io_op_def *def = &io_op_defs[req->opcode];
	struct io_ring_ctx *ctx = req->ctx;

	if (!(req->flags & REQ_F_CREDS)) {
		req->flags |= REQ_F_CREDS;
		req->creds = get_current_cred();
	}

	req->work.list.next = NULL;
	req->work.flags = 0;
	req->work.cancel_seq = atomic_read(&ctx->cancel_seq);
	if (req->flags & REQ_F_FORCE_ASYNC)
		req->work.flags |= IO_WQ_WORK_CONCURRENT;

	if (req->file && !io_req_ffs_set(req))
		req->flags |= io_file_get_flags(req->file) << REQ_F_SUPPORT_NOWAIT_BIT;

	if (req->flags & REQ_F_ISREG) {
		if (def->hash_reg_file || (ctx->flags & IORING_SETUP_IOPOLL))
			io_wq_hash_work(&req->work, file_inode(req->file));
	} else if (!req->file || !S_ISBLK(file_inode(req->file)->i_mode)) {
		if (def->unbound_nonreg_file)
			req->work.flags |= IO_WQ_WORK_UNBOUND;
	}
}

static void io_prep_async_link(struct io_kiocb *req)
{
	struct io_kiocb *cur;

	if (req->flags & REQ_F_LINK_TIMEOUT) {
		struct io_ring_ctx *ctx = req->ctx;

		spin_lock_irq(&ctx->timeout_lock);
		io_for_each_link(cur, req)
			io_prep_async_work(cur);
		spin_unlock_irq(&ctx->timeout_lock);
	} else {
		io_for_each_link(cur, req)
			io_prep_async_work(cur);
	}
}

void io_queue_iowq(struct io_kiocb *req, bool *dont_use)
{
	struct io_kiocb *link = io_prep_linked_timeout(req);
	struct io_uring_task *tctx = req->task->io_uring;

	BUG_ON(!tctx);
	BUG_ON(!tctx->io_wq);

	/* init ->work of the whole link before punting */
	io_prep_async_link(req);

	/*
	 * Not expected to happen, but if we do have a bug where this _can_
	 * happen, catch it here and ensure the request is marked as
	 * canceled. That will make io-wq go through the usual work cancel
	 * procedure rather than attempt to run this request (or create a new
	 * worker for it).
	 */
	if (WARN_ON_ONCE(!same_thread_group(req->task, current)))
		req->work.flags |= IO_WQ_WORK_CANCEL;

	trace_io_uring_queue_async_work(req, io_wq_is_hashed(&req->work));
	io_wq_enqueue(tctx->io_wq, &req->work);
	if (link)
		io_queue_linked_timeout(link);
}

static __cold void io_queue_deferred(struct io_ring_ctx *ctx)
{
	while (!list_empty(&ctx->defer_list)) {
		struct io_defer_entry *de = list_first_entry(&ctx->defer_list,
						struct io_defer_entry, list);

		if (req_need_defer(de->req, de->seq))
			break;
		list_del_init(&de->list);
		io_req_task_queue(de->req);
		kfree(de);
	}
}


static void io_eventfd_ops(struct rcu_head *rcu)
{
	struct io_ev_fd *ev_fd = container_of(rcu, struct io_ev_fd, rcu);
	int ops = atomic_xchg(&ev_fd->ops, 0);

	if (ops & BIT(IO_EVENTFD_OP_SIGNAL_BIT))
		eventfd_signal_mask(ev_fd->cq_ev_fd, 1, EPOLL_URING_WAKE);

	/* IO_EVENTFD_OP_FREE_BIT may not be set here depending on callback
	 * ordering in a race but if references are 0 we know we have to free
	 * it regardless.
	 */
	if (atomic_dec_and_test(&ev_fd->refs)) {
		eventfd_ctx_put(ev_fd->cq_ev_fd);
		kfree(ev_fd);
	}
}

static void io_eventfd_signal(struct io_ring_ctx *ctx)
{
	struct io_ev_fd *ev_fd = NULL;

	rcu_read_lock();
	/*
	 * rcu_dereference ctx->io_ev_fd once and use it for both for checking
	 * and eventfd_signal
	 */
	ev_fd = rcu_dereference(ctx->io_ev_fd);

	/*
	 * Check again if ev_fd exists incase an io_eventfd_unregister call
	 * completed between the NULL check of ctx->io_ev_fd at the start of
	 * the function and rcu_read_lock.
	 */
	if (unlikely(!ev_fd))
		goto out;
	if (READ_ONCE(ctx->rings->cq_flags) & IORING_CQ_EVENTFD_DISABLED)
		goto out;
	if (ev_fd->eventfd_async && !io_wq_current_is_worker())
		goto out;

	if (likely(eventfd_signal_allowed())) {
		eventfd_signal_mask(ev_fd->cq_ev_fd, 1, EPOLL_URING_WAKE);
	} else {
		atomic_inc(&ev_fd->refs);
		if (!atomic_fetch_or(BIT(IO_EVENTFD_OP_SIGNAL_BIT), &ev_fd->ops))
			call_rcu_hurry(&ev_fd->rcu, io_eventfd_ops);
		else
			atomic_dec(&ev_fd->refs);
	}

out:
	rcu_read_unlock();
}

static void io_eventfd_flush_signal(struct io_ring_ctx *ctx)
{
	bool skip;

	spin_lock(&ctx->completion_lock);

	/*
	 * Eventfd should only get triggered when at least one event has been
	 * posted. Some applications rely on the eventfd notification count
	 * only changing IFF a new CQE has been added to the CQ ring. There's
	 * no depedency on 1:1 relationship between how many times this
	 * function is called (and hence the eventfd count) and number of CQEs
	 * posted to the CQ ring.
	 */
	skip = ctx->cached_cq_tail == ctx->evfd_last_cq_tail;
	ctx->evfd_last_cq_tail = ctx->cached_cq_tail;
	spin_unlock(&ctx->completion_lock);
	if (skip)
		return;

	io_eventfd_signal(ctx);
}

void __io_commit_cqring_flush(struct io_ring_ctx *ctx)
{
	if (ctx->off_timeout_used)
		io_flush_timeouts(ctx);
	if (ctx->drain_active) {
		spin_lock(&ctx->completion_lock);
		io_queue_deferred(ctx);
		spin_unlock(&ctx->completion_lock);
	}
	if (ctx->has_evfd)
		io_eventfd_flush_signal(ctx);
}

static inline void __io_cq_lock(struct io_ring_ctx *ctx)
	__acquires(ctx->completion_lock)
{
	if (!ctx->task_complete)
		spin_lock(&ctx->completion_lock);
}

static inline void __io_cq_unlock(struct io_ring_ctx *ctx)
<<<<<<< HEAD
{
	if (!ctx->task_complete)
		spin_unlock(&ctx->completion_lock);
}

static inline void io_cq_lock(struct io_ring_ctx *ctx)
	__acquires(ctx->completion_lock)
{
=======
{
	if (!ctx->task_complete)
		spin_unlock(&ctx->completion_lock);
}

static inline void io_cq_lock(struct io_ring_ctx *ctx)
	__acquires(ctx->completion_lock)
{
>>>>>>> 310bc395
	spin_lock(&ctx->completion_lock);
}

static inline void io_cq_unlock(struct io_ring_ctx *ctx)
	__releases(ctx->completion_lock)
{
	spin_unlock(&ctx->completion_lock);
}

/* keep it inlined for io_submit_flush_completions() */
static inline void __io_cq_unlock_post(struct io_ring_ctx *ctx)
	__releases(ctx->completion_lock)
{
	io_commit_cqring(ctx);
	__io_cq_unlock(ctx);
	io_commit_cqring_flush(ctx);
	io_cqring_wake(ctx);
}

void io_cq_unlock_post(struct io_ring_ctx *ctx)
	__releases(ctx->completion_lock)
{
	io_commit_cqring(ctx);
	spin_unlock(&ctx->completion_lock);
	io_commit_cqring_flush(ctx);
	io_cqring_wake(ctx);
}

/* Returns true if there are no backlogged entries after the flush */
static void io_cqring_overflow_kill(struct io_ring_ctx *ctx)
{
	struct io_overflow_cqe *ocqe;
	LIST_HEAD(list);

	io_cq_lock(ctx);
	list_splice_init(&ctx->cq_overflow_list, &list);
	clear_bit(IO_CHECK_CQ_OVERFLOW_BIT, &ctx->check_cq);
	io_cq_unlock(ctx);

	while (!list_empty(&list)) {
		ocqe = list_first_entry(&list, struct io_overflow_cqe, list);
		list_del(&ocqe->list);
		kfree(ocqe);
	}
}

/* Returns true if there are no backlogged entries after the flush */
static void __io_cqring_overflow_flush(struct io_ring_ctx *ctx)
{
	size_t cqe_size = sizeof(struct io_uring_cqe);

	if (__io_cqring_events(ctx) == ctx->cq_entries)
		return;

	if (ctx->flags & IORING_SETUP_CQE32)
		cqe_size <<= 1;

	io_cq_lock(ctx);
	while (!list_empty(&ctx->cq_overflow_list)) {
		struct io_uring_cqe *cqe = io_get_cqe_overflow(ctx, true);
		struct io_overflow_cqe *ocqe;

		if (!cqe)
			break;
		ocqe = list_first_entry(&ctx->cq_overflow_list,
					struct io_overflow_cqe, list);
		memcpy(cqe, &ocqe->cqe, cqe_size);
		list_del(&ocqe->list);
		kfree(ocqe);
	}

	if (list_empty(&ctx->cq_overflow_list)) {
		clear_bit(IO_CHECK_CQ_OVERFLOW_BIT, &ctx->check_cq);
		atomic_andnot(IORING_SQ_CQ_OVERFLOW, &ctx->rings->sq_flags);
	}
	io_cq_unlock_post(ctx);
}

<<<<<<< HEAD
static void io_cqring_overflow_flush(struct io_ring_ctx *ctx)
{
	if (test_bit(IO_CHECK_CQ_OVERFLOW_BIT, &ctx->check_cq)) {
		/* iopoll syncs against uring_lock, not completion_lock */
		if (ctx->flags & IORING_SETUP_IOPOLL)
			mutex_lock(&ctx->uring_lock);
		__io_cqring_overflow_flush(ctx);
		if (ctx->flags & IORING_SETUP_IOPOLL)
			mutex_unlock(&ctx->uring_lock);
	}
=======
static void io_cqring_do_overflow_flush(struct io_ring_ctx *ctx)
{
	/* iopoll syncs against uring_lock, not completion_lock */
	if (ctx->flags & IORING_SETUP_IOPOLL)
		mutex_lock(&ctx->uring_lock);
	__io_cqring_overflow_flush(ctx);
	if (ctx->flags & IORING_SETUP_IOPOLL)
		mutex_unlock(&ctx->uring_lock);
}

static void io_cqring_overflow_flush(struct io_ring_ctx *ctx)
{
	if (test_bit(IO_CHECK_CQ_OVERFLOW_BIT, &ctx->check_cq))
		io_cqring_do_overflow_flush(ctx);
>>>>>>> 310bc395
}

void __io_put_task(struct task_struct *task, int nr)
{
	struct io_uring_task *tctx = task->io_uring;

	percpu_counter_sub(&tctx->inflight, nr);
	if (unlikely(atomic_read(&tctx->in_idle)))
		wake_up(&tctx->wait);
	put_task_struct_many(task, nr);
}

void io_task_refs_refill(struct io_uring_task *tctx)
{
	unsigned int refill = -tctx->cached_refs + IO_TCTX_REFS_CACHE_NR;

	percpu_counter_add(&tctx->inflight, refill);
	refcount_add(refill, &current->usage);
	tctx->cached_refs += refill;
}

static __cold void io_uring_drop_tctx_refs(struct task_struct *task)
{
	struct io_uring_task *tctx = task->io_uring;
	unsigned int refs = tctx->cached_refs;

	if (refs) {
		tctx->cached_refs = 0;
		percpu_counter_sub(&tctx->inflight, refs);
		put_task_struct_many(task, refs);
	}
}

static bool io_cqring_event_overflow(struct io_ring_ctx *ctx, u64 user_data,
				     s32 res, u32 cflags, u64 extra1, u64 extra2)
{
	struct io_overflow_cqe *ocqe;
	size_t ocq_size = sizeof(struct io_overflow_cqe);
	bool is_cqe32 = (ctx->flags & IORING_SETUP_CQE32);

	lockdep_assert_held(&ctx->completion_lock);

	if (is_cqe32)
		ocq_size += sizeof(struct io_uring_cqe);

	ocqe = kmalloc(ocq_size, GFP_ATOMIC | __GFP_ACCOUNT);
	trace_io_uring_cqe_overflow(ctx, user_data, res, cflags, ocqe);
	if (!ocqe) {
		/*
		 * If we're in ring overflow flush mode, or in task cancel mode,
		 * or cannot allocate an overflow entry, then we need to drop it
		 * on the floor.
		 */
		io_account_cq_overflow(ctx);
		set_bit(IO_CHECK_CQ_DROPPED_BIT, &ctx->check_cq);
		return false;
	}
	if (list_empty(&ctx->cq_overflow_list)) {
		set_bit(IO_CHECK_CQ_OVERFLOW_BIT, &ctx->check_cq);
		atomic_or(IORING_SQ_CQ_OVERFLOW, &ctx->rings->sq_flags);

	}
	ocqe->cqe.user_data = user_data;
	ocqe->cqe.res = res;
	ocqe->cqe.flags = cflags;
	if (is_cqe32) {
		ocqe->cqe.big_cqe[0] = extra1;
		ocqe->cqe.big_cqe[1] = extra2;
	}
	list_add_tail(&ocqe->list, &ctx->cq_overflow_list);
	return true;
}

bool io_req_cqe_overflow(struct io_kiocb *req)
{
	if (!(req->flags & REQ_F_CQE32_INIT)) {
		req->extra1 = 0;
		req->extra2 = 0;
	}
	return io_cqring_event_overflow(req->ctx, req->cqe.user_data,
					req->cqe.res, req->cqe.flags,
					req->extra1, req->extra2);
}

/*
 * writes to the cq entry need to come after reading head; the
 * control dependency is enough as we're using WRITE_ONCE to
 * fill the cq entry
 */
struct io_uring_cqe *__io_get_cqe(struct io_ring_ctx *ctx, bool overflow)
{
	struct io_rings *rings = ctx->rings;
	unsigned int off = ctx->cached_cq_tail & (ctx->cq_entries - 1);
	unsigned int free, queued, len;

	/*
	 * Posting into the CQ when there are pending overflowed CQEs may break
	 * ordering guarantees, which will affect links, F_MORE users and more.
	 * Force overflow the completion.
	 */
	if (!overflow && (ctx->check_cq & BIT(IO_CHECK_CQ_OVERFLOW_BIT)))
		return NULL;

	/* userspace may cheat modifying the tail, be safe and do min */
	queued = min(__io_cqring_events(ctx), ctx->cq_entries);
	free = ctx->cq_entries - queued;
	/* we need a contiguous range, limit based on the current array offset */
	len = min(free, ctx->cq_entries - off);
	if (!len)
		return NULL;

	if (ctx->flags & IORING_SETUP_CQE32) {
		off <<= 1;
		len <<= 1;
	}

	ctx->cqe_cached = &rings->cqes[off];
	ctx->cqe_sentinel = ctx->cqe_cached + len;

	ctx->cached_cq_tail++;
	ctx->cqe_cached++;
	if (ctx->flags & IORING_SETUP_CQE32)
		ctx->cqe_cached++;
	return &rings->cqes[off];
}

static bool io_fill_cqe_aux(struct io_ring_ctx *ctx, u64 user_data, s32 res,
			      u32 cflags)
{
	struct io_uring_cqe *cqe;

	if (!ctx->task_complete)
		lockdep_assert_held(&ctx->completion_lock);

	ctx->cq_extra++;

	/*
	 * If we can't get a cq entry, userspace overflowed the
	 * submission (by quite a lot). Increment the overflow count in
	 * the ring.
	 */
	cqe = io_get_cqe(ctx);
	if (likely(cqe)) {
		trace_io_uring_complete(ctx, NULL, user_data, res, cflags, 0, 0);

		WRITE_ONCE(cqe->user_data, user_data);
		WRITE_ONCE(cqe->res, res);
		WRITE_ONCE(cqe->flags, cflags);

		if (ctx->flags & IORING_SETUP_CQE32) {
			WRITE_ONCE(cqe->big_cqe[0], 0);
			WRITE_ONCE(cqe->big_cqe[1], 0);
		}
		return true;
	}
	return false;
}

static void __io_flush_post_cqes(struct io_ring_ctx *ctx)
	__must_hold(&ctx->uring_lock)
{
	struct io_submit_state *state = &ctx->submit_state;
	unsigned int i;

	lockdep_assert_held(&ctx->uring_lock);
	for (i = 0; i < state->cqes_count; i++) {
		struct io_uring_cqe *cqe = &state->cqes[i];

		if (!io_fill_cqe_aux(ctx, cqe->user_data, cqe->res, cqe->flags)) {
			if (ctx->task_complete) {
				spin_lock(&ctx->completion_lock);
				io_cqring_event_overflow(ctx, cqe->user_data,
							cqe->res, cqe->flags, 0, 0);
				spin_unlock(&ctx->completion_lock);
			} else {
				io_cqring_event_overflow(ctx, cqe->user_data,
							cqe->res, cqe->flags, 0, 0);
			}
		}
	}
	state->cqes_count = 0;
}

static bool __io_post_aux_cqe(struct io_ring_ctx *ctx, u64 user_data, s32 res, u32 cflags,
			      bool allow_overflow)
{
	bool filled;

	io_cq_lock(ctx);
	filled = io_fill_cqe_aux(ctx, user_data, res, cflags);
	if (!filled && allow_overflow)
		filled = io_cqring_event_overflow(ctx, user_data, res, cflags, 0, 0);

	io_cq_unlock_post(ctx);
	return filled;
}

bool io_post_aux_cqe(struct io_ring_ctx *ctx, u64 user_data, s32 res, u32 cflags)
<<<<<<< HEAD
{
	return __io_post_aux_cqe(ctx, user_data, res, cflags, true);
}

bool io_aux_cqe(struct io_ring_ctx *ctx, bool defer, u64 user_data, s32 res, u32 cflags,
		bool allow_overflow)
{
=======
{
	return __io_post_aux_cqe(ctx, user_data, res, cflags, true);
}

bool io_aux_cqe(struct io_ring_ctx *ctx, bool defer, u64 user_data, s32 res, u32 cflags,
		bool allow_overflow)
{
>>>>>>> 310bc395
	struct io_uring_cqe *cqe;
	unsigned int length;

	if (!defer)
		return __io_post_aux_cqe(ctx, user_data, res, cflags, allow_overflow);

	length = ARRAY_SIZE(ctx->submit_state.cqes);

	lockdep_assert_held(&ctx->uring_lock);

	if (ctx->submit_state.cqes_count == length) {
		__io_cq_lock(ctx);
		__io_flush_post_cqes(ctx);
		/* no need to flush - flush is deferred */
		__io_cq_unlock_post(ctx);
	}

	/* For defered completions this is not as strict as it is otherwise,
	 * however it's main job is to prevent unbounded posted completions,
	 * and in that it works just as well.
	 */
	if (!allow_overflow && test_bit(IO_CHECK_CQ_OVERFLOW_BIT, &ctx->check_cq))
		return false;

	cqe = &ctx->submit_state.cqes[ctx->submit_state.cqes_count++];
	cqe->user_data = user_data;
	cqe->res = res;
	cqe->flags = cflags;
	return true;
}

static void __io_req_complete_post(struct io_kiocb *req)
{
	struct io_ring_ctx *ctx = req->ctx;

	io_cq_lock(ctx);
	if (!(req->flags & REQ_F_CQE_SKIP))
		io_fill_cqe_req(ctx, req);

	/*
	 * If we're the last reference to this request, add to our locked
	 * free_list cache.
	 */
	if (req_ref_put_and_test(req)) {
		if (req->flags & IO_REQ_LINK_FLAGS) {
			if (req->flags & IO_DISARM_MASK)
				io_disarm_next(req);
			if (req->link) {
				io_req_task_queue(req->link);
				req->link = NULL;
			}
		}
		io_req_put_rsrc(req);
		/*
		 * Selected buffer deallocation in io_clean_op() assumes that
		 * we don't hold ->completion_lock. Clean them here to avoid
		 * deadlocks.
		 */
		io_put_kbuf_comp(req);
		io_dismantle_req(req);
		io_put_task(req->task, 1);
		wq_list_add_head(&req->comp_list, &ctx->locked_free_list);
		ctx->locked_free_nr++;
	}
	io_cq_unlock_post(ctx);
}

void io_req_complete_post(struct io_kiocb *req, unsigned issue_flags)
{
	if (req->ctx->task_complete && (issue_flags & IO_URING_F_IOWQ)) {
		req->io_task_work.func = io_req_task_complete;
		io_req_task_work_add(req);
	} else if (!(issue_flags & IO_URING_F_UNLOCKED) ||
		   !(req->ctx->flags & IORING_SETUP_IOPOLL)) {
		__io_req_complete_post(req);
	} else {
		struct io_ring_ctx *ctx = req->ctx;

		mutex_lock(&ctx->uring_lock);
		__io_req_complete_post(req);
		mutex_unlock(&ctx->uring_lock);
	}
}

void io_req_defer_failed(struct io_kiocb *req, s32 res)
	__must_hold(&ctx->uring_lock)
{
	const struct io_op_def *def = &io_op_defs[req->opcode];

	lockdep_assert_held(&req->ctx->uring_lock);

	req_set_fail(req);
	io_req_set_res(req, res, io_put_kbuf(req, IO_URING_F_UNLOCKED));
	if (def->fail)
		def->fail(req);
	io_req_complete_defer(req);
}

/*
 * Don't initialise the fields below on every allocation, but do that in
 * advance and keep them valid across allocations.
 */
static void io_preinit_req(struct io_kiocb *req, struct io_ring_ctx *ctx)
{
	req->ctx = ctx;
	req->link = NULL;
	req->async_data = NULL;
	/* not necessary, but safer to zero */
	req->cqe.res = 0;
}

static void io_flush_cached_locked_reqs(struct io_ring_ctx *ctx,
					struct io_submit_state *state)
{
	spin_lock(&ctx->completion_lock);
	wq_list_splice(&ctx->locked_free_list, &state->free_list);
	ctx->locked_free_nr = 0;
	spin_unlock(&ctx->completion_lock);
}

/*
 * A request might get retired back into the request caches even before opcode
 * handlers and io_issue_sqe() are done with it, e.g. inline completion path.
 * Because of that, io_alloc_req() should be called only under ->uring_lock
 * and with extra caution to not get a request that is still worked on.
 */
__cold bool __io_alloc_req_refill(struct io_ring_ctx *ctx)
	__must_hold(&ctx->uring_lock)
{
	gfp_t gfp = GFP_KERNEL | __GFP_NOWARN;
	void *reqs[IO_REQ_ALLOC_BATCH];
	int ret, i;

	/*
	 * If we have more than a batch's worth of requests in our IRQ side
	 * locked cache, grab the lock and move them over to our submission
	 * side cache.
	 */
	if (data_race(ctx->locked_free_nr) > IO_COMPL_BATCH) {
		io_flush_cached_locked_reqs(ctx, &ctx->submit_state);
		if (!io_req_cache_empty(ctx))
			return true;
	}

	ret = kmem_cache_alloc_bulk(req_cachep, gfp, ARRAY_SIZE(reqs), reqs);

	/*
	 * Bulk alloc is all-or-nothing. If we fail to get a batch,
	 * retry single alloc to be on the safe side.
	 */
	if (unlikely(ret <= 0)) {
		reqs[0] = kmem_cache_alloc(req_cachep, gfp);
		if (!reqs[0])
			return false;
		ret = 1;
	}

	percpu_ref_get_many(&ctx->refs, ret);
	for (i = 0; i < ret; i++) {
		struct io_kiocb *req = reqs[i];

		io_preinit_req(req, ctx);
		io_req_add_to_cache(req, ctx);
	}
	return true;
}

static inline void io_dismantle_req(struct io_kiocb *req)
{
	unsigned int flags = req->flags;

	if (unlikely(flags & IO_REQ_CLEAN_FLAGS))
		io_clean_op(req);
	if (!(flags & REQ_F_FIXED_FILE))
		io_put_file(req->file);
}

__cold void io_free_req(struct io_kiocb *req)
{
	struct io_ring_ctx *ctx = req->ctx;

	io_req_put_rsrc(req);
	io_dismantle_req(req);
	io_put_task(req->task, 1);

	spin_lock(&ctx->completion_lock);
	wq_list_add_head(&req->comp_list, &ctx->locked_free_list);
	ctx->locked_free_nr++;
	spin_unlock(&ctx->completion_lock);
}

static void __io_req_find_next_prep(struct io_kiocb *req)
{
	struct io_ring_ctx *ctx = req->ctx;

	spin_lock(&ctx->completion_lock);
	io_disarm_next(req);
	spin_unlock(&ctx->completion_lock);
}

static inline struct io_kiocb *io_req_find_next(struct io_kiocb *req)
{
	struct io_kiocb *nxt;

	/*
	 * If LINK is set, we have dependent requests in this chain. If we
	 * didn't fail this request, queue the first one up, moving any other
	 * dependencies to the next request. In case of failure, fail the rest
	 * of the chain.
	 */
	if (unlikely(req->flags & IO_DISARM_MASK))
		__io_req_find_next_prep(req);
	nxt = req->link;
	req->link = NULL;
	return nxt;
}

static void ctx_flush_and_put(struct io_ring_ctx *ctx, bool *locked)
{
	if (!ctx)
		return;
	if (ctx->flags & IORING_SETUP_TASKRUN_FLAG)
		atomic_andnot(IORING_SQ_TASKRUN, &ctx->rings->sq_flags);
	if (*locked) {
		io_submit_flush_completions(ctx);
		mutex_unlock(&ctx->uring_lock);
		*locked = false;
	}
	percpu_ref_put(&ctx->refs);
}

static unsigned int handle_tw_list(struct llist_node *node,
				   struct io_ring_ctx **ctx, bool *locked,
				   struct llist_node *last)
{
	unsigned int count = 0;

	while (node != last) {
		struct llist_node *next = node->next;
		struct io_kiocb *req = container_of(node, struct io_kiocb,
						    io_task_work.node);

		prefetch(container_of(next, struct io_kiocb, io_task_work.node));

		if (req->ctx != *ctx) {
			ctx_flush_and_put(*ctx, locked);
			*ctx = req->ctx;
			/* if not contended, grab and improve batching */
			*locked = mutex_trylock(&(*ctx)->uring_lock);
			percpu_ref_get(&(*ctx)->refs);
		}
		req->io_task_work.func(req, locked);
		node = next;
		count++;
	}

	return count;
}

/**
 * io_llist_xchg - swap all entries in a lock-less list
 * @head:	the head of lock-less list to delete all entries
 * @new:	new entry as the head of the list
 *
 * If list is empty, return NULL, otherwise, return the pointer to the first entry.
 * The order of entries returned is from the newest to the oldest added one.
 */
static inline struct llist_node *io_llist_xchg(struct llist_head *head,
					       struct llist_node *new)
{
	return xchg(&head->first, new);
}

/**
 * io_llist_cmpxchg - possibly swap all entries in a lock-less list
 * @head:	the head of lock-less list to delete all entries
 * @old:	expected old value of the first entry of the list
 * @new:	new entry as the head of the list
 *
 * perform a cmpxchg on the first entry of the list.
 */

static inline struct llist_node *io_llist_cmpxchg(struct llist_head *head,
						  struct llist_node *old,
						  struct llist_node *new)
{
	return cmpxchg(&head->first, old, new);
}

void tctx_task_work(struct callback_head *cb)
{
	bool uring_locked = false;
	struct io_ring_ctx *ctx = NULL;
	struct io_uring_task *tctx = container_of(cb, struct io_uring_task,
						  task_work);
	struct llist_node fake = {};
	struct llist_node *node;
	unsigned int loops = 1;
	unsigned int count;

	if (unlikely(current->flags & PF_EXITING)) {
		io_fallback_tw(tctx);
		return;
	}

	node = io_llist_xchg(&tctx->task_list, &fake);
	count = handle_tw_list(node, &ctx, &uring_locked, NULL);
	node = io_llist_cmpxchg(&tctx->task_list, &fake, NULL);
	while (node != &fake) {
		loops++;
		node = io_llist_xchg(&tctx->task_list, &fake);
		count += handle_tw_list(node, &ctx, &uring_locked, &fake);
		node = io_llist_cmpxchg(&tctx->task_list, &fake, NULL);
	}

	ctx_flush_and_put(ctx, &uring_locked);

	/* relaxed read is enough as only the task itself sets ->in_idle */
	if (unlikely(atomic_read(&tctx->in_idle)))
		io_uring_drop_tctx_refs(current);

	trace_io_uring_task_work_run(tctx, count, loops);
}

static __cold void io_fallback_tw(struct io_uring_task *tctx)
{
	struct llist_node *node = llist_del_all(&tctx->task_list);
	struct io_kiocb *req;

	while (node) {
		req = container_of(node, struct io_kiocb, io_task_work.node);
		node = node->next;
		if (llist_add(&req->io_task_work.node,
			      &req->ctx->fallback_llist))
			schedule_delayed_work(&req->ctx->fallback_work, 1);
	}
}

static void io_req_local_work_add(struct io_kiocb *req)
{
	struct io_ring_ctx *ctx = req->ctx;

	percpu_ref_get(&ctx->refs);

	if (!llist_add(&req->io_task_work.node, &ctx->work_llist)) {
		percpu_ref_put(&ctx->refs);
		return;
	}
	/* need it for the following io_cqring_wake() */
	smp_mb__after_atomic();

	if (unlikely(atomic_read(&req->task->io_uring->in_idle))) {
		io_move_task_work_from_local(ctx);
		percpu_ref_put(&ctx->refs);
		return;
	}

	if (ctx->flags & IORING_SETUP_TASKRUN_FLAG)
		atomic_or(IORING_SQ_TASKRUN, &ctx->rings->sq_flags);

	if (ctx->has_evfd)
		io_eventfd_signal(ctx);
	__io_cqring_wake(ctx);
	percpu_ref_put(&ctx->refs);
}

void __io_req_task_work_add(struct io_kiocb *req, bool allow_local)
{
	struct io_uring_task *tctx = req->task->io_uring;
	struct io_ring_ctx *ctx = req->ctx;

	if (allow_local && ctx->flags & IORING_SETUP_DEFER_TASKRUN) {
		io_req_local_work_add(req);
		return;
	}

	/* task_work already pending, we're done */
	if (!llist_add(&req->io_task_work.node, &tctx->task_list))
		return;

	if (ctx->flags & IORING_SETUP_TASKRUN_FLAG)
		atomic_or(IORING_SQ_TASKRUN, &ctx->rings->sq_flags);

	if (likely(!task_work_add(req->task, &tctx->task_work, ctx->notify_method)))
		return;

	io_fallback_tw(tctx);
}

static void __cold io_move_task_work_from_local(struct io_ring_ctx *ctx)
{
	struct llist_node *node;

	node = llist_del_all(&ctx->work_llist);
	while (node) {
		struct io_kiocb *req = container_of(node, struct io_kiocb,
						    io_task_work.node);

		node = node->next;
		__io_req_task_work_add(req, false);
	}
}

int __io_run_local_work(struct io_ring_ctx *ctx, bool *locked)
{
	struct llist_node *node;
	struct llist_node fake;
	struct llist_node *current_final = NULL;
	int ret;
	unsigned int loops = 1;

	if (unlikely(ctx->submitter_task != current))
		return -EEXIST;

	node = io_llist_xchg(&ctx->work_llist, &fake);
	ret = 0;
again:
	while (node != current_final) {
		struct llist_node *next = node->next;
		struct io_kiocb *req = container_of(node, struct io_kiocb,
						    io_task_work.node);
		prefetch(container_of(next, struct io_kiocb, io_task_work.node));
		req->io_task_work.func(req, locked);
		ret++;
		node = next;
	}

	if (ctx->flags & IORING_SETUP_TASKRUN_FLAG)
		atomic_andnot(IORING_SQ_TASKRUN, &ctx->rings->sq_flags);

	node = io_llist_cmpxchg(&ctx->work_llist, &fake, NULL);
	if (node != &fake) {
		loops++;
		current_final = &fake;
		node = io_llist_xchg(&ctx->work_llist, &fake);
		goto again;
	}

	if (*locked)
		io_submit_flush_completions(ctx);
	trace_io_uring_local_work_run(ctx, ret, loops);
	return ret;

}

int io_run_local_work(struct io_ring_ctx *ctx)
{
	bool locked;
	int ret;

	if (llist_empty(&ctx->work_llist))
		return 0;

	__set_current_state(TASK_RUNNING);
	locked = mutex_trylock(&ctx->uring_lock);
	ret = __io_run_local_work(ctx, &locked);
	if (locked)
		mutex_unlock(&ctx->uring_lock);

	return ret;
}

static void io_req_task_cancel(struct io_kiocb *req, bool *locked)
{
	io_tw_lock(req->ctx, locked);
	io_req_defer_failed(req, req->cqe.res);
}

void io_req_task_submit(struct io_kiocb *req, bool *locked)
{
	io_tw_lock(req->ctx, locked);
	/* req->task == current here, checking PF_EXITING is safe */
	if (likely(!(req->task->flags & PF_EXITING)))
		io_queue_sqe(req);
	else
		io_req_defer_failed(req, -EFAULT);
}

void io_req_task_queue_fail(struct io_kiocb *req, int ret)
{
	io_req_set_res(req, ret, 0);
	req->io_task_work.func = io_req_task_cancel;
	io_req_task_work_add(req);
}

void io_req_task_queue(struct io_kiocb *req)
{
	req->io_task_work.func = io_req_task_submit;
	io_req_task_work_add(req);
}

void io_queue_next(struct io_kiocb *req)
{
	struct io_kiocb *nxt = io_req_find_next(req);

	if (nxt)
		io_req_task_queue(nxt);
}

void io_free_batch_list(struct io_ring_ctx *ctx, struct io_wq_work_node *node)
	__must_hold(&ctx->uring_lock)
{
	struct task_struct *task = NULL;
	int task_refs = 0;

	do {
		struct io_kiocb *req = container_of(node, struct io_kiocb,
						    comp_list);

		if (unlikely(req->flags & IO_REQ_CLEAN_SLOW_FLAGS)) {
			if (req->flags & REQ_F_REFCOUNT) {
				node = req->comp_list.next;
				if (!req_ref_put_and_test(req))
					continue;
			}
			if ((req->flags & REQ_F_POLLED) && req->apoll) {
				struct async_poll *apoll = req->apoll;

				if (apoll->double_poll)
					kfree(apoll->double_poll);
				if (!io_alloc_cache_put(&ctx->apoll_cache, &apoll->cache))
					kfree(apoll);
				req->flags &= ~REQ_F_POLLED;
			}
			if (req->flags & IO_REQ_LINK_FLAGS)
				io_queue_next(req);
			if (unlikely(req->flags & IO_REQ_CLEAN_FLAGS))
				io_clean_op(req);
		}
		if (!(req->flags & REQ_F_FIXED_FILE))
			io_put_file(req->file);

		io_req_put_rsrc_locked(req, ctx);

		if (req->task != task) {
			if (task)
				io_put_task(task, task_refs);
			task = req->task;
			task_refs = 0;
		}
		task_refs++;
		node = req->comp_list.next;
		io_req_add_to_cache(req, ctx);
	} while (node);

	if (task)
		io_put_task(task, task_refs);
}

static void __io_submit_flush_completions(struct io_ring_ctx *ctx)
	__must_hold(&ctx->uring_lock)
{
	struct io_wq_work_node *node, *prev;
	struct io_submit_state *state = &ctx->submit_state;

	__io_cq_lock(ctx);
	/* must come first to preserve CQE ordering in failure cases */
	if (state->cqes_count)
		__io_flush_post_cqes(ctx);
	wq_list_for_each(node, prev, &state->compl_reqs) {
		struct io_kiocb *req = container_of(node, struct io_kiocb,
					    comp_list);

		if (!(req->flags & REQ_F_CQE_SKIP) &&
		    unlikely(!__io_fill_cqe_req(ctx, req))) {
			if (ctx->task_complete) {
				spin_lock(&ctx->completion_lock);
				io_req_cqe_overflow(req);
				spin_unlock(&ctx->completion_lock);
			} else {
				io_req_cqe_overflow(req);
			}
		}
	}
	__io_cq_unlock_post(ctx);

	if (!wq_list_empty(&ctx->submit_state.compl_reqs)) {
		io_free_batch_list(ctx, state->compl_reqs.first);
		INIT_WQ_LIST(&state->compl_reqs);
	}
}

/*
 * Drop reference to request, return next in chain (if there is one) if this
 * was the last reference to this request.
 */
static inline struct io_kiocb *io_put_req_find_next(struct io_kiocb *req)
{
	struct io_kiocb *nxt = NULL;

	if (req_ref_put_and_test(req)) {
		if (unlikely(req->flags & IO_REQ_LINK_FLAGS))
			nxt = io_req_find_next(req);
		io_free_req(req);
	}
	return nxt;
}

static unsigned io_cqring_events(struct io_ring_ctx *ctx)
{
	/* See comment at the top of this file */
	smp_rmb();
	return __io_cqring_events(ctx);
}

/*
 * We can't just wait for polled events to come to us, we have to actively
 * find and complete them.
 */
static __cold void io_iopoll_try_reap_events(struct io_ring_ctx *ctx)
{
	if (!(ctx->flags & IORING_SETUP_IOPOLL))
		return;

	mutex_lock(&ctx->uring_lock);
	while (!wq_list_empty(&ctx->iopoll_list)) {
		/* let it sleep and repeat later if can't complete a request */
		if (io_do_iopoll(ctx, true) == 0)
			break;
		/*
		 * Ensure we allow local-to-the-cpu processing to take place,
		 * in this case we need to ensure that we reap all events.
		 * Also let task_work, etc. to progress by releasing the mutex
		 */
		if (need_resched()) {
			mutex_unlock(&ctx->uring_lock);
			cond_resched();
			mutex_lock(&ctx->uring_lock);
		}
	}
	mutex_unlock(&ctx->uring_lock);
}

static int io_iopoll_check(struct io_ring_ctx *ctx, long min)
{
	unsigned int nr_events = 0;
	int ret = 0;
	unsigned long check_cq;

	if (!io_allowed_run_tw(ctx))
		return -EEXIST;

	check_cq = READ_ONCE(ctx->check_cq);
	if (unlikely(check_cq)) {
		if (check_cq & BIT(IO_CHECK_CQ_OVERFLOW_BIT))
			__io_cqring_overflow_flush(ctx);
		/*
		 * Similarly do not spin if we have not informed the user of any
		 * dropped CQE.
		 */
		if (check_cq & BIT(IO_CHECK_CQ_DROPPED_BIT))
			return -EBADR;
	}
	/*
	 * Don't enter poll loop if we already have events pending.
	 * If we do, we can potentially be spinning for commands that
	 * already triggered a CQE (eg in error).
	 */
	if (io_cqring_events(ctx))
		return 0;

	do {
		/*
		 * If a submit got punted to a workqueue, we can have the
		 * application entering polling for a command before it gets
		 * issued. That app will hold the uring_lock for the duration
		 * of the poll right here, so we need to take a breather every
		 * now and then to ensure that the issue has a chance to add
		 * the poll to the issued list. Otherwise we can spin here
		 * forever, while the workqueue is stuck trying to acquire the
		 * very same mutex.
		 */
		if (wq_list_empty(&ctx->iopoll_list) ||
		    io_task_work_pending(ctx)) {
			u32 tail = ctx->cached_cq_tail;

			(void) io_run_local_work_locked(ctx);

			if (task_work_pending(current) ||
			    wq_list_empty(&ctx->iopoll_list)) {
				mutex_unlock(&ctx->uring_lock);
				io_run_task_work();
				mutex_lock(&ctx->uring_lock);
			}
			/* some requests don't go through iopoll_list */
			if (tail != ctx->cached_cq_tail ||
			    wq_list_empty(&ctx->iopoll_list))
				break;
		}
		ret = io_do_iopoll(ctx, !min);
		if (ret < 0)
			break;
		nr_events += ret;
		ret = 0;
	} while (nr_events < min && !need_resched());

	return ret;
}

void io_req_task_complete(struct io_kiocb *req, bool *locked)
{
	if (*locked)
		io_req_complete_defer(req);
	else
		io_req_complete_post(req, IO_URING_F_UNLOCKED);
}

/*
 * After the iocb has been issued, it's safe to be found on the poll list.
 * Adding the kiocb to the list AFTER submission ensures that we don't
 * find it from a io_do_iopoll() thread before the issuer is done
 * accessing the kiocb cookie.
 */
static void io_iopoll_req_issued(struct io_kiocb *req, unsigned int issue_flags)
{
	struct io_ring_ctx *ctx = req->ctx;
	const bool needs_lock = issue_flags & IO_URING_F_UNLOCKED;

	/* workqueue context doesn't hold uring_lock, grab it now */
	if (unlikely(needs_lock))
		mutex_lock(&ctx->uring_lock);

	/*
	 * Track whether we have multiple files in our lists. This will impact
	 * how we do polling eventually, not spinning if we're on potentially
	 * different devices.
	 */
	if (wq_list_empty(&ctx->iopoll_list)) {
		ctx->poll_multi_queue = false;
	} else if (!ctx->poll_multi_queue) {
		struct io_kiocb *list_req;

		list_req = container_of(ctx->iopoll_list.first, struct io_kiocb,
					comp_list);
		if (list_req->file != req->file)
			ctx->poll_multi_queue = true;
	}

	/*
	 * For fast devices, IO may have already completed. If it has, add
	 * it to the front so we find it first.
	 */
	if (READ_ONCE(req->iopoll_completed))
		wq_list_add_head(&req->comp_list, &ctx->iopoll_list);
	else
		wq_list_add_tail(&req->comp_list, &ctx->iopoll_list);

	if (unlikely(needs_lock)) {
		/*
		 * If IORING_SETUP_SQPOLL is enabled, sqes are either handle
		 * in sq thread task context or in io worker task context. If
		 * current task context is sq thread, we don't need to check
		 * whether should wake up sq thread.
		 */
		if ((ctx->flags & IORING_SETUP_SQPOLL) &&
		    wq_has_sleeper(&ctx->sq_data->wait))
			wake_up(&ctx->sq_data->wait);

		mutex_unlock(&ctx->uring_lock);
	}
}

static bool io_bdev_nowait(struct block_device *bdev)
{
	return !bdev || bdev_nowait(bdev);
}

/*
 * If we tracked the file through the SCM inflight mechanism, we could support
 * any file. For now, just ensure that anything potentially problematic is done
 * inline.
 */
static bool __io_file_supports_nowait(struct file *file, umode_t mode)
{
	if (S_ISBLK(mode)) {
		if (IS_ENABLED(CONFIG_BLOCK) &&
		    io_bdev_nowait(I_BDEV(file->f_mapping->host)))
			return true;
		return false;
	}
	if (S_ISSOCK(mode))
		return true;
	if (S_ISREG(mode)) {
		if (IS_ENABLED(CONFIG_BLOCK) &&
		    io_bdev_nowait(file->f_inode->i_sb->s_bdev) &&
		    !io_is_uring_fops(file))
			return true;
		return false;
	}

	/* any ->read/write should understand O_NONBLOCK */
	if (file->f_flags & O_NONBLOCK)
		return true;
	return file->f_mode & FMODE_NOWAIT;
}

/*
 * If we tracked the file through the SCM inflight mechanism, we could support
 * any file. For now, just ensure that anything potentially problematic is done
 * inline.
 */
unsigned int io_file_get_flags(struct file *file)
{
	umode_t mode = file_inode(file)->i_mode;
	unsigned int res = 0;

	if (S_ISREG(mode))
		res |= FFS_ISREG;
	if (__io_file_supports_nowait(file, mode))
		res |= FFS_NOWAIT;
	return res;
}

bool io_alloc_async_data(struct io_kiocb *req)
{
	WARN_ON_ONCE(!io_op_defs[req->opcode].async_size);
	req->async_data = kmalloc(io_op_defs[req->opcode].async_size, GFP_KERNEL);
	if (req->async_data) {
		req->flags |= REQ_F_ASYNC_DATA;
		return false;
	}
	return true;
}

int io_req_prep_async(struct io_kiocb *req)
{
	const struct io_op_def *def = &io_op_defs[req->opcode];

	/* assign early for deferred execution for non-fixed file */
	if (def->needs_file && !(req->flags & REQ_F_FIXED_FILE))
		req->file = io_file_get_normal(req, req->cqe.fd);
	if (!def->prep_async)
		return 0;
	if (WARN_ON_ONCE(req_has_async_data(req)))
		return -EFAULT;
	if (!io_op_defs[req->opcode].manual_alloc) {
		if (io_alloc_async_data(req))
			return -EAGAIN;
	}
	return def->prep_async(req);
}

static u32 io_get_sequence(struct io_kiocb *req)
{
	u32 seq = req->ctx->cached_sq_head;
	struct io_kiocb *cur;

	/* need original cached_sq_head, but it was increased for each req */
	io_for_each_link(cur, req)
		seq--;
	return seq;
}

static __cold void io_drain_req(struct io_kiocb *req)
	__must_hold(&ctx->uring_lock)
{
	struct io_ring_ctx *ctx = req->ctx;
	struct io_defer_entry *de;
	int ret;
	u32 seq = io_get_sequence(req);

	/* Still need defer if there is pending req in defer list. */
	spin_lock(&ctx->completion_lock);
	if (!req_need_defer(req, seq) && list_empty_careful(&ctx->defer_list)) {
		spin_unlock(&ctx->completion_lock);
queue:
		ctx->drain_active = false;
		io_req_task_queue(req);
		return;
	}
	spin_unlock(&ctx->completion_lock);

	ret = io_req_prep_async(req);
	if (ret) {
fail:
		io_req_defer_failed(req, ret);
		return;
	}
	io_prep_async_link(req);
	de = kmalloc(sizeof(*de), GFP_KERNEL);
	if (!de) {
		ret = -ENOMEM;
		goto fail;
	}

	spin_lock(&ctx->completion_lock);
	if (!req_need_defer(req, seq) && list_empty(&ctx->defer_list)) {
		spin_unlock(&ctx->completion_lock);
		kfree(de);
		goto queue;
	}

	trace_io_uring_defer(req);
	de->req = req;
	de->seq = seq;
	list_add_tail(&de->list, &ctx->defer_list);
	spin_unlock(&ctx->completion_lock);
}

static void io_clean_op(struct io_kiocb *req)
{
	if (req->flags & REQ_F_BUFFER_SELECTED) {
		spin_lock(&req->ctx->completion_lock);
		io_put_kbuf_comp(req);
		spin_unlock(&req->ctx->completion_lock);
	}

	if (req->flags & REQ_F_NEED_CLEANUP) {
		const struct io_op_def *def = &io_op_defs[req->opcode];

		if (def->cleanup)
			def->cleanup(req);
	}
	if ((req->flags & REQ_F_POLLED) && req->apoll) {
		kfree(req->apoll->double_poll);
		kfree(req->apoll);
		req->apoll = NULL;
	}
	if (req->flags & REQ_F_INFLIGHT) {
		struct io_uring_task *tctx = req->task->io_uring;

		atomic_dec(&tctx->inflight_tracked);
	}
	if (req->flags & REQ_F_CREDS)
		put_cred(req->creds);
	if (req->flags & REQ_F_ASYNC_DATA) {
		kfree(req->async_data);
		req->async_data = NULL;
	}
	req->flags &= ~IO_REQ_CLEAN_FLAGS;
}

static bool io_assign_file(struct io_kiocb *req, unsigned int issue_flags)
{
	if (req->file || !io_op_defs[req->opcode].needs_file)
		return true;

	if (req->flags & REQ_F_FIXED_FILE)
		req->file = io_file_get_fixed(req, req->cqe.fd, issue_flags);
	else
		req->file = io_file_get_normal(req, req->cqe.fd);

	return !!req->file;
}

static int io_issue_sqe(struct io_kiocb *req, unsigned int issue_flags)
{
	const struct io_op_def *def = &io_op_defs[req->opcode];
	const struct cred *creds = NULL;
	int ret;

	if (unlikely(!io_assign_file(req, issue_flags)))
		return -EBADF;

	if (unlikely((req->flags & REQ_F_CREDS) && req->creds != current_cred()))
		creds = override_creds(req->creds);

	if (!def->audit_skip)
		audit_uring_entry(req->opcode);

	ret = def->issue(req, issue_flags);

	if (!def->audit_skip)
		audit_uring_exit(!ret, ret);

	if (creds)
		revert_creds(creds);

	if (ret == IOU_OK) {
		if (issue_flags & IO_URING_F_COMPLETE_DEFER)
			io_req_complete_defer(req);
		else
			io_req_complete_post(req, issue_flags);
	} else if (ret != IOU_ISSUE_SKIP_COMPLETE)
		return ret;

	/* If the op doesn't have a file, we're not polling for it */
	if ((req->ctx->flags & IORING_SETUP_IOPOLL) && def->iopoll_queue)
		io_iopoll_req_issued(req, issue_flags);

	return 0;
}

int io_poll_issue(struct io_kiocb *req, bool *locked)
{
	io_tw_lock(req->ctx, locked);
	return io_issue_sqe(req, IO_URING_F_NONBLOCK|IO_URING_F_MULTISHOT|
				 IO_URING_F_COMPLETE_DEFER);
}

struct io_wq_work *io_wq_free_work(struct io_wq_work *work)
{
	struct io_kiocb *req = container_of(work, struct io_kiocb, work);

	req = io_put_req_find_next(req);
	return req ? &req->work : NULL;
}

void io_wq_submit_work(struct io_wq_work *work)
{
	struct io_kiocb *req = container_of(work, struct io_kiocb, work);
	const struct io_op_def *def = &io_op_defs[req->opcode];
	unsigned int issue_flags = IO_URING_F_UNLOCKED | IO_URING_F_IOWQ;
	bool needs_poll = false;
	int ret = 0, err = -ECANCELED;

	/* one will be dropped by ->io_wq_free_work() after returning to io-wq */
	if (!(req->flags & REQ_F_REFCOUNT))
		__io_req_set_refcount(req, 2);
	else
		req_ref_get(req);

	io_arm_ltimeout(req);

	/* either cancelled or io-wq is dying, so don't touch tctx->iowq */
	if (work->flags & IO_WQ_WORK_CANCEL) {
fail:
		io_req_task_queue_fail(req, err);
		return;
	}
	if (!io_assign_file(req, issue_flags)) {
		err = -EBADF;
		work->flags |= IO_WQ_WORK_CANCEL;
		goto fail;
	}

	if (req->flags & REQ_F_FORCE_ASYNC) {
		bool opcode_poll = def->pollin || def->pollout;

		if (opcode_poll && file_can_poll(req->file)) {
			needs_poll = true;
			issue_flags |= IO_URING_F_NONBLOCK;
		}
	}

	do {
		ret = io_issue_sqe(req, issue_flags);
		if (ret != -EAGAIN)
			break;
		/*
		 * We can get EAGAIN for iopolled IO even though we're
		 * forcing a sync submission from here, since we can't
		 * wait for request slots on the block side.
		 */
		if (!needs_poll) {
			if (!(req->ctx->flags & IORING_SETUP_IOPOLL))
				break;
			cond_resched();
			continue;
		}

		if (io_arm_poll_handler(req, issue_flags) == IO_APOLL_OK)
			return;
		/* aborted or ready, in either case retry blocking */
		needs_poll = false;
		issue_flags &= ~IO_URING_F_NONBLOCK;
	} while (1);

	/* avoid locking problems by failing it from a clean context */
	if (ret < 0)
		io_req_task_queue_fail(req, ret);
}

inline struct file *io_file_get_fixed(struct io_kiocb *req, int fd,
				      unsigned int issue_flags)
{
	struct io_ring_ctx *ctx = req->ctx;
	struct file *file = NULL;
	unsigned long file_ptr;

	io_ring_submit_lock(ctx, issue_flags);

	if (unlikely((unsigned int)fd >= ctx->nr_user_files))
		goto out;
	fd = array_index_nospec(fd, ctx->nr_user_files);
	file_ptr = io_fixed_file_slot(&ctx->file_table, fd)->file_ptr;
	file = (struct file *) (file_ptr & FFS_MASK);
	file_ptr &= ~FFS_MASK;
	/* mask in overlapping REQ_F and FFS bits */
	req->flags |= (file_ptr << REQ_F_SUPPORT_NOWAIT_BIT);
	io_req_set_rsrc_node(req, ctx, 0);
out:
	io_ring_submit_unlock(ctx, issue_flags);
	return file;
}

struct file *io_file_get_normal(struct io_kiocb *req, int fd)
{
	struct file *file = fget(fd);

	trace_io_uring_file_get(req, fd);

	/* we don't allow fixed io_uring files */
	if (file && io_is_uring_fops(file))
		io_req_track_inflight(req);
	return file;
}

static void io_queue_async(struct io_kiocb *req, int ret)
	__must_hold(&req->ctx->uring_lock)
{
	struct io_kiocb *linked_timeout;

	if (ret != -EAGAIN || (req->flags & REQ_F_NOWAIT)) {
		io_req_defer_failed(req, ret);
		return;
	}

	linked_timeout = io_prep_linked_timeout(req);

	switch (io_arm_poll_handler(req, 0)) {
	case IO_APOLL_READY:
		io_kbuf_recycle(req, 0);
		io_req_task_queue(req);
		break;
	case IO_APOLL_ABORTED:
		io_kbuf_recycle(req, 0);
		io_queue_iowq(req, NULL);
		break;
	case IO_APOLL_OK:
		break;
	}

	if (linked_timeout)
		io_queue_linked_timeout(linked_timeout);
}

static inline void io_queue_sqe(struct io_kiocb *req)
	__must_hold(&req->ctx->uring_lock)
{
	int ret;

	ret = io_issue_sqe(req, IO_URING_F_NONBLOCK|IO_URING_F_COMPLETE_DEFER);

	/*
	 * We async punt it if the file wasn't marked NOWAIT, or if the file
	 * doesn't support non-blocking read/write attempts
	 */
	if (likely(!ret))
		io_arm_ltimeout(req);
	else
		io_queue_async(req, ret);
}

static void io_queue_sqe_fallback(struct io_kiocb *req)
	__must_hold(&req->ctx->uring_lock)
{
	if (unlikely(req->flags & REQ_F_FAIL)) {
		/*
		 * We don't submit, fail them all, for that replace hardlinks
		 * with normal links. Extra REQ_F_LINK is tolerated.
		 */
		req->flags &= ~REQ_F_HARDLINK;
		req->flags |= REQ_F_LINK;
		io_req_defer_failed(req, req->cqe.res);
	} else if (unlikely(req->ctx->drain_active)) {
		io_drain_req(req);
	} else {
		int ret = io_req_prep_async(req);

		if (unlikely(ret))
			io_req_defer_failed(req, ret);
		else
			io_queue_iowq(req, NULL);
	}
}

/*
 * Check SQE restrictions (opcode and flags).
 *
 * Returns 'true' if SQE is allowed, 'false' otherwise.
 */
static inline bool io_check_restriction(struct io_ring_ctx *ctx,
					struct io_kiocb *req,
					unsigned int sqe_flags)
{
	if (!test_bit(req->opcode, ctx->restrictions.sqe_op))
		return false;

	if ((sqe_flags & ctx->restrictions.sqe_flags_required) !=
	    ctx->restrictions.sqe_flags_required)
		return false;

	if (sqe_flags & ~(ctx->restrictions.sqe_flags_allowed |
			  ctx->restrictions.sqe_flags_required))
		return false;

	return true;
}

static void io_init_req_drain(struct io_kiocb *req)
{
	struct io_ring_ctx *ctx = req->ctx;
	struct io_kiocb *head = ctx->submit_state.link.head;

	ctx->drain_active = true;
	if (head) {
		/*
		 * If we need to drain a request in the middle of a link, drain
		 * the head request and the next request/link after the current
		 * link. Considering sequential execution of links,
		 * REQ_F_IO_DRAIN will be maintained for every request of our
		 * link.
		 */
		head->flags |= REQ_F_IO_DRAIN | REQ_F_FORCE_ASYNC;
		ctx->drain_next = true;
	}
}

static int io_init_req(struct io_ring_ctx *ctx, struct io_kiocb *req,
		       const struct io_uring_sqe *sqe)
	__must_hold(&ctx->uring_lock)
{
	const struct io_op_def *def;
	unsigned int sqe_flags;
	int personality;
	u8 opcode;

	/* req is partially pre-initialised, see io_preinit_req() */
	req->opcode = opcode = READ_ONCE(sqe->opcode);
	/* same numerical values with corresponding REQ_F_*, safe to copy */
	req->flags = sqe_flags = READ_ONCE(sqe->flags);
	req->cqe.user_data = READ_ONCE(sqe->user_data);
	req->file = NULL;
	req->rsrc_node = NULL;
	req->task = current;

	if (unlikely(opcode >= IORING_OP_LAST)) {
		req->opcode = 0;
		return -EINVAL;
	}
	def = &io_op_defs[opcode];
	if (unlikely(sqe_flags & ~SQE_COMMON_FLAGS)) {
		/* enforce forwards compatibility on users */
		if (sqe_flags & ~SQE_VALID_FLAGS)
			return -EINVAL;
		if (sqe_flags & IOSQE_BUFFER_SELECT) {
			if (!def->buffer_select)
				return -EOPNOTSUPP;
			req->buf_index = READ_ONCE(sqe->buf_group);
		}
		if (sqe_flags & IOSQE_CQE_SKIP_SUCCESS)
			ctx->drain_disabled = true;
		if (sqe_flags & IOSQE_IO_DRAIN) {
			if (ctx->drain_disabled)
				return -EOPNOTSUPP;
			io_init_req_drain(req);
		}
	}
	if (unlikely(ctx->restricted || ctx->drain_active || ctx->drain_next)) {
		if (ctx->restricted && !io_check_restriction(ctx, req, sqe_flags))
			return -EACCES;
		/* knock it to the slow queue path, will be drained there */
		if (ctx->drain_active)
			req->flags |= REQ_F_FORCE_ASYNC;
		/* if there is no link, we're at "next" request and need to drain */
		if (unlikely(ctx->drain_next) && !ctx->submit_state.link.head) {
			ctx->drain_next = false;
			ctx->drain_active = true;
			req->flags |= REQ_F_IO_DRAIN | REQ_F_FORCE_ASYNC;
		}
	}

	if (!def->ioprio && sqe->ioprio)
		return -EINVAL;
	if (!def->iopoll && (ctx->flags & IORING_SETUP_IOPOLL))
		return -EINVAL;

	if (def->needs_file) {
		struct io_submit_state *state = &ctx->submit_state;

		req->cqe.fd = READ_ONCE(sqe->fd);

		/*
		 * Plug now if we have more than 2 IO left after this, and the
		 * target is potentially a read/write to block based storage.
		 */
		if (state->need_plug && def->plug) {
			state->plug_started = true;
			state->need_plug = false;
			blk_start_plug_nr_ios(&state->plug, state->submit_nr);
		}
	}

	personality = READ_ONCE(sqe->personality);
	if (personality) {
		int ret;

		req->creds = xa_load(&ctx->personalities, personality);
		if (!req->creds)
			return -EINVAL;
		get_cred(req->creds);
		ret = security_uring_override_creds(req->creds);
		if (ret) {
			put_cred(req->creds);
			return ret;
		}
		req->flags |= REQ_F_CREDS;
	}

	return def->prep(req, sqe);
}

static __cold int io_submit_fail_init(const struct io_uring_sqe *sqe,
				      struct io_kiocb *req, int ret)
{
	struct io_ring_ctx *ctx = req->ctx;
	struct io_submit_link *link = &ctx->submit_state.link;
	struct io_kiocb *head = link->head;

	trace_io_uring_req_failed(sqe, req, ret);

	/*
	 * Avoid breaking links in the middle as it renders links with SQPOLL
	 * unusable. Instead of failing eagerly, continue assembling the link if
	 * applicable and mark the head with REQ_F_FAIL. The link flushing code
	 * should find the flag and handle the rest.
	 */
	req_fail_link_node(req, ret);
	if (head && !(head->flags & REQ_F_FAIL))
		req_fail_link_node(head, -ECANCELED);

	if (!(req->flags & IO_REQ_LINK_FLAGS)) {
		if (head) {
			link->last->link = req;
			link->head = NULL;
			req = head;
		}
		io_queue_sqe_fallback(req);
		return ret;
	}

	if (head)
		link->last->link = req;
	else
		link->head = req;
	link->last = req;
	return 0;
}

static inline int io_submit_sqe(struct io_ring_ctx *ctx, struct io_kiocb *req,
			 const struct io_uring_sqe *sqe)
	__must_hold(&ctx->uring_lock)
{
	struct io_submit_link *link = &ctx->submit_state.link;
	int ret;

	ret = io_init_req(ctx, req, sqe);
	if (unlikely(ret))
		return io_submit_fail_init(sqe, req, ret);

	/* don't need @sqe from now on */
	trace_io_uring_submit_sqe(req, true);

	/*
	 * If we already have a head request, queue this one for async
	 * submittal once the head completes. If we don't have a head but
	 * IOSQE_IO_LINK is set in the sqe, start a new head. This one will be
	 * submitted sync once the chain is complete. If none of those
	 * conditions are true (normal request), then just queue it.
	 */
	if (unlikely(link->head)) {
		ret = io_req_prep_async(req);
		if (unlikely(ret))
			return io_submit_fail_init(sqe, req, ret);

		trace_io_uring_link(req, link->head);
		link->last->link = req;
		link->last = req;

		if (req->flags & IO_REQ_LINK_FLAGS)
			return 0;
		/* last request of the link, flush it */
		req = link->head;
		link->head = NULL;
		if (req->flags & (REQ_F_FORCE_ASYNC | REQ_F_FAIL))
			goto fallback;

	} else if (unlikely(req->flags & (IO_REQ_LINK_FLAGS |
					  REQ_F_FORCE_ASYNC | REQ_F_FAIL))) {
		if (req->flags & IO_REQ_LINK_FLAGS) {
			link->head = req;
			link->last = req;
		} else {
fallback:
			io_queue_sqe_fallback(req);
		}
		return 0;
	}

	io_queue_sqe(req);
	return 0;
}

/*
 * Batched submission is done, ensure local IO is flushed out.
 */
static void io_submit_state_end(struct io_ring_ctx *ctx)
{
	struct io_submit_state *state = &ctx->submit_state;

	if (unlikely(state->link.head))
		io_queue_sqe_fallback(state->link.head);
	/* flush only after queuing links as they can generate completions */
	io_submit_flush_completions(ctx);
	if (state->plug_started)
		blk_finish_plug(&state->plug);
}

/*
 * Start submission side cache.
 */
static void io_submit_state_start(struct io_submit_state *state,
				  unsigned int max_ios)
{
	state->plug_started = false;
	state->need_plug = max_ios > 2;
	state->submit_nr = max_ios;
	/* set only head, no need to init link_last in advance */
	state->link.head = NULL;
}

static void io_commit_sqring(struct io_ring_ctx *ctx)
{
	struct io_rings *rings = ctx->rings;

	/*
	 * Ensure any loads from the SQEs are done at this point,
	 * since once we write the new head, the application could
	 * write new data to them.
	 */
	smp_store_release(&rings->sq.head, ctx->cached_sq_head);
}

/*
 * Fetch an sqe, if one is available. Note this returns a pointer to memory
 * that is mapped by userspace. This means that care needs to be taken to
 * ensure that reads are stable, as we cannot rely on userspace always
 * being a good citizen. If members of the sqe are validated and then later
 * used, it's important that those reads are done through READ_ONCE() to
 * prevent a re-load down the line.
 */
static const struct io_uring_sqe *io_get_sqe(struct io_ring_ctx *ctx)
{
	unsigned head, mask = ctx->sq_entries - 1;
	unsigned sq_idx = ctx->cached_sq_head++ & mask;

	/*
	 * The cached sq head (or cq tail) serves two purposes:
	 *
	 * 1) allows us to batch the cost of updating the user visible
	 *    head updates.
	 * 2) allows the kernel side to track the head on its own, even
	 *    though the application is the one updating it.
	 */
	head = READ_ONCE(ctx->sq_array[sq_idx]);
	if (likely(head < ctx->sq_entries)) {
		/* double index for 128-byte SQEs, twice as long */
		if (ctx->flags & IORING_SETUP_SQE128)
			head <<= 1;
		return &ctx->sq_sqes[head];
	}

	/* drop invalid entries */
	ctx->cq_extra--;
	WRITE_ONCE(ctx->rings->sq_dropped,
		   READ_ONCE(ctx->rings->sq_dropped) + 1);
	return NULL;
}

int io_submit_sqes(struct io_ring_ctx *ctx, unsigned int nr)
	__must_hold(&ctx->uring_lock)
{
	unsigned int entries = io_sqring_entries(ctx);
	unsigned int left;
	int ret;

	if (unlikely(!entries))
		return 0;
	/* make sure SQ entry isn't read before tail */
	ret = left = min3(nr, ctx->sq_entries, entries);
	io_get_task_refs(left);
	io_submit_state_start(&ctx->submit_state, left);

	do {
		const struct io_uring_sqe *sqe;
		struct io_kiocb *req;

		if (unlikely(!io_alloc_req_refill(ctx)))
			break;
		req = io_alloc_req(ctx);
		sqe = io_get_sqe(ctx);
		if (unlikely(!sqe)) {
			io_req_add_to_cache(req, ctx);
			break;
		}

		/*
		 * Continue submitting even for sqe failure if the
		 * ring was setup with IORING_SETUP_SUBMIT_ALL
		 */
		if (unlikely(io_submit_sqe(ctx, req, sqe)) &&
		    !(ctx->flags & IORING_SETUP_SUBMIT_ALL)) {
			left--;
			break;
		}
	} while (--left);

	if (unlikely(left)) {
		ret -= left;
		/* try again if it submitted nothing and can't allocate a req */
		if (!ret && io_req_cache_empty(ctx))
			ret = -EAGAIN;
		current->io_uring->cached_refs += left;
	}

	io_submit_state_end(ctx);
	 /* Commit SQ ring head once we've consumed and submitted all SQEs */
	io_commit_sqring(ctx);
	return ret;
}

struct io_wait_queue {
	struct wait_queue_entry wq;
	struct io_ring_ctx *ctx;
	unsigned cq_tail;
	unsigned nr_timeouts;
};

static inline bool io_has_work(struct io_ring_ctx *ctx)
{
	return test_bit(IO_CHECK_CQ_OVERFLOW_BIT, &ctx->check_cq) ||
	       ((ctx->flags & IORING_SETUP_DEFER_TASKRUN) &&
		!llist_empty(&ctx->work_llist));
}

static inline bool io_should_wake(struct io_wait_queue *iowq)
{
	struct io_ring_ctx *ctx = iowq->ctx;
	int dist = READ_ONCE(ctx->rings->cq.tail) - (int) iowq->cq_tail;

	/*
	 * Wake up if we have enough events, or if a timeout occurred since we
	 * started waiting. For timeouts, we always want to return to userspace,
	 * regardless of event count.
	 */
	return dist >= 0 || atomic_read(&ctx->cq_timeouts) != iowq->nr_timeouts;
}

static int io_wake_function(struct wait_queue_entry *curr, unsigned int mode,
			    int wake_flags, void *key)
{
	struct io_wait_queue *iowq = container_of(curr, struct io_wait_queue,
							wq);
	struct io_ring_ctx *ctx = iowq->ctx;

	/*
	 * Cannot safely flush overflowed CQEs from here, ensure we wake up
	 * the task, and the next invocation will do it.
	 */
	if (io_should_wake(iowq) || io_has_work(ctx))
		return autoremove_wake_function(curr, mode, wake_flags, key);
	return -1;
}

int io_run_task_work_sig(struct io_ring_ctx *ctx)
{
	if (io_run_task_work_ctx(ctx) > 0)
		return 1;
	if (task_sigpending(current))
		return -EINTR;
	return 0;
}

/* when returns >0, the caller should retry */
static inline int io_cqring_wait_schedule(struct io_ring_ctx *ctx,
					  struct io_wait_queue *iowq,
					  ktime_t *timeout)
{
	int ret;
	unsigned long check_cq;

	/* make sure we run task_work before checking for signals */
	ret = io_run_task_work_sig(ctx);
	if (ret || io_should_wake(iowq))
		return ret;

	check_cq = READ_ONCE(ctx->check_cq);
	if (unlikely(check_cq)) {
		/* let the caller flush overflows, retry */
		if (check_cq & BIT(IO_CHECK_CQ_OVERFLOW_BIT))
			return 1;
		if (check_cq & BIT(IO_CHECK_CQ_DROPPED_BIT))
			return -EBADR;
	}
	if (!schedule_hrtimeout(timeout, HRTIMER_MODE_ABS))
		return -ETIME;

	/*
	 * Run task_work after scheduling. If we got woken because of
	 * task_work being processed, run it now rather than let the caller
	 * do another wait loop.
	 */
	ret = io_run_task_work_sig(ctx);
	return ret < 0 ? ret : 1;
}

/*
 * Wait until events become available, if we don't already have some. The
 * application must reap them itself, as they reside on the shared cq ring.
 */
static int io_cqring_wait(struct io_ring_ctx *ctx, int min_events,
			  const sigset_t __user *sig, size_t sigsz,
			  struct __kernel_timespec __user *uts)
{
	struct io_wait_queue iowq;
	struct io_rings *rings = ctx->rings;
	ktime_t timeout = KTIME_MAX;
	int ret;

	if (!io_allowed_run_tw(ctx))
		return -EEXIST;

	do {
		/* always run at least 1 task work to process local work */
		ret = io_run_task_work_ctx(ctx);
		if (ret < 0)
			return ret;
		io_cqring_overflow_flush(ctx);

		/* if user messes with these they will just get an early return */
		if (__io_cqring_events_user(ctx) >= min_events)
			return 0;
	} while (ret > 0);

	if (sig) {
#ifdef CONFIG_COMPAT
		if (in_compat_syscall())
			ret = set_compat_user_sigmask((const compat_sigset_t __user *)sig,
						      sigsz);
		else
#endif
			ret = set_user_sigmask(sig, sigsz);

		if (ret)
			return ret;
	}

	if (uts) {
		struct timespec64 ts;

		if (get_timespec64(&ts, uts))
			return -EFAULT;
		timeout = ktime_add_ns(timespec64_to_ktime(ts), ktime_get_ns());
	}

	init_waitqueue_func_entry(&iowq.wq, io_wake_function);
	iowq.wq.private = current;
	INIT_LIST_HEAD(&iowq.wq.entry);
	iowq.ctx = ctx;
	iowq.nr_timeouts = atomic_read(&ctx->cq_timeouts);
	iowq.cq_tail = READ_ONCE(ctx->rings->cq.head) + min_events;

	trace_io_uring_cqring_wait(ctx, min_events);
	do {
<<<<<<< HEAD
		io_cqring_overflow_flush(ctx);
		prepare_to_wait_exclusive(&ctx->cq_wait, &iowq.wq,
						TASK_INTERRUPTIBLE);
		ret = io_cqring_wait_schedule(ctx, &iowq, timeout);
=======
		if (test_bit(IO_CHECK_CQ_OVERFLOW_BIT, &ctx->check_cq)) {
			finish_wait(&ctx->cq_wait, &iowq.wq);
			io_cqring_do_overflow_flush(ctx);
		}
		prepare_to_wait_exclusive(&ctx->cq_wait, &iowq.wq,
						TASK_INTERRUPTIBLE);
		ret = io_cqring_wait_schedule(ctx, &iowq, &timeout);
>>>>>>> 310bc395
		if (__io_cqring_events_user(ctx) >= min_events)
			break;
		cond_resched();
	} while (ret > 0);

	finish_wait(&ctx->cq_wait, &iowq.wq);
	restore_saved_sigmask_unless(ret == -EINTR);

	return READ_ONCE(rings->cq.head) == READ_ONCE(rings->cq.tail) ? ret : 0;
}

static void io_mem_free(void *ptr)
{
	struct page *page;

	if (!ptr)
		return;

	page = virt_to_head_page(ptr);
	if (put_page_testzero(page))
		free_compound_page(page);
}

static void *io_mem_alloc(size_t size)
{
	gfp_t gfp = GFP_KERNEL_ACCOUNT | __GFP_ZERO | __GFP_NOWARN | __GFP_COMP;

	return (void *) __get_free_pages(gfp, get_order(size));
}

static unsigned long rings_size(struct io_ring_ctx *ctx, unsigned int sq_entries,
				unsigned int cq_entries, size_t *sq_offset)
{
	struct io_rings *rings;
	size_t off, sq_array_size;

	off = struct_size(rings, cqes, cq_entries);
	if (off == SIZE_MAX)
		return SIZE_MAX;
	if (ctx->flags & IORING_SETUP_CQE32) {
		if (check_shl_overflow(off, 1, &off))
			return SIZE_MAX;
	}

#ifdef CONFIG_SMP
	off = ALIGN(off, SMP_CACHE_BYTES);
	if (off == 0)
		return SIZE_MAX;
#endif

	if (sq_offset)
		*sq_offset = off;

	sq_array_size = array_size(sizeof(u32), sq_entries);
	if (sq_array_size == SIZE_MAX)
		return SIZE_MAX;

	if (check_add_overflow(off, sq_array_size, &off))
		return SIZE_MAX;

	return off;
}

static int io_eventfd_register(struct io_ring_ctx *ctx, void __user *arg,
			       unsigned int eventfd_async)
{
	struct io_ev_fd *ev_fd;
	__s32 __user *fds = arg;
	int fd;

	ev_fd = rcu_dereference_protected(ctx->io_ev_fd,
					lockdep_is_held(&ctx->uring_lock));
	if (ev_fd)
		return -EBUSY;

	if (copy_from_user(&fd, fds, sizeof(*fds)))
		return -EFAULT;

	ev_fd = kmalloc(sizeof(*ev_fd), GFP_KERNEL);
	if (!ev_fd)
		return -ENOMEM;

	ev_fd->cq_ev_fd = eventfd_ctx_fdget(fd);
	if (IS_ERR(ev_fd->cq_ev_fd)) {
		int ret = PTR_ERR(ev_fd->cq_ev_fd);
		kfree(ev_fd);
		return ret;
	}

	spin_lock(&ctx->completion_lock);
	ctx->evfd_last_cq_tail = ctx->cached_cq_tail;
	spin_unlock(&ctx->completion_lock);

	ev_fd->eventfd_async = eventfd_async;
	ctx->has_evfd = true;
	rcu_assign_pointer(ctx->io_ev_fd, ev_fd);
	atomic_set(&ev_fd->refs, 1);
	atomic_set(&ev_fd->ops, 0);
	return 0;
}

static int io_eventfd_unregister(struct io_ring_ctx *ctx)
{
	struct io_ev_fd *ev_fd;

	ev_fd = rcu_dereference_protected(ctx->io_ev_fd,
					lockdep_is_held(&ctx->uring_lock));
	if (ev_fd) {
		ctx->has_evfd = false;
		rcu_assign_pointer(ctx->io_ev_fd, NULL);
		if (!atomic_fetch_or(BIT(IO_EVENTFD_OP_FREE_BIT), &ev_fd->ops))
			call_rcu(&ev_fd->rcu, io_eventfd_ops);
		return 0;
	}

	return -ENXIO;
}

static void io_req_caches_free(struct io_ring_ctx *ctx)
{
	int nr = 0;

	mutex_lock(&ctx->uring_lock);
	io_flush_cached_locked_reqs(ctx, &ctx->submit_state);

	while (!io_req_cache_empty(ctx)) {
		struct io_kiocb *req = io_alloc_req(ctx);

		kmem_cache_free(req_cachep, req);
		nr++;
	}
	if (nr)
		percpu_ref_put_many(&ctx->refs, nr);
	mutex_unlock(&ctx->uring_lock);
}

static __cold void io_ring_ctx_free(struct io_ring_ctx *ctx)
{
	io_sq_thread_finish(ctx);
	io_rsrc_refs_drop(ctx);
	/* __io_rsrc_put_work() may need uring_lock to progress, wait w/o it */
	io_wait_rsrc_data(ctx->buf_data);
	io_wait_rsrc_data(ctx->file_data);

	mutex_lock(&ctx->uring_lock);
	if (ctx->buf_data)
		__io_sqe_buffers_unregister(ctx);
	if (ctx->file_data)
		__io_sqe_files_unregister(ctx);
	io_cqring_overflow_kill(ctx);
	io_eventfd_unregister(ctx);
	io_alloc_cache_free(&ctx->apoll_cache, io_apoll_cache_free);
	io_alloc_cache_free(&ctx->netmsg_cache, io_netmsg_cache_free);
	mutex_unlock(&ctx->uring_lock);
	io_destroy_buffers(ctx);
	if (ctx->sq_creds)
		put_cred(ctx->sq_creds);
	if (ctx->submitter_task)
		put_task_struct(ctx->submitter_task);

	/* there are no registered resources left, nobody uses it */
	if (ctx->rsrc_node)
		io_rsrc_node_destroy(ctx->rsrc_node);
	if (ctx->rsrc_backup_node)
		io_rsrc_node_destroy(ctx->rsrc_backup_node);
	flush_delayed_work(&ctx->rsrc_put_work);
	flush_delayed_work(&ctx->fallback_work);

	WARN_ON_ONCE(!list_empty(&ctx->rsrc_ref_list));
	WARN_ON_ONCE(!llist_empty(&ctx->rsrc_put_llist));

#if defined(CONFIG_UNIX)
	if (ctx->ring_sock) {
		ctx->ring_sock->file = NULL; /* so that iput() is called */
		sock_release(ctx->ring_sock);
	}
#endif
	WARN_ON_ONCE(!list_empty(&ctx->ltimeout_list));

	if (ctx->mm_account) {
		mmdrop(ctx->mm_account);
		ctx->mm_account = NULL;
	}
	io_mem_free(ctx->rings);
	io_mem_free(ctx->sq_sqes);

	percpu_ref_exit(&ctx->refs);
	free_uid(ctx->user);
	io_req_caches_free(ctx);
	if (ctx->hash_map)
		io_wq_put_hash(ctx->hash_map);
	kfree(ctx->cancel_table.hbs);
	kfree(ctx->cancel_table_locked.hbs);
	kfree(ctx->dummy_ubuf);
	kfree(ctx->io_bl);
	xa_destroy(&ctx->io_bl_xa);
	kfree(ctx);
}

static __poll_t io_uring_poll(struct file *file, poll_table *wait)
{
	struct io_ring_ctx *ctx = file->private_data;
	__poll_t mask = 0;

	poll_wait(file, &ctx->cq_wait, wait);
	/*
	 * synchronizes with barrier from wq_has_sleeper call in
	 * io_commit_cqring
	 */
	smp_rmb();
	if (!io_sqring_full(ctx))
		mask |= EPOLLOUT | EPOLLWRNORM;

	/*
	 * Don't flush cqring overflow list here, just do a simple check.
	 * Otherwise there could possible be ABBA deadlock:
	 *      CPU0                    CPU1
	 *      ----                    ----
	 * lock(&ctx->uring_lock);
	 *                              lock(&ep->mtx);
	 *                              lock(&ctx->uring_lock);
	 * lock(&ep->mtx);
	 *
	 * Users may get EPOLLIN meanwhile seeing nothing in cqring, this
	 * pushes them to do the flush.
	 */

	if (io_cqring_events(ctx) || io_has_work(ctx))
		mask |= EPOLLIN | EPOLLRDNORM;

	return mask;
}

static int io_unregister_personality(struct io_ring_ctx *ctx, unsigned id)
{
	const struct cred *creds;

	creds = xa_erase(&ctx->personalities, id);
	if (creds) {
		put_cred(creds);
		return 0;
	}

	return -EINVAL;
}

struct io_tctx_exit {
	struct callback_head		task_work;
	struct completion		completion;
	struct io_ring_ctx		*ctx;
};

static __cold void io_tctx_exit_cb(struct callback_head *cb)
{
	struct io_uring_task *tctx = current->io_uring;
	struct io_tctx_exit *work;

	work = container_of(cb, struct io_tctx_exit, task_work);
	/*
	 * When @in_idle, we're in cancellation and it's racy to remove the
	 * node. It'll be removed by the end of cancellation, just ignore it.
	 * tctx can be NULL if the queueing of this task_work raced with
	 * work cancelation off the exec path.
	 */
	if (tctx && !atomic_read(&tctx->in_idle))
		io_uring_del_tctx_node((unsigned long)work->ctx);
	complete(&work->completion);
}

static __cold bool io_cancel_ctx_cb(struct io_wq_work *work, void *data)
{
	struct io_kiocb *req = container_of(work, struct io_kiocb, work);

	return req->ctx == data;
}

static __cold void io_ring_exit_work(struct work_struct *work)
{
	struct io_ring_ctx *ctx = container_of(work, struct io_ring_ctx, exit_work);
	unsigned long timeout = jiffies + HZ * 60 * 5;
	unsigned long interval = HZ / 20;
	struct io_tctx_exit exit;
	struct io_tctx_node *node;
	int ret;

	/*
	 * If we're doing polled IO and end up having requests being
	 * submitted async (out-of-line), then completions can come in while
	 * we're waiting for refs to drop. We need to reap these manually,
	 * as nobody else will be looking for them.
	 */
	do {
		if (test_bit(IO_CHECK_CQ_OVERFLOW_BIT, &ctx->check_cq)) {
			mutex_lock(&ctx->uring_lock);
			io_cqring_overflow_kill(ctx);
			mutex_unlock(&ctx->uring_lock);
		}

		if (ctx->flags & IORING_SETUP_DEFER_TASKRUN)
			io_move_task_work_from_local(ctx);

		while (io_uring_try_cancel_requests(ctx, NULL, true))
			cond_resched();

		if (ctx->sq_data) {
			struct io_sq_data *sqd = ctx->sq_data;
			struct task_struct *tsk;

			io_sq_thread_park(sqd);
			tsk = sqd->thread;
			if (tsk && tsk->io_uring && tsk->io_uring->io_wq)
				io_wq_cancel_cb(tsk->io_uring->io_wq,
						io_cancel_ctx_cb, ctx, true);
			io_sq_thread_unpark(sqd);
		}

		io_req_caches_free(ctx);

		if (WARN_ON_ONCE(time_after(jiffies, timeout))) {
			/* there is little hope left, don't run it too often */
			interval = HZ * 60;
		}
	} while (!wait_for_completion_timeout(&ctx->ref_comp, interval));

	init_completion(&exit.completion);
	init_task_work(&exit.task_work, io_tctx_exit_cb);
	exit.ctx = ctx;
	/*
	 * Some may use context even when all refs and requests have been put,
	 * and they are free to do so while still holding uring_lock or
	 * completion_lock, see io_req_task_submit(). Apart from other work,
	 * this lock/unlock section also waits them to finish.
	 */
	mutex_lock(&ctx->uring_lock);
	while (!list_empty(&ctx->tctx_list)) {
		WARN_ON_ONCE(time_after(jiffies, timeout));

		node = list_first_entry(&ctx->tctx_list, struct io_tctx_node,
					ctx_node);
		/* don't spin on a single task if cancellation failed */
		list_rotate_left(&ctx->tctx_list);
		ret = task_work_add(node->task, &exit.task_work, TWA_SIGNAL);
		if (WARN_ON_ONCE(ret))
			continue;

		mutex_unlock(&ctx->uring_lock);
		wait_for_completion(&exit.completion);
		mutex_lock(&ctx->uring_lock);
	}
	mutex_unlock(&ctx->uring_lock);
	spin_lock(&ctx->completion_lock);
	spin_unlock(&ctx->completion_lock);

	io_ring_ctx_free(ctx);
}

static __cold void io_ring_ctx_wait_and_kill(struct io_ring_ctx *ctx)
{
	unsigned long index;
	struct creds *creds;

	mutex_lock(&ctx->uring_lock);
	percpu_ref_kill(&ctx->refs);
	xa_for_each(&ctx->personalities, index, creds)
		io_unregister_personality(ctx, index);
	if (ctx->rings)
		io_poll_remove_all(ctx, NULL, true);
	mutex_unlock(&ctx->uring_lock);

	/*
	 * If we failed setting up the ctx, we might not have any rings
	 * and therefore did not submit any requests
	 */
	if (ctx->rings)
		io_kill_timeouts(ctx, NULL, true);

	INIT_WORK(&ctx->exit_work, io_ring_exit_work);
	/*
	 * Use system_unbound_wq to avoid spawning tons of event kworkers
	 * if we're exiting a ton of rings at the same time. It just adds
	 * noise and overhead, there's no discernable change in runtime
	 * over using system_wq.
	 */
	queue_work(system_unbound_wq, &ctx->exit_work);
}

static int io_uring_release(struct inode *inode, struct file *file)
{
	struct io_ring_ctx *ctx = file->private_data;

	file->private_data = NULL;
	io_ring_ctx_wait_and_kill(ctx);
	return 0;
}

struct io_task_cancel {
	struct task_struct *task;
	bool all;
};

static bool io_cancel_task_cb(struct io_wq_work *work, void *data)
{
	struct io_kiocb *req = container_of(work, struct io_kiocb, work);
	struct io_task_cancel *cancel = data;

	return io_match_task_safe(req, cancel->task, cancel->all);
}

static __cold bool io_cancel_defer_files(struct io_ring_ctx *ctx,
					 struct task_struct *task,
					 bool cancel_all)
{
	struct io_defer_entry *de;
	LIST_HEAD(list);

	spin_lock(&ctx->completion_lock);
	list_for_each_entry_reverse(de, &ctx->defer_list, list) {
		if (io_match_task_safe(de->req, task, cancel_all)) {
			list_cut_position(&list, &ctx->defer_list, &de->list);
			break;
		}
	}
	spin_unlock(&ctx->completion_lock);
	if (list_empty(&list))
		return false;

	while (!list_empty(&list)) {
		de = list_first_entry(&list, struct io_defer_entry, list);
		list_del_init(&de->list);
		io_req_task_queue_fail(de->req, -ECANCELED);
		kfree(de);
	}
	return true;
}

static __cold bool io_uring_try_cancel_iowq(struct io_ring_ctx *ctx)
{
	struct io_tctx_node *node;
	enum io_wq_cancel cret;
	bool ret = false;

	mutex_lock(&ctx->uring_lock);
	list_for_each_entry(node, &ctx->tctx_list, ctx_node) {
		struct io_uring_task *tctx = node->task->io_uring;

		/*
		 * io_wq will stay alive while we hold uring_lock, because it's
		 * killed after ctx nodes, which requires to take the lock.
		 */
		if (!tctx || !tctx->io_wq)
			continue;
		cret = io_wq_cancel_cb(tctx->io_wq, io_cancel_ctx_cb, ctx, true);
		ret |= (cret != IO_WQ_CANCEL_NOTFOUND);
	}
	mutex_unlock(&ctx->uring_lock);

	return ret;
}

static __cold bool io_uring_try_cancel_requests(struct io_ring_ctx *ctx,
						struct task_struct *task,
						bool cancel_all)
{
	struct io_task_cancel cancel = { .task = task, .all = cancel_all, };
	struct io_uring_task *tctx = task ? task->io_uring : NULL;
	enum io_wq_cancel cret;
	bool ret = false;

	/* failed during ring init, it couldn't have issued any requests */
	if (!ctx->rings)
		return false;

	if (!task) {
		ret |= io_uring_try_cancel_iowq(ctx);
	} else if (tctx && tctx->io_wq) {
		/*
		 * Cancels requests of all rings, not only @ctx, but
		 * it's fine as the task is in exit/exec.
		 */
		cret = io_wq_cancel_cb(tctx->io_wq, io_cancel_task_cb,
				       &cancel, true);
		ret |= (cret != IO_WQ_CANCEL_NOTFOUND);
	}

	/* SQPOLL thread does its own polling */
	if ((!(ctx->flags & IORING_SETUP_SQPOLL) && cancel_all) ||
	    (ctx->sq_data && ctx->sq_data->thread == current)) {
		while (!wq_list_empty(&ctx->iopoll_list)) {
			io_iopoll_try_reap_events(ctx);
			ret = true;
		}
	}

	if (ctx->flags & IORING_SETUP_DEFER_TASKRUN)
		ret |= io_run_local_work(ctx) > 0;
	ret |= io_cancel_defer_files(ctx, task, cancel_all);
	mutex_lock(&ctx->uring_lock);
	ret |= io_poll_remove_all(ctx, task, cancel_all);
	mutex_unlock(&ctx->uring_lock);
	ret |= io_kill_timeouts(ctx, task, cancel_all);
	if (task)
		ret |= io_run_task_work() > 0;
	return ret;
}

static s64 tctx_inflight(struct io_uring_task *tctx, bool tracked)
{
	if (tracked)
		return atomic_read(&tctx->inflight_tracked);
	return percpu_counter_sum(&tctx->inflight);
}

/*
 * Find any io_uring ctx that this task has registered or done IO on, and cancel
 * requests. @sqd should be not-null IFF it's an SQPOLL thread cancellation.
 */
__cold void io_uring_cancel_generic(bool cancel_all, struct io_sq_data *sqd)
{
	struct io_uring_task *tctx = current->io_uring;
	struct io_ring_ctx *ctx;
	s64 inflight;
	DEFINE_WAIT(wait);

	WARN_ON_ONCE(sqd && sqd->thread != current);

	if (!current->io_uring)
		return;
	if (tctx->io_wq)
		io_wq_exit_start(tctx->io_wq);

	atomic_inc(&tctx->in_idle);
	do {
		bool loop = false;

		io_uring_drop_tctx_refs(current);
		/* read completions before cancelations */
		inflight = tctx_inflight(tctx, !cancel_all);
		if (!inflight)
			break;

		if (!sqd) {
			struct io_tctx_node *node;
			unsigned long index;

			xa_for_each(&tctx->xa, index, node) {
				/* sqpoll task will cancel all its requests */
				if (node->ctx->sq_data)
					continue;
				loop |= io_uring_try_cancel_requests(node->ctx,
							current, cancel_all);
			}
		} else {
			list_for_each_entry(ctx, &sqd->ctx_list, sqd_list)
				loop |= io_uring_try_cancel_requests(ctx,
								     current,
								     cancel_all);
		}

		if (loop) {
			cond_resched();
			continue;
		}

		prepare_to_wait(&tctx->wait, &wait, TASK_INTERRUPTIBLE);
		io_run_task_work();
		io_uring_drop_tctx_refs(current);

		/*
		 * If we've seen completions, retry without waiting. This
		 * avoids a race where a completion comes in before we did
		 * prepare_to_wait().
		 */
		if (inflight == tctx_inflight(tctx, !cancel_all))
			schedule();
		finish_wait(&tctx->wait, &wait);
	} while (1);

	io_uring_clean_tctx(tctx);
	if (cancel_all) {
		/*
		 * We shouldn't run task_works after cancel, so just leave
		 * ->in_idle set for normal exit.
		 */
		atomic_dec(&tctx->in_idle);
		/* for exec all current's requests should be gone, kill tctx */
		__io_uring_free(current);
	}
}

void __io_uring_cancel(bool cancel_all)
{
	io_uring_cancel_generic(cancel_all, NULL);
}

static void *io_uring_validate_mmap_request(struct file *file,
					    loff_t pgoff, size_t sz)
{
	struct io_ring_ctx *ctx = file->private_data;
	loff_t offset = pgoff << PAGE_SHIFT;
	struct page *page;
	void *ptr;

	switch (offset) {
	case IORING_OFF_SQ_RING:
	case IORING_OFF_CQ_RING:
		ptr = ctx->rings;
		break;
	case IORING_OFF_SQES:
		ptr = ctx->sq_sqes;
		break;
	default:
		return ERR_PTR(-EINVAL);
	}

	page = virt_to_head_page(ptr);
	if (sz > page_size(page))
		return ERR_PTR(-EINVAL);

	return ptr;
}

#ifdef CONFIG_MMU

static __cold int io_uring_mmap(struct file *file, struct vm_area_struct *vma)
{
	size_t sz = vma->vm_end - vma->vm_start;
	unsigned long pfn;
	void *ptr;

	ptr = io_uring_validate_mmap_request(file, vma->vm_pgoff, sz);
	if (IS_ERR(ptr))
		return PTR_ERR(ptr);

	pfn = virt_to_phys(ptr) >> PAGE_SHIFT;
	return remap_pfn_range(vma, vma->vm_start, pfn, sz, vma->vm_page_prot);
}

#else /* !CONFIG_MMU */

static int io_uring_mmap(struct file *file, struct vm_area_struct *vma)
{
	return vma->vm_flags & (VM_SHARED | VM_MAYSHARE) ? 0 : -EINVAL;
}

static unsigned int io_uring_nommu_mmap_capabilities(struct file *file)
{
	return NOMMU_MAP_DIRECT | NOMMU_MAP_READ | NOMMU_MAP_WRITE;
}

static unsigned long io_uring_nommu_get_unmapped_area(struct file *file,
	unsigned long addr, unsigned long len,
	unsigned long pgoff, unsigned long flags)
{
	void *ptr;

	ptr = io_uring_validate_mmap_request(file, pgoff, len);
	if (IS_ERR(ptr))
		return PTR_ERR(ptr);

	return (unsigned long) ptr;
}

#endif /* !CONFIG_MMU */

static int io_validate_ext_arg(unsigned flags, const void __user *argp, size_t argsz)
{
	if (flags & IORING_ENTER_EXT_ARG) {
		struct io_uring_getevents_arg arg;

		if (argsz != sizeof(arg))
			return -EINVAL;
		if (copy_from_user(&arg, argp, sizeof(arg)))
			return -EFAULT;
	}
	return 0;
}

static int io_get_ext_arg(unsigned flags, const void __user *argp, size_t *argsz,
			  struct __kernel_timespec __user **ts,
			  const sigset_t __user **sig)
{
	struct io_uring_getevents_arg arg;

	/*
	 * If EXT_ARG isn't set, then we have no timespec and the argp pointer
	 * is just a pointer to the sigset_t.
	 */
	if (!(flags & IORING_ENTER_EXT_ARG)) {
		*sig = (const sigset_t __user *) argp;
		*ts = NULL;
		return 0;
	}

	/*
	 * EXT_ARG is set - ensure we agree on the size of it and copy in our
	 * timespec and sigset_t pointers if good.
	 */
	if (*argsz != sizeof(arg))
		return -EINVAL;
	if (copy_from_user(&arg, argp, sizeof(arg)))
		return -EFAULT;
	if (arg.pad)
		return -EINVAL;
	*sig = u64_to_user_ptr(arg.sigmask);
	*argsz = arg.sigmask_sz;
	*ts = u64_to_user_ptr(arg.ts);
	return 0;
}

SYSCALL_DEFINE6(io_uring_enter, unsigned int, fd, u32, to_submit,
		u32, min_complete, u32, flags, const void __user *, argp,
		size_t, argsz)
{
	struct io_ring_ctx *ctx;
	struct fd f;
	long ret;

	if (unlikely(flags & ~(IORING_ENTER_GETEVENTS | IORING_ENTER_SQ_WAKEUP |
			       IORING_ENTER_SQ_WAIT | IORING_ENTER_EXT_ARG |
			       IORING_ENTER_REGISTERED_RING)))
		return -EINVAL;

	/*
	 * Ring fd has been registered via IORING_REGISTER_RING_FDS, we
	 * need only dereference our task private array to find it.
	 */
	if (flags & IORING_ENTER_REGISTERED_RING) {
		struct io_uring_task *tctx = current->io_uring;

		if (unlikely(!tctx || fd >= IO_RINGFD_REG_MAX))
			return -EINVAL;
		fd = array_index_nospec(fd, IO_RINGFD_REG_MAX);
		f.file = tctx->registered_rings[fd];
		f.flags = 0;
		if (unlikely(!f.file))
			return -EBADF;
	} else {
		f = fdget(fd);
		if (unlikely(!f.file))
			return -EBADF;
		ret = -EOPNOTSUPP;
		if (unlikely(!io_is_uring_fops(f.file)))
			goto out;
	}

	ctx = f.file->private_data;
	ret = -EBADFD;
	if (unlikely(ctx->flags & IORING_SETUP_R_DISABLED))
		goto out;

	/*
	 * For SQ polling, the thread will do all submissions and completions.
	 * Just return the requested submit count, and wake the thread if
	 * we were asked to.
	 */
	ret = 0;
	if (ctx->flags & IORING_SETUP_SQPOLL) {
		io_cqring_overflow_flush(ctx);

		if (unlikely(ctx->sq_data->thread == NULL)) {
			ret = -EOWNERDEAD;
			goto out;
		}
		if (flags & IORING_ENTER_SQ_WAKEUP)
			wake_up(&ctx->sq_data->wait);
		if (flags & IORING_ENTER_SQ_WAIT) {
			ret = io_sqpoll_wait_sq(ctx);
			if (ret)
				goto out;
		}
		ret = to_submit;
	} else if (to_submit) {
		ret = io_uring_add_tctx_node(ctx);
		if (unlikely(ret))
			goto out;

		mutex_lock(&ctx->uring_lock);
		ret = io_submit_sqes(ctx, to_submit);
		if (ret != to_submit) {
			mutex_unlock(&ctx->uring_lock);
			goto out;
		}
		if (flags & IORING_ENTER_GETEVENTS) {
			if (ctx->syscall_iopoll)
				goto iopoll_locked;
			/*
			 * Ignore errors, we'll soon call io_cqring_wait() and
			 * it should handle ownership problems if any.
			 */
			if (ctx->flags & IORING_SETUP_DEFER_TASKRUN)
				(void)io_run_local_work_locked(ctx);
		}
		mutex_unlock(&ctx->uring_lock);
	}

	if (flags & IORING_ENTER_GETEVENTS) {
		int ret2;

		if (ctx->syscall_iopoll) {
			/*
			 * We disallow the app entering submit/complete with
			 * polling, but we still need to lock the ring to
			 * prevent racing with polled issue that got punted to
			 * a workqueue.
			 */
			mutex_lock(&ctx->uring_lock);
iopoll_locked:
			ret2 = io_validate_ext_arg(flags, argp, argsz);
			if (likely(!ret2)) {
				min_complete = min(min_complete,
						   ctx->cq_entries);
				ret2 = io_iopoll_check(ctx, min_complete);
			}
			mutex_unlock(&ctx->uring_lock);
		} else {
			const sigset_t __user *sig;
			struct __kernel_timespec __user *ts;

			ret2 = io_get_ext_arg(flags, argp, &argsz, &ts, &sig);
			if (likely(!ret2)) {
				min_complete = min(min_complete,
						   ctx->cq_entries);
				ret2 = io_cqring_wait(ctx, min_complete, sig,
						      argsz, ts);
			}
		}

		if (!ret) {
			ret = ret2;

			/*
			 * EBADR indicates that one or more CQE were dropped.
			 * Once the user has been informed we can clear the bit
			 * as they are obviously ok with those drops.
			 */
			if (unlikely(ret2 == -EBADR))
				clear_bit(IO_CHECK_CQ_DROPPED_BIT,
					  &ctx->check_cq);
		}
	}
out:
	fdput(f);
	return ret;
}

static const struct file_operations io_uring_fops = {
	.release	= io_uring_release,
	.mmap		= io_uring_mmap,
#ifndef CONFIG_MMU
	.get_unmapped_area = io_uring_nommu_get_unmapped_area,
	.mmap_capabilities = io_uring_nommu_mmap_capabilities,
#endif
	.poll		= io_uring_poll,
#ifdef CONFIG_PROC_FS
	.show_fdinfo	= io_uring_show_fdinfo,
#endif
};

bool io_is_uring_fops(struct file *file)
{
	return file->f_op == &io_uring_fops;
}

static __cold int io_allocate_scq_urings(struct io_ring_ctx *ctx,
					 struct io_uring_params *p)
{
	struct io_rings *rings;
	size_t size, sq_array_offset;

	/* make sure these are sane, as we already accounted them */
	ctx->sq_entries = p->sq_entries;
	ctx->cq_entries = p->cq_entries;

	size = rings_size(ctx, p->sq_entries, p->cq_entries, &sq_array_offset);
	if (size == SIZE_MAX)
		return -EOVERFLOW;

	rings = io_mem_alloc(size);
	if (!rings)
		return -ENOMEM;

	ctx->rings = rings;
	ctx->sq_array = (u32 *)((char *)rings + sq_array_offset);
	rings->sq_ring_mask = p->sq_entries - 1;
	rings->cq_ring_mask = p->cq_entries - 1;
	rings->sq_ring_entries = p->sq_entries;
	rings->cq_ring_entries = p->cq_entries;

	if (p->flags & IORING_SETUP_SQE128)
		size = array_size(2 * sizeof(struct io_uring_sqe), p->sq_entries);
	else
		size = array_size(sizeof(struct io_uring_sqe), p->sq_entries);
	if (size == SIZE_MAX) {
		io_mem_free(ctx->rings);
		ctx->rings = NULL;
		return -EOVERFLOW;
	}

	ctx->sq_sqes = io_mem_alloc(size);
	if (!ctx->sq_sqes) {
		io_mem_free(ctx->rings);
		ctx->rings = NULL;
		return -ENOMEM;
	}

	return 0;
}

static int io_uring_install_fd(struct io_ring_ctx *ctx, struct file *file)
{
	int ret, fd;

	fd = get_unused_fd_flags(O_RDWR | O_CLOEXEC);
	if (fd < 0)
		return fd;

	ret = __io_uring_add_tctx_node(ctx);
	if (ret) {
		put_unused_fd(fd);
		return ret;
	}
	fd_install(fd, file);
	return fd;
}

/*
 * Allocate an anonymous fd, this is what constitutes the application
 * visible backing of an io_uring instance. The application mmaps this
 * fd to gain access to the SQ/CQ ring details. If UNIX sockets are enabled,
 * we have to tie this fd to a socket for file garbage collection purposes.
 */
static struct file *io_uring_get_file(struct io_ring_ctx *ctx)
{
	struct file *file;
#if defined(CONFIG_UNIX)
	int ret;

	ret = sock_create_kern(&init_net, PF_UNIX, SOCK_RAW, IPPROTO_IP,
				&ctx->ring_sock);
	if (ret)
		return ERR_PTR(ret);
#endif

	file = anon_inode_getfile_secure("[io_uring]", &io_uring_fops, ctx,
					 O_RDWR | O_CLOEXEC, NULL);
#if defined(CONFIG_UNIX)
	if (IS_ERR(file)) {
		sock_release(ctx->ring_sock);
		ctx->ring_sock = NULL;
	} else {
		ctx->ring_sock->file = file;
	}
#endif
	return file;
}

static __cold int io_uring_create(unsigned entries, struct io_uring_params *p,
				  struct io_uring_params __user *params)
{
	struct io_ring_ctx *ctx;
	struct file *file;
	int ret;

	if (!entries)
		return -EINVAL;
	if (entries > IORING_MAX_ENTRIES) {
		if (!(p->flags & IORING_SETUP_CLAMP))
			return -EINVAL;
		entries = IORING_MAX_ENTRIES;
	}

	/*
	 * Use twice as many entries for the CQ ring. It's possible for the
	 * application to drive a higher depth than the size of the SQ ring,
	 * since the sqes are only used at submission time. This allows for
	 * some flexibility in overcommitting a bit. If the application has
	 * set IORING_SETUP_CQSIZE, it will have passed in the desired number
	 * of CQ ring entries manually.
	 */
	p->sq_entries = roundup_pow_of_two(entries);
	if (p->flags & IORING_SETUP_CQSIZE) {
		/*
		 * If IORING_SETUP_CQSIZE is set, we do the same roundup
		 * to a power-of-two, if it isn't already. We do NOT impose
		 * any cq vs sq ring sizing.
		 */
		if (!p->cq_entries)
			return -EINVAL;
		if (p->cq_entries > IORING_MAX_CQ_ENTRIES) {
			if (!(p->flags & IORING_SETUP_CLAMP))
				return -EINVAL;
			p->cq_entries = IORING_MAX_CQ_ENTRIES;
		}
		p->cq_entries = roundup_pow_of_two(p->cq_entries);
		if (p->cq_entries < p->sq_entries)
			return -EINVAL;
	} else {
		p->cq_entries = 2 * p->sq_entries;
	}

	ctx = io_ring_ctx_alloc(p);
	if (!ctx)
		return -ENOMEM;

	if ((ctx->flags & IORING_SETUP_DEFER_TASKRUN) &&
	    !(ctx->flags & IORING_SETUP_IOPOLL) &&
	    !(ctx->flags & IORING_SETUP_SQPOLL))
		ctx->task_complete = true;

	/*
	 * When SETUP_IOPOLL and SETUP_SQPOLL are both enabled, user
	 * space applications don't need to do io completion events
	 * polling again, they can rely on io_sq_thread to do polling
	 * work, which can reduce cpu usage and uring_lock contention.
	 */
	if (ctx->flags & IORING_SETUP_IOPOLL &&
	    !(ctx->flags & IORING_SETUP_SQPOLL))
		ctx->syscall_iopoll = 1;

	ctx->compat = in_compat_syscall();
	if (!capable(CAP_IPC_LOCK))
		ctx->user = get_uid(current_user());

	/*
	 * For SQPOLL, we just need a wakeup, always. For !SQPOLL, if
	 * COOP_TASKRUN is set, then IPIs are never needed by the app.
	 */
	ret = -EINVAL;
	if (ctx->flags & IORING_SETUP_SQPOLL) {
		/* IPI related flags don't make sense with SQPOLL */
		if (ctx->flags & (IORING_SETUP_COOP_TASKRUN |
				  IORING_SETUP_TASKRUN_FLAG |
				  IORING_SETUP_DEFER_TASKRUN))
			goto err;
		ctx->notify_method = TWA_SIGNAL_NO_IPI;
	} else if (ctx->flags & IORING_SETUP_COOP_TASKRUN) {
		ctx->notify_method = TWA_SIGNAL_NO_IPI;
	} else {
		if (ctx->flags & IORING_SETUP_TASKRUN_FLAG &&
		    !(ctx->flags & IORING_SETUP_DEFER_TASKRUN))
			goto err;
		ctx->notify_method = TWA_SIGNAL;
	}

	/*
	 * For DEFER_TASKRUN we require the completion task to be the same as the
	 * submission task. This implies that there is only one submitter, so enforce
	 * that.
	 */
	if (ctx->flags & IORING_SETUP_DEFER_TASKRUN &&
	    !(ctx->flags & IORING_SETUP_SINGLE_ISSUER)) {
		goto err;
	}

	/*
	 * This is just grabbed for accounting purposes. When a process exits,
	 * the mm is exited and dropped before the files, hence we need to hang
	 * on to this mm purely for the purposes of being able to unaccount
	 * memory (locked/pinned vm). It's not used for anything else.
	 */
	mmgrab(current->mm);
	ctx->mm_account = current->mm;

	ret = io_allocate_scq_urings(ctx, p);
	if (ret)
		goto err;

	ret = io_sq_offload_create(ctx, p);
	if (ret)
		goto err;
	/* always set a rsrc node */
	ret = io_rsrc_node_switch_start(ctx);
	if (ret)
		goto err;
	io_rsrc_node_switch(ctx, NULL);

	memset(&p->sq_off, 0, sizeof(p->sq_off));
	p->sq_off.head = offsetof(struct io_rings, sq.head);
	p->sq_off.tail = offsetof(struct io_rings, sq.tail);
	p->sq_off.ring_mask = offsetof(struct io_rings, sq_ring_mask);
	p->sq_off.ring_entries = offsetof(struct io_rings, sq_ring_entries);
	p->sq_off.flags = offsetof(struct io_rings, sq_flags);
	p->sq_off.dropped = offsetof(struct io_rings, sq_dropped);
	p->sq_off.array = (char *)ctx->sq_array - (char *)ctx->rings;

	memset(&p->cq_off, 0, sizeof(p->cq_off));
	p->cq_off.head = offsetof(struct io_rings, cq.head);
	p->cq_off.tail = offsetof(struct io_rings, cq.tail);
	p->cq_off.ring_mask = offsetof(struct io_rings, cq_ring_mask);
	p->cq_off.ring_entries = offsetof(struct io_rings, cq_ring_entries);
	p->cq_off.overflow = offsetof(struct io_rings, cq_overflow);
	p->cq_off.cqes = offsetof(struct io_rings, cqes);
	p->cq_off.flags = offsetof(struct io_rings, cq_flags);

	p->features = IORING_FEAT_SINGLE_MMAP | IORING_FEAT_NODROP |
			IORING_FEAT_SUBMIT_STABLE | IORING_FEAT_RW_CUR_POS |
			IORING_FEAT_CUR_PERSONALITY | IORING_FEAT_FAST_POLL |
			IORING_FEAT_POLL_32BITS | IORING_FEAT_SQPOLL_NONFIXED |
			IORING_FEAT_EXT_ARG | IORING_FEAT_NATIVE_WORKERS |
			IORING_FEAT_RSRC_TAGS | IORING_FEAT_CQE_SKIP |
			IORING_FEAT_LINKED_FILE;

	if (copy_to_user(params, p, sizeof(*p))) {
		ret = -EFAULT;
		goto err;
	}

	if (ctx->flags & IORING_SETUP_SINGLE_ISSUER
	    && !(ctx->flags & IORING_SETUP_R_DISABLED))
		ctx->submitter_task = get_task_struct(current);

	file = io_uring_get_file(ctx);
	if (IS_ERR(file)) {
		ret = PTR_ERR(file);
		goto err;
	}

	/*
	 * Install ring fd as the very last thing, so we don't risk someone
	 * having closed it before we finish setup
	 */
	ret = io_uring_install_fd(ctx, file);
	if (ret < 0) {
		/* fput will clean it up */
		fput(file);
		return ret;
	}

	trace_io_uring_create(ret, ctx, p->sq_entries, p->cq_entries, p->flags);
	return ret;
err:
	io_ring_ctx_wait_and_kill(ctx);
	return ret;
}

/*
 * Sets up an aio uring context, and returns the fd. Applications asks for a
 * ring size, we return the actual sq/cq ring sizes (among other things) in the
 * params structure passed in.
 */
static long io_uring_setup(u32 entries, struct io_uring_params __user *params)
{
	struct io_uring_params p;
	int i;

	if (copy_from_user(&p, params, sizeof(p)))
		return -EFAULT;
	for (i = 0; i < ARRAY_SIZE(p.resv); i++) {
		if (p.resv[i])
			return -EINVAL;
	}

	if (p.flags & ~(IORING_SETUP_IOPOLL | IORING_SETUP_SQPOLL |
			IORING_SETUP_SQ_AFF | IORING_SETUP_CQSIZE |
			IORING_SETUP_CLAMP | IORING_SETUP_ATTACH_WQ |
			IORING_SETUP_R_DISABLED | IORING_SETUP_SUBMIT_ALL |
			IORING_SETUP_COOP_TASKRUN | IORING_SETUP_TASKRUN_FLAG |
			IORING_SETUP_SQE128 | IORING_SETUP_CQE32 |
			IORING_SETUP_SINGLE_ISSUER | IORING_SETUP_DEFER_TASKRUN))
		return -EINVAL;

	return io_uring_create(entries, &p, params);
}

SYSCALL_DEFINE2(io_uring_setup, u32, entries,
		struct io_uring_params __user *, params)
{
	return io_uring_setup(entries, params);
}

static __cold int io_probe(struct io_ring_ctx *ctx, void __user *arg,
			   unsigned nr_args)
{
	struct io_uring_probe *p;
	size_t size;
	int i, ret;

	size = struct_size(p, ops, nr_args);
	if (size == SIZE_MAX)
		return -EOVERFLOW;
	p = kzalloc(size, GFP_KERNEL);
	if (!p)
		return -ENOMEM;

	ret = -EFAULT;
	if (copy_from_user(p, arg, size))
		goto out;
	ret = -EINVAL;
	if (memchr_inv(p, 0, size))
		goto out;

	p->last_op = IORING_OP_LAST - 1;
	if (nr_args > IORING_OP_LAST)
		nr_args = IORING_OP_LAST;

	for (i = 0; i < nr_args; i++) {
		p->ops[i].op = i;
		if (!io_op_defs[i].not_supported)
			p->ops[i].flags = IO_URING_OP_SUPPORTED;
	}
	p->ops_len = i;

	ret = 0;
	if (copy_to_user(arg, p, size))
		ret = -EFAULT;
out:
	kfree(p);
	return ret;
}

static int io_register_personality(struct io_ring_ctx *ctx)
{
	const struct cred *creds;
	u32 id;
	int ret;

	creds = get_current_cred();

	ret = xa_alloc_cyclic(&ctx->personalities, &id, (void *)creds,
			XA_LIMIT(0, USHRT_MAX), &ctx->pers_next, GFP_KERNEL);
	if (ret < 0) {
		put_cred(creds);
		return ret;
	}
	return id;
}

static __cold int io_register_restrictions(struct io_ring_ctx *ctx,
					   void __user *arg, unsigned int nr_args)
{
	struct io_uring_restriction *res;
	size_t size;
	int i, ret;

	/* Restrictions allowed only if rings started disabled */
	if (!(ctx->flags & IORING_SETUP_R_DISABLED))
		return -EBADFD;

	/* We allow only a single restrictions registration */
	if (ctx->restrictions.registered)
		return -EBUSY;

	if (!arg || nr_args > IORING_MAX_RESTRICTIONS)
		return -EINVAL;

	size = array_size(nr_args, sizeof(*res));
	if (size == SIZE_MAX)
		return -EOVERFLOW;

	res = memdup_user(arg, size);
	if (IS_ERR(res))
		return PTR_ERR(res);

	ret = 0;

	for (i = 0; i < nr_args; i++) {
		switch (res[i].opcode) {
		case IORING_RESTRICTION_REGISTER_OP:
			if (res[i].register_op >= IORING_REGISTER_LAST) {
				ret = -EINVAL;
				goto out;
			}

			__set_bit(res[i].register_op,
				  ctx->restrictions.register_op);
			break;
		case IORING_RESTRICTION_SQE_OP:
			if (res[i].sqe_op >= IORING_OP_LAST) {
				ret = -EINVAL;
				goto out;
			}

			__set_bit(res[i].sqe_op, ctx->restrictions.sqe_op);
			break;
		case IORING_RESTRICTION_SQE_FLAGS_ALLOWED:
			ctx->restrictions.sqe_flags_allowed = res[i].sqe_flags;
			break;
		case IORING_RESTRICTION_SQE_FLAGS_REQUIRED:
			ctx->restrictions.sqe_flags_required = res[i].sqe_flags;
			break;
		default:
			ret = -EINVAL;
			goto out;
		}
	}

out:
	/* Reset all restrictions if an error happened */
	if (ret != 0)
		memset(&ctx->restrictions, 0, sizeof(ctx->restrictions));
	else
		ctx->restrictions.registered = true;

	kfree(res);
	return ret;
}

static int io_register_enable_rings(struct io_ring_ctx *ctx)
{
	if (!(ctx->flags & IORING_SETUP_R_DISABLED))
		return -EBADFD;

	if (ctx->flags & IORING_SETUP_SINGLE_ISSUER && !ctx->submitter_task)
		ctx->submitter_task = get_task_struct(current);

	if (ctx->restrictions.registered)
		ctx->restricted = 1;

	ctx->flags &= ~IORING_SETUP_R_DISABLED;
	if (ctx->sq_data && wq_has_sleeper(&ctx->sq_data->wait))
		wake_up(&ctx->sq_data->wait);
	return 0;
}

static __cold int io_register_iowq_aff(struct io_ring_ctx *ctx,
				       void __user *arg, unsigned len)
{
	struct io_uring_task *tctx = current->io_uring;
	cpumask_var_t new_mask;
	int ret;

	if (!tctx || !tctx->io_wq)
		return -EINVAL;

	if (!alloc_cpumask_var(&new_mask, GFP_KERNEL))
		return -ENOMEM;

	cpumask_clear(new_mask);
	if (len > cpumask_size())
		len = cpumask_size();

	if (in_compat_syscall()) {
		ret = compat_get_bitmap(cpumask_bits(new_mask),
					(const compat_ulong_t __user *)arg,
					len * 8 /* CHAR_BIT */);
	} else {
		ret = copy_from_user(new_mask, arg, len);
	}

	if (ret) {
		free_cpumask_var(new_mask);
		return -EFAULT;
	}

	ret = io_wq_cpu_affinity(tctx->io_wq, new_mask);
	free_cpumask_var(new_mask);
	return ret;
}

static __cold int io_unregister_iowq_aff(struct io_ring_ctx *ctx)
{
	struct io_uring_task *tctx = current->io_uring;

	if (!tctx || !tctx->io_wq)
		return -EINVAL;

	return io_wq_cpu_affinity(tctx->io_wq, NULL);
}

static __cold int io_register_iowq_max_workers(struct io_ring_ctx *ctx,
					       void __user *arg)
	__must_hold(&ctx->uring_lock)
{
	struct io_tctx_node *node;
	struct io_uring_task *tctx = NULL;
	struct io_sq_data *sqd = NULL;
	__u32 new_count[2];
	int i, ret;

	if (copy_from_user(new_count, arg, sizeof(new_count)))
		return -EFAULT;
	for (i = 0; i < ARRAY_SIZE(new_count); i++)
		if (new_count[i] > INT_MAX)
			return -EINVAL;

	if (ctx->flags & IORING_SETUP_SQPOLL) {
		sqd = ctx->sq_data;
		if (sqd) {
			/*
			 * Observe the correct sqd->lock -> ctx->uring_lock
			 * ordering. Fine to drop uring_lock here, we hold
			 * a ref to the ctx.
			 */
			refcount_inc(&sqd->refs);
			mutex_unlock(&ctx->uring_lock);
			mutex_lock(&sqd->lock);
			mutex_lock(&ctx->uring_lock);
			if (sqd->thread)
				tctx = sqd->thread->io_uring;
		}
	} else {
		tctx = current->io_uring;
	}

	BUILD_BUG_ON(sizeof(new_count) != sizeof(ctx->iowq_limits));

	for (i = 0; i < ARRAY_SIZE(new_count); i++)
		if (new_count[i])
			ctx->iowq_limits[i] = new_count[i];
	ctx->iowq_limits_set = true;

	if (tctx && tctx->io_wq) {
		ret = io_wq_max_workers(tctx->io_wq, new_count);
		if (ret)
			goto err;
	} else {
		memset(new_count, 0, sizeof(new_count));
	}

	if (sqd) {
		mutex_unlock(&sqd->lock);
		io_put_sq_data(sqd);
	}

	if (copy_to_user(arg, new_count, sizeof(new_count)))
		return -EFAULT;

	/* that's it for SQPOLL, only the SQPOLL task creates requests */
	if (sqd)
		return 0;

	/* now propagate the restriction to all registered users */
	list_for_each_entry(node, &ctx->tctx_list, ctx_node) {
		struct io_uring_task *tctx = node->task->io_uring;

		if (WARN_ON_ONCE(!tctx->io_wq))
			continue;

		for (i = 0; i < ARRAY_SIZE(new_count); i++)
			new_count[i] = ctx->iowq_limits[i];
		/* ignore errors, it always returns zero anyway */
		(void)io_wq_max_workers(tctx->io_wq, new_count);
	}
	return 0;
err:
	if (sqd) {
		mutex_unlock(&sqd->lock);
		io_put_sq_data(sqd);
	}
	return ret;
}

static int __io_uring_register(struct io_ring_ctx *ctx, unsigned opcode,
			       void __user *arg, unsigned nr_args)
	__releases(ctx->uring_lock)
	__acquires(ctx->uring_lock)
{
	int ret;

	/*
	 * We don't quiesce the refs for register anymore and so it can't be
	 * dying as we're holding a file ref here.
	 */
	if (WARN_ON_ONCE(percpu_ref_is_dying(&ctx->refs)))
		return -ENXIO;

	if (ctx->submitter_task && ctx->submitter_task != current)
		return -EEXIST;

	if (ctx->restricted) {
		opcode = array_index_nospec(opcode, IORING_REGISTER_LAST);
		if (!test_bit(opcode, ctx->restrictions.register_op))
			return -EACCES;
	}

	switch (opcode) {
	case IORING_REGISTER_BUFFERS:
		ret = -EFAULT;
		if (!arg)
			break;
		ret = io_sqe_buffers_register(ctx, arg, nr_args, NULL);
		break;
	case IORING_UNREGISTER_BUFFERS:
		ret = -EINVAL;
		if (arg || nr_args)
			break;
		ret = io_sqe_buffers_unregister(ctx);
		break;
	case IORING_REGISTER_FILES:
		ret = -EFAULT;
		if (!arg)
			break;
		ret = io_sqe_files_register(ctx, arg, nr_args, NULL);
		break;
	case IORING_UNREGISTER_FILES:
		ret = -EINVAL;
		if (arg || nr_args)
			break;
		ret = io_sqe_files_unregister(ctx);
		break;
	case IORING_REGISTER_FILES_UPDATE:
		ret = io_register_files_update(ctx, arg, nr_args);
		break;
	case IORING_REGISTER_EVENTFD:
		ret = -EINVAL;
		if (nr_args != 1)
			break;
		ret = io_eventfd_register(ctx, arg, 0);
		break;
	case IORING_REGISTER_EVENTFD_ASYNC:
		ret = -EINVAL;
		if (nr_args != 1)
			break;
		ret = io_eventfd_register(ctx, arg, 1);
		break;
	case IORING_UNREGISTER_EVENTFD:
		ret = -EINVAL;
		if (arg || nr_args)
			break;
		ret = io_eventfd_unregister(ctx);
		break;
	case IORING_REGISTER_PROBE:
		ret = -EINVAL;
		if (!arg || nr_args > 256)
			break;
		ret = io_probe(ctx, arg, nr_args);
		break;
	case IORING_REGISTER_PERSONALITY:
		ret = -EINVAL;
		if (arg || nr_args)
			break;
		ret = io_register_personality(ctx);
		break;
	case IORING_UNREGISTER_PERSONALITY:
		ret = -EINVAL;
		if (arg)
			break;
		ret = io_unregister_personality(ctx, nr_args);
		break;
	case IORING_REGISTER_ENABLE_RINGS:
		ret = -EINVAL;
		if (arg || nr_args)
			break;
		ret = io_register_enable_rings(ctx);
		break;
	case IORING_REGISTER_RESTRICTIONS:
		ret = io_register_restrictions(ctx, arg, nr_args);
		break;
	case IORING_REGISTER_FILES2:
		ret = io_register_rsrc(ctx, arg, nr_args, IORING_RSRC_FILE);
		break;
	case IORING_REGISTER_FILES_UPDATE2:
		ret = io_register_rsrc_update(ctx, arg, nr_args,
					      IORING_RSRC_FILE);
		break;
	case IORING_REGISTER_BUFFERS2:
		ret = io_register_rsrc(ctx, arg, nr_args, IORING_RSRC_BUFFER);
		break;
	case IORING_REGISTER_BUFFERS_UPDATE:
		ret = io_register_rsrc_update(ctx, arg, nr_args,
					      IORING_RSRC_BUFFER);
		break;
	case IORING_REGISTER_IOWQ_AFF:
		ret = -EINVAL;
		if (!arg || !nr_args)
			break;
		ret = io_register_iowq_aff(ctx, arg, nr_args);
		break;
	case IORING_UNREGISTER_IOWQ_AFF:
		ret = -EINVAL;
		if (arg || nr_args)
			break;
		ret = io_unregister_iowq_aff(ctx);
		break;
	case IORING_REGISTER_IOWQ_MAX_WORKERS:
		ret = -EINVAL;
		if (!arg || nr_args != 2)
			break;
		ret = io_register_iowq_max_workers(ctx, arg);
		break;
	case IORING_REGISTER_RING_FDS:
		ret = io_ringfd_register(ctx, arg, nr_args);
		break;
	case IORING_UNREGISTER_RING_FDS:
		ret = io_ringfd_unregister(ctx, arg, nr_args);
		break;
	case IORING_REGISTER_PBUF_RING:
		ret = -EINVAL;
		if (!arg || nr_args != 1)
			break;
		ret = io_register_pbuf_ring(ctx, arg);
		break;
	case IORING_UNREGISTER_PBUF_RING:
		ret = -EINVAL;
		if (!arg || nr_args != 1)
			break;
		ret = io_unregister_pbuf_ring(ctx, arg);
		break;
	case IORING_REGISTER_SYNC_CANCEL:
		ret = -EINVAL;
		if (!arg || nr_args != 1)
			break;
		ret = io_sync_cancel(ctx, arg);
		break;
	case IORING_REGISTER_FILE_ALLOC_RANGE:
		ret = -EINVAL;
		if (!arg || nr_args)
			break;
		ret = io_register_file_alloc_range(ctx, arg);
		break;
	default:
		ret = -EINVAL;
		break;
	}

	return ret;
}

SYSCALL_DEFINE4(io_uring_register, unsigned int, fd, unsigned int, opcode,
		void __user *, arg, unsigned int, nr_args)
{
	struct io_ring_ctx *ctx;
	long ret = -EBADF;
	struct fd f;

	if (opcode >= IORING_REGISTER_LAST)
		return -EINVAL;

	f = fdget(fd);
	if (!f.file)
		return -EBADF;

	ret = -EOPNOTSUPP;
	if (!io_is_uring_fops(f.file))
		goto out_fput;

	ctx = f.file->private_data;

	mutex_lock(&ctx->uring_lock);
	ret = __io_uring_register(ctx, opcode, arg, nr_args);
	mutex_unlock(&ctx->uring_lock);
	trace_io_uring_register(ctx, opcode, ctx->nr_user_files, ctx->nr_user_bufs, ret);
out_fput:
	fdput(f);
	return ret;
}

static int __init io_uring_init(void)
{
#define __BUILD_BUG_VERIFY_OFFSET_SIZE(stype, eoffset, esize, ename) do { \
	BUILD_BUG_ON(offsetof(stype, ename) != eoffset); \
	BUILD_BUG_ON(sizeof_field(stype, ename) != esize); \
} while (0)

#define BUILD_BUG_SQE_ELEM(eoffset, etype, ename) \
	__BUILD_BUG_VERIFY_OFFSET_SIZE(struct io_uring_sqe, eoffset, sizeof(etype), ename)
#define BUILD_BUG_SQE_ELEM_SIZE(eoffset, esize, ename) \
	__BUILD_BUG_VERIFY_OFFSET_SIZE(struct io_uring_sqe, eoffset, esize, ename)
	BUILD_BUG_ON(sizeof(struct io_uring_sqe) != 64);
	BUILD_BUG_SQE_ELEM(0,  __u8,   opcode);
	BUILD_BUG_SQE_ELEM(1,  __u8,   flags);
	BUILD_BUG_SQE_ELEM(2,  __u16,  ioprio);
	BUILD_BUG_SQE_ELEM(4,  __s32,  fd);
	BUILD_BUG_SQE_ELEM(8,  __u64,  off);
	BUILD_BUG_SQE_ELEM(8,  __u64,  addr2);
	BUILD_BUG_SQE_ELEM(8,  __u32,  cmd_op);
	BUILD_BUG_SQE_ELEM(12, __u32, __pad1);
	BUILD_BUG_SQE_ELEM(16, __u64,  addr);
	BUILD_BUG_SQE_ELEM(16, __u64,  splice_off_in);
	BUILD_BUG_SQE_ELEM(24, __u32,  len);
	BUILD_BUG_SQE_ELEM(28,     __kernel_rwf_t, rw_flags);
	BUILD_BUG_SQE_ELEM(28, /* compat */   int, rw_flags);
	BUILD_BUG_SQE_ELEM(28, /* compat */ __u32, rw_flags);
	BUILD_BUG_SQE_ELEM(28, __u32,  fsync_flags);
	BUILD_BUG_SQE_ELEM(28, /* compat */ __u16,  poll_events);
	BUILD_BUG_SQE_ELEM(28, __u32,  poll32_events);
	BUILD_BUG_SQE_ELEM(28, __u32,  sync_range_flags);
	BUILD_BUG_SQE_ELEM(28, __u32,  msg_flags);
	BUILD_BUG_SQE_ELEM(28, __u32,  timeout_flags);
	BUILD_BUG_SQE_ELEM(28, __u32,  accept_flags);
	BUILD_BUG_SQE_ELEM(28, __u32,  cancel_flags);
	BUILD_BUG_SQE_ELEM(28, __u32,  open_flags);
	BUILD_BUG_SQE_ELEM(28, __u32,  statx_flags);
	BUILD_BUG_SQE_ELEM(28, __u32,  fadvise_advice);
	BUILD_BUG_SQE_ELEM(28, __u32,  splice_flags);
	BUILD_BUG_SQE_ELEM(28, __u32,  rename_flags);
	BUILD_BUG_SQE_ELEM(28, __u32,  unlink_flags);
	BUILD_BUG_SQE_ELEM(28, __u32,  hardlink_flags);
	BUILD_BUG_SQE_ELEM(28, __u32,  xattr_flags);
	BUILD_BUG_SQE_ELEM(28, __u32,  msg_ring_flags);
	BUILD_BUG_SQE_ELEM(32, __u64,  user_data);
	BUILD_BUG_SQE_ELEM(40, __u16,  buf_index);
	BUILD_BUG_SQE_ELEM(40, __u16,  buf_group);
	BUILD_BUG_SQE_ELEM(42, __u16,  personality);
	BUILD_BUG_SQE_ELEM(44, __s32,  splice_fd_in);
	BUILD_BUG_SQE_ELEM(44, __u32,  file_index);
	BUILD_BUG_SQE_ELEM(44, __u16,  addr_len);
	BUILD_BUG_SQE_ELEM(46, __u16,  __pad3[0]);
	BUILD_BUG_SQE_ELEM(48, __u64,  addr3);
	BUILD_BUG_SQE_ELEM_SIZE(48, 0, cmd);
	BUILD_BUG_SQE_ELEM(56, __u64,  __pad2);

	BUILD_BUG_ON(sizeof(struct io_uring_files_update) !=
		     sizeof(struct io_uring_rsrc_update));
	BUILD_BUG_ON(sizeof(struct io_uring_rsrc_update) >
		     sizeof(struct io_uring_rsrc_update2));

	/* ->buf_index is u16 */
	BUILD_BUG_ON(offsetof(struct io_uring_buf_ring, bufs) != 0);
	BUILD_BUG_ON(offsetof(struct io_uring_buf, resv) !=
		     offsetof(struct io_uring_buf_ring, tail));

	/* should fit into one byte */
	BUILD_BUG_ON(SQE_VALID_FLAGS >= (1 << 8));
	BUILD_BUG_ON(SQE_COMMON_FLAGS >= (1 << 8));
	BUILD_BUG_ON((SQE_VALID_FLAGS | SQE_COMMON_FLAGS) != SQE_VALID_FLAGS);

	BUILD_BUG_ON(__REQ_F_LAST_BIT > 8 * sizeof(int));

	BUILD_BUG_ON(sizeof(atomic_t) != sizeof(u32));

	io_uring_optable_init();

	req_cachep = KMEM_CACHE(io_kiocb, SLAB_HWCACHE_ALIGN | SLAB_PANIC |
				SLAB_ACCOUNT);
	return 0;
};
__initcall(io_uring_init);<|MERGE_RESOLUTION|>--- conflicted
+++ resolved
@@ -591,7 +591,6 @@
 }
 
 static inline void __io_cq_unlock(struct io_ring_ctx *ctx)
-<<<<<<< HEAD
 {
 	if (!ctx->task_complete)
 		spin_unlock(&ctx->completion_lock);
@@ -600,16 +599,6 @@
 static inline void io_cq_lock(struct io_ring_ctx *ctx)
 	__acquires(ctx->completion_lock)
 {
-=======
-{
-	if (!ctx->task_complete)
-		spin_unlock(&ctx->completion_lock);
-}
-
-static inline void io_cq_lock(struct io_ring_ctx *ctx)
-	__acquires(ctx->completion_lock)
-{
->>>>>>> 310bc395
 	spin_lock(&ctx->completion_lock);
 }
 
@@ -688,18 +677,6 @@
 	io_cq_unlock_post(ctx);
 }
 
-<<<<<<< HEAD
-static void io_cqring_overflow_flush(struct io_ring_ctx *ctx)
-{
-	if (test_bit(IO_CHECK_CQ_OVERFLOW_BIT, &ctx->check_cq)) {
-		/* iopoll syncs against uring_lock, not completion_lock */
-		if (ctx->flags & IORING_SETUP_IOPOLL)
-			mutex_lock(&ctx->uring_lock);
-		__io_cqring_overflow_flush(ctx);
-		if (ctx->flags & IORING_SETUP_IOPOLL)
-			mutex_unlock(&ctx->uring_lock);
-	}
-=======
 static void io_cqring_do_overflow_flush(struct io_ring_ctx *ctx)
 {
 	/* iopoll syncs against uring_lock, not completion_lock */
@@ -714,7 +691,6 @@
 {
 	if (test_bit(IO_CHECK_CQ_OVERFLOW_BIT, &ctx->check_cq))
 		io_cqring_do_overflow_flush(ctx);
->>>>>>> 310bc395
 }
 
 void __io_put_task(struct task_struct *task, int nr)
@@ -846,9 +822,6 @@
 {
 	struct io_uring_cqe *cqe;
 
-	if (!ctx->task_complete)
-		lockdep_assert_held(&ctx->completion_lock);
-
 	ctx->cq_extra++;
 
 	/*
@@ -913,7 +886,6 @@
 }
 
 bool io_post_aux_cqe(struct io_ring_ctx *ctx, u64 user_data, s32 res, u32 cflags)
-<<<<<<< HEAD
 {
 	return __io_post_aux_cqe(ctx, user_data, res, cflags, true);
 }
@@ -921,15 +893,6 @@
 bool io_aux_cqe(struct io_ring_ctx *ctx, bool defer, u64 user_data, s32 res, u32 cflags,
 		bool allow_overflow)
 {
-=======
-{
-	return __io_post_aux_cqe(ctx, user_data, res, cflags, true);
-}
-
-bool io_aux_cqe(struct io_ring_ctx *ctx, bool defer, u64 user_data, s32 res, u32 cflags,
-		bool allow_overflow)
-{
->>>>>>> 310bc395
 	struct io_uring_cqe *cqe;
 	unsigned int length;
 
@@ -2595,12 +2558,6 @@
 
 	trace_io_uring_cqring_wait(ctx, min_events);
 	do {
-<<<<<<< HEAD
-		io_cqring_overflow_flush(ctx);
-		prepare_to_wait_exclusive(&ctx->cq_wait, &iowq.wq,
-						TASK_INTERRUPTIBLE);
-		ret = io_cqring_wait_schedule(ctx, &iowq, timeout);
-=======
 		if (test_bit(IO_CHECK_CQ_OVERFLOW_BIT, &ctx->check_cq)) {
 			finish_wait(&ctx->cq_wait, &iowq.wq);
 			io_cqring_do_overflow_flush(ctx);
@@ -2608,7 +2565,6 @@
 		prepare_to_wait_exclusive(&ctx->cq_wait, &iowq.wq,
 						TASK_INTERRUPTIBLE);
 		ret = io_cqring_wait_schedule(ctx, &iowq, &timeout);
->>>>>>> 310bc395
 		if (__io_cqring_events_user(ctx) >= min_events)
 			break;
 		cond_resched();
