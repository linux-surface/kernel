// SPDX-License-Identifier: GPL-2.0
#ifndef IOU_OP_DEF_H
#define IOU_OP_DEF_H

struct io_issue_def {
	/* needs req->file assigned */
	unsigned		needs_file : 1;
	/* should block plug */
	unsigned		plug : 1;
	/* hash wq insertion if file is a regular file */
	unsigned		hash_reg_file : 1;
	/* unbound wq insertion if file is a non-regular file */
	unsigned		unbound_nonreg_file : 1;
	/* set if opcode supports polled "wait" */
	unsigned		pollin : 1;
	unsigned		pollout : 1;
	unsigned		poll_exclusive : 1;
	/* op supports buffer selection */
	unsigned		buffer_select : 1;
	/* opcode is not supported by this kernel */
	unsigned		not_supported : 1;
	/* skip auditing */
	unsigned		audit_skip : 1;
	/* supports ioprio */
	unsigned		ioprio : 1;
	/* supports iopoll */
	unsigned		iopoll : 1;
	/* have to be put into the iopoll list */
	unsigned		iopoll_queue : 1;
<<<<<<< HEAD
	/* opcode specific path will handle ->async_data allocation if needed */
	unsigned		manual_alloc : 1;
	/* vectored opcode, set if 1) vectored, and 2) handler needs to know */
	unsigned		vectored : 1;
=======
	/* vectored opcode, set if 1) vectored, and 2) handler needs to know */
	unsigned		vectored : 1;

	/* size of async data needed, if any */
	unsigned short		async_size;
>>>>>>> 0c383648

	int (*issue)(struct io_kiocb *, unsigned int);
	int (*prep)(struct io_kiocb *, const struct io_uring_sqe *);
};

struct io_cold_def {
	const char		*name;

	void (*cleanup)(struct io_kiocb *);
	void (*fail)(struct io_kiocb *);
};

extern const struct io_issue_def io_issue_defs[];
extern const struct io_cold_def io_cold_defs[];

void io_uring_optable_init(void);
#endif<|MERGE_RESOLUTION|>--- conflicted
+++ resolved
@@ -27,18 +27,11 @@
 	unsigned		iopoll : 1;
 	/* have to be put into the iopoll list */
 	unsigned		iopoll_queue : 1;
-<<<<<<< HEAD
-	/* opcode specific path will handle ->async_data allocation if needed */
-	unsigned		manual_alloc : 1;
-	/* vectored opcode, set if 1) vectored, and 2) handler needs to know */
-	unsigned		vectored : 1;
-=======
 	/* vectored opcode, set if 1) vectored, and 2) handler needs to know */
 	unsigned		vectored : 1;
 
 	/* size of async data needed, if any */
 	unsigned short		async_size;
->>>>>>> 0c383648
 
 	int (*issue)(struct io_kiocb *, unsigned int);
 	int (*prep)(struct io_kiocb *, const struct io_uring_sqe *);
