// SPDX-License-Identifier: GPL-2.0
#include <linux/kernel.h>
#include <linux/errno.h>
#include <linux/fs.h>
#include <linux/file.h>
#include <linux/mm.h>
#include <linux/slab.h>
#include <linux/nospec.h>
#include <linux/hugetlb.h>
#include <linux/compat.h>
#include <linux/io_uring.h>

#include <uapi/linux/io_uring.h>

#include "io_uring.h"
#include "openclose.h"
#include "rsrc.h"

struct io_rsrc_update {
	struct file			*file;
	u64				arg;
	u32				nr_args;
	u32				offset;
};

static int io_sqe_buffer_register(struct io_ring_ctx *ctx, struct iovec *iov,
				  struct io_mapped_ubuf **pimu,
				  struct page **last_hpage);

#define IO_RSRC_REF_BATCH	100

/* only define max */
#define IORING_MAX_FIXED_FILES	(1U << 20)
#define IORING_MAX_REG_BUFFERS	(1U << 14)

void io_rsrc_refs_drop(struct io_ring_ctx *ctx)
	__must_hold(&ctx->uring_lock)
{
	if (ctx->rsrc_cached_refs) {
		io_rsrc_put_node(ctx->rsrc_node, ctx->rsrc_cached_refs);
		ctx->rsrc_cached_refs = 0;
	}
}

int __io_account_mem(struct user_struct *user, unsigned long nr_pages)
{
	unsigned long page_limit, cur_pages, new_pages;

	if (!nr_pages)
		return 0;

	/* Don't allow more pages than we can safely lock */
	page_limit = rlimit(RLIMIT_MEMLOCK) >> PAGE_SHIFT;

	cur_pages = atomic_long_read(&user->locked_vm);
	do {
		new_pages = cur_pages + nr_pages;
		if (new_pages > page_limit)
			return -ENOMEM;
	} while (!atomic_long_try_cmpxchg(&user->locked_vm,
					  &cur_pages, new_pages));
	return 0;
}

static void io_unaccount_mem(struct io_ring_ctx *ctx, unsigned long nr_pages)
{
	if (ctx->user)
		__io_unaccount_mem(ctx->user, nr_pages);

	if (ctx->mm_account)
		atomic64_sub(nr_pages, &ctx->mm_account->pinned_vm);
}

static int io_account_mem(struct io_ring_ctx *ctx, unsigned long nr_pages)
{
	int ret;

	if (ctx->user) {
		ret = __io_account_mem(ctx->user, nr_pages);
		if (ret)
			return ret;
	}

	if (ctx->mm_account)
		atomic64_add(nr_pages, &ctx->mm_account->pinned_vm);

	return 0;
}

static int io_copy_iov(struct io_ring_ctx *ctx, struct iovec *dst,
		       void __user *arg, unsigned index)
{
	struct iovec __user *src;

#ifdef CONFIG_COMPAT
	if (ctx->compat) {
		struct compat_iovec __user *ciovs;
		struct compat_iovec ciov;

		ciovs = (struct compat_iovec __user *) arg;
		if (copy_from_user(&ciov, &ciovs[index], sizeof(ciov)))
			return -EFAULT;

		dst->iov_base = u64_to_user_ptr((u64)ciov.iov_base);
		dst->iov_len = ciov.iov_len;
		return 0;
	}
#endif
	src = (struct iovec __user *) arg;
	if (copy_from_user(dst, &src[index], sizeof(*dst)))
		return -EFAULT;
	return 0;
}

static int io_buffer_validate(struct iovec *iov)
{
	unsigned long tmp, acct_len = iov->iov_len + (PAGE_SIZE - 1);

	/*
	 * Don't impose further limits on the size and buffer
	 * constraints here, we'll -EINVAL later when IO is
	 * submitted if they are wrong.
	 */
	if (!iov->iov_base)
		return iov->iov_len ? -EFAULT : 0;
	if (!iov->iov_len)
		return -EFAULT;

	/* arbitrary limit, but we need something */
	if (iov->iov_len > SZ_1G)
		return -EFAULT;

	if (check_add_overflow((unsigned long)iov->iov_base, acct_len, &tmp))
		return -EOVERFLOW;

	return 0;
}

static void io_buffer_unmap(struct io_ring_ctx *ctx, struct io_mapped_ubuf **slot)
{
	struct io_mapped_ubuf *imu = *slot;
	unsigned int i;

	if (imu != ctx->dummy_ubuf) {
		for (i = 0; i < imu->nr_bvecs; i++)
			unpin_user_page(imu->bvec[i].bv_page);
		if (imu->acct_pages)
			io_unaccount_mem(ctx, imu->acct_pages);
		kvfree(imu);
	}
	*slot = NULL;
}

void io_rsrc_refs_refill(struct io_ring_ctx *ctx)
	__must_hold(&ctx->uring_lock)
{
	ctx->rsrc_cached_refs += IO_RSRC_REF_BATCH;
	percpu_ref_get_many(&ctx->rsrc_node->refs, IO_RSRC_REF_BATCH);
}

static void __io_rsrc_put_work(struct io_rsrc_node *ref_node)
{
	struct io_rsrc_data *rsrc_data = ref_node->rsrc_data;
	struct io_ring_ctx *ctx = rsrc_data->ctx;
	struct io_rsrc_put *prsrc, *tmp;

	list_for_each_entry_safe(prsrc, tmp, &ref_node->rsrc_list, list) {
		list_del(&prsrc->list);

		if (prsrc->tag) {
			if (ctx->flags & IORING_SETUP_IOPOLL) {
				mutex_lock(&ctx->uring_lock);
				io_post_aux_cqe(ctx, prsrc->tag, 0, 0, true);
				mutex_unlock(&ctx->uring_lock);
			} else {
				io_post_aux_cqe(ctx, prsrc->tag, 0, 0, true);
			}
		}

		rsrc_data->do_put(ctx, prsrc);
		kfree(prsrc);
	}

	io_rsrc_node_destroy(ref_node);
	if (atomic_dec_and_test(&rsrc_data->refs))
		complete(&rsrc_data->done);
}

void io_rsrc_put_work(struct work_struct *work)
{
	struct io_ring_ctx *ctx;
	struct llist_node *node;

	ctx = container_of(work, struct io_ring_ctx, rsrc_put_work.work);
	node = llist_del_all(&ctx->rsrc_put_llist);

	while (node) {
		struct io_rsrc_node *ref_node;
		struct llist_node *next = node->next;

		ref_node = llist_entry(node, struct io_rsrc_node, llist);
		__io_rsrc_put_work(ref_node);
		node = next;
	}
}

void io_wait_rsrc_data(struct io_rsrc_data *data)
{
	if (data && !atomic_dec_and_test(&data->refs))
		wait_for_completion(&data->done);
}

void io_rsrc_node_destroy(struct io_rsrc_node *ref_node)
{
	percpu_ref_exit(&ref_node->refs);
	kfree(ref_node);
}

static __cold void io_rsrc_node_ref_zero(struct percpu_ref *ref)
{
	struct io_rsrc_node *node = container_of(ref, struct io_rsrc_node, refs);
	struct io_ring_ctx *ctx = node->rsrc_data->ctx;
	unsigned long flags;
	bool first_add = false;
	unsigned long delay = HZ;

	spin_lock_irqsave(&ctx->rsrc_ref_lock, flags);
	node->done = true;

	/* if we are mid-quiesce then do not delay */
	if (node->rsrc_data->quiesce)
		delay = 0;

	while (!list_empty(&ctx->rsrc_ref_list)) {
		node = list_first_entry(&ctx->rsrc_ref_list,
					    struct io_rsrc_node, node);
		/* recycle ref nodes in order */
		if (!node->done)
			break;
		list_del(&node->node);
		first_add |= llist_add(&node->llist, &ctx->rsrc_put_llist);
	}
	spin_unlock_irqrestore(&ctx->rsrc_ref_lock, flags);

	if (first_add)
		mod_delayed_work(system_wq, &ctx->rsrc_put_work, delay);
}

static struct io_rsrc_node *io_rsrc_node_alloc(void)
{
	struct io_rsrc_node *ref_node;

	ref_node = kzalloc(sizeof(*ref_node), GFP_KERNEL);
	if (!ref_node)
		return NULL;

	if (percpu_ref_init(&ref_node->refs, io_rsrc_node_ref_zero,
			    0, GFP_KERNEL)) {
		kfree(ref_node);
		return NULL;
	}
	INIT_LIST_HEAD(&ref_node->node);
	INIT_LIST_HEAD(&ref_node->rsrc_list);
	ref_node->done = false;
	return ref_node;
}

void io_rsrc_node_switch(struct io_ring_ctx *ctx,
			 struct io_rsrc_data *data_to_kill)
	__must_hold(&ctx->uring_lock)
{
	WARN_ON_ONCE(!ctx->rsrc_backup_node);
	WARN_ON_ONCE(data_to_kill && !ctx->rsrc_node);

	io_rsrc_refs_drop(ctx);

	if (data_to_kill) {
		struct io_rsrc_node *rsrc_node = ctx->rsrc_node;

		rsrc_node->rsrc_data = data_to_kill;
		spin_lock_irq(&ctx->rsrc_ref_lock);
		list_add_tail(&rsrc_node->node, &ctx->rsrc_ref_list);
		spin_unlock_irq(&ctx->rsrc_ref_lock);

		atomic_inc(&data_to_kill->refs);
		percpu_ref_kill(&rsrc_node->refs);
		ctx->rsrc_node = NULL;
	}

	if (!ctx->rsrc_node) {
		ctx->rsrc_node = ctx->rsrc_backup_node;
		ctx->rsrc_backup_node = NULL;
	}
}

int io_rsrc_node_switch_start(struct io_ring_ctx *ctx)
{
	if (ctx->rsrc_backup_node)
		return 0;
	ctx->rsrc_backup_node = io_rsrc_node_alloc();
	return ctx->rsrc_backup_node ? 0 : -ENOMEM;
}

__cold static int io_rsrc_ref_quiesce(struct io_rsrc_data *data,
				      struct io_ring_ctx *ctx)
{
	int ret;

	/* As we may drop ->uring_lock, other task may have started quiesce */
	if (data->quiesce)
		return -ENXIO;

	data->quiesce = true;
	do {
		ret = io_rsrc_node_switch_start(ctx);
		if (ret)
			break;
		io_rsrc_node_switch(ctx, data);

		/* kill initial ref, already quiesced if zero */
		if (atomic_dec_and_test(&data->refs))
			break;
		mutex_unlock(&ctx->uring_lock);
		flush_delayed_work(&ctx->rsrc_put_work);
		ret = wait_for_completion_interruptible(&data->done);
		if (!ret) {
			mutex_lock(&ctx->uring_lock);
			if (atomic_read(&data->refs) > 0) {
				/*
				 * it has been revived by another thread while
				 * we were unlocked
				 */
				mutex_unlock(&ctx->uring_lock);
			} else {
				break;
			}
		}

		atomic_inc(&data->refs);
		/* wait for all works potentially completing data->done */
		flush_delayed_work(&ctx->rsrc_put_work);
		reinit_completion(&data->done);

		ret = io_run_task_work_sig(ctx);
		mutex_lock(&ctx->uring_lock);
	} while (ret >= 0);
	data->quiesce = false;

	return ret;
}

static void io_free_page_table(void **table, size_t size)
{
	unsigned i, nr_tables = DIV_ROUND_UP(size, PAGE_SIZE);

	for (i = 0; i < nr_tables; i++)
		kfree(table[i]);
	kfree(table);
}

static void io_rsrc_data_free(struct io_rsrc_data *data)
{
	size_t size = data->nr * sizeof(data->tags[0][0]);

	if (data->tags)
		io_free_page_table((void **)data->tags, size);
	kfree(data);
}

static __cold void **io_alloc_page_table(size_t size)
{
	unsigned i, nr_tables = DIV_ROUND_UP(size, PAGE_SIZE);
	size_t init_size = size;
	void **table;

	table = kcalloc(nr_tables, sizeof(*table), GFP_KERNEL_ACCOUNT);
	if (!table)
		return NULL;

	for (i = 0; i < nr_tables; i++) {
		unsigned int this_size = min_t(size_t, size, PAGE_SIZE);

		table[i] = kzalloc(this_size, GFP_KERNEL_ACCOUNT);
		if (!table[i]) {
			io_free_page_table(table, init_size);
			return NULL;
		}
		size -= this_size;
	}
	return table;
}

__cold static int io_rsrc_data_alloc(struct io_ring_ctx *ctx,
				     rsrc_put_fn *do_put, u64 __user *utags,
				     unsigned nr, struct io_rsrc_data **pdata)
{
	struct io_rsrc_data *data;
	int ret = -ENOMEM;
	unsigned i;

	data = kzalloc(sizeof(*data), GFP_KERNEL);
	if (!data)
		return -ENOMEM;
	data->tags = (u64 **)io_alloc_page_table(nr * sizeof(data->tags[0][0]));
	if (!data->tags) {
		kfree(data);
		return -ENOMEM;
	}

	data->nr = nr;
	data->ctx = ctx;
	data->do_put = do_put;
	if (utags) {
		ret = -EFAULT;
		for (i = 0; i < nr; i++) {
			u64 *tag_slot = io_get_tag_slot(data, i);

			if (copy_from_user(tag_slot, &utags[i],
					   sizeof(*tag_slot)))
				goto fail;
		}
	}

	atomic_set(&data->refs, 1);
	init_completion(&data->done);
	*pdata = data;
	return 0;
fail:
	io_rsrc_data_free(data);
	return ret;
}

static int __io_sqe_files_update(struct io_ring_ctx *ctx,
				 struct io_uring_rsrc_update2 *up,
				 unsigned nr_args)
{
	u64 __user *tags = u64_to_user_ptr(up->tags);
	__s32 __user *fds = u64_to_user_ptr(up->data);
	struct io_rsrc_data *data = ctx->file_data;
	struct io_fixed_file *file_slot;
	struct file *file;
	int fd, i, err = 0;
	unsigned int done;
	bool needs_switch = false;

	if (!ctx->file_data)
		return -ENXIO;
	if (up->offset + nr_args > ctx->nr_user_files)
		return -EINVAL;

	for (done = 0; done < nr_args; done++) {
		u64 tag = 0;

		if ((tags && copy_from_user(&tag, &tags[done], sizeof(tag))) ||
		    copy_from_user(&fd, &fds[done], sizeof(fd))) {
			err = -EFAULT;
			break;
		}
		if ((fd == IORING_REGISTER_FILES_SKIP || fd == -1) && tag) {
			err = -EINVAL;
			break;
		}
		if (fd == IORING_REGISTER_FILES_SKIP)
			continue;

		i = array_index_nospec(up->offset + done, ctx->nr_user_files);
		file_slot = io_fixed_file_slot(&ctx->file_table, i);

		if (file_slot->file_ptr) {
			file = (struct file *)(file_slot->file_ptr & FFS_MASK);
			err = io_queue_rsrc_removal(data, i, ctx->rsrc_node, file);
			if (err)
				break;
			file_slot->file_ptr = 0;
			io_file_bitmap_clear(&ctx->file_table, i);
			needs_switch = true;
		}
		if (fd != -1) {
			file = fget(fd);
			if (!file) {
				err = -EBADF;
				break;
			}
			/*
			 * Don't allow io_uring instances to be registered. If
			 * UNIX isn't enabled, then this causes a reference
			 * cycle and this instance can never get freed. If UNIX
			 * is enabled we'll handle it just fine, but there's
			 * still no point in allowing a ring fd as it doesn't
			 * support regular read/write anyway.
			 */
			if (io_is_uring_fops(file)) {
				fput(file);
				err = -EBADF;
				break;
			}
			err = io_scm_file_account(ctx, file);
			if (err) {
				fput(file);
				break;
			}
			*io_get_tag_slot(data, i) = tag;
			io_fixed_file_set(file_slot, file);
			io_file_bitmap_set(&ctx->file_table, i);
		}
	}

	if (needs_switch)
		io_rsrc_node_switch(ctx, data);
	return done ? done : err;
}

static int __io_sqe_buffers_update(struct io_ring_ctx *ctx,
				   struct io_uring_rsrc_update2 *up,
				   unsigned int nr_args)
{
	u64 __user *tags = u64_to_user_ptr(up->tags);
	struct iovec iov, __user *iovs = u64_to_user_ptr(up->data);
	struct page *last_hpage = NULL;
	bool needs_switch = false;
	__u32 done;
	int i, err;

	if (!ctx->buf_data)
		return -ENXIO;
	if (up->offset + nr_args > ctx->nr_user_bufs)
		return -EINVAL;

	for (done = 0; done < nr_args; done++) {
		struct io_mapped_ubuf *imu;
		int offset = up->offset + done;
		u64 tag = 0;

		err = io_copy_iov(ctx, &iov, iovs, done);
		if (err)
			break;
		if (tags && copy_from_user(&tag, &tags[done], sizeof(tag))) {
			err = -EFAULT;
			break;
		}
		err = io_buffer_validate(&iov);
		if (err)
			break;
		if (!iov.iov_base && tag) {
			err = -EINVAL;
			break;
		}
		err = io_sqe_buffer_register(ctx, &iov, &imu, &last_hpage);
		if (err)
			break;

		i = array_index_nospec(offset, ctx->nr_user_bufs);
		if (ctx->user_bufs[i] != ctx->dummy_ubuf) {
			err = io_queue_rsrc_removal(ctx->buf_data, i,
						    ctx->rsrc_node, ctx->user_bufs[i]);
			if (unlikely(err)) {
				io_buffer_unmap(ctx, &imu);
				break;
			}
			ctx->user_bufs[i] = ctx->dummy_ubuf;
			needs_switch = true;
		}

		ctx->user_bufs[i] = imu;
		*io_get_tag_slot(ctx->buf_data, offset) = tag;
	}

	if (needs_switch)
		io_rsrc_node_switch(ctx, ctx->buf_data);
	return done ? done : err;
}

static int __io_register_rsrc_update(struct io_ring_ctx *ctx, unsigned type,
				     struct io_uring_rsrc_update2 *up,
				     unsigned nr_args)
{
	__u32 tmp;
	int err;

	if (check_add_overflow(up->offset, nr_args, &tmp))
		return -EOVERFLOW;
	err = io_rsrc_node_switch_start(ctx);
	if (err)
		return err;

	switch (type) {
	case IORING_RSRC_FILE:
		return __io_sqe_files_update(ctx, up, nr_args);
	case IORING_RSRC_BUFFER:
		return __io_sqe_buffers_update(ctx, up, nr_args);
	}
	return -EINVAL;
}

int io_register_files_update(struct io_ring_ctx *ctx, void __user *arg,
			     unsigned nr_args)
{
	struct io_uring_rsrc_update2 up;

	if (!nr_args)
		return -EINVAL;
	memset(&up, 0, sizeof(up));
	if (copy_from_user(&up, arg, sizeof(struct io_uring_rsrc_update)))
		return -EFAULT;
	if (up.resv || up.resv2)
		return -EINVAL;
	return __io_register_rsrc_update(ctx, IORING_RSRC_FILE, &up, nr_args);
}

int io_register_rsrc_update(struct io_ring_ctx *ctx, void __user *arg,
			    unsigned size, unsigned type)
{
	struct io_uring_rsrc_update2 up;

	if (size != sizeof(up))
		return -EINVAL;
	if (copy_from_user(&up, arg, sizeof(up)))
		return -EFAULT;
	if (!up.nr || up.resv || up.resv2)
		return -EINVAL;
	return __io_register_rsrc_update(ctx, type, &up, up.nr);
}

__cold int io_register_rsrc(struct io_ring_ctx *ctx, void __user *arg,
			    unsigned int size, unsigned int type)
{
	struct io_uring_rsrc_register rr;

	/* keep it extendible */
	if (size != sizeof(rr))
		return -EINVAL;

	memset(&rr, 0, sizeof(rr));
	if (copy_from_user(&rr, arg, size))
		return -EFAULT;
	if (!rr.nr || rr.resv2)
		return -EINVAL;
	if (rr.flags & ~IORING_RSRC_REGISTER_SPARSE)
		return -EINVAL;

	switch (type) {
	case IORING_RSRC_FILE:
		if (rr.flags & IORING_RSRC_REGISTER_SPARSE && rr.data)
			break;
		return io_sqe_files_register(ctx, u64_to_user_ptr(rr.data),
					     rr.nr, u64_to_user_ptr(rr.tags));
	case IORING_RSRC_BUFFER:
		if (rr.flags & IORING_RSRC_REGISTER_SPARSE && rr.data)
			break;
		return io_sqe_buffers_register(ctx, u64_to_user_ptr(rr.data),
					       rr.nr, u64_to_user_ptr(rr.tags));
	}
	return -EINVAL;
}

int io_files_update_prep(struct io_kiocb *req, const struct io_uring_sqe *sqe)
{
	struct io_rsrc_update *up = io_kiocb_to_cmd(req, struct io_rsrc_update);

	if (unlikely(req->flags & (REQ_F_FIXED_FILE | REQ_F_BUFFER_SELECT)))
		return -EINVAL;
	if (sqe->rw_flags || sqe->splice_fd_in)
		return -EINVAL;

	up->offset = READ_ONCE(sqe->off);
	up->nr_args = READ_ONCE(sqe->len);
	if (!up->nr_args)
		return -EINVAL;
	up->arg = READ_ONCE(sqe->addr);
	return 0;
}

static int io_files_update_with_index_alloc(struct io_kiocb *req,
					    unsigned int issue_flags)
{
	struct io_rsrc_update *up = io_kiocb_to_cmd(req, struct io_rsrc_update);
	__s32 __user *fds = u64_to_user_ptr(up->arg);
	unsigned int done;
	struct file *file;
	int ret, fd;

	if (!req->ctx->file_data)
		return -ENXIO;

	for (done = 0; done < up->nr_args; done++) {
		if (copy_from_user(&fd, &fds[done], sizeof(fd))) {
			ret = -EFAULT;
			break;
		}

		file = fget(fd);
		if (!file) {
			ret = -EBADF;
			break;
		}
		ret = io_fixed_fd_install(req, issue_flags, file,
					  IORING_FILE_INDEX_ALLOC);
		if (ret < 0)
			break;
		if (copy_to_user(&fds[done], &ret, sizeof(ret))) {
			__io_close_fixed(req->ctx, issue_flags, ret);
			ret = -EFAULT;
			break;
		}
	}

	if (done)
		return done;
	return ret;
}

int io_files_update(struct io_kiocb *req, unsigned int issue_flags)
{
	struct io_rsrc_update *up = io_kiocb_to_cmd(req, struct io_rsrc_update);
	struct io_ring_ctx *ctx = req->ctx;
	struct io_uring_rsrc_update2 up2;
	int ret;

	up2.offset = up->offset;
	up2.data = up->arg;
	up2.nr = 0;
	up2.tags = 0;
	up2.resv = 0;
	up2.resv2 = 0;

	if (up->offset == IORING_FILE_INDEX_ALLOC) {
		ret = io_files_update_with_index_alloc(req, issue_flags);
	} else {
		io_ring_submit_lock(ctx, issue_flags);
		ret = __io_register_rsrc_update(ctx, IORING_RSRC_FILE,
						&up2, up->nr_args);
		io_ring_submit_unlock(ctx, issue_flags);
	}

	if (ret < 0)
		req_set_fail(req);
	io_req_set_res(req, ret, 0);
	return IOU_OK;
}

<<<<<<< HEAD
static int io_notif_update(struct io_kiocb *req, unsigned int issue_flags)
{
	struct io_rsrc_update *up = io_kiocb_to_cmd(req, struct io_rsrc_update);
	struct io_ring_ctx *ctx = req->ctx;
	unsigned len = up->nr_args;
	unsigned idx_end, idx = up->offset;
	int ret = 0;

	io_ring_submit_lock(ctx, issue_flags);
	if (unlikely(check_add_overflow(idx, len, &idx_end))) {
		ret = -EOVERFLOW;
		goto out;
	}
	if (unlikely(idx_end > ctx->nr_notif_slots)) {
		ret = -EINVAL;
		goto out;
	}

	for (; idx < idx_end; idx++) {
		struct io_notif_slot *slot = &ctx->notif_slots[idx];

		if (!slot->notif)
			continue;
		if (up->arg)
			slot->tag = up->arg;
		io_notif_slot_flush_submit(slot, issue_flags);
	}
out:
	io_ring_submit_unlock(ctx, issue_flags);
	if (ret < 0)
		req_set_fail(req);
	io_req_set_res(req, ret, 0);
	return IOU_OK;
}

int io_rsrc_update(struct io_kiocb *req, unsigned int issue_flags)
{
	struct io_rsrc_update *up = io_kiocb_to_cmd(req, struct io_rsrc_update);

	switch (up->type) {
	case IORING_RSRC_UPDATE_FILES:
		return io_files_update(req, issue_flags);
	case IORING_RSRC_UPDATE_NOTIF:
		return io_notif_update(req, issue_flags);
	}
	return -EINVAL;
}

=======
>>>>>>> 9fecab24
int io_queue_rsrc_removal(struct io_rsrc_data *data, unsigned idx,
			  struct io_rsrc_node *node, void *rsrc)
{
	u64 *tag_slot = io_get_tag_slot(data, idx);
	struct io_rsrc_put *prsrc;

	prsrc = kzalloc(sizeof(*prsrc), GFP_KERNEL);
	if (!prsrc)
		return -ENOMEM;

	prsrc->tag = *tag_slot;
	*tag_slot = 0;
	prsrc->rsrc = rsrc;
	list_add(&prsrc->list, &node->rsrc_list);
	return 0;
}

void __io_sqe_files_unregister(struct io_ring_ctx *ctx)
{
#if !defined(IO_URING_SCM_ALL)
	int i;

	for (i = 0; i < ctx->nr_user_files; i++) {
		struct file *file = io_file_from_index(&ctx->file_table, i);

		if (!file)
			continue;
		if (io_fixed_file_slot(&ctx->file_table, i)->file_ptr & FFS_SCM)
			continue;
		io_file_bitmap_clear(&ctx->file_table, i);
		fput(file);
	}
#endif

#if defined(CONFIG_UNIX)
	if (ctx->ring_sock) {
		struct sock *sock = ctx->ring_sock->sk;
		struct sk_buff *skb;

		while ((skb = skb_dequeue(&sock->sk_receive_queue)) != NULL)
			kfree_skb(skb);
	}
#endif
	io_free_file_tables(&ctx->file_table);
	io_rsrc_data_free(ctx->file_data);
	ctx->file_data = NULL;
	ctx->nr_user_files = 0;
}

int io_sqe_files_unregister(struct io_ring_ctx *ctx)
{
	unsigned nr = ctx->nr_user_files;
	int ret;

	if (!ctx->file_data)
		return -ENXIO;

	/*
	 * Quiesce may unlock ->uring_lock, and while it's not held
	 * prevent new requests using the table.
	 */
	ctx->nr_user_files = 0;
	ret = io_rsrc_ref_quiesce(ctx->file_data, ctx);
	ctx->nr_user_files = nr;
	if (!ret)
		__io_sqe_files_unregister(ctx);
	return ret;
}

/*
 * Ensure the UNIX gc is aware of our file set, so we are certain that
 * the io_uring can be safely unregistered on process exit, even if we have
 * loops in the file referencing. We account only files that can hold other
 * files because otherwise they can't form a loop and so are not interesting
 * for GC.
 */
int __io_scm_file_account(struct io_ring_ctx *ctx, struct file *file)
{
#if defined(CONFIG_UNIX)
	struct sock *sk = ctx->ring_sock->sk;
	struct sk_buff_head *head = &sk->sk_receive_queue;
	struct scm_fp_list *fpl;
	struct sk_buff *skb;

	if (likely(!io_file_need_scm(file)))
		return 0;

	/*
	 * See if we can merge this file into an existing skb SCM_RIGHTS
	 * file set. If there's no room, fall back to allocating a new skb
	 * and filling it in.
	 */
	spin_lock_irq(&head->lock);
	skb = skb_peek(head);
	if (skb && UNIXCB(skb).fp->count < SCM_MAX_FD)
		__skb_unlink(skb, head);
	else
		skb = NULL;
	spin_unlock_irq(&head->lock);

	if (!skb) {
		fpl = kzalloc(sizeof(*fpl), GFP_KERNEL);
		if (!fpl)
			return -ENOMEM;

		skb = alloc_skb(0, GFP_KERNEL);
		if (!skb) {
			kfree(fpl);
			return -ENOMEM;
		}

		fpl->user = get_uid(current_user());
		fpl->max = SCM_MAX_FD;
		fpl->count = 0;

		UNIXCB(skb).fp = fpl;
		skb->sk = sk;
		skb->destructor = unix_destruct_scm;
		refcount_add(skb->truesize, &sk->sk_wmem_alloc);
	}

	fpl = UNIXCB(skb).fp;
	fpl->fp[fpl->count++] = get_file(file);
	unix_inflight(fpl->user, file);
	skb_queue_head(head, skb);
	fput(file);
#endif
	return 0;
}

static void io_rsrc_file_put(struct io_ring_ctx *ctx, struct io_rsrc_put *prsrc)
{
	struct file *file = prsrc->file;
#if defined(CONFIG_UNIX)
	struct sock *sock = ctx->ring_sock->sk;
	struct sk_buff_head list, *head = &sock->sk_receive_queue;
	struct sk_buff *skb;
	int i;

	if (!io_file_need_scm(file)) {
		fput(file);
		return;
	}

	__skb_queue_head_init(&list);

	/*
	 * Find the skb that holds this file in its SCM_RIGHTS. When found,
	 * remove this entry and rearrange the file array.
	 */
	skb = skb_dequeue(head);
	while (skb) {
		struct scm_fp_list *fp;

		fp = UNIXCB(skb).fp;
		for (i = 0; i < fp->count; i++) {
			int left;

			if (fp->fp[i] != file)
				continue;

			unix_notinflight(fp->user, fp->fp[i]);
			left = fp->count - 1 - i;
			if (left) {
				memmove(&fp->fp[i], &fp->fp[i + 1],
						left * sizeof(struct file *));
			}
			fp->count--;
			if (!fp->count) {
				kfree_skb(skb);
				skb = NULL;
			} else {
				__skb_queue_tail(&list, skb);
			}
			fput(file);
			file = NULL;
			break;
		}

		if (!file)
			break;

		__skb_queue_tail(&list, skb);

		skb = skb_dequeue(head);
	}

	if (skb_peek(&list)) {
		spin_lock_irq(&head->lock);
		while ((skb = __skb_dequeue(&list)) != NULL)
			__skb_queue_tail(head, skb);
		spin_unlock_irq(&head->lock);
	}
#else
	fput(file);
#endif
}

int io_sqe_files_register(struct io_ring_ctx *ctx, void __user *arg,
			  unsigned nr_args, u64 __user *tags)
{
	__s32 __user *fds = (__s32 __user *) arg;
	struct file *file;
	int fd, ret;
	unsigned i;

	if (ctx->file_data)
		return -EBUSY;
	if (!nr_args)
		return -EINVAL;
	if (nr_args > IORING_MAX_FIXED_FILES)
		return -EMFILE;
	if (nr_args > rlimit(RLIMIT_NOFILE))
		return -EMFILE;
	ret = io_rsrc_node_switch_start(ctx);
	if (ret)
		return ret;
	ret = io_rsrc_data_alloc(ctx, io_rsrc_file_put, tags, nr_args,
				 &ctx->file_data);
	if (ret)
		return ret;

	if (!io_alloc_file_tables(&ctx->file_table, nr_args)) {
		io_rsrc_data_free(ctx->file_data);
		ctx->file_data = NULL;
		return -ENOMEM;
	}

	for (i = 0; i < nr_args; i++, ctx->nr_user_files++) {
		struct io_fixed_file *file_slot;

		if (fds && copy_from_user(&fd, &fds[i], sizeof(fd))) {
			ret = -EFAULT;
			goto fail;
		}
		/* allow sparse sets */
		if (!fds || fd == -1) {
			ret = -EINVAL;
			if (unlikely(*io_get_tag_slot(ctx->file_data, i)))
				goto fail;
			continue;
		}

		file = fget(fd);
		ret = -EBADF;
		if (unlikely(!file))
			goto fail;

		/*
		 * Don't allow io_uring instances to be registered. If UNIX
		 * isn't enabled, then this causes a reference cycle and this
		 * instance can never get freed. If UNIX is enabled we'll
		 * handle it just fine, but there's still no point in allowing
		 * a ring fd as it doesn't support regular read/write anyway.
		 */
		if (io_is_uring_fops(file)) {
			fput(file);
			goto fail;
		}
		ret = io_scm_file_account(ctx, file);
		if (ret) {
			fput(file);
			goto fail;
		}
		file_slot = io_fixed_file_slot(&ctx->file_table, i);
		io_fixed_file_set(file_slot, file);
		io_file_bitmap_set(&ctx->file_table, i);
	}

	/* default it to the whole table */
	io_file_table_set_alloc_range(ctx, 0, ctx->nr_user_files);
	io_rsrc_node_switch(ctx, NULL);
	return 0;
fail:
	__io_sqe_files_unregister(ctx);
	return ret;
}

static void io_rsrc_buf_put(struct io_ring_ctx *ctx, struct io_rsrc_put *prsrc)
{
	io_buffer_unmap(ctx, &prsrc->buf);
	prsrc->buf = NULL;
}

void __io_sqe_buffers_unregister(struct io_ring_ctx *ctx)
{
	unsigned int i;

	for (i = 0; i < ctx->nr_user_bufs; i++)
		io_buffer_unmap(ctx, &ctx->user_bufs[i]);
	kfree(ctx->user_bufs);
	io_rsrc_data_free(ctx->buf_data);
	ctx->user_bufs = NULL;
	ctx->buf_data = NULL;
	ctx->nr_user_bufs = 0;
}

int io_sqe_buffers_unregister(struct io_ring_ctx *ctx)
{
	unsigned nr = ctx->nr_user_bufs;
	int ret;

	if (!ctx->buf_data)
		return -ENXIO;

	/*
	 * Quiesce may unlock ->uring_lock, and while it's not held
	 * prevent new requests using the table.
	 */
	ctx->nr_user_bufs = 0;
	ret = io_rsrc_ref_quiesce(ctx->buf_data, ctx);
	ctx->nr_user_bufs = nr;
	if (!ret)
		__io_sqe_buffers_unregister(ctx);
	return ret;
}

/*
 * Not super efficient, but this is just a registration time. And we do cache
 * the last compound head, so generally we'll only do a full search if we don't
 * match that one.
 *
 * We check if the given compound head page has already been accounted, to
 * avoid double accounting it. This allows us to account the full size of the
 * page, not just the constituent pages of a huge page.
 */
static bool headpage_already_acct(struct io_ring_ctx *ctx, struct page **pages,
				  int nr_pages, struct page *hpage)
{
	int i, j;

	/* check current page array */
	for (i = 0; i < nr_pages; i++) {
		if (!PageCompound(pages[i]))
			continue;
		if (compound_head(pages[i]) == hpage)
			return true;
	}

	/* check previously registered pages */
	for (i = 0; i < ctx->nr_user_bufs; i++) {
		struct io_mapped_ubuf *imu = ctx->user_bufs[i];

		for (j = 0; j < imu->nr_bvecs; j++) {
			if (!PageCompound(imu->bvec[j].bv_page))
				continue;
			if (compound_head(imu->bvec[j].bv_page) == hpage)
				return true;
		}
	}

	return false;
}

static int io_buffer_account_pin(struct io_ring_ctx *ctx, struct page **pages,
				 int nr_pages, struct io_mapped_ubuf *imu,
				 struct page **last_hpage)
{
	int i, ret;

	imu->acct_pages = 0;
	for (i = 0; i < nr_pages; i++) {
		if (!PageCompound(pages[i])) {
			imu->acct_pages++;
		} else {
			struct page *hpage;

			hpage = compound_head(pages[i]);
			if (hpage == *last_hpage)
				continue;
			*last_hpage = hpage;
			if (headpage_already_acct(ctx, pages, i, hpage))
				continue;
			imu->acct_pages += page_size(hpage) >> PAGE_SHIFT;
		}
	}

	if (!imu->acct_pages)
		return 0;

	ret = io_account_mem(ctx, imu->acct_pages);
	if (ret)
		imu->acct_pages = 0;
	return ret;
}

struct page **io_pin_pages(unsigned long ubuf, unsigned long len, int *npages)
{
	unsigned long start, end, nr_pages;
	struct vm_area_struct **vmas = NULL;
	struct page **pages = NULL;
	int i, pret, ret = -ENOMEM;

	end = (ubuf + len + PAGE_SIZE - 1) >> PAGE_SHIFT;
	start = ubuf >> PAGE_SHIFT;
	nr_pages = end - start;

	pages = kvmalloc_array(nr_pages, sizeof(struct page *), GFP_KERNEL);
	if (!pages)
		goto done;

	vmas = kvmalloc_array(nr_pages, sizeof(struct vm_area_struct *),
			      GFP_KERNEL);
	if (!vmas)
		goto done;

	ret = 0;
	mmap_read_lock(current->mm);
	pret = pin_user_pages(ubuf, nr_pages, FOLL_WRITE | FOLL_LONGTERM,
			      pages, vmas);
	if (pret == nr_pages) {
		/* don't support file backed memory */
		for (i = 0; i < nr_pages; i++) {
			struct vm_area_struct *vma = vmas[i];

			if (vma_is_shmem(vma))
				continue;
			if (vma->vm_file &&
			    !is_file_hugepages(vma->vm_file)) {
				ret = -EOPNOTSUPP;
				break;
			}
		}
		*npages = nr_pages;
	} else {
		ret = pret < 0 ? pret : -EFAULT;
	}
	mmap_read_unlock(current->mm);
	if (ret) {
		/*
		 * if we did partial map, or found file backed vmas,
		 * release any pages we did get
		 */
		if (pret > 0)
			unpin_user_pages(pages, pret);
		goto done;
	}
	ret = 0;
done:
	kvfree(vmas);
	if (ret < 0) {
		kvfree(pages);
		pages = ERR_PTR(ret);
	}
	return pages;
}

static int io_sqe_buffer_register(struct io_ring_ctx *ctx, struct iovec *iov,
				  struct io_mapped_ubuf **pimu,
				  struct page **last_hpage)
{
	struct io_mapped_ubuf *imu = NULL;
	struct page **pages = NULL;
	unsigned long off;
	size_t size;
	int ret, nr_pages, i;

	*pimu = ctx->dummy_ubuf;
	if (!iov->iov_base)
		return 0;

	ret = -ENOMEM;
	pages = io_pin_pages((unsigned long) iov->iov_base, iov->iov_len,
				&nr_pages);
	if (IS_ERR(pages)) {
		ret = PTR_ERR(pages);
		pages = NULL;
		goto done;
	}

	imu = kvmalloc(struct_size(imu, bvec, nr_pages), GFP_KERNEL);
	if (!imu)
		goto done;

	ret = io_buffer_account_pin(ctx, pages, nr_pages, imu, last_hpage);
	if (ret) {
		unpin_user_pages(pages, nr_pages);
		goto done;
	}

	off = (unsigned long) iov->iov_base & ~PAGE_MASK;
	size = iov->iov_len;
	for (i = 0; i < nr_pages; i++) {
		size_t vec_len;

		vec_len = min_t(size_t, size, PAGE_SIZE - off);
		imu->bvec[i].bv_page = pages[i];
		imu->bvec[i].bv_len = vec_len;
		imu->bvec[i].bv_offset = off;
		off = 0;
		size -= vec_len;
	}
	/* store original address for later verification */
	imu->ubuf = (unsigned long) iov->iov_base;
	imu->ubuf_end = imu->ubuf + iov->iov_len;
	imu->nr_bvecs = nr_pages;
	*pimu = imu;
	ret = 0;
done:
	if (ret)
		kvfree(imu);
	kvfree(pages);
	return ret;
}

static int io_buffers_map_alloc(struct io_ring_ctx *ctx, unsigned int nr_args)
{
	ctx->user_bufs = kcalloc(nr_args, sizeof(*ctx->user_bufs), GFP_KERNEL);
	return ctx->user_bufs ? 0 : -ENOMEM;
}

int io_sqe_buffers_register(struct io_ring_ctx *ctx, void __user *arg,
			    unsigned int nr_args, u64 __user *tags)
{
	struct page *last_hpage = NULL;
	struct io_rsrc_data *data;
	int i, ret;
	struct iovec iov;

	BUILD_BUG_ON(IORING_MAX_REG_BUFFERS >= (1u << 16));

	if (ctx->user_bufs)
		return -EBUSY;
	if (!nr_args || nr_args > IORING_MAX_REG_BUFFERS)
		return -EINVAL;
	ret = io_rsrc_node_switch_start(ctx);
	if (ret)
		return ret;
	ret = io_rsrc_data_alloc(ctx, io_rsrc_buf_put, tags, nr_args, &data);
	if (ret)
		return ret;
	ret = io_buffers_map_alloc(ctx, nr_args);
	if (ret) {
		io_rsrc_data_free(data);
		return ret;
	}

	for (i = 0; i < nr_args; i++, ctx->nr_user_bufs++) {
		if (arg) {
			ret = io_copy_iov(ctx, &iov, arg, i);
			if (ret)
				break;
			ret = io_buffer_validate(&iov);
			if (ret)
				break;
		} else {
			memset(&iov, 0, sizeof(iov));
		}

		if (!iov.iov_base && *io_get_tag_slot(data, i)) {
			ret = -EINVAL;
			break;
		}

		ret = io_sqe_buffer_register(ctx, &iov, &ctx->user_bufs[i],
					     &last_hpage);
		if (ret)
			break;
	}

	WARN_ON_ONCE(ctx->buf_data);

	ctx->buf_data = data;
	if (ret)
		__io_sqe_buffers_unregister(ctx);
	else
		io_rsrc_node_switch(ctx, NULL);
	return ret;
}

int io_import_fixed(int ddir, struct iov_iter *iter,
			   struct io_mapped_ubuf *imu,
			   u64 buf_addr, size_t len)
{
	u64 buf_end;
	size_t offset;

	if (WARN_ON_ONCE(!imu))
		return -EFAULT;
	if (unlikely(check_add_overflow(buf_addr, (u64)len, &buf_end)))
		return -EFAULT;
	/* not inside the mapped region */
	if (unlikely(buf_addr < imu->ubuf || buf_end > imu->ubuf_end))
		return -EFAULT;

	/*
	 * May not be a start of buffer, set size appropriately
	 * and advance us to the beginning.
	 */
	offset = buf_addr - imu->ubuf;
	iov_iter_bvec(iter, ddir, imu->bvec, imu->nr_bvecs, offset + len);

	if (offset) {
		/*
		 * Don't use iov_iter_advance() here, as it's really slow for
		 * using the latter parts of a big fixed buffer - it iterates
		 * over each segment manually. We can cheat a bit here, because
		 * we know that:
		 *
		 * 1) it's a BVEC iter, we set it up
		 * 2) all bvecs are PAGE_SIZE in size, except potentially the
		 *    first and last bvec
		 *
		 * So just find our index, and adjust the iterator afterwards.
		 * If the offset is within the first bvec (or the whole first
		 * bvec, just use iov_iter_advance(). This makes it easier
		 * since we can just skip the first segment, which may not
		 * be PAGE_SIZE aligned.
		 */
		const struct bio_vec *bvec = imu->bvec;

		if (offset <= bvec->bv_len) {
			iov_iter_advance(iter, offset);
		} else {
			unsigned long seg_skip;

			/* skip first vec */
			offset -= bvec->bv_len;
			seg_skip = 1 + (offset >> PAGE_SHIFT);

			iter->bvec = bvec + seg_skip;
			iter->nr_segs -= seg_skip;
			iter->count -= bvec->bv_len + offset;
			iter->iov_offset = offset & ~PAGE_MASK;
		}
	}

	return 0;
}<|MERGE_RESOLUTION|>--- conflicted
+++ resolved
@@ -738,57 +738,6 @@
 	return IOU_OK;
 }
 
-<<<<<<< HEAD
-static int io_notif_update(struct io_kiocb *req, unsigned int issue_flags)
-{
-	struct io_rsrc_update *up = io_kiocb_to_cmd(req, struct io_rsrc_update);
-	struct io_ring_ctx *ctx = req->ctx;
-	unsigned len = up->nr_args;
-	unsigned idx_end, idx = up->offset;
-	int ret = 0;
-
-	io_ring_submit_lock(ctx, issue_flags);
-	if (unlikely(check_add_overflow(idx, len, &idx_end))) {
-		ret = -EOVERFLOW;
-		goto out;
-	}
-	if (unlikely(idx_end > ctx->nr_notif_slots)) {
-		ret = -EINVAL;
-		goto out;
-	}
-
-	for (; idx < idx_end; idx++) {
-		struct io_notif_slot *slot = &ctx->notif_slots[idx];
-
-		if (!slot->notif)
-			continue;
-		if (up->arg)
-			slot->tag = up->arg;
-		io_notif_slot_flush_submit(slot, issue_flags);
-	}
-out:
-	io_ring_submit_unlock(ctx, issue_flags);
-	if (ret < 0)
-		req_set_fail(req);
-	io_req_set_res(req, ret, 0);
-	return IOU_OK;
-}
-
-int io_rsrc_update(struct io_kiocb *req, unsigned int issue_flags)
-{
-	struct io_rsrc_update *up = io_kiocb_to_cmd(req, struct io_rsrc_update);
-
-	switch (up->type) {
-	case IORING_RSRC_UPDATE_FILES:
-		return io_files_update(req, issue_flags);
-	case IORING_RSRC_UPDATE_NOTIF:
-		return io_notif_update(req, issue_flags);
-	}
-	return -EINVAL;
-}
-
-=======
->>>>>>> 9fecab24
 int io_queue_rsrc_removal(struct io_rsrc_data *data, unsigned idx,
 			  struct io_rsrc_node *node, void *rsrc)
 {
