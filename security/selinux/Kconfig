--- conflicted
+++ resolved
@@ -88,12 +88,9 @@
 	  'checkreqprot=' boot parameter.  It may also be changed at runtime
 	  via /sys/fs/selinux/checkreqprot if authorized by policy.
 
-<<<<<<< HEAD
-=======
 	  WARNING: this option is deprecated and will be removed in a future
 	  kernel release.
 
->>>>>>> 04d5ce62
 	  If you are unsure how to answer this question, answer 0.
 
 config SECURITY_SELINUX_SIDTAB_HASH_BITS
