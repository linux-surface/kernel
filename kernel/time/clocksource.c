// SPDX-License-Identifier: GPL-2.0+
/*
 * This file contains the functions which manage clocksource drivers.
 *
 * Copyright (C) 2004, 2005 IBM, John Stultz (johnstul@us.ibm.com)
 */

#define pr_fmt(fmt) KBUILD_MODNAME ": " fmt

#include <linux/device.h>
#include <linux/clocksource.h>
#include <linux/init.h>
#include <linux/module.h>
#include <linux/sched.h> /* for spin_unlock_irq() using preempt_count() m68k */
#include <linux/tick.h>
#include <linux/kthread.h>
#include <linux/prandom.h>
#include <linux/cpu.h>

#include "tick-internal.h"
#include "timekeeping_internal.h"

/**
 * clocks_calc_mult_shift - calculate mult/shift factors for scaled math of clocks
 * @mult:	pointer to mult variable
 * @shift:	pointer to shift variable
 * @from:	frequency to convert from
 * @to:		frequency to convert to
 * @maxsec:	guaranteed runtime conversion range in seconds
 *
 * The function evaluates the shift/mult pair for the scaled math
 * operations of clocksources and clockevents.
 *
 * @to and @from are frequency values in HZ. For clock sources @to is
 * NSEC_PER_SEC == 1GHz and @from is the counter frequency. For clock
 * event @to is the counter frequency and @from is NSEC_PER_SEC.
 *
 * The @maxsec conversion range argument controls the time frame in
 * seconds which must be covered by the runtime conversion with the
 * calculated mult and shift factors. This guarantees that no 64bit
 * overflow happens when the input value of the conversion is
 * multiplied with the calculated mult factor. Larger ranges may
 * reduce the conversion accuracy by choosing smaller mult and shift
 * factors.
 */
void
clocks_calc_mult_shift(u32 *mult, u32 *shift, u32 from, u32 to, u32 maxsec)
{
	u64 tmp;
	u32 sft, sftacc= 32;

	/*
	 * Calculate the shift factor which is limiting the conversion
	 * range:
	 */
	tmp = ((u64)maxsec * from) >> 32;
	while (tmp) {
		tmp >>=1;
		sftacc--;
	}

	/*
	 * Find the conversion shift/mult pair which has the best
	 * accuracy and fits the maxsec conversion range:
	 */
	for (sft = 32; sft > 0; sft--) {
		tmp = (u64) to << sft;
		tmp += from / 2;
		do_div(tmp, from);
		if ((tmp >> sftacc) == 0)
			break;
	}
	*mult = tmp;
	*shift = sft;
}
EXPORT_SYMBOL_GPL(clocks_calc_mult_shift);

/*[Clocksource internal variables]---------
 * curr_clocksource:
 *	currently selected clocksource.
 * suspend_clocksource:
 *	used to calculate the suspend time.
 * clocksource_list:
 *	linked list with the registered clocksources
 * clocksource_mutex:
 *	protects manipulations to curr_clocksource and the clocksource_list
 * override_name:
 *	Name of the user-specified clocksource.
 */
static struct clocksource *curr_clocksource;
static struct clocksource *suspend_clocksource;
static LIST_HEAD(clocksource_list);
static DEFINE_MUTEX(clocksource_mutex);
static char override_name[CS_NAME_LEN];
static int finished_booting;
static u64 suspend_start;

/*
 * Threshold: 0.0312s, when doubled: 0.0625s.
 * Also a default for cs->uncertainty_margin when registering clocks.
 */
#define WATCHDOG_THRESHOLD (NSEC_PER_SEC >> 5)

/*
 * Maximum permissible delay between two readouts of the watchdog
 * clocksource surrounding a read of the clocksource being validated.
 * This delay could be due to SMIs, NMIs, or to VCPU preemptions.  Used as
 * a lower bound for cs->uncertainty_margin values when registering clocks.
 */
#ifdef CONFIG_CLOCKSOURCE_WATCHDOG_MAX_SKEW_US
#define MAX_SKEW_USEC	CONFIG_CLOCKSOURCE_WATCHDOG_MAX_SKEW_US
#else
#define MAX_SKEW_USEC	100
#endif

#define WATCHDOG_MAX_SKEW (MAX_SKEW_USEC * NSEC_PER_USEC)

#ifdef CONFIG_CLOCKSOURCE_WATCHDOG
static void clocksource_watchdog_work(struct work_struct *work);
static void clocksource_select(void);

static LIST_HEAD(watchdog_list);
static struct clocksource *watchdog;
static struct timer_list watchdog_timer;
static DECLARE_WORK(watchdog_work, clocksource_watchdog_work);
static DEFINE_SPINLOCK(watchdog_lock);
static int watchdog_running;
static atomic_t watchdog_reset_pending;

static inline void clocksource_watchdog_lock(unsigned long *flags)
{
	spin_lock_irqsave(&watchdog_lock, *flags);
}

static inline void clocksource_watchdog_unlock(unsigned long *flags)
{
	spin_unlock_irqrestore(&watchdog_lock, *flags);
}

static int clocksource_watchdog_kthread(void *data);
static void __clocksource_change_rating(struct clocksource *cs, int rating);

/*
 * Interval: 0.5sec.
 */
#define WATCHDOG_INTERVAL (HZ >> 1)

static void clocksource_watchdog_work(struct work_struct *work)
{
	/*
	 * We cannot directly run clocksource_watchdog_kthread() here, because
	 * clocksource_select() calls timekeeping_notify() which uses
	 * stop_machine(). One cannot use stop_machine() from a workqueue() due
	 * lock inversions wrt CPU hotplug.
	 *
	 * Also, we only ever run this work once or twice during the lifetime
	 * of the kernel, so there is no point in creating a more permanent
	 * kthread for this.
	 *
	 * If kthread_run fails the next watchdog scan over the
	 * watchdog_list will find the unstable clock again.
	 */
	kthread_run(clocksource_watchdog_kthread, NULL, "kwatchdog");
}

static void __clocksource_unstable(struct clocksource *cs)
{
	cs->flags &= ~(CLOCK_SOURCE_VALID_FOR_HRES | CLOCK_SOURCE_WATCHDOG);
	cs->flags |= CLOCK_SOURCE_UNSTABLE;

	/*
	 * If the clocksource is registered clocksource_watchdog_kthread() will
	 * re-rate and re-select.
	 */
	if (list_empty(&cs->list)) {
		cs->rating = 0;
		return;
	}

	if (cs->mark_unstable)
		cs->mark_unstable(cs);

	/* kick clocksource_watchdog_kthread() */
	if (finished_booting)
		schedule_work(&watchdog_work);
}

/**
 * clocksource_mark_unstable - mark clocksource unstable via watchdog
 * @cs:		clocksource to be marked unstable
 *
 * This function is called by the x86 TSC code to mark clocksources as unstable;
 * it defers demotion and re-selection to a kthread.
 */
void clocksource_mark_unstable(struct clocksource *cs)
{
	unsigned long flags;

	spin_lock_irqsave(&watchdog_lock, flags);
	if (!(cs->flags & CLOCK_SOURCE_UNSTABLE)) {
		if (!list_empty(&cs->list) && list_empty(&cs->wd_list))
			list_add(&cs->wd_list, &watchdog_list);
		__clocksource_unstable(cs);
	}
	spin_unlock_irqrestore(&watchdog_lock, flags);
}

ulong max_cswd_read_retries = 2;
module_param(max_cswd_read_retries, ulong, 0644);
EXPORT_SYMBOL_GPL(max_cswd_read_retries);
static int verify_n_cpus = 8;
module_param(verify_n_cpus, int, 0644);

enum wd_read_status {
	WD_READ_SUCCESS,
	WD_READ_UNSTABLE,
	WD_READ_SKIP
};

static enum wd_read_status cs_watchdog_read(struct clocksource *cs, u64 *csnow, u64 *wdnow)
{
	unsigned int nretries;
	u64 wd_end, wd_end2, wd_delta;
	int64_t wd_delay, wd_seq_delay;

	for (nretries = 0; nretries <= max_cswd_read_retries; nretries++) {
		local_irq_disable();
		*wdnow = watchdog->read(watchdog);
		*csnow = cs->read(cs);
		wd_end = watchdog->read(watchdog);
		wd_end2 = watchdog->read(watchdog);
		local_irq_enable();

		wd_delta = clocksource_delta(wd_end, *wdnow, watchdog->mask);
		wd_delay = clocksource_cyc2ns(wd_delta, watchdog->mult,
					      watchdog->shift);
		if (wd_delay <= WATCHDOG_MAX_SKEW) {
			if (nretries > 1 || nretries >= max_cswd_read_retries) {
				pr_warn("timekeeping watchdog on CPU%d: %s retried %d times before success\n",
					smp_processor_id(), watchdog->name, nretries);
			}
			return WD_READ_SUCCESS;
		}

		/*
		 * Now compute delay in consecutive watchdog read to see if
		 * there is too much external interferences that cause
		 * significant delay in reading both clocksource and watchdog.
		 *
		 * If consecutive WD read-back delay > WATCHDOG_MAX_SKEW/2,
		 * report system busy, reinit the watchdog and skip the current
		 * watchdog test.
		 */
		wd_delta = clocksource_delta(wd_end2, wd_end, watchdog->mask);
		wd_seq_delay = clocksource_cyc2ns(wd_delta, watchdog->mult, watchdog->shift);
		if (wd_seq_delay > WATCHDOG_MAX_SKEW/2)
			goto skip_test;
	}

	pr_warn("timekeeping watchdog on CPU%d: %s read-back delay of %lldns, attempt %d, marking unstable\n",
		smp_processor_id(), watchdog->name, wd_delay, nretries);
	return WD_READ_UNSTABLE;

skip_test:
	pr_info("timekeeping watchdog on CPU%d: %s wd-wd read-back delay of %lldns\n",
		smp_processor_id(), watchdog->name, wd_seq_delay);
	pr_info("wd-%s-wd read-back delay of %lldns, clock-skew test skipped!\n",
		cs->name, wd_delay);
	return WD_READ_SKIP;
}

static u64 csnow_mid;
static cpumask_t cpus_ahead;
static cpumask_t cpus_behind;
static cpumask_t cpus_chosen;

static void clocksource_verify_choose_cpus(void)
{
	int cpu, i, n = verify_n_cpus;

	if (n < 0) {
		/* Check all of the CPUs. */
		cpumask_copy(&cpus_chosen, cpu_online_mask);
		cpumask_clear_cpu(smp_processor_id(), &cpus_chosen);
		return;
	}

	/* If no checking desired, or no other CPU to check, leave. */
	cpumask_clear(&cpus_chosen);
	if (n == 0 || num_online_cpus() <= 1)
		return;

	/* Make sure to select at least one CPU other than the current CPU. */
	cpu = cpumask_first(cpu_online_mask);
	if (cpu == smp_processor_id())
		cpu = cpumask_next(cpu, cpu_online_mask);
	if (WARN_ON_ONCE(cpu >= nr_cpu_ids))
		return;
	cpumask_set_cpu(cpu, &cpus_chosen);

	/* Force a sane value for the boot parameter. */
	if (n > nr_cpu_ids)
		n = nr_cpu_ids;

	/*
	 * Randomly select the specified number of CPUs.  If the same
	 * CPU is selected multiple times, that CPU is checked only once,
	 * and no replacement CPU is selected.  This gracefully handles
	 * situations where verify_n_cpus is greater than the number of
	 * CPUs that are currently online.
	 */
	for (i = 1; i < n; i++) {
<<<<<<< HEAD
		cpu = prandom_u32_max(nr_cpu_ids);
=======
		cpu = get_random_u32_below(nr_cpu_ids);
>>>>>>> 0ee29814
		cpu = cpumask_next(cpu - 1, cpu_online_mask);
		if (cpu >= nr_cpu_ids)
			cpu = cpumask_first(cpu_online_mask);
		if (!WARN_ON_ONCE(cpu >= nr_cpu_ids))
			cpumask_set_cpu(cpu, &cpus_chosen);
	}

	/* Don't verify ourselves. */
	cpumask_clear_cpu(smp_processor_id(), &cpus_chosen);
}

static void clocksource_verify_one_cpu(void *csin)
{
	struct clocksource *cs = (struct clocksource *)csin;

	csnow_mid = cs->read(cs);
}

void clocksource_verify_percpu(struct clocksource *cs)
{
	int64_t cs_nsec, cs_nsec_max = 0, cs_nsec_min = LLONG_MAX;
	u64 csnow_begin, csnow_end;
	int cpu, testcpu;
	s64 delta;

	if (verify_n_cpus == 0)
		return;
	cpumask_clear(&cpus_ahead);
	cpumask_clear(&cpus_behind);
	cpus_read_lock();
	preempt_disable();
	clocksource_verify_choose_cpus();
	if (cpumask_empty(&cpus_chosen)) {
		preempt_enable();
		cpus_read_unlock();
		pr_warn("Not enough CPUs to check clocksource '%s'.\n", cs->name);
		return;
	}
	testcpu = smp_processor_id();
	pr_warn("Checking clocksource %s synchronization from CPU %d to CPUs %*pbl.\n", cs->name, testcpu, cpumask_pr_args(&cpus_chosen));
	for_each_cpu(cpu, &cpus_chosen) {
		if (cpu == testcpu)
			continue;
		csnow_begin = cs->read(cs);
		smp_call_function_single(cpu, clocksource_verify_one_cpu, cs, 1);
		csnow_end = cs->read(cs);
		delta = (s64)((csnow_mid - csnow_begin) & cs->mask);
		if (delta < 0)
			cpumask_set_cpu(cpu, &cpus_behind);
		delta = (csnow_end - csnow_mid) & cs->mask;
		if (delta < 0)
			cpumask_set_cpu(cpu, &cpus_ahead);
		delta = clocksource_delta(csnow_end, csnow_begin, cs->mask);
		cs_nsec = clocksource_cyc2ns(delta, cs->mult, cs->shift);
		if (cs_nsec > cs_nsec_max)
			cs_nsec_max = cs_nsec;
		if (cs_nsec < cs_nsec_min)
			cs_nsec_min = cs_nsec;
	}
	preempt_enable();
	cpus_read_unlock();
	if (!cpumask_empty(&cpus_ahead))
		pr_warn("        CPUs %*pbl ahead of CPU %d for clocksource %s.\n",
			cpumask_pr_args(&cpus_ahead), testcpu, cs->name);
	if (!cpumask_empty(&cpus_behind))
		pr_warn("        CPUs %*pbl behind CPU %d for clocksource %s.\n",
			cpumask_pr_args(&cpus_behind), testcpu, cs->name);
	if (!cpumask_empty(&cpus_ahead) || !cpumask_empty(&cpus_behind))
		pr_warn("        CPU %d check durations %lldns - %lldns for clocksource %s.\n",
			testcpu, cs_nsec_min, cs_nsec_max, cs->name);
}
EXPORT_SYMBOL_GPL(clocksource_verify_percpu);

static void clocksource_watchdog(struct timer_list *unused)
{
	u64 csnow, wdnow, cslast, wdlast, delta;
	int next_cpu, reset_pending;
	int64_t wd_nsec, cs_nsec;
	struct clocksource *cs;
	enum wd_read_status read_ret;
	u32 md;

	spin_lock(&watchdog_lock);
	if (!watchdog_running)
		goto out;

	reset_pending = atomic_read(&watchdog_reset_pending);

	list_for_each_entry(cs, &watchdog_list, wd_list) {

		/* Clocksource already marked unstable? */
		if (cs->flags & CLOCK_SOURCE_UNSTABLE) {
			if (finished_booting)
				schedule_work(&watchdog_work);
			continue;
		}

		read_ret = cs_watchdog_read(cs, &csnow, &wdnow);

		if (read_ret != WD_READ_SUCCESS) {
			if (read_ret == WD_READ_UNSTABLE)
				/* Clock readout unreliable, so give it up. */
				__clocksource_unstable(cs);
			continue;
		}

		/* Clocksource initialized ? */
		if (!(cs->flags & CLOCK_SOURCE_WATCHDOG) ||
		    atomic_read(&watchdog_reset_pending)) {
			cs->flags |= CLOCK_SOURCE_WATCHDOG;
			cs->wd_last = wdnow;
			cs->cs_last = csnow;
			continue;
		}

		delta = clocksource_delta(wdnow, cs->wd_last, watchdog->mask);
		wd_nsec = clocksource_cyc2ns(delta, watchdog->mult,
					     watchdog->shift);

		delta = clocksource_delta(csnow, cs->cs_last, cs->mask);
		cs_nsec = clocksource_cyc2ns(delta, cs->mult, cs->shift);
		wdlast = cs->wd_last; /* save these in case we print them */
		cslast = cs->cs_last;
		cs->cs_last = csnow;
		cs->wd_last = wdnow;

		if (atomic_read(&watchdog_reset_pending))
			continue;

		/* Check the deviation from the watchdog clocksource. */
		md = cs->uncertainty_margin + watchdog->uncertainty_margin;
		if (abs(cs_nsec - wd_nsec) > md) {
			pr_warn("timekeeping watchdog on CPU%d: Marking clocksource '%s' as unstable because the skew is too large:\n",
				smp_processor_id(), cs->name);
			pr_warn("                      '%s' wd_nsec: %lld wd_now: %llx wd_last: %llx mask: %llx\n",
				watchdog->name, wd_nsec, wdnow, wdlast, watchdog->mask);
			pr_warn("                      '%s' cs_nsec: %lld cs_now: %llx cs_last: %llx mask: %llx\n",
				cs->name, cs_nsec, csnow, cslast, cs->mask);
			if (curr_clocksource == cs)
				pr_warn("                      '%s' is current clocksource.\n", cs->name);
			else if (curr_clocksource)
				pr_warn("                      '%s' (not '%s') is current clocksource.\n", curr_clocksource->name, cs->name);
			else
				pr_warn("                      No current clocksource.\n");
			__clocksource_unstable(cs);
			continue;
		}

		if (cs == curr_clocksource && cs->tick_stable)
			cs->tick_stable(cs);

		if (!(cs->flags & CLOCK_SOURCE_VALID_FOR_HRES) &&
		    (cs->flags & CLOCK_SOURCE_IS_CONTINUOUS) &&
		    (watchdog->flags & CLOCK_SOURCE_IS_CONTINUOUS)) {
			/* Mark it valid for high-res. */
			cs->flags |= CLOCK_SOURCE_VALID_FOR_HRES;

			/*
			 * clocksource_done_booting() will sort it if
			 * finished_booting is not set yet.
			 */
			if (!finished_booting)
				continue;

			/*
			 * If this is not the current clocksource let
			 * the watchdog thread reselect it. Due to the
			 * change to high res this clocksource might
			 * be preferred now. If it is the current
			 * clocksource let the tick code know about
			 * that change.
			 */
			if (cs != curr_clocksource) {
				cs->flags |= CLOCK_SOURCE_RESELECT;
				schedule_work(&watchdog_work);
			} else {
				tick_clock_notify();
			}
		}
	}

	/*
	 * We only clear the watchdog_reset_pending, when we did a
	 * full cycle through all clocksources.
	 */
	if (reset_pending)
		atomic_dec(&watchdog_reset_pending);

	/*
	 * Cycle through CPUs to check if the CPUs stay synchronized
	 * to each other.
	 */
	next_cpu = cpumask_next(raw_smp_processor_id(), cpu_online_mask);
	if (next_cpu >= nr_cpu_ids)
		next_cpu = cpumask_first(cpu_online_mask);

	/*
	 * Arm timer if not already pending: could race with concurrent
	 * pair clocksource_stop_watchdog() clocksource_start_watchdog().
	 */
	if (!timer_pending(&watchdog_timer)) {
		watchdog_timer.expires += WATCHDOG_INTERVAL;
		add_timer_on(&watchdog_timer, next_cpu);
	}
out:
	spin_unlock(&watchdog_lock);
}

static inline void clocksource_start_watchdog(void)
{
	if (watchdog_running || !watchdog || list_empty(&watchdog_list))
		return;
	timer_setup(&watchdog_timer, clocksource_watchdog, 0);
	watchdog_timer.expires = jiffies + WATCHDOG_INTERVAL;
	add_timer_on(&watchdog_timer, cpumask_first(cpu_online_mask));
	watchdog_running = 1;
}

static inline void clocksource_stop_watchdog(void)
{
	if (!watchdog_running || (watchdog && !list_empty(&watchdog_list)))
		return;
	del_timer(&watchdog_timer);
	watchdog_running = 0;
}

static inline void clocksource_reset_watchdog(void)
{
	struct clocksource *cs;

	list_for_each_entry(cs, &watchdog_list, wd_list)
		cs->flags &= ~CLOCK_SOURCE_WATCHDOG;
}

static void clocksource_resume_watchdog(void)
{
	atomic_inc(&watchdog_reset_pending);
}

static void clocksource_enqueue_watchdog(struct clocksource *cs)
{
	INIT_LIST_HEAD(&cs->wd_list);

	if (cs->flags & CLOCK_SOURCE_MUST_VERIFY) {
		/* cs is a clocksource to be watched. */
		list_add(&cs->wd_list, &watchdog_list);
		cs->flags &= ~CLOCK_SOURCE_WATCHDOG;
	} else {
		/* cs is a watchdog. */
		if (cs->flags & CLOCK_SOURCE_IS_CONTINUOUS)
			cs->flags |= CLOCK_SOURCE_VALID_FOR_HRES;
	}
}

static void clocksource_select_watchdog(bool fallback)
{
	struct clocksource *cs, *old_wd;
	unsigned long flags;

	spin_lock_irqsave(&watchdog_lock, flags);
	/* save current watchdog */
	old_wd = watchdog;
	if (fallback)
		watchdog = NULL;

	list_for_each_entry(cs, &clocksource_list, list) {
		/* cs is a clocksource to be watched. */
		if (cs->flags & CLOCK_SOURCE_MUST_VERIFY)
			continue;

		/* Skip current if we were requested for a fallback. */
		if (fallback && cs == old_wd)
			continue;

		/* Pick the best watchdog. */
		if (!watchdog || cs->rating > watchdog->rating)
			watchdog = cs;
	}
	/* If we failed to find a fallback restore the old one. */
	if (!watchdog)
		watchdog = old_wd;

	/* If we changed the watchdog we need to reset cycles. */
	if (watchdog != old_wd)
		clocksource_reset_watchdog();

	/* Check if the watchdog timer needs to be started. */
	clocksource_start_watchdog();
	spin_unlock_irqrestore(&watchdog_lock, flags);
}

static void clocksource_dequeue_watchdog(struct clocksource *cs)
{
	if (cs != watchdog) {
		if (cs->flags & CLOCK_SOURCE_MUST_VERIFY) {
			/* cs is a watched clocksource. */
			list_del_init(&cs->wd_list);
			/* Check if the watchdog timer needs to be stopped. */
			clocksource_stop_watchdog();
		}
	}
}

static int __clocksource_watchdog_kthread(void)
{
	struct clocksource *cs, *tmp;
	unsigned long flags;
	int select = 0;

	/* Do any required per-CPU skew verification. */
	if (curr_clocksource &&
	    curr_clocksource->flags & CLOCK_SOURCE_UNSTABLE &&
	    curr_clocksource->flags & CLOCK_SOURCE_VERIFY_PERCPU)
		clocksource_verify_percpu(curr_clocksource);

	spin_lock_irqsave(&watchdog_lock, flags);
	list_for_each_entry_safe(cs, tmp, &watchdog_list, wd_list) {
		if (cs->flags & CLOCK_SOURCE_UNSTABLE) {
			list_del_init(&cs->wd_list);
			__clocksource_change_rating(cs, 0);
			select = 1;
		}
		if (cs->flags & CLOCK_SOURCE_RESELECT) {
			cs->flags &= ~CLOCK_SOURCE_RESELECT;
			select = 1;
		}
	}
	/* Check if the watchdog timer needs to be stopped. */
	clocksource_stop_watchdog();
	spin_unlock_irqrestore(&watchdog_lock, flags);

	return select;
}

static int clocksource_watchdog_kthread(void *data)
{
	mutex_lock(&clocksource_mutex);
	if (__clocksource_watchdog_kthread())
		clocksource_select();
	mutex_unlock(&clocksource_mutex);
	return 0;
}

static bool clocksource_is_watchdog(struct clocksource *cs)
{
	return cs == watchdog;
}

#else /* CONFIG_CLOCKSOURCE_WATCHDOG */

static void clocksource_enqueue_watchdog(struct clocksource *cs)
{
	if (cs->flags & CLOCK_SOURCE_IS_CONTINUOUS)
		cs->flags |= CLOCK_SOURCE_VALID_FOR_HRES;
}

static void clocksource_select_watchdog(bool fallback) { }
static inline void clocksource_dequeue_watchdog(struct clocksource *cs) { }
static inline void clocksource_resume_watchdog(void) { }
static inline int __clocksource_watchdog_kthread(void) { return 0; }
static bool clocksource_is_watchdog(struct clocksource *cs) { return false; }
void clocksource_mark_unstable(struct clocksource *cs) { }

static inline void clocksource_watchdog_lock(unsigned long *flags) { }
static inline void clocksource_watchdog_unlock(unsigned long *flags) { }

#endif /* CONFIG_CLOCKSOURCE_WATCHDOG */

static bool clocksource_is_suspend(struct clocksource *cs)
{
	return cs == suspend_clocksource;
}

static void __clocksource_suspend_select(struct clocksource *cs)
{
	/*
	 * Skip the clocksource which will be stopped in suspend state.
	 */
	if (!(cs->flags & CLOCK_SOURCE_SUSPEND_NONSTOP))
		return;

	/*
	 * The nonstop clocksource can be selected as the suspend clocksource to
	 * calculate the suspend time, so it should not supply suspend/resume
	 * interfaces to suspend the nonstop clocksource when system suspends.
	 */
	if (cs->suspend || cs->resume) {
		pr_warn("Nonstop clocksource %s should not supply suspend/resume interfaces\n",
			cs->name);
	}

	/* Pick the best rating. */
	if (!suspend_clocksource || cs->rating > suspend_clocksource->rating)
		suspend_clocksource = cs;
}

/**
 * clocksource_suspend_select - Select the best clocksource for suspend timing
 * @fallback:	if select a fallback clocksource
 */
static void clocksource_suspend_select(bool fallback)
{
	struct clocksource *cs, *old_suspend;

	old_suspend = suspend_clocksource;
	if (fallback)
		suspend_clocksource = NULL;

	list_for_each_entry(cs, &clocksource_list, list) {
		/* Skip current if we were requested for a fallback. */
		if (fallback && cs == old_suspend)
			continue;

		__clocksource_suspend_select(cs);
	}
}

/**
 * clocksource_start_suspend_timing - Start measuring the suspend timing
 * @cs:			current clocksource from timekeeping
 * @start_cycles:	current cycles from timekeeping
 *
 * This function will save the start cycle values of suspend timer to calculate
 * the suspend time when resuming system.
 *
 * This function is called late in the suspend process from timekeeping_suspend(),
 * that means processes are frozen, non-boot cpus and interrupts are disabled
 * now. It is therefore possible to start the suspend timer without taking the
 * clocksource mutex.
 */
void clocksource_start_suspend_timing(struct clocksource *cs, u64 start_cycles)
{
	if (!suspend_clocksource)
		return;

	/*
	 * If current clocksource is the suspend timer, we should use the
	 * tkr_mono.cycle_last value as suspend_start to avoid same reading
	 * from suspend timer.
	 */
	if (clocksource_is_suspend(cs)) {
		suspend_start = start_cycles;
		return;
	}

	if (suspend_clocksource->enable &&
	    suspend_clocksource->enable(suspend_clocksource)) {
		pr_warn_once("Failed to enable the non-suspend-able clocksource.\n");
		return;
	}

	suspend_start = suspend_clocksource->read(suspend_clocksource);
}

/**
 * clocksource_stop_suspend_timing - Stop measuring the suspend timing
 * @cs:		current clocksource from timekeeping
 * @cycle_now:	current cycles from timekeeping
 *
 * This function will calculate the suspend time from suspend timer.
 *
 * Returns nanoseconds since suspend started, 0 if no usable suspend clocksource.
 *
 * This function is called early in the resume process from timekeeping_resume(),
 * that means there is only one cpu, no processes are running and the interrupts
 * are disabled. It is therefore possible to stop the suspend timer without
 * taking the clocksource mutex.
 */
u64 clocksource_stop_suspend_timing(struct clocksource *cs, u64 cycle_now)
{
	u64 now, delta, nsec = 0;

	if (!suspend_clocksource)
		return 0;

	/*
	 * If current clocksource is the suspend timer, we should use the
	 * tkr_mono.cycle_last value from timekeeping as current cycle to
	 * avoid same reading from suspend timer.
	 */
	if (clocksource_is_suspend(cs))
		now = cycle_now;
	else
		now = suspend_clocksource->read(suspend_clocksource);

	if (now > suspend_start) {
		delta = clocksource_delta(now, suspend_start,
					  suspend_clocksource->mask);
		nsec = mul_u64_u32_shr(delta, suspend_clocksource->mult,
				       suspend_clocksource->shift);
	}

	/*
	 * Disable the suspend timer to save power if current clocksource is
	 * not the suspend timer.
	 */
	if (!clocksource_is_suspend(cs) && suspend_clocksource->disable)
		suspend_clocksource->disable(suspend_clocksource);

	return nsec;
}

/**
 * clocksource_suspend - suspend the clocksource(s)
 */
void clocksource_suspend(void)
{
	struct clocksource *cs;

	list_for_each_entry_reverse(cs, &clocksource_list, list)
		if (cs->suspend)
			cs->suspend(cs);
}

/**
 * clocksource_resume - resume the clocksource(s)
 */
void clocksource_resume(void)
{
	struct clocksource *cs;

	list_for_each_entry(cs, &clocksource_list, list)
		if (cs->resume)
			cs->resume(cs);

	clocksource_resume_watchdog();
}

/**
 * clocksource_touch_watchdog - Update watchdog
 *
 * Update the watchdog after exception contexts such as kgdb so as not
 * to incorrectly trip the watchdog. This might fail when the kernel
 * was stopped in code which holds watchdog_lock.
 */
void clocksource_touch_watchdog(void)
{
	clocksource_resume_watchdog();
}

/**
 * clocksource_max_adjustment- Returns max adjustment amount
 * @cs:         Pointer to clocksource
 *
 */
static u32 clocksource_max_adjustment(struct clocksource *cs)
{
	u64 ret;
	/*
	 * We won't try to correct for more than 11% adjustments (110,000 ppm),
	 */
	ret = (u64)cs->mult * 11;
	do_div(ret,100);
	return (u32)ret;
}

/**
 * clocks_calc_max_nsecs - Returns maximum nanoseconds that can be converted
 * @mult:	cycle to nanosecond multiplier
 * @shift:	cycle to nanosecond divisor (power of two)
 * @maxadj:	maximum adjustment value to mult (~11%)
 * @mask:	bitmask for two's complement subtraction of non 64 bit counters
 * @max_cyc:	maximum cycle value before potential overflow (does not include
 *		any safety margin)
 *
 * NOTE: This function includes a safety margin of 50%, in other words, we
 * return half the number of nanoseconds the hardware counter can technically
 * cover. This is done so that we can potentially detect problems caused by
 * delayed timers or bad hardware, which might result in time intervals that
 * are larger than what the math used can handle without overflows.
 */
u64 clocks_calc_max_nsecs(u32 mult, u32 shift, u32 maxadj, u64 mask, u64 *max_cyc)
{
	u64 max_nsecs, max_cycles;

	/*
	 * Calculate the maximum number of cycles that we can pass to the
	 * cyc2ns() function without overflowing a 64-bit result.
	 */
	max_cycles = ULLONG_MAX;
	do_div(max_cycles, mult+maxadj);

	/*
	 * The actual maximum number of cycles we can defer the clocksource is
	 * determined by the minimum of max_cycles and mask.
	 * Note: Here we subtract the maxadj to make sure we don't sleep for
	 * too long if there's a large negative adjustment.
	 */
	max_cycles = min(max_cycles, mask);
	max_nsecs = clocksource_cyc2ns(max_cycles, mult - maxadj, shift);

	/* return the max_cycles value as well if requested */
	if (max_cyc)
		*max_cyc = max_cycles;

	/* Return 50% of the actual maximum, so we can detect bad values */
	max_nsecs >>= 1;

	return max_nsecs;
}

/**
 * clocksource_update_max_deferment - Updates the clocksource max_idle_ns & max_cycles
 * @cs:         Pointer to clocksource to be updated
 *
 */
static inline void clocksource_update_max_deferment(struct clocksource *cs)
{
	cs->max_idle_ns = clocks_calc_max_nsecs(cs->mult, cs->shift,
						cs->maxadj, cs->mask,
						&cs->max_cycles);
}

static struct clocksource *clocksource_find_best(bool oneshot, bool skipcur)
{
	struct clocksource *cs;

	if (!finished_booting || list_empty(&clocksource_list))
		return NULL;

	/*
	 * We pick the clocksource with the highest rating. If oneshot
	 * mode is active, we pick the highres valid clocksource with
	 * the best rating.
	 */
	list_for_each_entry(cs, &clocksource_list, list) {
		if (skipcur && cs == curr_clocksource)
			continue;
		if (oneshot && !(cs->flags & CLOCK_SOURCE_VALID_FOR_HRES))
			continue;
		return cs;
	}
	return NULL;
}

static void __clocksource_select(bool skipcur)
{
	bool oneshot = tick_oneshot_mode_active();
	struct clocksource *best, *cs;

	/* Find the best suitable clocksource */
	best = clocksource_find_best(oneshot, skipcur);
	if (!best)
		return;

	if (!strlen(override_name))
		goto found;

	/* Check for the override clocksource. */
	list_for_each_entry(cs, &clocksource_list, list) {
		if (skipcur && cs == curr_clocksource)
			continue;
		if (strcmp(cs->name, override_name) != 0)
			continue;
		/*
		 * Check to make sure we don't switch to a non-highres
		 * capable clocksource if the tick code is in oneshot
		 * mode (highres or nohz)
		 */
		if (!(cs->flags & CLOCK_SOURCE_VALID_FOR_HRES) && oneshot) {
			/* Override clocksource cannot be used. */
			if (cs->flags & CLOCK_SOURCE_UNSTABLE) {
				pr_warn("Override clocksource %s is unstable and not HRT compatible - cannot switch while in HRT/NOHZ mode\n",
					cs->name);
				override_name[0] = 0;
			} else {
				/*
				 * The override cannot be currently verified.
				 * Deferring to let the watchdog check.
				 */
				pr_info("Override clocksource %s is not currently HRT compatible - deferring\n",
					cs->name);
			}
		} else
			/* Override clocksource can be used. */
			best = cs;
		break;
	}

found:
	if (curr_clocksource != best && !timekeeping_notify(best)) {
		pr_info("Switched to clocksource %s\n", best->name);
		curr_clocksource = best;
	}
}

/**
 * clocksource_select - Select the best clocksource available
 *
 * Private function. Must hold clocksource_mutex when called.
 *
 * Select the clocksource with the best rating, or the clocksource,
 * which is selected by userspace override.
 */
static void clocksource_select(void)
{
	__clocksource_select(false);
}

static void clocksource_select_fallback(void)
{
	__clocksource_select(true);
}

/*
 * clocksource_done_booting - Called near the end of core bootup
 *
 * Hack to avoid lots of clocksource churn at boot time.
 * We use fs_initcall because we want this to start before
 * device_initcall but after subsys_initcall.
 */
static int __init clocksource_done_booting(void)
{
	mutex_lock(&clocksource_mutex);
	curr_clocksource = clocksource_default_clock();
	finished_booting = 1;
	/*
	 * Run the watchdog first to eliminate unstable clock sources
	 */
	__clocksource_watchdog_kthread();
	clocksource_select();
	mutex_unlock(&clocksource_mutex);
	return 0;
}
fs_initcall(clocksource_done_booting);

/*
 * Enqueue the clocksource sorted by rating
 */
static void clocksource_enqueue(struct clocksource *cs)
{
	struct list_head *entry = &clocksource_list;
	struct clocksource *tmp;

	list_for_each_entry(tmp, &clocksource_list, list) {
		/* Keep track of the place, where to insert */
		if (tmp->rating < cs->rating)
			break;
		entry = &tmp->list;
	}
	list_add(&cs->list, entry);
}

/**
 * __clocksource_update_freq_scale - Used update clocksource with new freq
 * @cs:		clocksource to be registered
 * @scale:	Scale factor multiplied against freq to get clocksource hz
 * @freq:	clocksource frequency (cycles per second) divided by scale
 *
 * This should only be called from the clocksource->enable() method.
 *
 * This *SHOULD NOT* be called directly! Please use the
 * __clocksource_update_freq_hz() or __clocksource_update_freq_khz() helper
 * functions.
 */
void __clocksource_update_freq_scale(struct clocksource *cs, u32 scale, u32 freq)
{
	u64 sec;

	/*
	 * Default clocksources are *special* and self-define their mult/shift.
	 * But, you're not special, so you should specify a freq value.
	 */
	if (freq) {
		/*
		 * Calc the maximum number of seconds which we can run before
		 * wrapping around. For clocksources which have a mask > 32-bit
		 * we need to limit the max sleep time to have a good
		 * conversion precision. 10 minutes is still a reasonable
		 * amount. That results in a shift value of 24 for a
		 * clocksource with mask >= 40-bit and f >= 4GHz. That maps to
		 * ~ 0.06ppm granularity for NTP.
		 */
		sec = cs->mask;
		do_div(sec, freq);
		do_div(sec, scale);
		if (!sec)
			sec = 1;
		else if (sec > 600 && cs->mask > UINT_MAX)
			sec = 600;

		clocks_calc_mult_shift(&cs->mult, &cs->shift, freq,
				       NSEC_PER_SEC / scale, sec * scale);
	}

	/*
	 * If the uncertainty margin is not specified, calculate it.
	 * If both scale and freq are non-zero, calculate the clock
	 * period, but bound below at 2*WATCHDOG_MAX_SKEW.  However,
	 * if either of scale or freq is zero, be very conservative and
	 * take the tens-of-milliseconds WATCHDOG_THRESHOLD value for the
	 * uncertainty margin.  Allow stupidly small uncertainty margins
	 * to be specified by the caller for testing purposes, but warn
	 * to discourage production use of this capability.
	 */
	if (scale && freq && !cs->uncertainty_margin) {
		cs->uncertainty_margin = NSEC_PER_SEC / (scale * freq);
		if (cs->uncertainty_margin < 2 * WATCHDOG_MAX_SKEW)
			cs->uncertainty_margin = 2 * WATCHDOG_MAX_SKEW;
	} else if (!cs->uncertainty_margin) {
		cs->uncertainty_margin = WATCHDOG_THRESHOLD;
	}
	WARN_ON_ONCE(cs->uncertainty_margin < 2 * WATCHDOG_MAX_SKEW);

	/*
	 * Ensure clocksources that have large 'mult' values don't overflow
	 * when adjusted.
	 */
	cs->maxadj = clocksource_max_adjustment(cs);
	while (freq && ((cs->mult + cs->maxadj < cs->mult)
		|| (cs->mult - cs->maxadj > cs->mult))) {
		cs->mult >>= 1;
		cs->shift--;
		cs->maxadj = clocksource_max_adjustment(cs);
	}

	/*
	 * Only warn for *special* clocksources that self-define
	 * their mult/shift values and don't specify a freq.
	 */
	WARN_ONCE(cs->mult + cs->maxadj < cs->mult,
		"timekeeping: Clocksource %s might overflow on 11%% adjustment\n",
		cs->name);

	clocksource_update_max_deferment(cs);

	pr_info("%s: mask: 0x%llx max_cycles: 0x%llx, max_idle_ns: %lld ns\n",
		cs->name, cs->mask, cs->max_cycles, cs->max_idle_ns);
}
EXPORT_SYMBOL_GPL(__clocksource_update_freq_scale);

/**
 * __clocksource_register_scale - Used to install new clocksources
 * @cs:		clocksource to be registered
 * @scale:	Scale factor multiplied against freq to get clocksource hz
 * @freq:	clocksource frequency (cycles per second) divided by scale
 *
 * Returns -EBUSY if registration fails, zero otherwise.
 *
 * This *SHOULD NOT* be called directly! Please use the
 * clocksource_register_hz() or clocksource_register_khz helper functions.
 */
int __clocksource_register_scale(struct clocksource *cs, u32 scale, u32 freq)
{
	unsigned long flags;

	clocksource_arch_init(cs);

	if (WARN_ON_ONCE((unsigned int)cs->id >= CSID_MAX))
		cs->id = CSID_GENERIC;
	if (cs->vdso_clock_mode < 0 ||
	    cs->vdso_clock_mode >= VDSO_CLOCKMODE_MAX) {
		pr_warn("clocksource %s registered with invalid VDSO mode %d. Disabling VDSO support.\n",
			cs->name, cs->vdso_clock_mode);
		cs->vdso_clock_mode = VDSO_CLOCKMODE_NONE;
	}

	/* Initialize mult/shift and max_idle_ns */
	__clocksource_update_freq_scale(cs, scale, freq);

	/* Add clocksource to the clocksource list */
	mutex_lock(&clocksource_mutex);

	clocksource_watchdog_lock(&flags);
	clocksource_enqueue(cs);
	clocksource_enqueue_watchdog(cs);
	clocksource_watchdog_unlock(&flags);

	clocksource_select();
	clocksource_select_watchdog(false);
	__clocksource_suspend_select(cs);
	mutex_unlock(&clocksource_mutex);
	return 0;
}
EXPORT_SYMBOL_GPL(__clocksource_register_scale);

static void __clocksource_change_rating(struct clocksource *cs, int rating)
{
	list_del(&cs->list);
	cs->rating = rating;
	clocksource_enqueue(cs);
}

/**
 * clocksource_change_rating - Change the rating of a registered clocksource
 * @cs:		clocksource to be changed
 * @rating:	new rating
 */
void clocksource_change_rating(struct clocksource *cs, int rating)
{
	unsigned long flags;

	mutex_lock(&clocksource_mutex);
	clocksource_watchdog_lock(&flags);
	__clocksource_change_rating(cs, rating);
	clocksource_watchdog_unlock(&flags);

	clocksource_select();
	clocksource_select_watchdog(false);
	clocksource_suspend_select(false);
	mutex_unlock(&clocksource_mutex);
}
EXPORT_SYMBOL(clocksource_change_rating);

/*
 * Unbind clocksource @cs. Called with clocksource_mutex held
 */
static int clocksource_unbind(struct clocksource *cs)
{
	unsigned long flags;

	if (clocksource_is_watchdog(cs)) {
		/* Select and try to install a replacement watchdog. */
		clocksource_select_watchdog(true);
		if (clocksource_is_watchdog(cs))
			return -EBUSY;
	}

	if (cs == curr_clocksource) {
		/* Select and try to install a replacement clock source */
		clocksource_select_fallback();
		if (curr_clocksource == cs)
			return -EBUSY;
	}

	if (clocksource_is_suspend(cs)) {
		/*
		 * Select and try to install a replacement suspend clocksource.
		 * If no replacement suspend clocksource, we will just let the
		 * clocksource go and have no suspend clocksource.
		 */
		clocksource_suspend_select(true);
	}

	clocksource_watchdog_lock(&flags);
	clocksource_dequeue_watchdog(cs);
	list_del_init(&cs->list);
	clocksource_watchdog_unlock(&flags);

	return 0;
}

/**
 * clocksource_unregister - remove a registered clocksource
 * @cs:	clocksource to be unregistered
 */
int clocksource_unregister(struct clocksource *cs)
{
	int ret = 0;

	mutex_lock(&clocksource_mutex);
	if (!list_empty(&cs->list))
		ret = clocksource_unbind(cs);
	mutex_unlock(&clocksource_mutex);
	return ret;
}
EXPORT_SYMBOL(clocksource_unregister);

#ifdef CONFIG_SYSFS
/**
 * current_clocksource_show - sysfs interface for current clocksource
 * @dev:	unused
 * @attr:	unused
 * @buf:	char buffer to be filled with clocksource list
 *
 * Provides sysfs interface for listing current clocksource.
 */
static ssize_t current_clocksource_show(struct device *dev,
					struct device_attribute *attr,
					char *buf)
{
	ssize_t count = 0;

	mutex_lock(&clocksource_mutex);
	count = snprintf(buf, PAGE_SIZE, "%s\n", curr_clocksource->name);
	mutex_unlock(&clocksource_mutex);

	return count;
}

ssize_t sysfs_get_uname(const char *buf, char *dst, size_t cnt)
{
	size_t ret = cnt;

	/* strings from sysfs write are not 0 terminated! */
	if (!cnt || cnt >= CS_NAME_LEN)
		return -EINVAL;

	/* strip of \n: */
	if (buf[cnt-1] == '\n')
		cnt--;
	if (cnt > 0)
		memcpy(dst, buf, cnt);
	dst[cnt] = 0;
	return ret;
}

/**
 * current_clocksource_store - interface for manually overriding clocksource
 * @dev:	unused
 * @attr:	unused
 * @buf:	name of override clocksource
 * @count:	length of buffer
 *
 * Takes input from sysfs interface for manually overriding the default
 * clocksource selection.
 */
static ssize_t current_clocksource_store(struct device *dev,
					 struct device_attribute *attr,
					 const char *buf, size_t count)
{
	ssize_t ret;

	mutex_lock(&clocksource_mutex);

	ret = sysfs_get_uname(buf, override_name, count);
	if (ret >= 0)
		clocksource_select();

	mutex_unlock(&clocksource_mutex);

	return ret;
}
static DEVICE_ATTR_RW(current_clocksource);

/**
 * unbind_clocksource_store - interface for manually unbinding clocksource
 * @dev:	unused
 * @attr:	unused
 * @buf:	unused
 * @count:	length of buffer
 *
 * Takes input from sysfs interface for manually unbinding a clocksource.
 */
static ssize_t unbind_clocksource_store(struct device *dev,
					struct device_attribute *attr,
					const char *buf, size_t count)
{
	struct clocksource *cs;
	char name[CS_NAME_LEN];
	ssize_t ret;

	ret = sysfs_get_uname(buf, name, count);
	if (ret < 0)
		return ret;

	ret = -ENODEV;
	mutex_lock(&clocksource_mutex);
	list_for_each_entry(cs, &clocksource_list, list) {
		if (strcmp(cs->name, name))
			continue;
		ret = clocksource_unbind(cs);
		break;
	}
	mutex_unlock(&clocksource_mutex);

	return ret ? ret : count;
}
static DEVICE_ATTR_WO(unbind_clocksource);

/**
 * available_clocksource_show - sysfs interface for listing clocksource
 * @dev:	unused
 * @attr:	unused
 * @buf:	char buffer to be filled with clocksource list
 *
 * Provides sysfs interface for listing registered clocksources
 */
static ssize_t available_clocksource_show(struct device *dev,
					  struct device_attribute *attr,
					  char *buf)
{
	struct clocksource *src;
	ssize_t count = 0;

	mutex_lock(&clocksource_mutex);
	list_for_each_entry(src, &clocksource_list, list) {
		/*
		 * Don't show non-HRES clocksource if the tick code is
		 * in one shot mode (highres=on or nohz=on)
		 */
		if (!tick_oneshot_mode_active() ||
		    (src->flags & CLOCK_SOURCE_VALID_FOR_HRES))
			count += snprintf(buf + count,
				  max((ssize_t)PAGE_SIZE - count, (ssize_t)0),
				  "%s ", src->name);
	}
	mutex_unlock(&clocksource_mutex);

	count += snprintf(buf + count,
			  max((ssize_t)PAGE_SIZE - count, (ssize_t)0), "\n");

	return count;
}
static DEVICE_ATTR_RO(available_clocksource);

static struct attribute *clocksource_attrs[] = {
	&dev_attr_current_clocksource.attr,
	&dev_attr_unbind_clocksource.attr,
	&dev_attr_available_clocksource.attr,
	NULL
};
ATTRIBUTE_GROUPS(clocksource);

static struct bus_type clocksource_subsys = {
	.name = "clocksource",
	.dev_name = "clocksource",
};

static struct device device_clocksource = {
	.id	= 0,
	.bus	= &clocksource_subsys,
	.groups	= clocksource_groups,
};

static int __init init_clocksource_sysfs(void)
{
	int error = subsys_system_register(&clocksource_subsys, NULL);

	if (!error)
		error = device_register(&device_clocksource);

	return error;
}

device_initcall(init_clocksource_sysfs);
#endif /* CONFIG_SYSFS */

/**
 * boot_override_clocksource - boot clock override
 * @str:	override name
 *
 * Takes a clocksource= boot argument and uses it
 * as the clocksource override name.
 */
static int __init boot_override_clocksource(char* str)
{
	mutex_lock(&clocksource_mutex);
	if (str)
		strlcpy(override_name, str, sizeof(override_name));
	mutex_unlock(&clocksource_mutex);
	return 1;
}

__setup("clocksource=", boot_override_clocksource);

/**
 * boot_override_clock - Compatibility layer for deprecated boot option
 * @str:	override name
 *
 * DEPRECATED! Takes a clock= boot argument and uses it
 * as the clocksource override name
 */
static int __init boot_override_clock(char* str)
{
	if (!strcmp(str, "pmtmr")) {
		pr_warn("clock=pmtmr is deprecated - use clocksource=acpi_pm\n");
		return boot_override_clocksource("acpi_pm");
	}
	pr_warn("clock= boot option is deprecated - use clocksource=xyz\n");
	return boot_override_clocksource(str);
}

__setup("clock=", boot_override_clock);<|MERGE_RESOLUTION|>--- conflicted
+++ resolved
@@ -310,11 +310,7 @@
 	 * CPUs that are currently online.
 	 */
 	for (i = 1; i < n; i++) {
-<<<<<<< HEAD
-		cpu = prandom_u32_max(nr_cpu_ids);
-=======
 		cpu = get_random_u32_below(nr_cpu_ids);
->>>>>>> 0ee29814
 		cpu = cpumask_next(cpu - 1, cpu_online_mask);
 		if (cpu >= nr_cpu_ids)
 			cpu = cpumask_first(cpu_online_mask);
