--- conflicted
+++ resolved
@@ -148,12 +148,8 @@
 
 	preempt_disable();
 	mutex_acquire(&lock->dep_map, subclass, 0, ip);
-<<<<<<< HEAD
-#if defined(CONFIG_SMP) && !defined(CONFIG_DEBUG_MUTEXES)
-=======
 #if defined(CONFIG_SMP) && !defined(CONFIG_DEBUG_MUTEXES) && \
     !defined(CONFIG_HAVE_DEFAULT_NO_SPIN_MUTEXES)
->>>>>>> 6574612f
 	/*
 	 * Optimistic spinning.
 	 *
