--- conflicted
+++ resolved
@@ -5845,14 +5845,8 @@
 					i, btf_type_str(t));
 				return -EINVAL;
 			}
-<<<<<<< HEAD
-			if (check_ptr_off_reg(env, reg, regno))
-				return -EINVAL;
-		} else if (is_kfunc && (reg->type == PTR_TO_BTF_ID || reg2btf_ids[reg->type])) {
-=======
 		} else if (is_kfunc && (reg->type == PTR_TO_BTF_ID ||
 			   (reg2btf_ids[base_type(reg->type)] && !type_flag(reg->type)))) {
->>>>>>> 95cd2cdc
 			const struct btf_type *reg_ref_t;
 			const struct btf *reg_btf;
 			const char *reg_ref_tname;
