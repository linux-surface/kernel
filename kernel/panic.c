// SPDX-License-Identifier: GPL-2.0-only
/*
 *  linux/kernel/panic.c
 *
 *  Copyright (C) 1991, 1992  Linus Torvalds
 */

/*
 * This function is used through-out the kernel (including mm and fs)
 * to indicate a major problem.
 */
#include <linux/debug_locks.h>
#include <linux/sched/debug.h>
#include <linux/interrupt.h>
#include <linux/kgdb.h>
#include <linux/kmsg_dump.h>
#include <linux/kallsyms.h>
#include <linux/notifier.h>
#include <linux/vt_kern.h>
#include <linux/module.h>
#include <linux/random.h>
#include <linux/ftrace.h>
#include <linux/reboot.h>
#include <linux/delay.h>
#include <linux/kexec.h>
#include <linux/panic_notifier.h>
#include <linux/sched.h>
#include <linux/string_helpers.h>
#include <linux/sysrq.h>
#include <linux/init.h>
#include <linux/nmi.h>
#include <linux/console.h>
#include <linux/bug.h>
#include <linux/ratelimit.h>
#include <linux/debugfs.h>
#include <linux/sysfs.h>
#include <trace/events/error_report.h>
#include <asm/sections.h>

#define PANIC_TIMER_STEP 100
#define PANIC_BLINK_SPD 18

#ifdef CONFIG_SMP
/*
 * Should we dump all CPUs backtraces in an oops event?
 * Defaults to 0, can be changed via sysctl.
 */
static unsigned int __read_mostly sysctl_oops_all_cpu_backtrace;
#else
#define sysctl_oops_all_cpu_backtrace 0
#endif /* CONFIG_SMP */

int panic_on_oops = CONFIG_PANIC_ON_OOPS_VALUE;
static unsigned long tainted_mask =
	IS_ENABLED(CONFIG_RANDSTRUCT) ? (1 << TAINT_RANDSTRUCT) : 0;
static int pause_on_oops;
static int pause_on_oops_flag;
static DEFINE_SPINLOCK(pause_on_oops_lock);
bool crash_kexec_post_notifiers;
int panic_on_warn __read_mostly;
unsigned long panic_on_taint;
bool panic_on_taint_nousertaint = false;
static unsigned int warn_limit __read_mostly;

int panic_timeout = CONFIG_PANIC_TIMEOUT;
EXPORT_SYMBOL_GPL(panic_timeout);

#define PANIC_PRINT_TASK_INFO		0x00000001
#define PANIC_PRINT_MEM_INFO		0x00000002
#define PANIC_PRINT_TIMER_INFO		0x00000004
#define PANIC_PRINT_LOCK_INFO		0x00000008
#define PANIC_PRINT_FTRACE_INFO		0x00000010
#define PANIC_PRINT_ALL_PRINTK_MSG	0x00000020
#define PANIC_PRINT_ALL_CPU_BT		0x00000040
unsigned long panic_print;

ATOMIC_NOTIFIER_HEAD(panic_notifier_list);

EXPORT_SYMBOL(panic_notifier_list);

#ifdef CONFIG_SYSCTL
static struct ctl_table kern_panic_table[] = {
#ifdef CONFIG_SMP
	{
		.procname       = "oops_all_cpu_backtrace",
		.data           = &sysctl_oops_all_cpu_backtrace,
		.maxlen         = sizeof(int),
		.mode           = 0644,
		.proc_handler   = proc_dointvec_minmax,
		.extra1         = SYSCTL_ZERO,
		.extra2         = SYSCTL_ONE,
	},
#endif
	{
		.procname       = "warn_limit",
		.data           = &warn_limit,
		.maxlen         = sizeof(warn_limit),
		.mode           = 0644,
		.proc_handler   = proc_douintvec,
	},
	{ }
};

static __init int kernel_panic_sysctls_init(void)
{
	register_sysctl_init("kernel", kern_panic_table);
	return 0;
}
late_initcall(kernel_panic_sysctls_init);
#endif

static atomic_t warn_count = ATOMIC_INIT(0);

#ifdef CONFIG_SYSFS
static ssize_t warn_count_show(struct kobject *kobj, struct kobj_attribute *attr,
			       char *page)
{
	return sysfs_emit(page, "%d\n", atomic_read(&warn_count));
}

static struct kobj_attribute warn_count_attr = __ATTR_RO(warn_count);

static __init int kernel_panic_sysfs_init(void)
{
	sysfs_add_file_to_group(kernel_kobj, &warn_count_attr.attr, NULL);
	return 0;
}
late_initcall(kernel_panic_sysfs_init);
#endif

static long no_blink(int state)
{
	return 0;
}

/* Returns how long it waited in ms */
long (*panic_blink)(int state);
EXPORT_SYMBOL(panic_blink);

/*
 * Stop ourself in panic -- architecture code may override this
 */
void __weak panic_smp_self_stop(void)
{
	while (1)
		cpu_relax();
}

/*
 * Stop ourselves in NMI context if another CPU has already panicked. Arch code
 * may override this to prepare for crash dumping, e.g. save regs info.
 */
void __weak nmi_panic_self_stop(struct pt_regs *regs)
{
	panic_smp_self_stop();
}

/*
 * Stop other CPUs in panic.  Architecture dependent code may override this
 * with more suitable version.  For example, if the architecture supports
 * crash dump, it should save registers of each stopped CPU and disable
 * per-CPU features such as virtualization extensions.
 */
void __weak crash_smp_send_stop(void)
{
	static int cpus_stopped;

	/*
	 * This function can be called twice in panic path, but obviously
	 * we execute this only once.
	 */
	if (cpus_stopped)
		return;

	/*
	 * Note smp_send_stop is the usual smp shutdown function, which
	 * unfortunately means it may not be hardened to work in a panic
	 * situation.
	 */
	smp_send_stop();
	cpus_stopped = 1;
}

atomic_t panic_cpu = ATOMIC_INIT(PANIC_CPU_INVALID);

/*
 * A variant of panic() called from NMI context. We return if we've already
 * panicked on this CPU. If another CPU already panicked, loop in
 * nmi_panic_self_stop() which can provide architecture dependent code such
 * as saving register state for crash dump.
 */
void nmi_panic(struct pt_regs *regs, const char *msg)
{
	int old_cpu, cpu;

	cpu = raw_smp_processor_id();
	old_cpu = atomic_cmpxchg(&panic_cpu, PANIC_CPU_INVALID, cpu);

	if (old_cpu == PANIC_CPU_INVALID)
		panic("%s", msg);
	else if (old_cpu != cpu)
		nmi_panic_self_stop(regs);
}
EXPORT_SYMBOL(nmi_panic);

static void panic_print_sys_info(bool console_flush)
{
	if (console_flush) {
		if (panic_print & PANIC_PRINT_ALL_PRINTK_MSG)
			console_flush_on_panic(CONSOLE_REPLAY_ALL);
		return;
	}

	if (panic_print & PANIC_PRINT_ALL_CPU_BT)
		trigger_all_cpu_backtrace();

	if (panic_print & PANIC_PRINT_TASK_INFO)
		show_state();

	if (panic_print & PANIC_PRINT_MEM_INFO)
		show_mem(0, NULL);

	if (panic_print & PANIC_PRINT_TIMER_INFO)
		sysrq_timer_list_show();

	if (panic_print & PANIC_PRINT_LOCK_INFO)
		debug_show_all_locks();

	if (panic_print & PANIC_PRINT_FTRACE_INFO)
		ftrace_dump(DUMP_ALL);
}

void check_panic_on_warn(const char *origin)
{
<<<<<<< HEAD
	if (panic_on_warn)
		panic("%s: panic_on_warn set ...\n", origin);

	if (atomic_inc_return(&warn_count) >= READ_ONCE(warn_limit) && warn_limit)
		panic("%s: system warned too often (kernel.warn_limit is %d)",
		      origin, warn_limit);
=======
	unsigned int limit;

	if (panic_on_warn)
		panic("%s: panic_on_warn set ...\n", origin);

	limit = READ_ONCE(warn_limit);
	if (atomic_inc_return(&warn_count) >= limit && limit)
		panic("%s: system warned too often (kernel.warn_limit is %d)",
		      origin, limit);
>>>>>>> e7a909d5
}

/**
 *	panic - halt the system
 *	@fmt: The text string to print
 *
 *	Display a message, then perform cleanups.
 *
 *	This function never returns.
 */
void panic(const char *fmt, ...)
{
	static char buf[1024];
	va_list args;
	long i, i_next = 0, len;
	int state = 0;
	int old_cpu, this_cpu;
	bool _crash_kexec_post_notifiers = crash_kexec_post_notifiers;

	if (panic_on_warn) {
		/*
		 * This thread may hit another WARN() in the panic path.
		 * Resetting this prevents additional WARN() from panicking the
		 * system on this thread.  Other threads are blocked by the
		 * panic_mutex in panic().
		 */
		panic_on_warn = 0;
	}

	/*
	 * Disable local interrupts. This will prevent panic_smp_self_stop
	 * from deadlocking the first cpu that invokes the panic, since
	 * there is nothing to prevent an interrupt handler (that runs
	 * after setting panic_cpu) from invoking panic() again.
	 */
	local_irq_disable();
	preempt_disable_notrace();

	/*
	 * It's possible to come here directly from a panic-assertion and
	 * not have preempt disabled. Some functions called from here want
	 * preempt to be disabled. No point enabling it later though...
	 *
	 * Only one CPU is allowed to execute the panic code from here. For
	 * multiple parallel invocations of panic, all other CPUs either
	 * stop themself or will wait until they are stopped by the 1st CPU
	 * with smp_send_stop().
	 *
	 * `old_cpu == PANIC_CPU_INVALID' means this is the 1st CPU which
	 * comes here, so go ahead.
	 * `old_cpu == this_cpu' means we came from nmi_panic() which sets
	 * panic_cpu to this CPU.  In this case, this is also the 1st CPU.
	 */
	this_cpu = raw_smp_processor_id();
	old_cpu  = atomic_cmpxchg(&panic_cpu, PANIC_CPU_INVALID, this_cpu);

	if (old_cpu != PANIC_CPU_INVALID && old_cpu != this_cpu)
		panic_smp_self_stop();

	console_verbose();
	bust_spinlocks(1);
	va_start(args, fmt);
	len = vscnprintf(buf, sizeof(buf), fmt, args);
	va_end(args);

	if (len && buf[len - 1] == '\n')
		buf[len - 1] = '\0';

	pr_emerg("Kernel panic - not syncing: %s\n", buf);
#ifdef CONFIG_DEBUG_BUGVERBOSE
	/*
	 * Avoid nested stack-dumping if a panic occurs during oops processing
	 */
	if (!test_taint(TAINT_DIE) && oops_in_progress <= 1)
		dump_stack();
#endif

	/*
	 * If kgdb is enabled, give it a chance to run before we stop all
	 * the other CPUs or else we won't be able to debug processes left
	 * running on them.
	 */
	kgdb_panic(buf);

	/*
	 * If we have crashed and we have a crash kernel loaded let it handle
	 * everything else.
	 * If we want to run this after calling panic_notifiers, pass
	 * the "crash_kexec_post_notifiers" option to the kernel.
	 *
	 * Bypass the panic_cpu check and call __crash_kexec directly.
	 */
	if (!_crash_kexec_post_notifiers) {
		__crash_kexec(NULL);

		/*
		 * Note smp_send_stop is the usual smp shutdown function, which
		 * unfortunately means it may not be hardened to work in a
		 * panic situation.
		 */
		smp_send_stop();
	} else {
		/*
		 * If we want to do crash dump after notifier calls and
		 * kmsg_dump, we will need architecture dependent extra
		 * works in addition to stopping other CPUs.
		 */
		crash_smp_send_stop();
	}

	/*
	 * Run any panic handlers, including those that might need to
	 * add information to the kmsg dump output.
	 */
	atomic_notifier_call_chain(&panic_notifier_list, 0, buf);

	panic_print_sys_info(false);

	kmsg_dump(KMSG_DUMP_PANIC);

	/*
	 * If you doubt kdump always works fine in any situation,
	 * "crash_kexec_post_notifiers" offers you a chance to run
	 * panic_notifiers and dumping kmsg before kdump.
	 * Note: since some panic_notifiers can make crashed kernel
	 * more unstable, it can increase risks of the kdump failure too.
	 *
	 * Bypass the panic_cpu check and call __crash_kexec directly.
	 */
	if (_crash_kexec_post_notifiers)
		__crash_kexec(NULL);

	console_unblank();

	/*
	 * We may have ended up stopping the CPU holding the lock (in
	 * smp_send_stop()) while still having some valuable data in the console
	 * buffer.  Try to acquire the lock then release it regardless of the
	 * result.  The release will also print the buffers out.  Locks debug
	 * should be disabled to avoid reporting bad unlock balance when
	 * panic() is not being callled from OOPS.
	 */
	debug_locks_off();
	console_flush_on_panic(CONSOLE_FLUSH_PENDING);

	panic_print_sys_info(true);

	if (!panic_blink)
		panic_blink = no_blink;

	if (panic_timeout > 0) {
		/*
		 * Delay timeout seconds before rebooting the machine.
		 * We can't use the "normal" timers since we just panicked.
		 */
		pr_emerg("Rebooting in %d seconds..\n", panic_timeout);

		for (i = 0; i < panic_timeout * 1000; i += PANIC_TIMER_STEP) {
			touch_nmi_watchdog();
			if (i >= i_next) {
				i += panic_blink(state ^= 1);
				i_next = i + 3600 / PANIC_BLINK_SPD;
			}
			mdelay(PANIC_TIMER_STEP);
		}
	}
	if (panic_timeout != 0) {
		/*
		 * This will not be a clean reboot, with everything
		 * shutting down.  But if there is a chance of
		 * rebooting the system it will be rebooted.
		 */
		if (panic_reboot_mode != REBOOT_UNDEFINED)
			reboot_mode = panic_reboot_mode;
		emergency_restart();
	}
#ifdef __sparc__
	{
		extern int stop_a_enabled;
		/* Make sure the user can actually press Stop-A (L1-A) */
		stop_a_enabled = 1;
		pr_emerg("Press Stop-A (L1-A) from sun keyboard or send break\n"
			 "twice on console to return to the boot prom\n");
	}
#endif
#if defined(CONFIG_S390)
	disabled_wait();
#endif
	pr_emerg("---[ end Kernel panic - not syncing: %s ]---\n", buf);

	/* Do not scroll important messages printed above */
	suppress_printk = 1;
	local_irq_enable();
	for (i = 0; ; i += PANIC_TIMER_STEP) {
		touch_softlockup_watchdog();
		if (i >= i_next) {
			i += panic_blink(state ^= 1);
			i_next = i + 3600 / PANIC_BLINK_SPD;
		}
		mdelay(PANIC_TIMER_STEP);
	}
}

EXPORT_SYMBOL(panic);

/*
 * TAINT_FORCED_RMMOD could be a per-module flag but the module
 * is being removed anyway.
 */
const struct taint_flag taint_flags[TAINT_FLAGS_COUNT] = {
	[ TAINT_PROPRIETARY_MODULE ]	= { 'P', 'G', true },
	[ TAINT_FORCED_MODULE ]		= { 'F', ' ', true },
	[ TAINT_CPU_OUT_OF_SPEC ]	= { 'S', ' ', false },
	[ TAINT_FORCED_RMMOD ]		= { 'R', ' ', false },
	[ TAINT_MACHINE_CHECK ]		= { 'M', ' ', false },
	[ TAINT_BAD_PAGE ]		= { 'B', ' ', false },
	[ TAINT_USER ]			= { 'U', ' ', false },
	[ TAINT_DIE ]			= { 'D', ' ', false },
	[ TAINT_OVERRIDDEN_ACPI_TABLE ]	= { 'A', ' ', false },
	[ TAINT_WARN ]			= { 'W', ' ', false },
	[ TAINT_CRAP ]			= { 'C', ' ', true },
	[ TAINT_FIRMWARE_WORKAROUND ]	= { 'I', ' ', false },
	[ TAINT_OOT_MODULE ]		= { 'O', ' ', true },
	[ TAINT_UNSIGNED_MODULE ]	= { 'E', ' ', true },
	[ TAINT_SOFTLOCKUP ]		= { 'L', ' ', false },
	[ TAINT_LIVEPATCH ]		= { 'K', ' ', true },
	[ TAINT_AUX ]			= { 'X', ' ', true },
	[ TAINT_RANDSTRUCT ]		= { 'T', ' ', true },
	[ TAINT_TEST ]			= { 'N', ' ', true },
};

/**
 * print_tainted - return a string to represent the kernel taint state.
 *
 * For individual taint flag meanings, see Documentation/admin-guide/sysctl/kernel.rst
 *
 * The string is overwritten by the next call to print_tainted(),
 * but is always NULL terminated.
 */
const char *print_tainted(void)
{
	static char buf[TAINT_FLAGS_COUNT + sizeof("Tainted: ")];

	BUILD_BUG_ON(ARRAY_SIZE(taint_flags) != TAINT_FLAGS_COUNT);

	if (tainted_mask) {
		char *s;
		int i;

		s = buf + sprintf(buf, "Tainted: ");
		for (i = 0; i < TAINT_FLAGS_COUNT; i++) {
			const struct taint_flag *t = &taint_flags[i];
			*s++ = test_bit(i, &tainted_mask) ?
					t->c_true : t->c_false;
		}
		*s = 0;
	} else
		snprintf(buf, sizeof(buf), "Not tainted");

	return buf;
}

int test_taint(unsigned flag)
{
	return test_bit(flag, &tainted_mask);
}
EXPORT_SYMBOL(test_taint);

unsigned long get_taint(void)
{
	return tainted_mask;
}

/**
 * add_taint: add a taint flag if not already set.
 * @flag: one of the TAINT_* constants.
 * @lockdep_ok: whether lock debugging is still OK.
 *
 * If something bad has gone wrong, you'll want @lockdebug_ok = false, but for
 * some notewortht-but-not-corrupting cases, it can be set to true.
 */
void add_taint(unsigned flag, enum lockdep_ok lockdep_ok)
{
	if (lockdep_ok == LOCKDEP_NOW_UNRELIABLE && __debug_locks_off())
		pr_warn("Disabling lock debugging due to kernel taint\n");

	set_bit(flag, &tainted_mask);

	if (tainted_mask & panic_on_taint) {
		panic_on_taint = 0;
		panic("panic_on_taint set ...");
	}
}
EXPORT_SYMBOL(add_taint);

static void spin_msec(int msecs)
{
	int i;

	for (i = 0; i < msecs; i++) {
		touch_nmi_watchdog();
		mdelay(1);
	}
}

/*
 * It just happens that oops_enter() and oops_exit() are identically
 * implemented...
 */
static void do_oops_enter_exit(void)
{
	unsigned long flags;
	static int spin_counter;

	if (!pause_on_oops)
		return;

	spin_lock_irqsave(&pause_on_oops_lock, flags);
	if (pause_on_oops_flag == 0) {
		/* This CPU may now print the oops message */
		pause_on_oops_flag = 1;
	} else {
		/* We need to stall this CPU */
		if (!spin_counter) {
			/* This CPU gets to do the counting */
			spin_counter = pause_on_oops;
			do {
				spin_unlock(&pause_on_oops_lock);
				spin_msec(MSEC_PER_SEC);
				spin_lock(&pause_on_oops_lock);
			} while (--spin_counter);
			pause_on_oops_flag = 0;
		} else {
			/* This CPU waits for a different one */
			while (spin_counter) {
				spin_unlock(&pause_on_oops_lock);
				spin_msec(1);
				spin_lock(&pause_on_oops_lock);
			}
		}
	}
	spin_unlock_irqrestore(&pause_on_oops_lock, flags);
}

/*
 * Return true if the calling CPU is allowed to print oops-related info.
 * This is a bit racy..
 */
bool oops_may_print(void)
{
	return pause_on_oops_flag == 0;
}

/*
 * Called when the architecture enters its oops handler, before it prints
 * anything.  If this is the first CPU to oops, and it's oopsing the first
 * time then let it proceed.
 *
 * This is all enabled by the pause_on_oops kernel boot option.  We do all
 * this to ensure that oopses don't scroll off the screen.  It has the
 * side-effect of preventing later-oopsing CPUs from mucking up the display,
 * too.
 *
 * It turns out that the CPU which is allowed to print ends up pausing for
 * the right duration, whereas all the other CPUs pause for twice as long:
 * once in oops_enter(), once in oops_exit().
 */
void oops_enter(void)
{
	tracing_off();
	/* can't trust the integrity of the kernel anymore: */
	debug_locks_off();
	do_oops_enter_exit();

	if (sysctl_oops_all_cpu_backtrace)
		trigger_all_cpu_backtrace();
}

static void print_oops_end_marker(void)
{
	pr_warn("---[ end trace %016llx ]---\n", 0ULL);
}

/*
 * Called when the architecture exits its oops handler, after printing
 * everything.
 */
void oops_exit(void)
{
	do_oops_enter_exit();
	print_oops_end_marker();
	kmsg_dump(KMSG_DUMP_OOPS);
}

struct warn_args {
	const char *fmt;
	va_list args;
};

void __warn(const char *file, int line, void *caller, unsigned taint,
	    struct pt_regs *regs, struct warn_args *args)
{
	disable_trace_on_warning();

	if (file)
		pr_warn("WARNING: CPU: %d PID: %d at %s:%d %pS\n",
			raw_smp_processor_id(), current->pid, file, line,
			caller);
	else
		pr_warn("WARNING: CPU: %d PID: %d at %pS\n",
			raw_smp_processor_id(), current->pid, caller);

	if (args)
		vprintk(args->fmt, args->args);

	print_modules();

	if (regs)
		show_regs(regs);

	check_panic_on_warn("kernel");

	if (!regs)
		dump_stack();

	print_irqtrace_events(current);

	print_oops_end_marker();
	trace_error_report_end(ERROR_DETECTOR_WARN, (unsigned long)caller);

	/* Just a warning, don't kill lockdep. */
	add_taint(taint, LOCKDEP_STILL_OK);
}

#ifndef __WARN_FLAGS
void warn_slowpath_fmt(const char *file, int line, unsigned taint,
		       const char *fmt, ...)
{
	struct warn_args args;

	pr_warn(CUT_HERE);

	if (!fmt) {
		__warn(file, line, __builtin_return_address(0), taint,
		       NULL, NULL);
		return;
	}

	args.fmt = fmt;
	va_start(args.args, fmt);
	__warn(file, line, __builtin_return_address(0), taint, NULL, &args);
	va_end(args.args);
}
EXPORT_SYMBOL(warn_slowpath_fmt);
#else
void __warn_printk(const char *fmt, ...)
{
	va_list args;

	pr_warn(CUT_HERE);

	va_start(args, fmt);
	vprintk(fmt, args);
	va_end(args);
}
EXPORT_SYMBOL(__warn_printk);
#endif

#ifdef CONFIG_BUG

/* Support resetting WARN*_ONCE state */

static int clear_warn_once_set(void *data, u64 val)
{
	generic_bug_clear_once();
	memset(__start_once, 0, __end_once - __start_once);
	return 0;
}

DEFINE_DEBUGFS_ATTRIBUTE(clear_warn_once_fops, NULL, clear_warn_once_set,
			 "%lld\n");

static __init int register_warn_debugfs(void)
{
	/* Don't care about failure */
	debugfs_create_file_unsafe("clear_warn_once", 0200, NULL, NULL,
				   &clear_warn_once_fops);
	return 0;
}

device_initcall(register_warn_debugfs);
#endif

#ifdef CONFIG_STACKPROTECTOR

/*
 * Called when gcc's -fstack-protector feature is used, and
 * gcc detects corruption of the on-stack canary value
 */
__visible noinstr void __stack_chk_fail(void)
{
	instrumentation_begin();
	panic("stack-protector: Kernel stack is corrupted in: %pB",
		__builtin_return_address(0));
	instrumentation_end();
}
EXPORT_SYMBOL(__stack_chk_fail);

#endif

core_param(panic, panic_timeout, int, 0644);
core_param(panic_print, panic_print, ulong, 0644);
core_param(pause_on_oops, pause_on_oops, int, 0644);
core_param(panic_on_warn, panic_on_warn, int, 0644);
core_param(crash_kexec_post_notifiers, crash_kexec_post_notifiers, bool, 0644);

static int __init oops_setup(char *s)
{
	if (!s)
		return -EINVAL;
	if (!strcmp(s, "panic"))
		panic_on_oops = 1;
	return 0;
}
early_param("oops", oops_setup);

static int __init panic_on_taint_setup(char *s)
{
	char *taint_str;

	if (!s)
		return -EINVAL;

	taint_str = strsep(&s, ",");
	if (kstrtoul(taint_str, 16, &panic_on_taint))
		return -EINVAL;

	/* make sure panic_on_taint doesn't hold out-of-range TAINT flags */
	panic_on_taint &= TAINT_FLAGS_MAX;

	if (!panic_on_taint)
		return -EINVAL;

	if (s && !strcmp(s, "nousertaint"))
		panic_on_taint_nousertaint = true;

	pr_info("panic_on_taint: bitmask=0x%lx nousertaint_mode=%s\n",
		panic_on_taint, str_enabled_disabled(panic_on_taint_nousertaint));

	return 0;
}
early_param("panic_on_taint", panic_on_taint_setup);<|MERGE_RESOLUTION|>--- conflicted
+++ resolved
@@ -232,14 +232,6 @@
 
 void check_panic_on_warn(const char *origin)
 {
-<<<<<<< HEAD
-	if (panic_on_warn)
-		panic("%s: panic_on_warn set ...\n", origin);
-
-	if (atomic_inc_return(&warn_count) >= READ_ONCE(warn_limit) && warn_limit)
-		panic("%s: system warned too often (kernel.warn_limit is %d)",
-		      origin, warn_limit);
-=======
 	unsigned int limit;
 
 	if (panic_on_warn)
@@ -249,7 +241,6 @@
 	if (atomic_inc_return(&warn_count) >= limit && limit)
 		panic("%s: system warned too often (kernel.warn_limit is %d)",
 		      origin, limit);
->>>>>>> e7a909d5
 }
 
 /**
