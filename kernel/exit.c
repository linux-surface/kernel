--- conflicted
+++ resolved
@@ -955,14 +955,9 @@
 	 * To make sure this can't happen, place an upper bound on how often the
 	 * kernel may oops without panic().
 	 */
-<<<<<<< HEAD
-	if (atomic_inc_return(&oops_count) >= READ_ONCE(oops_limit) && oops_limit)
-		panic("Oopsed too often (kernel.oops_limit is %d)", oops_limit);
-=======
 	limit = READ_ONCE(oops_limit);
 	if (atomic_inc_return(&oops_count) >= limit && limit)
 		panic("Oopsed too often (kernel.oops_limit is %d)", limit);
->>>>>>> e7a909d5
 
 	/*
 	 * We're taking recursive faults here in make_task_dead. Safest is to just
