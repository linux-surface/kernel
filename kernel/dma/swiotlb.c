--- conflicted
+++ resolved
@@ -362,22 +362,10 @@
 		nslabs = ALIGN(nslabs >> 1, IO_TLB_SEGSIZE);
 	}
 
-<<<<<<< HEAD
-	if (remap && remap(tlb, nslabs) < 0) {
-		memblock_free(tlb, PAGE_ALIGN(bytes));
-
-		nslabs = ALIGN(nslabs >> 1, IO_TLB_SEGSIZE);
-		if (nslabs >= IO_TLB_MIN_SLABS)
-			goto retry;
-
-		pr_warn("%s: Failed to remap %zu bytes\n", __func__, bytes);
-		return;
-=======
 	if (default_nslabs != nslabs) {
 		pr_info("SWIOTLB bounce buffer size adjusted %lu -> %lu slabs",
 			default_nslabs, nslabs);
 		default_nslabs = nslabs;
->>>>>>> 0ee29814
 	}
 
 	alloc_size = PAGE_ALIGN(array_size(sizeof(*mem->slots), nslabs));
