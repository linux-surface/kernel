--- conflicted
+++ resolved
@@ -627,13 +627,8 @@
 	struct hid_device *hdev = to_hid_device(dev);
 	struct lenovo_drvdata *cptkbd_data = hid_get_drvdata(hdev);
 
-<<<<<<< HEAD
-	return snprintf(buf, PAGE_SIZE, "%u\n",
-		cptkbd_data->middleclick_workaround_cptkbd);
-=======
 	return sysfs_emit(buf, "%u\n",
 			  cptkbd_data->middleclick_workaround_cptkbd);
->>>>>>> 0c383648
 }
 
 static ssize_t attr_middleclick_workaround_store_cptkbd(struct device *dev,
