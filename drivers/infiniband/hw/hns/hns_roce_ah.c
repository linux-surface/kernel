/*
 * Copyright (c) 2016 Hisilicon Limited.
 *
 * This software is available to you under a choice of one of two
 * licenses.  You may choose to be licensed under the terms of the GNU
 * General Public License (GPL) Version 2, available from the file
 * COPYING in the main directory of this source tree, or the
 * OpenIB.org BSD license below:
 *
 *     Redistribution and use in source and binary forms, with or
 *     without modification, are permitted provided that the following
 *     conditions are met:
 *
 *      - Redistributions of source code must retain the above
 *        copyright notice, this list of conditions and the following
 *        disclaimer.
 *
 *      - Redistributions in binary form must reproduce the above
 *        copyright notice, this list of conditions and the following
 *        disclaimer in the documentation and/or other materials
 *        provided with the distribution.
 *
 * THE SOFTWARE IS PROVIDED "AS IS", WITHOUT WARRANTY OF ANY KIND,
 * EXPRESS OR IMPLIED, INCLUDING BUT NOT LIMITED TO THE WARRANTIES OF
 * MERCHANTABILITY, FITNESS FOR A PARTICULAR PURPOSE AND
 * NONINFRINGEMENT. IN NO EVENT SHALL THE AUTHORS OR COPYRIGHT HOLDERS
 * BE LIABLE FOR ANY CLAIM, DAMAGES OR OTHER LIABILITY, WHETHER IN AN
 * ACTION OF CONTRACT, TORT OR OTHERWISE, ARISING FROM, OUT OF OR IN
 * CONNECTION WITH THE SOFTWARE OR THE USE OR OTHER DEALINGS IN THE
 * SOFTWARE.
 */

#include <linux/pci.h>
#include <rdma/ib_addr.h>
#include <rdma/ib_cache.h>
#include "hns_roce_device.h"

static inline u16 get_ah_udp_sport(const struct rdma_ah_attr *ah_attr)
{
	u32 fl = ah_attr->grh.flow_label;
	u16 sport;

	if (!fl)
<<<<<<< HEAD
		sport = prandom_u32_max(IB_ROCE_UDP_ENCAP_VALID_PORT_MAX + 1 -
					IB_ROCE_UDP_ENCAP_VALID_PORT_MIN) +
			IB_ROCE_UDP_ENCAP_VALID_PORT_MIN;
=======
		sport = get_random_u32_inclusive(IB_ROCE_UDP_ENCAP_VALID_PORT_MIN,
						 IB_ROCE_UDP_ENCAP_VALID_PORT_MAX);
>>>>>>> 0ee29814
	else
		sport = rdma_flow_label_to_udp_sport(fl);

	return sport;
}

int hns_roce_create_ah(struct ib_ah *ibah, struct rdma_ah_init_attr *init_attr,
		       struct ib_udata *udata)
{
	struct rdma_ah_attr *ah_attr = init_attr->ah_attr;
	const struct ib_global_route *grh = rdma_ah_read_grh(ah_attr);
	struct hns_roce_dev *hr_dev = to_hr_dev(ibah->device);
	struct hns_roce_ah *ah = to_hr_ah(ibah);
	int ret = 0;

	if (hr_dev->pci_dev->revision == PCI_REVISION_ID_HIP08 && udata)
		return -EOPNOTSUPP;

	ah->av.port = rdma_ah_get_port_num(ah_attr);
	ah->av.gid_index = grh->sgid_index;

	if (rdma_ah_get_static_rate(ah_attr))
		ah->av.stat_rate = IB_RATE_10_GBPS;

	ah->av.hop_limit = grh->hop_limit;
	ah->av.flowlabel = grh->flow_label;
	ah->av.udp_sport = get_ah_udp_sport(ah_attr);
	ah->av.sl = rdma_ah_get_sl(ah_attr);
	ah->av.tclass = get_tclass(grh);

	memcpy(ah->av.dgid, grh->dgid.raw, HNS_ROCE_GID_SIZE);
	memcpy(ah->av.mac, ah_attr->roce.dmac, ETH_ALEN);

	/* HIP08 needs to record vlan info in Address Vector */
	if (hr_dev->pci_dev->revision == PCI_REVISION_ID_HIP08) {
		ret = rdma_read_gid_l2_fields(ah_attr->grh.sgid_attr,
					      &ah->av.vlan_id, NULL);
		if (ret)
			return ret;

		ah->av.vlan_en = ah->av.vlan_id < VLAN_N_VID;
	}

	return ret;
}

int hns_roce_query_ah(struct ib_ah *ibah, struct rdma_ah_attr *ah_attr)
{
	struct hns_roce_ah *ah = to_hr_ah(ibah);

	memset(ah_attr, 0, sizeof(*ah_attr));

	rdma_ah_set_sl(ah_attr, ah->av.sl);
	rdma_ah_set_port_num(ah_attr, ah->av.port);
	rdma_ah_set_static_rate(ah_attr, ah->av.stat_rate);
	rdma_ah_set_grh(ah_attr, NULL, ah->av.flowlabel,
			ah->av.gid_index, ah->av.hop_limit, ah->av.tclass);
	rdma_ah_set_dgid_raw(ah_attr, ah->av.dgid);

	return 0;
}<|MERGE_RESOLUTION|>--- conflicted
+++ resolved
@@ -41,14 +41,8 @@
 	u16 sport;
 
 	if (!fl)
-<<<<<<< HEAD
-		sport = prandom_u32_max(IB_ROCE_UDP_ENCAP_VALID_PORT_MAX + 1 -
-					IB_ROCE_UDP_ENCAP_VALID_PORT_MIN) +
-			IB_ROCE_UDP_ENCAP_VALID_PORT_MIN;
-=======
 		sport = get_random_u32_inclusive(IB_ROCE_UDP_ENCAP_VALID_PORT_MIN,
 						 IB_ROCE_UDP_ENCAP_VALID_PORT_MAX);
->>>>>>> 0ee29814
 	else
 		sport = rdma_flow_label_to_udp_sport(fl);
 
