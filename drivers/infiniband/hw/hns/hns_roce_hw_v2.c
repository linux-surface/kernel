/*
 * Copyright (c) 2016-2017 Hisilicon Limited.
 *
 * This software is available to you under a choice of one of two
 * licenses.  You may choose to be licensed under the terms of the GNU
 * General Public License (GPL) Version 2, available from the file
 * COPYING in the main directory of this source tree, or the
 * OpenIB.org BSD license below:
 *
 *     Redistribution and use in source and binary forms, with or
 *     without modification, are permitted provided that the following
 *     conditions are met:
 *
 *      - Redistributions of source code must retain the above
 *        copyright notice, this list of conditions and the following
 *        disclaimer.
 *
 *      - Redistributions in binary form must reproduce the above
 *        copyright notice, this list of conditions and the following
 *        disclaimer in the documentation and/or other materials
 *        provided with the distribution.
 *
 * THE SOFTWARE IS PROVIDED "AS IS", WITHOUT WARRANTY OF ANY KIND,
 * EXPRESS OR IMPLIED, INCLUDING BUT NOT LIMITED TO THE WARRANTIES OF
 * MERCHANTABILITY, FITNESS FOR A PARTICULAR PURPOSE AND
 * NONINFRINGEMENT. IN NO EVENT SHALL THE AUTHORS OR COPYRIGHT HOLDERS
 * BE LIABLE FOR ANY CLAIM, DAMAGES OR OTHER LIABILITY, WHETHER IN AN
 * ACTION OF CONTRACT, TORT OR OTHERWISE, ARISING FROM, OUT OF OR IN
 * CONNECTION WITH THE SOFTWARE OR THE USE OR OTHER DEALINGS IN THE
 * SOFTWARE.
 */

#include <linux/acpi.h>
#include <linux/etherdevice.h>
#include <linux/interrupt.h>
#include <linux/kernel.h>
#include <linux/types.h>
#include <net/addrconf.h>
#include <rdma/ib_addr.h>
#include <rdma/ib_cache.h>
#include <rdma/ib_umem.h>
#include <rdma/uverbs_ioctl.h>

#include "hnae3.h"
#include "hns_roce_common.h"
#include "hns_roce_device.h"
#include "hns_roce_cmd.h"
#include "hns_roce_hem.h"
#include "hns_roce_hw_v2.h"

static void set_data_seg_v2(struct hns_roce_v2_wqe_data_seg *dseg,
			    struct ib_sge *sg)
{
	dseg->lkey = cpu_to_le32(sg->lkey);
	dseg->addr = cpu_to_le64(sg->addr);
	dseg->len  = cpu_to_le32(sg->length);
}

static void set_frmr_seg(struct hns_roce_v2_rc_send_wqe *rc_sq_wqe,
			 struct hns_roce_wqe_frmr_seg *fseg,
			 const struct ib_reg_wr *wr)
{
	struct hns_roce_mr *mr = to_hr_mr(wr->mr);

	/* use ib_access_flags */
	roce_set_bit(rc_sq_wqe->byte_4,
		     V2_RC_FRMR_WQE_BYTE_4_BIND_EN_S,
		     wr->access & IB_ACCESS_MW_BIND ? 1 : 0);
	roce_set_bit(rc_sq_wqe->byte_4,
		     V2_RC_FRMR_WQE_BYTE_4_ATOMIC_S,
		     wr->access & IB_ACCESS_REMOTE_ATOMIC ? 1 : 0);
	roce_set_bit(rc_sq_wqe->byte_4,
		     V2_RC_FRMR_WQE_BYTE_4_RR_S,
		     wr->access & IB_ACCESS_REMOTE_READ ? 1 : 0);
	roce_set_bit(rc_sq_wqe->byte_4,
		     V2_RC_FRMR_WQE_BYTE_4_RW_S,
		     wr->access & IB_ACCESS_REMOTE_WRITE ? 1 : 0);
	roce_set_bit(rc_sq_wqe->byte_4,
		     V2_RC_FRMR_WQE_BYTE_4_LW_S,
		     wr->access & IB_ACCESS_LOCAL_WRITE ? 1 : 0);

	/* Data structure reuse may lead to confusion */
	rc_sq_wqe->msg_len = cpu_to_le32(mr->pbl_ba & 0xffffffff);
	rc_sq_wqe->inv_key = cpu_to_le32(mr->pbl_ba >> 32);

	rc_sq_wqe->byte_16 = cpu_to_le32(wr->mr->length & 0xffffffff);
	rc_sq_wqe->byte_20 = cpu_to_le32(wr->mr->length >> 32);
	rc_sq_wqe->rkey = cpu_to_le32(wr->key);
	rc_sq_wqe->va = cpu_to_le64(wr->mr->iova);

	fseg->pbl_size = cpu_to_le32(mr->pbl_size);
	roce_set_field(fseg->mode_buf_pg_sz,
		       V2_RC_FRMR_WQE_BYTE_40_PBL_BUF_PG_SZ_M,
		       V2_RC_FRMR_WQE_BYTE_40_PBL_BUF_PG_SZ_S,
		       mr->pbl_buf_pg_sz + PG_SHIFT_OFFSET);
	roce_set_bit(fseg->mode_buf_pg_sz,
		     V2_RC_FRMR_WQE_BYTE_40_BLK_MODE_S, 0);
}

static void set_atomic_seg(struct hns_roce_wqe_atomic_seg *aseg,
			   const struct ib_atomic_wr *wr)
{
	if (wr->wr.opcode == IB_WR_ATOMIC_CMP_AND_SWP) {
		aseg->fetchadd_swap_data = cpu_to_le64(wr->swap);
		aseg->cmp_data  = cpu_to_le64(wr->compare_add);
	} else {
		aseg->fetchadd_swap_data = cpu_to_le64(wr->compare_add);
		aseg->cmp_data  = 0;
	}
}

static void set_extend_sge(struct hns_roce_qp *qp, const struct ib_send_wr *wr,
			   unsigned int *sge_ind)
{
	struct hns_roce_v2_wqe_data_seg *dseg;
	struct ib_sge *sg;
	int num_in_wqe = 0;
	int extend_sge_num;
	int fi_sge_num;
	int se_sge_num;
	int shift;
	int i;

	if (qp->ibqp.qp_type == IB_QPT_RC || qp->ibqp.qp_type == IB_QPT_UC)
		num_in_wqe = HNS_ROCE_V2_UC_RC_SGE_NUM_IN_WQE;
	extend_sge_num = wr->num_sge - num_in_wqe;
	sg = wr->sg_list + num_in_wqe;
	shift = qp->hr_buf.page_shift;

	/*
	 * Check whether wr->num_sge sges are in the same page. If not, we
	 * should calculate how many sges in the first page and the second
	 * page.
	 */
	dseg = get_send_extend_sge(qp, (*sge_ind) & (qp->sge.sge_cnt - 1));
	fi_sge_num = (round_up((uintptr_t)dseg, 1 << shift) -
		      (uintptr_t)dseg) /
		      sizeof(struct hns_roce_v2_wqe_data_seg);
	if (extend_sge_num > fi_sge_num) {
		se_sge_num = extend_sge_num - fi_sge_num;
		for (i = 0; i < fi_sge_num; i++) {
			set_data_seg_v2(dseg++, sg + i);
			(*sge_ind)++;
		}
		dseg = get_send_extend_sge(qp,
					   (*sge_ind) & (qp->sge.sge_cnt - 1));
		for (i = 0; i < se_sge_num; i++) {
			set_data_seg_v2(dseg++, sg + fi_sge_num + i);
			(*sge_ind)++;
		}
	} else {
		for (i = 0; i < extend_sge_num; i++) {
			set_data_seg_v2(dseg++, sg + i);
			(*sge_ind)++;
		}
	}
}

static int set_rwqe_data_seg(struct ib_qp *ibqp, const struct ib_send_wr *wr,
			     struct hns_roce_v2_rc_send_wqe *rc_sq_wqe,
			     void *wqe, unsigned int *sge_ind,
			     const struct ib_send_wr **bad_wr)
{
	struct hns_roce_dev *hr_dev = to_hr_dev(ibqp->device);
	struct hns_roce_v2_wqe_data_seg *dseg = wqe;
	struct hns_roce_qp *qp = to_hr_qp(ibqp);
	int i;

	if (wr->send_flags & IB_SEND_INLINE && wr->num_sge) {
		if (le32_to_cpu(rc_sq_wqe->msg_len) >
		    hr_dev->caps.max_sq_inline) {
			*bad_wr = wr;
			dev_err(hr_dev->dev, "inline len(1-%d)=%d, illegal",
				rc_sq_wqe->msg_len, hr_dev->caps.max_sq_inline);
			return -EINVAL;
		}

		if (wr->opcode == IB_WR_RDMA_READ) {
			*bad_wr =  wr;
			dev_err(hr_dev->dev, "Not support inline data!\n");
			return -EINVAL;
		}

		for (i = 0; i < wr->num_sge; i++) {
			memcpy(wqe, ((void *)wr->sg_list[i].addr),
			       wr->sg_list[i].length);
			wqe += wr->sg_list[i].length;
		}

		roce_set_bit(rc_sq_wqe->byte_4, V2_RC_SEND_WQE_BYTE_4_INLINE_S,
			     1);
	} else {
		if (wr->num_sge <= HNS_ROCE_V2_UC_RC_SGE_NUM_IN_WQE) {
			for (i = 0; i < wr->num_sge; i++) {
				if (likely(wr->sg_list[i].length)) {
					set_data_seg_v2(dseg, wr->sg_list + i);
					dseg++;
				}
			}
		} else {
			roce_set_field(rc_sq_wqe->byte_20,
				     V2_RC_SEND_WQE_BYTE_20_MSG_START_SGE_IDX_M,
				     V2_RC_SEND_WQE_BYTE_20_MSG_START_SGE_IDX_S,
				     (*sge_ind) & (qp->sge.sge_cnt - 1));

			for (i = 0; i < HNS_ROCE_V2_UC_RC_SGE_NUM_IN_WQE; i++) {
				if (likely(wr->sg_list[i].length)) {
					set_data_seg_v2(dseg, wr->sg_list + i);
					dseg++;
				}
			}

			set_extend_sge(qp, wr, sge_ind);
		}

		roce_set_field(rc_sq_wqe->byte_16,
			       V2_RC_SEND_WQE_BYTE_16_SGE_NUM_M,
			       V2_RC_SEND_WQE_BYTE_16_SGE_NUM_S, wr->num_sge);
	}

	return 0;
}

static int hns_roce_v2_modify_qp(struct ib_qp *ibqp,
				 const struct ib_qp_attr *attr,
				 int attr_mask, enum ib_qp_state cur_state,
				 enum ib_qp_state new_state);

static int hns_roce_v2_post_send(struct ib_qp *ibqp,
				 const struct ib_send_wr *wr,
				 const struct ib_send_wr **bad_wr)
{
	struct hns_roce_dev *hr_dev = to_hr_dev(ibqp->device);
	struct hns_roce_ah *ah = to_hr_ah(ud_wr(wr)->ah);
	struct hns_roce_v2_ud_send_wqe *ud_sq_wqe;
	struct hns_roce_v2_rc_send_wqe *rc_sq_wqe;
	struct hns_roce_qp *qp = to_hr_qp(ibqp);
	struct hns_roce_wqe_frmr_seg *fseg;
	struct device *dev = hr_dev->dev;
	struct hns_roce_v2_db sq_db;
	struct ib_qp_attr attr;
	unsigned int sge_ind = 0;
	unsigned int owner_bit;
	unsigned long flags;
	unsigned int ind;
	void *wqe = NULL;
	bool loopback;
	int attr_mask;
	u32 tmp_len;
	int ret = 0;
	u32 hr_op;
	u8 *smac;
	int nreq;
	int i;

	if (unlikely(ibqp->qp_type != IB_QPT_RC &&
		     ibqp->qp_type != IB_QPT_GSI &&
		     ibqp->qp_type != IB_QPT_UD)) {
		dev_err(dev, "Not supported QP(0x%x)type!\n", ibqp->qp_type);
		*bad_wr = wr;
		return -EOPNOTSUPP;
	}

	if (unlikely(qp->state == IB_QPS_RESET || qp->state == IB_QPS_INIT ||
		     qp->state == IB_QPS_RTR)) {
		dev_err(dev, "Post WQE fail, QP state %d err!\n", qp->state);
		*bad_wr = wr;
		return -EINVAL;
	}

	spin_lock_irqsave(&qp->sq.lock, flags);
	ind = qp->sq_next_wqe;
	sge_ind = qp->next_sge;

	for (nreq = 0; wr; ++nreq, wr = wr->next) {
		if (hns_roce_wq_overflow(&qp->sq, nreq, qp->ibqp.send_cq)) {
			ret = -ENOMEM;
			*bad_wr = wr;
			goto out;
		}

		if (unlikely(wr->num_sge > qp->sq.max_gs)) {
			dev_err(dev, "num_sge=%d > qp->sq.max_gs=%d\n",
				wr->num_sge, qp->sq.max_gs);
			ret = -EINVAL;
			*bad_wr = wr;
			goto out;
		}

		wqe = get_send_wqe(qp, ind & (qp->sq.wqe_cnt - 1));
		qp->sq.wrid[(qp->sq.head + nreq) & (qp->sq.wqe_cnt - 1)] =
								      wr->wr_id;

		owner_bit =
		       ~(((qp->sq.head + nreq) >> ilog2(qp->sq.wqe_cnt)) & 0x1);
		tmp_len = 0;

		/* Corresponding to the QP type, wqe process separately */
		if (ibqp->qp_type == IB_QPT_GSI) {
			ud_sq_wqe = wqe;
			memset(ud_sq_wqe, 0, sizeof(*ud_sq_wqe));

			roce_set_field(ud_sq_wqe->dmac, V2_UD_SEND_WQE_DMAC_0_M,
				       V2_UD_SEND_WQE_DMAC_0_S, ah->av.mac[0]);
			roce_set_field(ud_sq_wqe->dmac, V2_UD_SEND_WQE_DMAC_1_M,
				       V2_UD_SEND_WQE_DMAC_1_S, ah->av.mac[1]);
			roce_set_field(ud_sq_wqe->dmac, V2_UD_SEND_WQE_DMAC_2_M,
				       V2_UD_SEND_WQE_DMAC_2_S, ah->av.mac[2]);
			roce_set_field(ud_sq_wqe->dmac, V2_UD_SEND_WQE_DMAC_3_M,
				       V2_UD_SEND_WQE_DMAC_3_S, ah->av.mac[3]);
			roce_set_field(ud_sq_wqe->byte_48,
				       V2_UD_SEND_WQE_BYTE_48_DMAC_4_M,
				       V2_UD_SEND_WQE_BYTE_48_DMAC_4_S,
				       ah->av.mac[4]);
			roce_set_field(ud_sq_wqe->byte_48,
				       V2_UD_SEND_WQE_BYTE_48_DMAC_5_M,
				       V2_UD_SEND_WQE_BYTE_48_DMAC_5_S,
				       ah->av.mac[5]);

			/* MAC loopback */
			smac = (u8 *)hr_dev->dev_addr[qp->port];
			loopback = ether_addr_equal_unaligned(ah->av.mac,
							      smac) ? 1 : 0;

			roce_set_bit(ud_sq_wqe->byte_40,
				     V2_UD_SEND_WQE_BYTE_40_LBI_S, loopback);

			roce_set_field(ud_sq_wqe->byte_4,
				       V2_UD_SEND_WQE_BYTE_4_OPCODE_M,
				       V2_UD_SEND_WQE_BYTE_4_OPCODE_S,
				       HNS_ROCE_V2_WQE_OP_SEND);

			for (i = 0; i < wr->num_sge; i++)
				tmp_len += wr->sg_list[i].length;

			ud_sq_wqe->msg_len =
			 cpu_to_le32(le32_to_cpu(ud_sq_wqe->msg_len) + tmp_len);

			switch (wr->opcode) {
			case IB_WR_SEND_WITH_IMM:
			case IB_WR_RDMA_WRITE_WITH_IMM:
				ud_sq_wqe->immtdata =
				      cpu_to_le32(be32_to_cpu(wr->ex.imm_data));
				break;
			default:
				ud_sq_wqe->immtdata = 0;
				break;
			}

			/* Set sig attr */
			roce_set_bit(ud_sq_wqe->byte_4,
				   V2_UD_SEND_WQE_BYTE_4_CQE_S,
				   (wr->send_flags & IB_SEND_SIGNALED) ? 1 : 0);

			/* Set se attr */
			roce_set_bit(ud_sq_wqe->byte_4,
				  V2_UD_SEND_WQE_BYTE_4_SE_S,
				  (wr->send_flags & IB_SEND_SOLICITED) ? 1 : 0);

			roce_set_bit(ud_sq_wqe->byte_4,
				     V2_UD_SEND_WQE_BYTE_4_OWNER_S, owner_bit);

			roce_set_field(ud_sq_wqe->byte_16,
				       V2_UD_SEND_WQE_BYTE_16_PD_M,
				       V2_UD_SEND_WQE_BYTE_16_PD_S,
				       to_hr_pd(ibqp->pd)->pdn);

			roce_set_field(ud_sq_wqe->byte_16,
				       V2_UD_SEND_WQE_BYTE_16_SGE_NUM_M,
				       V2_UD_SEND_WQE_BYTE_16_SGE_NUM_S,
				       wr->num_sge);

			roce_set_field(ud_sq_wqe->byte_20,
				     V2_UD_SEND_WQE_BYTE_20_MSG_START_SGE_IDX_M,
				     V2_UD_SEND_WQE_BYTE_20_MSG_START_SGE_IDX_S,
				     sge_ind & (qp->sge.sge_cnt - 1));

			roce_set_field(ud_sq_wqe->byte_24,
				       V2_UD_SEND_WQE_BYTE_24_UDPSPN_M,
				       V2_UD_SEND_WQE_BYTE_24_UDPSPN_S, 0);
			ud_sq_wqe->qkey =
			     cpu_to_le32(ud_wr(wr)->remote_qkey & 0x80000000 ?
			     qp->qkey : ud_wr(wr)->remote_qkey);
			roce_set_field(ud_sq_wqe->byte_32,
				       V2_UD_SEND_WQE_BYTE_32_DQPN_M,
				       V2_UD_SEND_WQE_BYTE_32_DQPN_S,
				       ud_wr(wr)->remote_qpn);

			roce_set_field(ud_sq_wqe->byte_36,
				       V2_UD_SEND_WQE_BYTE_36_VLAN_M,
				       V2_UD_SEND_WQE_BYTE_36_VLAN_S,
				       le16_to_cpu(ah->av.vlan));
			roce_set_field(ud_sq_wqe->byte_36,
				       V2_UD_SEND_WQE_BYTE_36_HOPLIMIT_M,
				       V2_UD_SEND_WQE_BYTE_36_HOPLIMIT_S,
				       ah->av.hop_limit);
			roce_set_field(ud_sq_wqe->byte_36,
				       V2_UD_SEND_WQE_BYTE_36_TCLASS_M,
				       V2_UD_SEND_WQE_BYTE_36_TCLASS_S,
				       ah->av.sl_tclass_flowlabel >>
				       HNS_ROCE_TCLASS_SHIFT);
			roce_set_field(ud_sq_wqe->byte_40,
				       V2_UD_SEND_WQE_BYTE_40_FLOW_LABEL_M,
				       V2_UD_SEND_WQE_BYTE_40_FLOW_LABEL_S,
				       ah->av.sl_tclass_flowlabel &
				       HNS_ROCE_FLOW_LABEL_MASK);
			roce_set_field(ud_sq_wqe->byte_40,
				       V2_UD_SEND_WQE_BYTE_40_SL_M,
				       V2_UD_SEND_WQE_BYTE_40_SL_S,
				      le32_to_cpu(ah->av.sl_tclass_flowlabel) >>
				      HNS_ROCE_SL_SHIFT);
			roce_set_field(ud_sq_wqe->byte_40,
				       V2_UD_SEND_WQE_BYTE_40_PORTN_M,
				       V2_UD_SEND_WQE_BYTE_40_PORTN_S,
				       qp->port);

			roce_set_bit(ud_sq_wqe->byte_40,
				     V2_UD_SEND_WQE_BYTE_40_UD_VLAN_EN_S,
				     ah->av.vlan_en ? 1 : 0);
			roce_set_field(ud_sq_wqe->byte_48,
				       V2_UD_SEND_WQE_BYTE_48_SGID_INDX_M,
				       V2_UD_SEND_WQE_BYTE_48_SGID_INDX_S,
				       hns_get_gid_index(hr_dev, qp->phy_port,
							 ah->av.gid_index));

			memcpy(&ud_sq_wqe->dgid[0], &ah->av.dgid[0],
			       GID_LEN_V2);

			set_extend_sge(qp, wr, &sge_ind);
			ind++;
		} else if (ibqp->qp_type == IB_QPT_RC) {
			rc_sq_wqe = wqe;
			memset(rc_sq_wqe, 0, sizeof(*rc_sq_wqe));
			for (i = 0; i < wr->num_sge; i++)
				tmp_len += wr->sg_list[i].length;

			rc_sq_wqe->msg_len =
			 cpu_to_le32(le32_to_cpu(rc_sq_wqe->msg_len) + tmp_len);

			switch (wr->opcode) {
			case IB_WR_SEND_WITH_IMM:
			case IB_WR_RDMA_WRITE_WITH_IMM:
				rc_sq_wqe->immtdata =
				      cpu_to_le32(be32_to_cpu(wr->ex.imm_data));
				break;
			case IB_WR_SEND_WITH_INV:
				rc_sq_wqe->inv_key =
					cpu_to_le32(wr->ex.invalidate_rkey);
				break;
			default:
				rc_sq_wqe->immtdata = 0;
				break;
			}

			roce_set_bit(rc_sq_wqe->byte_4,
				     V2_RC_SEND_WQE_BYTE_4_FENCE_S,
				     (wr->send_flags & IB_SEND_FENCE) ? 1 : 0);

			roce_set_bit(rc_sq_wqe->byte_4,
				  V2_RC_SEND_WQE_BYTE_4_SE_S,
				  (wr->send_flags & IB_SEND_SOLICITED) ? 1 : 0);

			roce_set_bit(rc_sq_wqe->byte_4,
				   V2_RC_SEND_WQE_BYTE_4_CQE_S,
				   (wr->send_flags & IB_SEND_SIGNALED) ? 1 : 0);

			roce_set_bit(rc_sq_wqe->byte_4,
				     V2_RC_SEND_WQE_BYTE_4_OWNER_S, owner_bit);

			wqe += sizeof(struct hns_roce_v2_rc_send_wqe);
			switch (wr->opcode) {
			case IB_WR_RDMA_READ:
				hr_op = HNS_ROCE_V2_WQE_OP_RDMA_READ;
				rc_sq_wqe->rkey =
					cpu_to_le32(rdma_wr(wr)->rkey);
				rc_sq_wqe->va =
					cpu_to_le64(rdma_wr(wr)->remote_addr);
				break;
			case IB_WR_RDMA_WRITE:
				hr_op = HNS_ROCE_V2_WQE_OP_RDMA_WRITE;
				rc_sq_wqe->rkey =
					cpu_to_le32(rdma_wr(wr)->rkey);
				rc_sq_wqe->va =
					cpu_to_le64(rdma_wr(wr)->remote_addr);
				break;
			case IB_WR_RDMA_WRITE_WITH_IMM:
				hr_op = HNS_ROCE_V2_WQE_OP_RDMA_WRITE_WITH_IMM;
				rc_sq_wqe->rkey =
					cpu_to_le32(rdma_wr(wr)->rkey);
				rc_sq_wqe->va =
					cpu_to_le64(rdma_wr(wr)->remote_addr);
				break;
			case IB_WR_SEND:
				hr_op = HNS_ROCE_V2_WQE_OP_SEND;
				break;
			case IB_WR_SEND_WITH_INV:
				hr_op = HNS_ROCE_V2_WQE_OP_SEND_WITH_INV;
				break;
			case IB_WR_SEND_WITH_IMM:
				hr_op = HNS_ROCE_V2_WQE_OP_SEND_WITH_IMM;
				break;
			case IB_WR_LOCAL_INV:
				hr_op = HNS_ROCE_V2_WQE_OP_LOCAL_INV;
				roce_set_bit(rc_sq_wqe->byte_4,
					       V2_RC_SEND_WQE_BYTE_4_SO_S, 1);
				rc_sq_wqe->inv_key =
					    cpu_to_le32(wr->ex.invalidate_rkey);
				break;
			case IB_WR_REG_MR:
				hr_op = HNS_ROCE_V2_WQE_OP_FAST_REG_PMR;
				fseg = wqe;
				set_frmr_seg(rc_sq_wqe, fseg, reg_wr(wr));
				break;
			case IB_WR_ATOMIC_CMP_AND_SWP:
				hr_op = HNS_ROCE_V2_WQE_OP_ATOM_CMP_AND_SWAP;
				rc_sq_wqe->rkey =
					cpu_to_le32(atomic_wr(wr)->rkey);
				rc_sq_wqe->va =
					cpu_to_le64(atomic_wr(wr)->remote_addr);
				break;
			case IB_WR_ATOMIC_FETCH_AND_ADD:
				hr_op = HNS_ROCE_V2_WQE_OP_ATOM_FETCH_AND_ADD;
				rc_sq_wqe->rkey =
					cpu_to_le32(atomic_wr(wr)->rkey);
				rc_sq_wqe->va =
					cpu_to_le64(atomic_wr(wr)->remote_addr);
				break;
			case IB_WR_MASKED_ATOMIC_CMP_AND_SWP:
				hr_op =
				       HNS_ROCE_V2_WQE_OP_ATOM_MSK_CMP_AND_SWAP;
				break;
			case IB_WR_MASKED_ATOMIC_FETCH_AND_ADD:
				hr_op =
				      HNS_ROCE_V2_WQE_OP_ATOM_MSK_FETCH_AND_ADD;
				break;
			default:
				hr_op = HNS_ROCE_V2_WQE_OP_MASK;
				break;
			}

			roce_set_field(rc_sq_wqe->byte_4,
				       V2_RC_SEND_WQE_BYTE_4_OPCODE_M,
				       V2_RC_SEND_WQE_BYTE_4_OPCODE_S, hr_op);

			if (wr->opcode == IB_WR_ATOMIC_CMP_AND_SWP ||
			    wr->opcode == IB_WR_ATOMIC_FETCH_AND_ADD) {
				struct hns_roce_v2_wqe_data_seg *dseg;

				dseg = wqe;
				set_data_seg_v2(dseg, wr->sg_list);
				wqe += sizeof(struct hns_roce_v2_wqe_data_seg);
				set_atomic_seg(wqe, atomic_wr(wr));
				roce_set_field(rc_sq_wqe->byte_16,
					       V2_RC_SEND_WQE_BYTE_16_SGE_NUM_M,
					       V2_RC_SEND_WQE_BYTE_16_SGE_NUM_S,
					       wr->num_sge);
			} else if (wr->opcode != IB_WR_REG_MR) {
				ret = set_rwqe_data_seg(ibqp, wr, rc_sq_wqe,
							wqe, &sge_ind, bad_wr);
				if (ret)
					goto out;
			}

			ind++;
		} else {
			dev_err(dev, "Illegal qp_type(0x%x)\n", ibqp->qp_type);
			spin_unlock_irqrestore(&qp->sq.lock, flags);
			*bad_wr = wr;
			return -EOPNOTSUPP;
		}
	}

out:
	if (likely(nreq)) {
		qp->sq.head += nreq;
		/* Memory barrier */
		wmb();

		sq_db.byte_4 = 0;
		sq_db.parameter = 0;

		roce_set_field(sq_db.byte_4, V2_DB_BYTE_4_TAG_M,
			       V2_DB_BYTE_4_TAG_S, qp->doorbell_qpn);
		roce_set_field(sq_db.byte_4, V2_DB_BYTE_4_CMD_M,
			       V2_DB_BYTE_4_CMD_S, HNS_ROCE_V2_SQ_DB);
		roce_set_field(sq_db.parameter, V2_DB_PARAMETER_IDX_M,
			       V2_DB_PARAMETER_IDX_S,
			       qp->sq.head & ((qp->sq.wqe_cnt << 1) - 1));
		roce_set_field(sq_db.parameter, V2_DB_PARAMETER_SL_M,
			       V2_DB_PARAMETER_SL_S, qp->sl);

		hns_roce_write64(hr_dev, (__le32 *)&sq_db, qp->sq.db_reg_l);

		qp->sq_next_wqe = ind;
		qp->next_sge = sge_ind;

		if (qp->state == IB_QPS_ERR) {
			attr_mask = IB_QP_STATE;
			attr.qp_state = IB_QPS_ERR;

			ret = hns_roce_v2_modify_qp(&qp->ibqp, &attr, attr_mask,
						    qp->state, IB_QPS_ERR);
			if (ret) {
				spin_unlock_irqrestore(&qp->sq.lock, flags);
				*bad_wr = wr;
				return ret;
			}
		}
	}

	spin_unlock_irqrestore(&qp->sq.lock, flags);

	return ret;
}

static int hns_roce_v2_post_recv(struct ib_qp *ibqp,
				 const struct ib_recv_wr *wr,
				 const struct ib_recv_wr **bad_wr)
{
	struct hns_roce_dev *hr_dev = to_hr_dev(ibqp->device);
	struct hns_roce_qp *hr_qp = to_hr_qp(ibqp);
	struct hns_roce_v2_wqe_data_seg *dseg;
	struct hns_roce_rinl_sge *sge_list;
	struct device *dev = hr_dev->dev;
	struct ib_qp_attr attr;
	unsigned long flags;
	void *wqe = NULL;
	int attr_mask;
	int ret = 0;
	int nreq;
	int ind;
	int i;

	spin_lock_irqsave(&hr_qp->rq.lock, flags);
	ind = hr_qp->rq.head & (hr_qp->rq.wqe_cnt - 1);

	if (hr_qp->state == IB_QPS_RESET) {
		spin_unlock_irqrestore(&hr_qp->rq.lock, flags);
		*bad_wr = wr;
		return -EINVAL;
	}

	for (nreq = 0; wr; ++nreq, wr = wr->next) {
		if (hns_roce_wq_overflow(&hr_qp->rq, nreq,
			hr_qp->ibqp.recv_cq)) {
			ret = -ENOMEM;
			*bad_wr = wr;
			goto out;
		}

		if (unlikely(wr->num_sge > hr_qp->rq.max_gs)) {
			dev_err(dev, "rq:num_sge=%d > qp->sq.max_gs=%d\n",
				wr->num_sge, hr_qp->rq.max_gs);
			ret = -EINVAL;
			*bad_wr = wr;
			goto out;
		}

		wqe = get_recv_wqe(hr_qp, ind);
		dseg = (struct hns_roce_v2_wqe_data_seg *)wqe;
		for (i = 0; i < wr->num_sge; i++) {
			if (!wr->sg_list[i].length)
				continue;
			set_data_seg_v2(dseg, wr->sg_list + i);
			dseg++;
		}

		if (i < hr_qp->rq.max_gs) {
			dseg->lkey = cpu_to_le32(HNS_ROCE_INVALID_LKEY);
			dseg->addr = 0;
		}

		/* rq support inline data */
		if (hr_dev->caps.flags & HNS_ROCE_CAP_FLAG_RQ_INLINE) {
			sge_list = hr_qp->rq_inl_buf.wqe_list[ind].sg_list;
			hr_qp->rq_inl_buf.wqe_list[ind].sge_cnt =
							       (u32)wr->num_sge;
			for (i = 0; i < wr->num_sge; i++) {
				sge_list[i].addr =
					       (void *)(u64)wr->sg_list[i].addr;
				sge_list[i].len = wr->sg_list[i].length;
			}
		}

		hr_qp->rq.wrid[ind] = wr->wr_id;

		ind = (ind + 1) & (hr_qp->rq.wqe_cnt - 1);
	}

out:
	if (likely(nreq)) {
		hr_qp->rq.head += nreq;
		/* Memory barrier */
		wmb();

		*hr_qp->rdb.db_record = hr_qp->rq.head & 0xffff;

		if (hr_qp->state == IB_QPS_ERR) {
			attr_mask = IB_QP_STATE;
			attr.qp_state = IB_QPS_ERR;

			ret = hns_roce_v2_modify_qp(&hr_qp->ibqp, &attr,
						    attr_mask, hr_qp->state,
						    IB_QPS_ERR);
			if (ret) {
				spin_unlock_irqrestore(&hr_qp->rq.lock, flags);
				*bad_wr = wr;
				return ret;
			}
		}
	}
	spin_unlock_irqrestore(&hr_qp->rq.lock, flags);

	return ret;
}

static int hns_roce_v2_cmd_hw_reseted(struct hns_roce_dev *hr_dev,
				      unsigned long instance_stage,
				      unsigned long reset_stage)
{
	/* When hardware reset has been completed once or more, we should stop
	 * sending mailbox&cmq&doorbell to hardware. If now in .init_instance()
	 * function, we should exit with error. If now at HNAE3_INIT_CLIENT
	 * stage of soft reset process, we should exit with error, and then
	 * HNAE3_INIT_CLIENT related process can rollback the operation like
	 * notifing hardware to free resources, HNAE3_INIT_CLIENT related
	 * process will exit with error to notify NIC driver to reschedule soft
	 * reset process once again.
	 */
	hr_dev->is_reset = true;
	hr_dev->dis_db = true;

	if (reset_stage == HNS_ROCE_STATE_RST_INIT ||
	    instance_stage == HNS_ROCE_STATE_INIT)
		return CMD_RST_PRC_EBUSY;

	return CMD_RST_PRC_SUCCESS;
}

static int hns_roce_v2_cmd_hw_resetting(struct hns_roce_dev *hr_dev,
					unsigned long instance_stage,
					unsigned long reset_stage)
{
	struct hns_roce_v2_priv *priv = (struct hns_roce_v2_priv *)hr_dev->priv;
	struct hnae3_handle *handle = priv->handle;
	const struct hnae3_ae_ops *ops = handle->ae_algo->ops;

	/* When hardware reset is detected, we should stop sending mailbox&cmq&
	 * doorbell to hardware. If now in .init_instance() function, we should
	 * exit with error. If now at HNAE3_INIT_CLIENT stage of soft reset
	 * process, we should exit with error, and then HNAE3_INIT_CLIENT
	 * related process can rollback the operation like notifing hardware to
	 * free resources, HNAE3_INIT_CLIENT related process will exit with
	 * error to notify NIC driver to reschedule soft reset process once
	 * again.
	 */
	hr_dev->dis_db = true;
	if (!ops->get_hw_reset_stat(handle))
		hr_dev->is_reset = true;

	if (!hr_dev->is_reset || reset_stage == HNS_ROCE_STATE_RST_INIT ||
	    instance_stage == HNS_ROCE_STATE_INIT)
		return CMD_RST_PRC_EBUSY;

	return CMD_RST_PRC_SUCCESS;
}

static int hns_roce_v2_cmd_sw_resetting(struct hns_roce_dev *hr_dev)
{
	struct hns_roce_v2_priv *priv = (struct hns_roce_v2_priv *)hr_dev->priv;
	struct hnae3_handle *handle = priv->handle;
	const struct hnae3_ae_ops *ops = handle->ae_algo->ops;

	/* When software reset is detected at .init_instance() function, we
	 * should stop sending mailbox&cmq&doorbell to hardware, and exit
	 * with error.
	 */
	hr_dev->dis_db = true;
	if (ops->ae_dev_reset_cnt(handle) != hr_dev->reset_cnt)
		hr_dev->is_reset = true;

	return CMD_RST_PRC_EBUSY;
}

static int hns_roce_v2_rst_process_cmd(struct hns_roce_dev *hr_dev)
{
	struct hns_roce_v2_priv *priv = (struct hns_roce_v2_priv *)hr_dev->priv;
	struct hnae3_handle *handle = priv->handle;
	const struct hnae3_ae_ops *ops = handle->ae_algo->ops;
	unsigned long instance_stage;	/* the current instance stage */
	unsigned long reset_stage;	/* the current reset stage */
	unsigned long reset_cnt;
	bool sw_resetting;
	bool hw_resetting;

	if (hr_dev->is_reset)
		return CMD_RST_PRC_SUCCESS;

	/* Get information about reset from NIC driver or RoCE driver itself,
	 * the meaning of the following variables from NIC driver are described
	 * as below:
	 * reset_cnt -- The count value of completed hardware reset.
	 * hw_resetting -- Whether hardware device is resetting now.
	 * sw_resetting -- Whether NIC's software reset process is running now.
	 */
	instance_stage = handle->rinfo.instance_state;
	reset_stage = handle->rinfo.reset_state;
	reset_cnt = ops->ae_dev_reset_cnt(handle);
	hw_resetting = ops->get_hw_reset_stat(handle);
	sw_resetting = ops->ae_dev_resetting(handle);

	if (reset_cnt != hr_dev->reset_cnt)
		return hns_roce_v2_cmd_hw_reseted(hr_dev, instance_stage,
						  reset_stage);
	else if (hw_resetting)
		return hns_roce_v2_cmd_hw_resetting(hr_dev, instance_stage,
						    reset_stage);
	else if (sw_resetting && instance_stage == HNS_ROCE_STATE_INIT)
		return hns_roce_v2_cmd_sw_resetting(hr_dev);

	return 0;
}

static int hns_roce_cmq_space(struct hns_roce_v2_cmq_ring *ring)
{
	int ntu = ring->next_to_use;
	int ntc = ring->next_to_clean;
	int used = (ntu - ntc + ring->desc_num) % ring->desc_num;

	return ring->desc_num - used - 1;
}

static int hns_roce_alloc_cmq_desc(struct hns_roce_dev *hr_dev,
				   struct hns_roce_v2_cmq_ring *ring)
{
	int size = ring->desc_num * sizeof(struct hns_roce_cmq_desc);

	ring->desc = kzalloc(size, GFP_KERNEL);
	if (!ring->desc)
		return -ENOMEM;

	ring->desc_dma_addr = dma_map_single(hr_dev->dev, ring->desc, size,
					     DMA_BIDIRECTIONAL);
	if (dma_mapping_error(hr_dev->dev, ring->desc_dma_addr)) {
		ring->desc_dma_addr = 0;
		kfree(ring->desc);
		ring->desc = NULL;
		return -ENOMEM;
	}

	return 0;
}

static void hns_roce_free_cmq_desc(struct hns_roce_dev *hr_dev,
				   struct hns_roce_v2_cmq_ring *ring)
{
	dma_unmap_single(hr_dev->dev, ring->desc_dma_addr,
			 ring->desc_num * sizeof(struct hns_roce_cmq_desc),
			 DMA_BIDIRECTIONAL);

	ring->desc_dma_addr = 0;
	kfree(ring->desc);
}

static int hns_roce_init_cmq_ring(struct hns_roce_dev *hr_dev, bool ring_type)
{
	struct hns_roce_v2_priv *priv = (struct hns_roce_v2_priv *)hr_dev->priv;
	struct hns_roce_v2_cmq_ring *ring = (ring_type == TYPE_CSQ) ?
					    &priv->cmq.csq : &priv->cmq.crq;

	ring->flag = ring_type;
	ring->next_to_clean = 0;
	ring->next_to_use = 0;

	return hns_roce_alloc_cmq_desc(hr_dev, ring);
}

static void hns_roce_cmq_init_regs(struct hns_roce_dev *hr_dev, bool ring_type)
{
	struct hns_roce_v2_priv *priv = (struct hns_roce_v2_priv *)hr_dev->priv;
	struct hns_roce_v2_cmq_ring *ring = (ring_type == TYPE_CSQ) ?
					    &priv->cmq.csq : &priv->cmq.crq;
	dma_addr_t dma = ring->desc_dma_addr;

	if (ring_type == TYPE_CSQ) {
		roce_write(hr_dev, ROCEE_TX_CMQ_BASEADDR_L_REG, (u32)dma);
		roce_write(hr_dev, ROCEE_TX_CMQ_BASEADDR_H_REG,
			   upper_32_bits(dma));
		roce_write(hr_dev, ROCEE_TX_CMQ_DEPTH_REG,
			  (ring->desc_num >> HNS_ROCE_CMQ_DESC_NUM_S) |
			   HNS_ROCE_CMQ_ENABLE);
		roce_write(hr_dev, ROCEE_TX_CMQ_HEAD_REG, 0);
		roce_write(hr_dev, ROCEE_TX_CMQ_TAIL_REG, 0);
	} else {
		roce_write(hr_dev, ROCEE_RX_CMQ_BASEADDR_L_REG, (u32)dma);
		roce_write(hr_dev, ROCEE_RX_CMQ_BASEADDR_H_REG,
			   upper_32_bits(dma));
		roce_write(hr_dev, ROCEE_RX_CMQ_DEPTH_REG,
			  (ring->desc_num >> HNS_ROCE_CMQ_DESC_NUM_S) |
			   HNS_ROCE_CMQ_ENABLE);
		roce_write(hr_dev, ROCEE_RX_CMQ_HEAD_REG, 0);
		roce_write(hr_dev, ROCEE_RX_CMQ_TAIL_REG, 0);
	}
}

static int hns_roce_v2_cmq_init(struct hns_roce_dev *hr_dev)
{
	struct hns_roce_v2_priv *priv = (struct hns_roce_v2_priv *)hr_dev->priv;
	int ret;

	/* Setup the queue entries for command queue */
	priv->cmq.csq.desc_num = CMD_CSQ_DESC_NUM;
	priv->cmq.crq.desc_num = CMD_CRQ_DESC_NUM;

	/* Setup the lock for command queue */
	spin_lock_init(&priv->cmq.csq.lock);
	spin_lock_init(&priv->cmq.crq.lock);

	/* Setup Tx write back timeout */
	priv->cmq.tx_timeout = HNS_ROCE_CMQ_TX_TIMEOUT;

	/* Init CSQ */
	ret = hns_roce_init_cmq_ring(hr_dev, TYPE_CSQ);
	if (ret) {
		dev_err(hr_dev->dev, "Init CSQ error, ret = %d.\n", ret);
		return ret;
	}

	/* Init CRQ */
	ret = hns_roce_init_cmq_ring(hr_dev, TYPE_CRQ);
	if (ret) {
		dev_err(hr_dev->dev, "Init CRQ error, ret = %d.\n", ret);
		goto err_crq;
	}

	/* Init CSQ REG */
	hns_roce_cmq_init_regs(hr_dev, TYPE_CSQ);

	/* Init CRQ REG */
	hns_roce_cmq_init_regs(hr_dev, TYPE_CRQ);

	return 0;

err_crq:
	hns_roce_free_cmq_desc(hr_dev, &priv->cmq.csq);

	return ret;
}

static void hns_roce_v2_cmq_exit(struct hns_roce_dev *hr_dev)
{
	struct hns_roce_v2_priv *priv = (struct hns_roce_v2_priv *)hr_dev->priv;

	hns_roce_free_cmq_desc(hr_dev, &priv->cmq.csq);
	hns_roce_free_cmq_desc(hr_dev, &priv->cmq.crq);
}

static void hns_roce_cmq_setup_basic_desc(struct hns_roce_cmq_desc *desc,
					  enum hns_roce_opcode_type opcode,
					  bool is_read)
{
	memset((void *)desc, 0, sizeof(struct hns_roce_cmq_desc));
	desc->opcode = cpu_to_le16(opcode);
	desc->flag =
		cpu_to_le16(HNS_ROCE_CMD_FLAG_NO_INTR | HNS_ROCE_CMD_FLAG_IN);
	if (is_read)
		desc->flag |= cpu_to_le16(HNS_ROCE_CMD_FLAG_WR);
	else
		desc->flag &= cpu_to_le16(~HNS_ROCE_CMD_FLAG_WR);
}

static int hns_roce_cmq_csq_done(struct hns_roce_dev *hr_dev)
{
	struct hns_roce_v2_priv *priv = (struct hns_roce_v2_priv *)hr_dev->priv;
	u32 head = roce_read(hr_dev, ROCEE_TX_CMQ_HEAD_REG);

	return head == priv->cmq.csq.next_to_use;
}

static int hns_roce_cmq_csq_clean(struct hns_roce_dev *hr_dev)
{
	struct hns_roce_v2_priv *priv = (struct hns_roce_v2_priv *)hr_dev->priv;
	struct hns_roce_v2_cmq_ring *csq = &priv->cmq.csq;
	struct hns_roce_cmq_desc *desc;
	u16 ntc = csq->next_to_clean;
	u32 head;
	int clean = 0;

	desc = &csq->desc[ntc];
	head = roce_read(hr_dev, ROCEE_TX_CMQ_HEAD_REG);
	while (head != ntc) {
		memset(desc, 0, sizeof(*desc));
		ntc++;
		if (ntc == csq->desc_num)
			ntc = 0;
		desc = &csq->desc[ntc];
		clean++;
	}
	csq->next_to_clean = ntc;

	return clean;
}

static int __hns_roce_cmq_send(struct hns_roce_dev *hr_dev,
			       struct hns_roce_cmq_desc *desc, int num)
{
	struct hns_roce_v2_priv *priv = (struct hns_roce_v2_priv *)hr_dev->priv;
	struct hns_roce_v2_cmq_ring *csq = &priv->cmq.csq;
	struct hns_roce_cmq_desc *desc_to_use;
	bool complete = false;
	u32 timeout = 0;
	int handle = 0;
	u16 desc_ret;
	int ret = 0;
	int ntc;

	spin_lock_bh(&csq->lock);

	if (num > hns_roce_cmq_space(csq)) {
		spin_unlock_bh(&csq->lock);
		return -EBUSY;
	}

	/*
	 * Record the location of desc in the cmq for this time
	 * which will be use for hardware to write back
	 */
	ntc = csq->next_to_use;

	while (handle < num) {
		desc_to_use = &csq->desc[csq->next_to_use];
		*desc_to_use = desc[handle];
		dev_dbg(hr_dev->dev, "set cmq desc:\n");
		csq->next_to_use++;
		if (csq->next_to_use == csq->desc_num)
			csq->next_to_use = 0;
		handle++;
	}

	/* Write to hardware */
	roce_write(hr_dev, ROCEE_TX_CMQ_TAIL_REG, csq->next_to_use);

	/*
	 * If the command is sync, wait for the firmware to write back,
	 * if multi descriptors to be sent, use the first one to check
	 */
	if ((desc->flag) & HNS_ROCE_CMD_FLAG_NO_INTR) {
		do {
			if (hns_roce_cmq_csq_done(hr_dev))
				break;
			udelay(1);
			timeout++;
		} while (timeout < priv->cmq.tx_timeout);
	}

	if (hns_roce_cmq_csq_done(hr_dev)) {
		complete = true;
		handle = 0;
		while (handle < num) {
			/* get the result of hardware write back */
			desc_to_use = &csq->desc[ntc];
			desc[handle] = *desc_to_use;
			dev_dbg(hr_dev->dev, "Get cmq desc:\n");
			desc_ret = desc[handle].retval;
			if (desc_ret == CMD_EXEC_SUCCESS)
				ret = 0;
			else
				ret = -EIO;
			priv->cmq.last_status = desc_ret;
			ntc++;
			handle++;
			if (ntc == csq->desc_num)
				ntc = 0;
		}
	}

	if (!complete)
		ret = -EAGAIN;

	/* clean the command send queue */
	handle = hns_roce_cmq_csq_clean(hr_dev);
	if (handle != num)
		dev_warn(hr_dev->dev, "Cleaned %d, need to clean %d\n",
			 handle, num);

	spin_unlock_bh(&csq->lock);

	return ret;
}

<<<<<<< HEAD
int hns_roce_cmq_send(struct hns_roce_dev *hr_dev,
=======
static int hns_roce_cmq_send(struct hns_roce_dev *hr_dev,
>>>>>>> 0ecfebd2
			     struct hns_roce_cmq_desc *desc, int num)
{
	int retval;
	int ret;

	ret = hns_roce_v2_rst_process_cmd(hr_dev);
	if (ret == CMD_RST_PRC_SUCCESS)
		return 0;
	if (ret == CMD_RST_PRC_EBUSY)
		return ret;

	ret = __hns_roce_cmq_send(hr_dev, desc, num);
	if (ret) {
		retval = hns_roce_v2_rst_process_cmd(hr_dev);
		if (retval == CMD_RST_PRC_SUCCESS)
			return 0;
		else if (retval == CMD_RST_PRC_EBUSY)
			return retval;
	}

	return ret;
}

static int hns_roce_cmq_query_hw_info(struct hns_roce_dev *hr_dev)
{
	struct hns_roce_query_version *resp;
	struct hns_roce_cmq_desc desc;
	int ret;

	hns_roce_cmq_setup_basic_desc(&desc, HNS_ROCE_OPC_QUERY_HW_VER, true);
	ret = hns_roce_cmq_send(hr_dev, &desc, 1);
	if (ret)
		return ret;

	resp = (struct hns_roce_query_version *)desc.data;
	hr_dev->hw_rev = le32_to_cpu(resp->rocee_hw_version);
	hr_dev->vendor_id = hr_dev->pci_dev->vendor;

	return 0;
}

static int hns_roce_query_fw_ver(struct hns_roce_dev *hr_dev)
{
	struct hns_roce_query_fw_info *resp;
	struct hns_roce_cmq_desc desc;
	int ret;

	hns_roce_cmq_setup_basic_desc(&desc, HNS_QUERY_FW_VER, true);
	ret = hns_roce_cmq_send(hr_dev, &desc, 1);
	if (ret)
		return ret;

	resp = (struct hns_roce_query_fw_info *)desc.data;
	hr_dev->caps.fw_ver = (u64)(le32_to_cpu(resp->fw_ver));

	return 0;
}

static int hns_roce_config_global_param(struct hns_roce_dev *hr_dev)
{
	struct hns_roce_cfg_global_param *req;
	struct hns_roce_cmq_desc desc;

	hns_roce_cmq_setup_basic_desc(&desc, HNS_ROCE_OPC_CFG_GLOBAL_PARAM,
				      false);

	req = (struct hns_roce_cfg_global_param *)desc.data;
	memset(req, 0, sizeof(*req));
	roce_set_field(req->time_cfg_udp_port,
		       CFG_GLOBAL_PARAM_DATA_0_ROCEE_TIME_1US_CFG_M,
		       CFG_GLOBAL_PARAM_DATA_0_ROCEE_TIME_1US_CFG_S, 0x3e8);
	roce_set_field(req->time_cfg_udp_port,
		       CFG_GLOBAL_PARAM_DATA_0_ROCEE_UDP_PORT_M,
		       CFG_GLOBAL_PARAM_DATA_0_ROCEE_UDP_PORT_S, 0x12b7);

	return hns_roce_cmq_send(hr_dev, &desc, 1);
}

static int hns_roce_query_pf_resource(struct hns_roce_dev *hr_dev)
{
	struct hns_roce_cmq_desc desc[2];
	struct hns_roce_pf_res_a *req_a;
	struct hns_roce_pf_res_b *req_b;
	int ret;
	int i;

	for (i = 0; i < 2; i++) {
		hns_roce_cmq_setup_basic_desc(&desc[i],
					      HNS_ROCE_OPC_QUERY_PF_RES, true);

		if (i == 0)
			desc[i].flag |= cpu_to_le16(HNS_ROCE_CMD_FLAG_NEXT);
		else
			desc[i].flag &= ~cpu_to_le16(HNS_ROCE_CMD_FLAG_NEXT);
	}

	ret = hns_roce_cmq_send(hr_dev, desc, 2);
	if (ret)
		return ret;

	req_a = (struct hns_roce_pf_res_a *)desc[0].data;
	req_b = (struct hns_roce_pf_res_b *)desc[1].data;

	hr_dev->caps.qpc_bt_num = roce_get_field(req_a->qpc_bt_idx_num,
						 PF_RES_DATA_1_PF_QPC_BT_NUM_M,
						 PF_RES_DATA_1_PF_QPC_BT_NUM_S);
	hr_dev->caps.srqc_bt_num = roce_get_field(req_a->srqc_bt_idx_num,
						PF_RES_DATA_2_PF_SRQC_BT_NUM_M,
						PF_RES_DATA_2_PF_SRQC_BT_NUM_S);
	hr_dev->caps.cqc_bt_num = roce_get_field(req_a->cqc_bt_idx_num,
						 PF_RES_DATA_3_PF_CQC_BT_NUM_M,
						 PF_RES_DATA_3_PF_CQC_BT_NUM_S);
	hr_dev->caps.mpt_bt_num = roce_get_field(req_a->mpt_bt_idx_num,
						 PF_RES_DATA_4_PF_MPT_BT_NUM_M,
						 PF_RES_DATA_4_PF_MPT_BT_NUM_S);

	hr_dev->caps.sl_num = roce_get_field(req_b->qid_idx_sl_num,
					     PF_RES_DATA_3_PF_SL_NUM_M,
					     PF_RES_DATA_3_PF_SL_NUM_S);
	hr_dev->caps.sccc_bt_num = roce_get_field(req_b->sccc_bt_idx_num,
					     PF_RES_DATA_4_PF_SCCC_BT_NUM_M,
					     PF_RES_DATA_4_PF_SCCC_BT_NUM_S);

	return 0;
}

static int hns_roce_query_pf_timer_resource(struct hns_roce_dev *hr_dev)
{
	struct hns_roce_pf_timer_res_a *req_a;
	struct hns_roce_cmq_desc desc[2];
	int ret, i;

	for (i = 0; i < 2; i++) {
		hns_roce_cmq_setup_basic_desc(&desc[i],
					      HNS_ROCE_OPC_QUERY_PF_TIMER_RES,
					      true);

		if (i == 0)
			desc[i].flag |= cpu_to_le16(HNS_ROCE_CMD_FLAG_NEXT);
		else
			desc[i].flag &= ~cpu_to_le16(HNS_ROCE_CMD_FLAG_NEXT);
	}

	ret = hns_roce_cmq_send(hr_dev, desc, 2);
	if (ret)
		return ret;

	req_a = (struct hns_roce_pf_timer_res_a *)desc[0].data;

	hr_dev->caps.qpc_timer_bt_num =
				roce_get_field(req_a->qpc_timer_bt_idx_num,
					PF_RES_DATA_1_PF_QPC_TIMER_BT_NUM_M,
					PF_RES_DATA_1_PF_QPC_TIMER_BT_NUM_S);
	hr_dev->caps.cqc_timer_bt_num =
				roce_get_field(req_a->cqc_timer_bt_idx_num,
					PF_RES_DATA_2_PF_CQC_TIMER_BT_NUM_M,
					PF_RES_DATA_2_PF_CQC_TIMER_BT_NUM_S);

	return 0;
}

static int hns_roce_set_vf_switch_param(struct hns_roce_dev *hr_dev,
						  int vf_id)
{
	struct hns_roce_cmq_desc desc;
	struct hns_roce_vf_switch *swt;
	int ret;

	swt = (struct hns_roce_vf_switch *)desc.data;
	hns_roce_cmq_setup_basic_desc(&desc, HNS_SWITCH_PARAMETER_CFG, true);
	swt->rocee_sel |= cpu_to_le16(HNS_ICL_SWITCH_CMD_ROCEE_SEL);
	roce_set_field(swt->fun_id,
			VF_SWITCH_DATA_FUN_ID_VF_ID_M,
			VF_SWITCH_DATA_FUN_ID_VF_ID_S,
			vf_id);
	ret = hns_roce_cmq_send(hr_dev, &desc, 1);
	if (ret)
		return ret;
	desc.flag =
		cpu_to_le16(HNS_ROCE_CMD_FLAG_NO_INTR | HNS_ROCE_CMD_FLAG_IN);
	desc.flag &= cpu_to_le16(~HNS_ROCE_CMD_FLAG_WR);
	roce_set_bit(swt->cfg, VF_SWITCH_DATA_CFG_ALW_LPBK_S, 1);
	roce_set_bit(swt->cfg, VF_SWITCH_DATA_CFG_ALW_LCL_LPBK_S, 1);
	roce_set_bit(swt->cfg, VF_SWITCH_DATA_CFG_ALW_DST_OVRD_S, 1);

	return hns_roce_cmq_send(hr_dev, &desc, 1);
}

static int hns_roce_alloc_vf_resource(struct hns_roce_dev *hr_dev)
{
	struct hns_roce_cmq_desc desc[2];
	struct hns_roce_vf_res_a *req_a;
	struct hns_roce_vf_res_b *req_b;
	int i;

	req_a = (struct hns_roce_vf_res_a *)desc[0].data;
	req_b = (struct hns_roce_vf_res_b *)desc[1].data;
	memset(req_a, 0, sizeof(*req_a));
	memset(req_b, 0, sizeof(*req_b));
	for (i = 0; i < 2; i++) {
		hns_roce_cmq_setup_basic_desc(&desc[i],
					      HNS_ROCE_OPC_ALLOC_VF_RES, false);

		if (i == 0)
			desc[i].flag |= cpu_to_le16(HNS_ROCE_CMD_FLAG_NEXT);
		else
			desc[i].flag &= ~cpu_to_le16(HNS_ROCE_CMD_FLAG_NEXT);

		if (i == 0) {
			roce_set_field(req_a->vf_qpc_bt_idx_num,
				       VF_RES_A_DATA_1_VF_QPC_BT_IDX_M,
				       VF_RES_A_DATA_1_VF_QPC_BT_IDX_S, 0);
			roce_set_field(req_a->vf_qpc_bt_idx_num,
				       VF_RES_A_DATA_1_VF_QPC_BT_NUM_M,
				       VF_RES_A_DATA_1_VF_QPC_BT_NUM_S,
				       HNS_ROCE_VF_QPC_BT_NUM);

			roce_set_field(req_a->vf_srqc_bt_idx_num,
				       VF_RES_A_DATA_2_VF_SRQC_BT_IDX_M,
				       VF_RES_A_DATA_2_VF_SRQC_BT_IDX_S, 0);
			roce_set_field(req_a->vf_srqc_bt_idx_num,
				       VF_RES_A_DATA_2_VF_SRQC_BT_NUM_M,
				       VF_RES_A_DATA_2_VF_SRQC_BT_NUM_S,
				       HNS_ROCE_VF_SRQC_BT_NUM);

			roce_set_field(req_a->vf_cqc_bt_idx_num,
				       VF_RES_A_DATA_3_VF_CQC_BT_IDX_M,
				       VF_RES_A_DATA_3_VF_CQC_BT_IDX_S, 0);
			roce_set_field(req_a->vf_cqc_bt_idx_num,
				       VF_RES_A_DATA_3_VF_CQC_BT_NUM_M,
				       VF_RES_A_DATA_3_VF_CQC_BT_NUM_S,
				       HNS_ROCE_VF_CQC_BT_NUM);

			roce_set_field(req_a->vf_mpt_bt_idx_num,
				       VF_RES_A_DATA_4_VF_MPT_BT_IDX_M,
				       VF_RES_A_DATA_4_VF_MPT_BT_IDX_S, 0);
			roce_set_field(req_a->vf_mpt_bt_idx_num,
				       VF_RES_A_DATA_4_VF_MPT_BT_NUM_M,
				       VF_RES_A_DATA_4_VF_MPT_BT_NUM_S,
				       HNS_ROCE_VF_MPT_BT_NUM);

			roce_set_field(req_a->vf_eqc_bt_idx_num,
				       VF_RES_A_DATA_5_VF_EQC_IDX_M,
				       VF_RES_A_DATA_5_VF_EQC_IDX_S, 0);
			roce_set_field(req_a->vf_eqc_bt_idx_num,
				       VF_RES_A_DATA_5_VF_EQC_NUM_M,
				       VF_RES_A_DATA_5_VF_EQC_NUM_S,
				       HNS_ROCE_VF_EQC_NUM);
		} else {
			roce_set_field(req_b->vf_smac_idx_num,
				       VF_RES_B_DATA_1_VF_SMAC_IDX_M,
				       VF_RES_B_DATA_1_VF_SMAC_IDX_S, 0);
			roce_set_field(req_b->vf_smac_idx_num,
				       VF_RES_B_DATA_1_VF_SMAC_NUM_M,
				       VF_RES_B_DATA_1_VF_SMAC_NUM_S,
				       HNS_ROCE_VF_SMAC_NUM);

			roce_set_field(req_b->vf_sgid_idx_num,
				       VF_RES_B_DATA_2_VF_SGID_IDX_M,
				       VF_RES_B_DATA_2_VF_SGID_IDX_S, 0);
			roce_set_field(req_b->vf_sgid_idx_num,
				       VF_RES_B_DATA_2_VF_SGID_NUM_M,
				       VF_RES_B_DATA_2_VF_SGID_NUM_S,
				       HNS_ROCE_VF_SGID_NUM);

			roce_set_field(req_b->vf_qid_idx_sl_num,
				       VF_RES_B_DATA_3_VF_QID_IDX_M,
				       VF_RES_B_DATA_3_VF_QID_IDX_S, 0);
			roce_set_field(req_b->vf_qid_idx_sl_num,
				       VF_RES_B_DATA_3_VF_SL_NUM_M,
				       VF_RES_B_DATA_3_VF_SL_NUM_S,
				       HNS_ROCE_VF_SL_NUM);

			roce_set_field(req_b->vf_sccc_idx_num,
				       VF_RES_B_DATA_4_VF_SCCC_BT_IDX_M,
				       VF_RES_B_DATA_4_VF_SCCC_BT_IDX_S, 0);
			roce_set_field(req_b->vf_sccc_idx_num,
				       VF_RES_B_DATA_4_VF_SCCC_BT_NUM_M,
				       VF_RES_B_DATA_4_VF_SCCC_BT_NUM_S,
				       HNS_ROCE_VF_SCCC_BT_NUM);
		}
	}

	return hns_roce_cmq_send(hr_dev, desc, 2);
}

static int hns_roce_v2_set_bt(struct hns_roce_dev *hr_dev)
{
	u8 srqc_hop_num = hr_dev->caps.srqc_hop_num;
	u8 qpc_hop_num = hr_dev->caps.qpc_hop_num;
	u8 cqc_hop_num = hr_dev->caps.cqc_hop_num;
	u8 mpt_hop_num = hr_dev->caps.mpt_hop_num;
	u8 sccc_hop_num = hr_dev->caps.sccc_hop_num;
	struct hns_roce_cfg_bt_attr *req;
	struct hns_roce_cmq_desc desc;

	hns_roce_cmq_setup_basic_desc(&desc, HNS_ROCE_OPC_CFG_BT_ATTR, false);
	req = (struct hns_roce_cfg_bt_attr *)desc.data;
	memset(req, 0, sizeof(*req));

	roce_set_field(req->vf_qpc_cfg, CFG_BT_ATTR_DATA_0_VF_QPC_BA_PGSZ_M,
		       CFG_BT_ATTR_DATA_0_VF_QPC_BA_PGSZ_S,
		       hr_dev->caps.qpc_ba_pg_sz + PG_SHIFT_OFFSET);
	roce_set_field(req->vf_qpc_cfg, CFG_BT_ATTR_DATA_0_VF_QPC_BUF_PGSZ_M,
		       CFG_BT_ATTR_DATA_0_VF_QPC_BUF_PGSZ_S,
		       hr_dev->caps.qpc_buf_pg_sz + PG_SHIFT_OFFSET);
	roce_set_field(req->vf_qpc_cfg, CFG_BT_ATTR_DATA_0_VF_QPC_HOPNUM_M,
		       CFG_BT_ATTR_DATA_0_VF_QPC_HOPNUM_S,
		       qpc_hop_num == HNS_ROCE_HOP_NUM_0 ? 0 : qpc_hop_num);

	roce_set_field(req->vf_srqc_cfg, CFG_BT_ATTR_DATA_1_VF_SRQC_BA_PGSZ_M,
		       CFG_BT_ATTR_DATA_1_VF_SRQC_BA_PGSZ_S,
		       hr_dev->caps.srqc_ba_pg_sz + PG_SHIFT_OFFSET);
	roce_set_field(req->vf_srqc_cfg, CFG_BT_ATTR_DATA_1_VF_SRQC_BUF_PGSZ_M,
		       CFG_BT_ATTR_DATA_1_VF_SRQC_BUF_PGSZ_S,
		       hr_dev->caps.srqc_buf_pg_sz + PG_SHIFT_OFFSET);
	roce_set_field(req->vf_srqc_cfg, CFG_BT_ATTR_DATA_1_VF_SRQC_HOPNUM_M,
		       CFG_BT_ATTR_DATA_1_VF_SRQC_HOPNUM_S,
		       srqc_hop_num == HNS_ROCE_HOP_NUM_0 ? 0 : srqc_hop_num);

	roce_set_field(req->vf_cqc_cfg, CFG_BT_ATTR_DATA_2_VF_CQC_BA_PGSZ_M,
		       CFG_BT_ATTR_DATA_2_VF_CQC_BA_PGSZ_S,
		       hr_dev->caps.cqc_ba_pg_sz + PG_SHIFT_OFFSET);
	roce_set_field(req->vf_cqc_cfg, CFG_BT_ATTR_DATA_2_VF_CQC_BUF_PGSZ_M,
		       CFG_BT_ATTR_DATA_2_VF_CQC_BUF_PGSZ_S,
		       hr_dev->caps.cqc_buf_pg_sz + PG_SHIFT_OFFSET);
	roce_set_field(req->vf_cqc_cfg, CFG_BT_ATTR_DATA_2_VF_CQC_HOPNUM_M,
		       CFG_BT_ATTR_DATA_2_VF_CQC_HOPNUM_S,
		       cqc_hop_num == HNS_ROCE_HOP_NUM_0 ? 0 : cqc_hop_num);

	roce_set_field(req->vf_mpt_cfg, CFG_BT_ATTR_DATA_3_VF_MPT_BA_PGSZ_M,
		       CFG_BT_ATTR_DATA_3_VF_MPT_BA_PGSZ_S,
		       hr_dev->caps.mpt_ba_pg_sz + PG_SHIFT_OFFSET);
	roce_set_field(req->vf_mpt_cfg, CFG_BT_ATTR_DATA_3_VF_MPT_BUF_PGSZ_M,
		       CFG_BT_ATTR_DATA_3_VF_MPT_BUF_PGSZ_S,
		       hr_dev->caps.mpt_buf_pg_sz + PG_SHIFT_OFFSET);
	roce_set_field(req->vf_mpt_cfg, CFG_BT_ATTR_DATA_3_VF_MPT_HOPNUM_M,
		       CFG_BT_ATTR_DATA_3_VF_MPT_HOPNUM_S,
		       mpt_hop_num == HNS_ROCE_HOP_NUM_0 ? 0 : mpt_hop_num);

	roce_set_field(req->vf_sccc_cfg,
		       CFG_BT_ATTR_DATA_4_VF_SCCC_BA_PGSZ_M,
		       CFG_BT_ATTR_DATA_4_VF_SCCC_BA_PGSZ_S,
		       hr_dev->caps.sccc_ba_pg_sz + PG_SHIFT_OFFSET);
	roce_set_field(req->vf_sccc_cfg,
		       CFG_BT_ATTR_DATA_4_VF_SCCC_BUF_PGSZ_M,
		       CFG_BT_ATTR_DATA_4_VF_SCCC_BUF_PGSZ_S,
		       hr_dev->caps.sccc_buf_pg_sz + PG_SHIFT_OFFSET);
	roce_set_field(req->vf_sccc_cfg,
		       CFG_BT_ATTR_DATA_4_VF_SCCC_HOPNUM_M,
		       CFG_BT_ATTR_DATA_4_VF_SCCC_HOPNUM_S,
		       sccc_hop_num ==
			      HNS_ROCE_HOP_NUM_0 ? 0 : sccc_hop_num);

	return hns_roce_cmq_send(hr_dev, &desc, 1);
}

static int hns_roce_v2_profile(struct hns_roce_dev *hr_dev)
{
	struct hns_roce_caps *caps = &hr_dev->caps;
	int ret;

	ret = hns_roce_cmq_query_hw_info(hr_dev);
	if (ret) {
		dev_err(hr_dev->dev, "Query hardware version fail, ret = %d.\n",
			ret);
		return ret;
	}

	ret = hns_roce_query_fw_ver(hr_dev);
	if (ret) {
		dev_err(hr_dev->dev, "Query firmware version fail, ret = %d.\n",
			ret);
		return ret;
	}

	ret = hns_roce_config_global_param(hr_dev);
	if (ret) {
		dev_err(hr_dev->dev, "Configure global param fail, ret = %d.\n",
			ret);
		return ret;
	}

	/* Get pf resource owned by every pf */
	ret = hns_roce_query_pf_resource(hr_dev);
	if (ret) {
		dev_err(hr_dev->dev, "Query pf resource fail, ret = %d.\n",
			ret);
		return ret;
	}

	if (hr_dev->pci_dev->revision == 0x21) {
		ret = hns_roce_query_pf_timer_resource(hr_dev);
		if (ret) {
			dev_err(hr_dev->dev,
				"Query pf timer resource fail, ret = %d.\n",
				ret);
			return ret;
		}
	}

	ret = hns_roce_alloc_vf_resource(hr_dev);
	if (ret) {
		dev_err(hr_dev->dev, "Allocate vf resource fail, ret = %d.\n",
			ret);
		return ret;
	}

	if (hr_dev->pci_dev->revision == 0x21) {
		ret = hns_roce_set_vf_switch_param(hr_dev, 0);
		if (ret) {
			dev_err(hr_dev->dev,
				"Set function switch param fail, ret = %d.\n",
				ret);
			return ret;
		}
	}

	hr_dev->vendor_part_id = hr_dev->pci_dev->device;
	hr_dev->sys_image_guid = be64_to_cpu(hr_dev->ib_dev.node_guid);

	caps->num_qps		= HNS_ROCE_V2_MAX_QP_NUM;
	caps->max_wqes		= HNS_ROCE_V2_MAX_WQE_NUM;
	caps->num_cqs		= HNS_ROCE_V2_MAX_CQ_NUM;
	caps->num_srqs		= HNS_ROCE_V2_MAX_SRQ_NUM;
	caps->min_cqes		= HNS_ROCE_MIN_CQE_NUM;
	caps->max_cqes		= HNS_ROCE_V2_MAX_CQE_NUM;
	caps->max_srqwqes	= HNS_ROCE_V2_MAX_SRQWQE_NUM;
	caps->max_sq_sg		= HNS_ROCE_V2_MAX_SQ_SGE_NUM;
	caps->max_extend_sg	= HNS_ROCE_V2_MAX_EXTEND_SGE_NUM;
	caps->max_rq_sg		= HNS_ROCE_V2_MAX_RQ_SGE_NUM;
	caps->max_sq_inline	= HNS_ROCE_V2_MAX_SQ_INLINE;
	caps->max_srq_sg	= HNS_ROCE_V2_MAX_SRQ_SGE_NUM;
	caps->num_uars		= HNS_ROCE_V2_UAR_NUM;
	caps->phy_num_uars	= HNS_ROCE_V2_PHY_UAR_NUM;
	caps->num_aeq_vectors	= HNS_ROCE_V2_AEQE_VEC_NUM;
	caps->num_comp_vectors	= HNS_ROCE_V2_COMP_VEC_NUM;
	caps->num_other_vectors	= HNS_ROCE_V2_ABNORMAL_VEC_NUM;
	caps->num_mtpts		= HNS_ROCE_V2_MAX_MTPT_NUM;
	caps->num_mtt_segs	= HNS_ROCE_V2_MAX_MTT_SEGS;
	caps->num_cqe_segs	= HNS_ROCE_V2_MAX_CQE_SEGS;
	caps->num_srqwqe_segs	= HNS_ROCE_V2_MAX_SRQWQE_SEGS;
	caps->num_idx_segs	= HNS_ROCE_V2_MAX_IDX_SEGS;
	caps->num_pds		= HNS_ROCE_V2_MAX_PD_NUM;
	caps->max_qp_init_rdma	= HNS_ROCE_V2_MAX_QP_INIT_RDMA;
	caps->max_qp_dest_rdma	= HNS_ROCE_V2_MAX_QP_DEST_RDMA;
	caps->max_sq_desc_sz	= HNS_ROCE_V2_MAX_SQ_DESC_SZ;
	caps->max_rq_desc_sz	= HNS_ROCE_V2_MAX_RQ_DESC_SZ;
	caps->max_srq_desc_sz	= HNS_ROCE_V2_MAX_SRQ_DESC_SZ;
	caps->qpc_entry_sz	= HNS_ROCE_V2_QPC_ENTRY_SZ;
	caps->irrl_entry_sz	= HNS_ROCE_V2_IRRL_ENTRY_SZ;
	caps->trrl_entry_sz	= HNS_ROCE_V2_TRRL_ENTRY_SZ;
	caps->cqc_entry_sz	= HNS_ROCE_V2_CQC_ENTRY_SZ;
	caps->srqc_entry_sz	= HNS_ROCE_V2_SRQC_ENTRY_SZ;
	caps->mtpt_entry_sz	= HNS_ROCE_V2_MTPT_ENTRY_SZ;
	caps->mtt_entry_sz	= HNS_ROCE_V2_MTT_ENTRY_SZ;
	caps->idx_entry_sz	= 4;
	caps->cq_entry_sz	= HNS_ROCE_V2_CQE_ENTRY_SIZE;
	caps->page_size_cap	= HNS_ROCE_V2_PAGE_SIZE_SUPPORTED;
	caps->reserved_lkey	= 0;
	caps->reserved_pds	= 0;
	caps->reserved_mrws	= 1;
	caps->reserved_uars	= 0;
	caps->reserved_cqs	= 0;
	caps->reserved_srqs	= 0;
	caps->reserved_qps	= HNS_ROCE_V2_RSV_QPS;

	caps->qpc_ba_pg_sz	= 0;
	caps->qpc_buf_pg_sz	= 0;
	caps->qpc_hop_num	= HNS_ROCE_CONTEXT_HOP_NUM;
	caps->srqc_ba_pg_sz	= 0;
	caps->srqc_buf_pg_sz	= 0;
	caps->srqc_hop_num	= HNS_ROCE_CONTEXT_HOP_NUM;
	caps->cqc_ba_pg_sz	= 0;
	caps->cqc_buf_pg_sz	= 0;
	caps->cqc_hop_num	= HNS_ROCE_CONTEXT_HOP_NUM;
	caps->mpt_ba_pg_sz	= 0;
	caps->mpt_buf_pg_sz	= 0;
	caps->mpt_hop_num	= HNS_ROCE_CONTEXT_HOP_NUM;
	caps->pbl_ba_pg_sz	= 2;
	caps->pbl_buf_pg_sz	= 0;
	caps->pbl_hop_num	= HNS_ROCE_PBL_HOP_NUM;
	caps->mtt_ba_pg_sz	= 0;
	caps->mtt_buf_pg_sz	= 0;
	caps->mtt_hop_num	= HNS_ROCE_MTT_HOP_NUM;
	caps->cqe_ba_pg_sz	= 0;
	caps->cqe_buf_pg_sz	= 0;
	caps->cqe_hop_num	= HNS_ROCE_CQE_HOP_NUM;
	caps->srqwqe_ba_pg_sz	= 0;
	caps->srqwqe_buf_pg_sz	= 0;
	caps->srqwqe_hop_num	= HNS_ROCE_SRQWQE_HOP_NUM;
	caps->idx_ba_pg_sz	= 0;
	caps->idx_buf_pg_sz	= 0;
	caps->idx_hop_num	= HNS_ROCE_IDX_HOP_NUM;
	caps->eqe_ba_pg_sz	= 0;
	caps->eqe_buf_pg_sz	= 0;
	caps->eqe_hop_num	= HNS_ROCE_EQE_HOP_NUM;
	caps->tsq_buf_pg_sz	= 0;
	caps->chunk_sz		= HNS_ROCE_V2_TABLE_CHUNK_SIZE;

	caps->flags		= HNS_ROCE_CAP_FLAG_REREG_MR |
				  HNS_ROCE_CAP_FLAG_ROCE_V1_V2 |
				  HNS_ROCE_CAP_FLAG_RQ_INLINE |
				  HNS_ROCE_CAP_FLAG_RECORD_DB |
				  HNS_ROCE_CAP_FLAG_SQ_RECORD_DB;

	if (hr_dev->pci_dev->revision == 0x21)
		caps->flags |= HNS_ROCE_CAP_FLAG_MW |
			       HNS_ROCE_CAP_FLAG_FRMR;

	caps->pkey_table_len[0] = 1;
	caps->gid_table_len[0] = HNS_ROCE_V2_GID_INDEX_NUM;
	caps->ceqe_depth	= HNS_ROCE_V2_COMP_EQE_NUM;
	caps->aeqe_depth	= HNS_ROCE_V2_ASYNC_EQE_NUM;
	caps->local_ca_ack_delay = 0;
	caps->max_mtu = IB_MTU_4096;

	caps->max_srqs		= HNS_ROCE_V2_MAX_SRQ;
	caps->max_srq_wrs	= HNS_ROCE_V2_MAX_SRQ_WR;
	caps->max_srq_sges	= HNS_ROCE_V2_MAX_SRQ_SGE;

	if (hr_dev->pci_dev->revision == 0x21) {
		caps->flags |= HNS_ROCE_CAP_FLAG_ATOMIC |
			       HNS_ROCE_CAP_FLAG_SRQ |
			       HNS_ROCE_CAP_FLAG_QP_FLOW_CTRL;

		caps->num_qpc_timer	  = HNS_ROCE_V2_MAX_QPC_TIMER_NUM;
		caps->qpc_timer_entry_sz  = HNS_ROCE_V2_QPC_TIMER_ENTRY_SZ;
		caps->qpc_timer_ba_pg_sz  = 0;
		caps->qpc_timer_buf_pg_sz = 0;
		caps->qpc_timer_hop_num   = HNS_ROCE_HOP_NUM_0;
		caps->num_cqc_timer	  = HNS_ROCE_V2_MAX_CQC_TIMER_NUM;
		caps->cqc_timer_entry_sz  = HNS_ROCE_V2_CQC_TIMER_ENTRY_SZ;
		caps->cqc_timer_ba_pg_sz  = 0;
		caps->cqc_timer_buf_pg_sz = 0;
		caps->cqc_timer_hop_num   = HNS_ROCE_HOP_NUM_0;

		caps->sccc_entry_sz	= HNS_ROCE_V2_SCCC_ENTRY_SZ;
		caps->sccc_ba_pg_sz	= 0;
		caps->sccc_buf_pg_sz    = 0;
		caps->sccc_hop_num	= HNS_ROCE_SCCC_HOP_NUM;
	}

	ret = hns_roce_v2_set_bt(hr_dev);
	if (ret)
		dev_err(hr_dev->dev, "Configure bt attribute fail, ret = %d.\n",
			ret);

	return ret;
}

static int hns_roce_config_link_table(struct hns_roce_dev *hr_dev,
				      enum hns_roce_link_table_type type)
{
	struct hns_roce_cmq_desc desc[2];
	struct hns_roce_cfg_llm_a *req_a =
				(struct hns_roce_cfg_llm_a *)desc[0].data;
	struct hns_roce_cfg_llm_b *req_b =
				(struct hns_roce_cfg_llm_b *)desc[1].data;
	struct hns_roce_v2_priv *priv = hr_dev->priv;
	struct hns_roce_link_table *link_tbl;
	struct hns_roce_link_table_entry *entry;
	enum hns_roce_opcode_type opcode;
	u32 page_num;
	int i;

	switch (type) {
	case TSQ_LINK_TABLE:
		link_tbl = &priv->tsq;
		opcode = HNS_ROCE_OPC_CFG_EXT_LLM;
		break;
	case TPQ_LINK_TABLE:
		link_tbl = &priv->tpq;
		opcode = HNS_ROCE_OPC_CFG_TMOUT_LLM;
		break;
	default:
		return -EINVAL;
	}

	page_num = link_tbl->npages;
	entry = link_tbl->table.buf;
	memset(req_a, 0, sizeof(*req_a));
	memset(req_b, 0, sizeof(*req_b));

	for (i = 0; i < 2; i++) {
		hns_roce_cmq_setup_basic_desc(&desc[i], opcode, false);

		if (i == 0)
			desc[i].flag |= cpu_to_le16(HNS_ROCE_CMD_FLAG_NEXT);
		else
			desc[i].flag &= ~cpu_to_le16(HNS_ROCE_CMD_FLAG_NEXT);

		if (i == 0) {
			req_a->base_addr_l = link_tbl->table.map & 0xffffffff;
			req_a->base_addr_h = (link_tbl->table.map >> 32) &
					     0xffffffff;
			roce_set_field(req_a->depth_pgsz_init_en,
				       CFG_LLM_QUE_DEPTH_M,
				       CFG_LLM_QUE_DEPTH_S,
				       link_tbl->npages);
			roce_set_field(req_a->depth_pgsz_init_en,
				       CFG_LLM_QUE_PGSZ_M,
				       CFG_LLM_QUE_PGSZ_S,
				       link_tbl->pg_sz);
			req_a->head_ba_l = entry[0].blk_ba0;
			req_a->head_ba_h_nxtptr = entry[0].blk_ba1_nxt_ptr;
			roce_set_field(req_a->head_ptr,
				       CFG_LLM_HEAD_PTR_M,
				       CFG_LLM_HEAD_PTR_S, 0);
		} else {
			req_b->tail_ba_l = entry[page_num - 1].blk_ba0;
			roce_set_field(req_b->tail_ba_h,
				       CFG_LLM_TAIL_BA_H_M,
				       CFG_LLM_TAIL_BA_H_S,
				       entry[page_num - 1].blk_ba1_nxt_ptr &
				       HNS_ROCE_LINK_TABLE_BA1_M);
			roce_set_field(req_b->tail_ptr,
				       CFG_LLM_TAIL_PTR_M,
				       CFG_LLM_TAIL_PTR_S,
				       (entry[page_num - 2].blk_ba1_nxt_ptr &
				       HNS_ROCE_LINK_TABLE_NXT_PTR_M) >>
				       HNS_ROCE_LINK_TABLE_NXT_PTR_S);
		}
	}
	roce_set_field(req_a->depth_pgsz_init_en,
		       CFG_LLM_INIT_EN_M, CFG_LLM_INIT_EN_S, 1);

	return hns_roce_cmq_send(hr_dev, desc, 2);
}

static int hns_roce_init_link_table(struct hns_roce_dev *hr_dev,
				    enum hns_roce_link_table_type type)
{
	struct hns_roce_v2_priv *priv = hr_dev->priv;
	struct hns_roce_link_table *link_tbl;
	struct hns_roce_link_table_entry *entry;
	struct device *dev = hr_dev->dev;
	u32 buf_chk_sz;
	dma_addr_t t;
	int func_num = 1;
	int pg_num_a;
	int pg_num_b;
	int pg_num;
	int size;
	int i;

	switch (type) {
	case TSQ_LINK_TABLE:
		link_tbl = &priv->tsq;
		buf_chk_sz = 1 << (hr_dev->caps.tsq_buf_pg_sz + PAGE_SHIFT);
		pg_num_a = hr_dev->caps.num_qps * 8 / buf_chk_sz;
		pg_num_b = hr_dev->caps.sl_num * 4 + 2;
		break;
	case TPQ_LINK_TABLE:
		link_tbl = &priv->tpq;
		buf_chk_sz = 1 << (hr_dev->caps.tpq_buf_pg_sz +	PAGE_SHIFT);
		pg_num_a = hr_dev->caps.num_cqs * 4 / buf_chk_sz;
		pg_num_b = 2 * 4 * func_num + 2;
		break;
	default:
		return -EINVAL;
	}

	pg_num = max(pg_num_a, pg_num_b);
	size = pg_num * sizeof(struct hns_roce_link_table_entry);

	link_tbl->table.buf = dma_alloc_coherent(dev, size,
						 &link_tbl->table.map,
						 GFP_KERNEL);
	if (!link_tbl->table.buf)
		goto out;

	link_tbl->pg_list = kcalloc(pg_num, sizeof(*link_tbl->pg_list),
				    GFP_KERNEL);
	if (!link_tbl->pg_list)
		goto err_kcalloc_failed;

	entry = link_tbl->table.buf;
	for (i = 0; i < pg_num; ++i) {
		link_tbl->pg_list[i].buf = dma_alloc_coherent(dev, buf_chk_sz,
							      &t, GFP_KERNEL);
		if (!link_tbl->pg_list[i].buf)
			goto err_alloc_buf_failed;

		link_tbl->pg_list[i].map = t;
		memset(link_tbl->pg_list[i].buf, 0, buf_chk_sz);

		entry[i].blk_ba0 = (t >> 12) & 0xffffffff;
		roce_set_field(entry[i].blk_ba1_nxt_ptr,
			       HNS_ROCE_LINK_TABLE_BA1_M,
			       HNS_ROCE_LINK_TABLE_BA1_S,
			       t >> 44);

		if (i < (pg_num - 1))
			roce_set_field(entry[i].blk_ba1_nxt_ptr,
				       HNS_ROCE_LINK_TABLE_NXT_PTR_M,
				       HNS_ROCE_LINK_TABLE_NXT_PTR_S,
				       i + 1);
	}
	link_tbl->npages = pg_num;
	link_tbl->pg_sz = buf_chk_sz;

	return hns_roce_config_link_table(hr_dev, type);

err_alloc_buf_failed:
	for (i -= 1; i >= 0; i--)
		dma_free_coherent(dev, buf_chk_sz,
				  link_tbl->pg_list[i].buf,
				  link_tbl->pg_list[i].map);
	kfree(link_tbl->pg_list);

err_kcalloc_failed:
	dma_free_coherent(dev, size, link_tbl->table.buf,
			  link_tbl->table.map);

out:
	return -ENOMEM;
}

static void hns_roce_free_link_table(struct hns_roce_dev *hr_dev,
				     struct hns_roce_link_table *link_tbl)
{
	struct device *dev = hr_dev->dev;
	int size;
	int i;

	size = link_tbl->npages * sizeof(struct hns_roce_link_table_entry);

	for (i = 0; i < link_tbl->npages; ++i)
		if (link_tbl->pg_list[i].buf)
			dma_free_coherent(dev, link_tbl->pg_sz,
					  link_tbl->pg_list[i].buf,
					  link_tbl->pg_list[i].map);
	kfree(link_tbl->pg_list);

	dma_free_coherent(dev, size, link_tbl->table.buf,
			  link_tbl->table.map);
}

static int hns_roce_v2_init(struct hns_roce_dev *hr_dev)
{
	struct hns_roce_v2_priv *priv = hr_dev->priv;
	int qpc_count, cqc_count;
	int ret, i;

	/* TSQ includes SQ doorbell and ack doorbell */
	ret = hns_roce_init_link_table(hr_dev, TSQ_LINK_TABLE);
	if (ret) {
		dev_err(hr_dev->dev, "TSQ init failed, ret = %d.\n", ret);
		return ret;
	}

	ret = hns_roce_init_link_table(hr_dev, TPQ_LINK_TABLE);
	if (ret) {
		dev_err(hr_dev->dev, "TPQ init failed, ret = %d.\n", ret);
		goto err_tpq_init_failed;
	}

	/* Alloc memory for QPC Timer buffer space chunk*/
	for (qpc_count = 0; qpc_count < hr_dev->caps.qpc_timer_bt_num;
	     qpc_count++) {
		ret = hns_roce_table_get(hr_dev, &hr_dev->qpc_timer_table,
					 qpc_count);
		if (ret) {
			dev_err(hr_dev->dev, "QPC Timer get failed\n");
			goto err_qpc_timer_failed;
		}
	}

	/* Alloc memory for CQC Timer buffer space chunk*/
	for (cqc_count = 0; cqc_count < hr_dev->caps.cqc_timer_bt_num;
	     cqc_count++) {
		ret = hns_roce_table_get(hr_dev, &hr_dev->cqc_timer_table,
					 cqc_count);
		if (ret) {
			dev_err(hr_dev->dev, "CQC Timer get failed\n");
			goto err_cqc_timer_failed;
		}
	}

	return 0;

err_cqc_timer_failed:
	for (i = 0; i < cqc_count; i++)
		hns_roce_table_put(hr_dev, &hr_dev->cqc_timer_table, i);

err_qpc_timer_failed:
	for (i = 0; i < qpc_count; i++)
		hns_roce_table_put(hr_dev, &hr_dev->qpc_timer_table, i);

	hns_roce_free_link_table(hr_dev, &priv->tpq);

err_tpq_init_failed:
	hns_roce_free_link_table(hr_dev, &priv->tsq);

	return ret;
}

static void hns_roce_v2_exit(struct hns_roce_dev *hr_dev)
{
	struct hns_roce_v2_priv *priv = hr_dev->priv;

	hns_roce_free_link_table(hr_dev, &priv->tpq);
	hns_roce_free_link_table(hr_dev, &priv->tsq);
}

static int hns_roce_query_mbox_status(struct hns_roce_dev *hr_dev)
{
	struct hns_roce_cmq_desc desc;
	struct hns_roce_mbox_status *mb_st =
				       (struct hns_roce_mbox_status *)desc.data;
	enum hns_roce_cmd_return_status status;

	hns_roce_cmq_setup_basic_desc(&desc, HNS_ROCE_OPC_QUERY_MB_ST, true);

	status = hns_roce_cmq_send(hr_dev, &desc, 1);
	if (status)
		return status;

	return cpu_to_le32(mb_st->mb_status_hw_run);
}

static int hns_roce_v2_cmd_pending(struct hns_roce_dev *hr_dev)
{
	u32 status = hns_roce_query_mbox_status(hr_dev);

	return status >> HNS_ROCE_HW_RUN_BIT_SHIFT;
}

static int hns_roce_v2_cmd_complete(struct hns_roce_dev *hr_dev)
{
	u32 status = hns_roce_query_mbox_status(hr_dev);

	return status & HNS_ROCE_HW_MB_STATUS_MASK;
}

static int hns_roce_mbox_post(struct hns_roce_dev *hr_dev, u64 in_param,
			      u64 out_param, u32 in_modifier, u8 op_modifier,
			      u16 op, u16 token, int event)
{
	struct hns_roce_cmq_desc desc;
	struct hns_roce_post_mbox *mb = (struct hns_roce_post_mbox *)desc.data;

	hns_roce_cmq_setup_basic_desc(&desc, HNS_ROCE_OPC_POST_MB, false);

	mb->in_param_l = cpu_to_le64(in_param);
	mb->in_param_h = cpu_to_le64(in_param) >> 32;
	mb->out_param_l = cpu_to_le64(out_param);
	mb->out_param_h = cpu_to_le64(out_param) >> 32;
	mb->cmd_tag = cpu_to_le32(in_modifier << 8 | op);
	mb->token_event_en = cpu_to_le32(event << 16 | token);

	return hns_roce_cmq_send(hr_dev, &desc, 1);
}

static int hns_roce_v2_post_mbox(struct hns_roce_dev *hr_dev, u64 in_param,
				 u64 out_param, u32 in_modifier, u8 op_modifier,
				 u16 op, u16 token, int event)
{
	struct device *dev = hr_dev->dev;
	unsigned long end;
	int ret;

	end = msecs_to_jiffies(HNS_ROCE_V2_GO_BIT_TIMEOUT_MSECS) + jiffies;
	while (hns_roce_v2_cmd_pending(hr_dev)) {
		if (time_after(jiffies, end)) {
			dev_dbg(dev, "jiffies=%d end=%d\n", (int)jiffies,
				(int)end);
			return -EAGAIN;
		}
		cond_resched();
	}

	ret = hns_roce_mbox_post(hr_dev, in_param, out_param, in_modifier,
				 op_modifier, op, token, event);
	if (ret)
		dev_err(dev, "Post mailbox fail(%d)\n", ret);

	return ret;
}

static int hns_roce_v2_chk_mbox(struct hns_roce_dev *hr_dev,
				unsigned long timeout)
{
	struct device *dev = hr_dev->dev;
	unsigned long end = 0;
	u32 status;

	end = msecs_to_jiffies(timeout) + jiffies;
	while (hns_roce_v2_cmd_pending(hr_dev) && time_before(jiffies, end))
		cond_resched();

	if (hns_roce_v2_cmd_pending(hr_dev)) {
		dev_err(dev, "[cmd_poll]hw run cmd TIMEDOUT!\n");
		return -ETIMEDOUT;
	}

	status = hns_roce_v2_cmd_complete(hr_dev);
	if (status != 0x1) {
		if (status == CMD_RST_PRC_EBUSY)
			return status;

		dev_err(dev, "mailbox status 0x%x!\n", status);
		return -EBUSY;
	}

	return 0;
}

static int hns_roce_config_sgid_table(struct hns_roce_dev *hr_dev,
				      int gid_index, const union ib_gid *gid,
				      enum hns_roce_sgid_type sgid_type)
{
	struct hns_roce_cmq_desc desc;
	struct hns_roce_cfg_sgid_tb *sgid_tb =
				    (struct hns_roce_cfg_sgid_tb *)desc.data;
	u32 *p;

	hns_roce_cmq_setup_basic_desc(&desc, HNS_ROCE_OPC_CFG_SGID_TB, false);

	roce_set_field(sgid_tb->table_idx_rsv,
		       CFG_SGID_TB_TABLE_IDX_M,
		       CFG_SGID_TB_TABLE_IDX_S, gid_index);
	roce_set_field(sgid_tb->vf_sgid_type_rsv,
		       CFG_SGID_TB_VF_SGID_TYPE_M,
		       CFG_SGID_TB_VF_SGID_TYPE_S, sgid_type);

	p = (u32 *)&gid->raw[0];
	sgid_tb->vf_sgid_l = cpu_to_le32(*p);

	p = (u32 *)&gid->raw[4];
	sgid_tb->vf_sgid_ml = cpu_to_le32(*p);

	p = (u32 *)&gid->raw[8];
	sgid_tb->vf_sgid_mh = cpu_to_le32(*p);

	p = (u32 *)&gid->raw[0xc];
	sgid_tb->vf_sgid_h = cpu_to_le32(*p);

	return hns_roce_cmq_send(hr_dev, &desc, 1);
}

static int hns_roce_v2_set_gid(struct hns_roce_dev *hr_dev, u8 port,
			       int gid_index, const union ib_gid *gid,
			       const struct ib_gid_attr *attr)
{
	enum hns_roce_sgid_type sgid_type = GID_TYPE_FLAG_ROCE_V1;
	int ret;

	if (!gid || !attr)
		return -EINVAL;

	if (attr->gid_type == IB_GID_TYPE_ROCE)
		sgid_type = GID_TYPE_FLAG_ROCE_V1;

	if (attr->gid_type == IB_GID_TYPE_ROCE_UDP_ENCAP) {
		if (ipv6_addr_v4mapped((void *)gid))
			sgid_type = GID_TYPE_FLAG_ROCE_V2_IPV4;
		else
			sgid_type = GID_TYPE_FLAG_ROCE_V2_IPV6;
	}

	ret = hns_roce_config_sgid_table(hr_dev, gid_index, gid, sgid_type);
	if (ret)
		dev_err(hr_dev->dev, "Configure sgid table failed(%d)!\n", ret);

	return ret;
}

static int hns_roce_v2_set_mac(struct hns_roce_dev *hr_dev, u8 phy_port,
			       u8 *addr)
{
	struct hns_roce_cmq_desc desc;
	struct hns_roce_cfg_smac_tb *smac_tb =
				    (struct hns_roce_cfg_smac_tb *)desc.data;
	u16 reg_smac_h;
	u32 reg_smac_l;

	hns_roce_cmq_setup_basic_desc(&desc, HNS_ROCE_OPC_CFG_SMAC_TB, false);

	reg_smac_l = *(u32 *)(&addr[0]);
	reg_smac_h = *(u16 *)(&addr[4]);

	memset(smac_tb, 0, sizeof(*smac_tb));
	roce_set_field(smac_tb->tb_idx_rsv,
		       CFG_SMAC_TB_IDX_M,
		       CFG_SMAC_TB_IDX_S, phy_port);
	roce_set_field(smac_tb->vf_smac_h_rsv,
		       CFG_SMAC_TB_VF_SMAC_H_M,
		       CFG_SMAC_TB_VF_SMAC_H_S, reg_smac_h);
	smac_tb->vf_smac_l = reg_smac_l;

	return hns_roce_cmq_send(hr_dev, &desc, 1);
}

static int set_mtpt_pbl(struct hns_roce_v2_mpt_entry *mpt_entry,
			struct hns_roce_mr *mr)
{
	struct sg_dma_page_iter sg_iter;
	u64 page_addr;
	u64 *pages;
	int i;

	mpt_entry->pbl_size = cpu_to_le32(mr->pbl_size);
	mpt_entry->pbl_ba_l = cpu_to_le32(lower_32_bits(mr->pbl_ba >> 3));
	roce_set_field(mpt_entry->byte_48_mode_ba,
		       V2_MPT_BYTE_48_PBL_BA_H_M, V2_MPT_BYTE_48_PBL_BA_H_S,
		       upper_32_bits(mr->pbl_ba >> 3));

	pages = (u64 *)__get_free_page(GFP_KERNEL);
	if (!pages)
		return -ENOMEM;

	i = 0;
	for_each_sg_dma_page(mr->umem->sg_head.sgl, &sg_iter, mr->umem->nmap, 0) {
		page_addr = sg_page_iter_dma_address(&sg_iter);
		pages[i] = page_addr >> 6;

		/* Record the first 2 entry directly to MTPT table */
		if (i >= HNS_ROCE_V2_MAX_INNER_MTPT_NUM - 1)
			goto found;
		i++;
	}
found:
	mpt_entry->pa0_l = cpu_to_le32(lower_32_bits(pages[0]));
	roce_set_field(mpt_entry->byte_56_pa0_h, V2_MPT_BYTE_56_PA0_H_M,
		       V2_MPT_BYTE_56_PA0_H_S, upper_32_bits(pages[0]));

	mpt_entry->pa1_l = cpu_to_le32(lower_32_bits(pages[1]));
	roce_set_field(mpt_entry->byte_64_buf_pa1, V2_MPT_BYTE_64_PA1_H_M,
		       V2_MPT_BYTE_64_PA1_H_S, upper_32_bits(pages[1]));
	roce_set_field(mpt_entry->byte_64_buf_pa1,
		       V2_MPT_BYTE_64_PBL_BUF_PG_SZ_M,
		       V2_MPT_BYTE_64_PBL_BUF_PG_SZ_S,
		       mr->pbl_buf_pg_sz + PG_SHIFT_OFFSET);

	free_page((unsigned long)pages);

	return 0;
}

static int hns_roce_v2_write_mtpt(void *mb_buf, struct hns_roce_mr *mr,
				  unsigned long mtpt_idx)
{
	struct hns_roce_v2_mpt_entry *mpt_entry;
	int ret;

	mpt_entry = mb_buf;
	memset(mpt_entry, 0, sizeof(*mpt_entry));

	roce_set_field(mpt_entry->byte_4_pd_hop_st, V2_MPT_BYTE_4_MPT_ST_M,
		       V2_MPT_BYTE_4_MPT_ST_S, V2_MPT_ST_VALID);
	roce_set_field(mpt_entry->byte_4_pd_hop_st, V2_MPT_BYTE_4_PBL_HOP_NUM_M,
		       V2_MPT_BYTE_4_PBL_HOP_NUM_S, mr->pbl_hop_num ==
		       HNS_ROCE_HOP_NUM_0 ? 0 : mr->pbl_hop_num);
	roce_set_field(mpt_entry->byte_4_pd_hop_st,
		       V2_MPT_BYTE_4_PBL_BA_PG_SZ_M,
		       V2_MPT_BYTE_4_PBL_BA_PG_SZ_S,
		       mr->pbl_ba_pg_sz + PG_SHIFT_OFFSET);
	roce_set_field(mpt_entry->byte_4_pd_hop_st, V2_MPT_BYTE_4_PD_M,
		       V2_MPT_BYTE_4_PD_S, mr->pd);

	roce_set_bit(mpt_entry->byte_8_mw_cnt_en, V2_MPT_BYTE_8_RA_EN_S, 0);
	roce_set_bit(mpt_entry->byte_8_mw_cnt_en, V2_MPT_BYTE_8_R_INV_EN_S, 0);
	roce_set_bit(mpt_entry->byte_8_mw_cnt_en, V2_MPT_BYTE_8_L_INV_EN_S, 1);
	roce_set_bit(mpt_entry->byte_8_mw_cnt_en, V2_MPT_BYTE_8_BIND_EN_S,
		     (mr->access & IB_ACCESS_MW_BIND ? 1 : 0));
	roce_set_bit(mpt_entry->byte_8_mw_cnt_en, V2_MPT_BYTE_8_ATOMIC_EN_S,
		     mr->access & IB_ACCESS_REMOTE_ATOMIC ? 1 : 0);
	roce_set_bit(mpt_entry->byte_8_mw_cnt_en, V2_MPT_BYTE_8_RR_EN_S,
		     (mr->access & IB_ACCESS_REMOTE_READ ? 1 : 0));
	roce_set_bit(mpt_entry->byte_8_mw_cnt_en, V2_MPT_BYTE_8_RW_EN_S,
		     (mr->access & IB_ACCESS_REMOTE_WRITE ? 1 : 0));
	roce_set_bit(mpt_entry->byte_8_mw_cnt_en, V2_MPT_BYTE_8_LW_EN_S,
		     (mr->access & IB_ACCESS_LOCAL_WRITE ? 1 : 0));

	roce_set_bit(mpt_entry->byte_12_mw_pa, V2_MPT_BYTE_12_PA_S,
		     mr->type == MR_TYPE_MR ? 0 : 1);
	roce_set_bit(mpt_entry->byte_12_mw_pa, V2_MPT_BYTE_12_INNER_PA_VLD_S,
		     1);

	mpt_entry->len_l = cpu_to_le32(lower_32_bits(mr->size));
	mpt_entry->len_h = cpu_to_le32(upper_32_bits(mr->size));
	mpt_entry->lkey = cpu_to_le32(mr->key);
	mpt_entry->va_l = cpu_to_le32(lower_32_bits(mr->iova));
	mpt_entry->va_h = cpu_to_le32(upper_32_bits(mr->iova));

	if (mr->type == MR_TYPE_DMA)
		return 0;

	ret = set_mtpt_pbl(mpt_entry, mr);

	return ret;
}

static int hns_roce_v2_rereg_write_mtpt(struct hns_roce_dev *hr_dev,
					struct hns_roce_mr *mr, int flags,
					u32 pdn, int mr_access_flags, u64 iova,
					u64 size, void *mb_buf)
{
	struct hns_roce_v2_mpt_entry *mpt_entry = mb_buf;
	int ret = 0;

	roce_set_field(mpt_entry->byte_4_pd_hop_st, V2_MPT_BYTE_4_MPT_ST_M,
		       V2_MPT_BYTE_4_MPT_ST_S, V2_MPT_ST_VALID);

	if (flags & IB_MR_REREG_PD) {
		roce_set_field(mpt_entry->byte_4_pd_hop_st, V2_MPT_BYTE_4_PD_M,
			       V2_MPT_BYTE_4_PD_S, pdn);
		mr->pd = pdn;
	}

	if (flags & IB_MR_REREG_ACCESS) {
		roce_set_bit(mpt_entry->byte_8_mw_cnt_en,
			     V2_MPT_BYTE_8_BIND_EN_S,
			     (mr_access_flags & IB_ACCESS_MW_BIND ? 1 : 0));
		roce_set_bit(mpt_entry->byte_8_mw_cnt_en,
			     V2_MPT_BYTE_8_ATOMIC_EN_S,
			     mr_access_flags & IB_ACCESS_REMOTE_ATOMIC ? 1 : 0);
		roce_set_bit(mpt_entry->byte_8_mw_cnt_en, V2_MPT_BYTE_8_RR_EN_S,
			     mr_access_flags & IB_ACCESS_REMOTE_READ ? 1 : 0);
		roce_set_bit(mpt_entry->byte_8_mw_cnt_en, V2_MPT_BYTE_8_RW_EN_S,
			     mr_access_flags & IB_ACCESS_REMOTE_WRITE ? 1 : 0);
		roce_set_bit(mpt_entry->byte_8_mw_cnt_en, V2_MPT_BYTE_8_LW_EN_S,
			     mr_access_flags & IB_ACCESS_LOCAL_WRITE ? 1 : 0);
	}

	if (flags & IB_MR_REREG_TRANS) {
		mpt_entry->va_l = cpu_to_le32(lower_32_bits(iova));
		mpt_entry->va_h = cpu_to_le32(upper_32_bits(iova));
		mpt_entry->len_l = cpu_to_le32(lower_32_bits(size));
		mpt_entry->len_h = cpu_to_le32(upper_32_bits(size));

		mr->iova = iova;
		mr->size = size;

		ret = set_mtpt_pbl(mpt_entry, mr);
	}

	return ret;
}

static int hns_roce_v2_frmr_write_mtpt(void *mb_buf, struct hns_roce_mr *mr)
{
	struct hns_roce_v2_mpt_entry *mpt_entry;

	mpt_entry = mb_buf;
	memset(mpt_entry, 0, sizeof(*mpt_entry));

	roce_set_field(mpt_entry->byte_4_pd_hop_st, V2_MPT_BYTE_4_MPT_ST_M,
		       V2_MPT_BYTE_4_MPT_ST_S, V2_MPT_ST_FREE);
	roce_set_field(mpt_entry->byte_4_pd_hop_st, V2_MPT_BYTE_4_PBL_HOP_NUM_M,
		       V2_MPT_BYTE_4_PBL_HOP_NUM_S, 1);
	roce_set_field(mpt_entry->byte_4_pd_hop_st,
		       V2_MPT_BYTE_4_PBL_BA_PG_SZ_M,
		       V2_MPT_BYTE_4_PBL_BA_PG_SZ_S,
		       mr->pbl_ba_pg_sz + PG_SHIFT_OFFSET);
	roce_set_field(mpt_entry->byte_4_pd_hop_st, V2_MPT_BYTE_4_PD_M,
		       V2_MPT_BYTE_4_PD_S, mr->pd);

	roce_set_bit(mpt_entry->byte_8_mw_cnt_en, V2_MPT_BYTE_8_RA_EN_S, 1);
	roce_set_bit(mpt_entry->byte_8_mw_cnt_en, V2_MPT_BYTE_8_R_INV_EN_S, 1);
	roce_set_bit(mpt_entry->byte_8_mw_cnt_en, V2_MPT_BYTE_8_L_INV_EN_S, 1);

	roce_set_bit(mpt_entry->byte_12_mw_pa, V2_MPT_BYTE_12_FRE_S, 1);
	roce_set_bit(mpt_entry->byte_12_mw_pa, V2_MPT_BYTE_12_PA_S, 0);
	roce_set_bit(mpt_entry->byte_12_mw_pa, V2_MPT_BYTE_12_MR_MW_S, 0);
	roce_set_bit(mpt_entry->byte_12_mw_pa, V2_MPT_BYTE_12_BPD_S, 1);

	mpt_entry->pbl_size = cpu_to_le32(mr->pbl_size);

	mpt_entry->pbl_ba_l = cpu_to_le32(lower_32_bits(mr->pbl_ba >> 3));
	roce_set_field(mpt_entry->byte_48_mode_ba, V2_MPT_BYTE_48_PBL_BA_H_M,
		       V2_MPT_BYTE_48_PBL_BA_H_S,
		       upper_32_bits(mr->pbl_ba >> 3));

	roce_set_field(mpt_entry->byte_64_buf_pa1,
		       V2_MPT_BYTE_64_PBL_BUF_PG_SZ_M,
		       V2_MPT_BYTE_64_PBL_BUF_PG_SZ_S,
		       mr->pbl_buf_pg_sz + PG_SHIFT_OFFSET);

	return 0;
}

static int hns_roce_v2_mw_write_mtpt(void *mb_buf, struct hns_roce_mw *mw)
{
	struct hns_roce_v2_mpt_entry *mpt_entry;

	mpt_entry = mb_buf;
	memset(mpt_entry, 0, sizeof(*mpt_entry));

	roce_set_field(mpt_entry->byte_4_pd_hop_st, V2_MPT_BYTE_4_MPT_ST_M,
		       V2_MPT_BYTE_4_MPT_ST_S, V2_MPT_ST_FREE);
	roce_set_field(mpt_entry->byte_4_pd_hop_st, V2_MPT_BYTE_4_PD_M,
		       V2_MPT_BYTE_4_PD_S, mw->pdn);
	roce_set_field(mpt_entry->byte_4_pd_hop_st,
		       V2_MPT_BYTE_4_PBL_HOP_NUM_M,
		       V2_MPT_BYTE_4_PBL_HOP_NUM_S,
		       mw->pbl_hop_num == HNS_ROCE_HOP_NUM_0 ?
		       0 : mw->pbl_hop_num);
	roce_set_field(mpt_entry->byte_4_pd_hop_st,
		       V2_MPT_BYTE_4_PBL_BA_PG_SZ_M,
		       V2_MPT_BYTE_4_PBL_BA_PG_SZ_S,
		       mw->pbl_ba_pg_sz + PG_SHIFT_OFFSET);

	roce_set_bit(mpt_entry->byte_8_mw_cnt_en, V2_MPT_BYTE_8_R_INV_EN_S, 1);
	roce_set_bit(mpt_entry->byte_8_mw_cnt_en, V2_MPT_BYTE_8_L_INV_EN_S, 1);

	roce_set_bit(mpt_entry->byte_12_mw_pa, V2_MPT_BYTE_12_PA_S, 0);
	roce_set_bit(mpt_entry->byte_12_mw_pa, V2_MPT_BYTE_12_MR_MW_S, 1);
	roce_set_bit(mpt_entry->byte_12_mw_pa, V2_MPT_BYTE_12_BPD_S, 1);
	roce_set_bit(mpt_entry->byte_12_mw_pa, V2_MPT_BYTE_12_BQP_S,
		     mw->ibmw.type == IB_MW_TYPE_1 ? 0 : 1);

	roce_set_field(mpt_entry->byte_64_buf_pa1,
		       V2_MPT_BYTE_64_PBL_BUF_PG_SZ_M,
		       V2_MPT_BYTE_64_PBL_BUF_PG_SZ_S,
		       mw->pbl_buf_pg_sz + PG_SHIFT_OFFSET);

	mpt_entry->lkey = cpu_to_le32(mw->rkey);

	return 0;
}

static void *get_cqe_v2(struct hns_roce_cq *hr_cq, int n)
{
	return hns_roce_buf_offset(&hr_cq->hr_buf.hr_buf,
				   n * HNS_ROCE_V2_CQE_ENTRY_SIZE);
}

static void *get_sw_cqe_v2(struct hns_roce_cq *hr_cq, int n)
{
	struct hns_roce_v2_cqe *cqe = get_cqe_v2(hr_cq, n & hr_cq->ib_cq.cqe);

	/* Get cqe when Owner bit is Conversely with the MSB of cons_idx */
	return (roce_get_bit(cqe->byte_4, V2_CQE_BYTE_4_OWNER_S) ^
		!!(n & (hr_cq->ib_cq.cqe + 1))) ? cqe : NULL;
}

static struct hns_roce_v2_cqe *next_cqe_sw_v2(struct hns_roce_cq *hr_cq)
{
	return get_sw_cqe_v2(hr_cq, hr_cq->cons_index);
}

static void *get_srq_wqe(struct hns_roce_srq *srq, int n)
{
	return hns_roce_buf_offset(&srq->buf, n << srq->wqe_shift);
}

static void hns_roce_free_srq_wqe(struct hns_roce_srq *srq, int wqe_index)
{
	u32 bitmap_num;
	int bit_num;

	/* always called with interrupts disabled. */
	spin_lock(&srq->lock);

	bitmap_num = wqe_index / (sizeof(u64) * 8);
	bit_num = wqe_index % (sizeof(u64) * 8);
	srq->idx_que.bitmap[bitmap_num] |= (1ULL << bit_num);
	srq->tail++;

	spin_unlock(&srq->lock);
}

static void hns_roce_v2_cq_set_ci(struct hns_roce_cq *hr_cq, u32 cons_index)
{
	*hr_cq->set_ci_db = cons_index & 0xffffff;
}

static void __hns_roce_v2_cq_clean(struct hns_roce_cq *hr_cq, u32 qpn,
				   struct hns_roce_srq *srq)
{
	struct hns_roce_v2_cqe *cqe, *dest;
	u32 prod_index;
	int nfreed = 0;
	int wqe_index;
	u8 owner_bit;

	for (prod_index = hr_cq->cons_index; get_sw_cqe_v2(hr_cq, prod_index);
	     ++prod_index) {
		if (prod_index == hr_cq->cons_index + hr_cq->ib_cq.cqe)
			break;
	}

	/*
	 * Now backwards through the CQ, removing CQ entries
	 * that match our QP by overwriting them with next entries.
	 */
	while ((int) --prod_index - (int) hr_cq->cons_index >= 0) {
		cqe = get_cqe_v2(hr_cq, prod_index & hr_cq->ib_cq.cqe);
		if ((roce_get_field(cqe->byte_16, V2_CQE_BYTE_16_LCL_QPN_M,
				    V2_CQE_BYTE_16_LCL_QPN_S) &
				    HNS_ROCE_V2_CQE_QPN_MASK) == qpn) {
			if (srq &&
			    roce_get_bit(cqe->byte_4, V2_CQE_BYTE_4_S_R_S)) {
				wqe_index = roce_get_field(cqe->byte_4,
						     V2_CQE_BYTE_4_WQE_INDX_M,
						     V2_CQE_BYTE_4_WQE_INDX_S);
				hns_roce_free_srq_wqe(srq, wqe_index);
			}
			++nfreed;
		} else if (nfreed) {
			dest = get_cqe_v2(hr_cq, (prod_index + nfreed) &
					  hr_cq->ib_cq.cqe);
			owner_bit = roce_get_bit(dest->byte_4,
						 V2_CQE_BYTE_4_OWNER_S);
			memcpy(dest, cqe, sizeof(*cqe));
			roce_set_bit(dest->byte_4, V2_CQE_BYTE_4_OWNER_S,
				     owner_bit);
		}
	}

	if (nfreed) {
		hr_cq->cons_index += nfreed;
		/*
		 * Make sure update of buffer contents is done before
		 * updating consumer index.
		 */
		wmb();
		hns_roce_v2_cq_set_ci(hr_cq, hr_cq->cons_index);
	}
}

static void hns_roce_v2_cq_clean(struct hns_roce_cq *hr_cq, u32 qpn,
				 struct hns_roce_srq *srq)
{
	spin_lock_irq(&hr_cq->lock);
	__hns_roce_v2_cq_clean(hr_cq, qpn, srq);
	spin_unlock_irq(&hr_cq->lock);
}

static void hns_roce_v2_write_cqc(struct hns_roce_dev *hr_dev,
				  struct hns_roce_cq *hr_cq, void *mb_buf,
				  u64 *mtts, dma_addr_t dma_handle, int nent,
				  u32 vector)
{
	struct hns_roce_v2_cq_context *cq_context;

	cq_context = mb_buf;
	memset(cq_context, 0, sizeof(*cq_context));

	roce_set_field(cq_context->byte_4_pg_ceqn, V2_CQC_BYTE_4_CQ_ST_M,
		       V2_CQC_BYTE_4_CQ_ST_S, V2_CQ_STATE_VALID);
	roce_set_field(cq_context->byte_4_pg_ceqn, V2_CQC_BYTE_4_ARM_ST_M,
		       V2_CQC_BYTE_4_ARM_ST_S, REG_NXT_CEQE);
	roce_set_field(cq_context->byte_4_pg_ceqn, V2_CQC_BYTE_4_SHIFT_M,
		       V2_CQC_BYTE_4_SHIFT_S, ilog2((unsigned int)nent));
	roce_set_field(cq_context->byte_4_pg_ceqn, V2_CQC_BYTE_4_CEQN_M,
		       V2_CQC_BYTE_4_CEQN_S, vector);
	cq_context->byte_4_pg_ceqn = cpu_to_le32(cq_context->byte_4_pg_ceqn);

	roce_set_field(cq_context->byte_8_cqn, V2_CQC_BYTE_8_CQN_M,
		       V2_CQC_BYTE_8_CQN_S, hr_cq->cqn);

	cq_context->cqe_cur_blk_addr = (u32)(mtts[0] >> PAGE_ADDR_SHIFT);
	cq_context->cqe_cur_blk_addr =
				cpu_to_le32(cq_context->cqe_cur_blk_addr);

	roce_set_field(cq_context->byte_16_hop_addr,
		       V2_CQC_BYTE_16_CQE_CUR_BLK_ADDR_M,
		       V2_CQC_BYTE_16_CQE_CUR_BLK_ADDR_S,
		       cpu_to_le32((mtts[0]) >> (32 + PAGE_ADDR_SHIFT)));
	roce_set_field(cq_context->byte_16_hop_addr,
		       V2_CQC_BYTE_16_CQE_HOP_NUM_M,
		       V2_CQC_BYTE_16_CQE_HOP_NUM_S, hr_dev->caps.cqe_hop_num ==
		       HNS_ROCE_HOP_NUM_0 ? 0 : hr_dev->caps.cqe_hop_num);

	cq_context->cqe_nxt_blk_addr = (u32)(mtts[1] >> PAGE_ADDR_SHIFT);
	roce_set_field(cq_context->byte_24_pgsz_addr,
		       V2_CQC_BYTE_24_CQE_NXT_BLK_ADDR_M,
		       V2_CQC_BYTE_24_CQE_NXT_BLK_ADDR_S,
		       cpu_to_le32((mtts[1]) >> (32 + PAGE_ADDR_SHIFT)));
	roce_set_field(cq_context->byte_24_pgsz_addr,
		       V2_CQC_BYTE_24_CQE_BA_PG_SZ_M,
		       V2_CQC_BYTE_24_CQE_BA_PG_SZ_S,
		       hr_dev->caps.cqe_ba_pg_sz + PG_SHIFT_OFFSET);
	roce_set_field(cq_context->byte_24_pgsz_addr,
		       V2_CQC_BYTE_24_CQE_BUF_PG_SZ_M,
		       V2_CQC_BYTE_24_CQE_BUF_PG_SZ_S,
		       hr_dev->caps.cqe_buf_pg_sz + PG_SHIFT_OFFSET);

	cq_context->cqe_ba = (u32)(dma_handle >> 3);

	roce_set_field(cq_context->byte_40_cqe_ba, V2_CQC_BYTE_40_CQE_BA_M,
		       V2_CQC_BYTE_40_CQE_BA_S, (dma_handle >> (32 + 3)));

	if (hr_cq->db_en)
		roce_set_bit(cq_context->byte_44_db_record,
			     V2_CQC_BYTE_44_DB_RECORD_EN_S, 1);

	roce_set_field(cq_context->byte_44_db_record,
		       V2_CQC_BYTE_44_DB_RECORD_ADDR_M,
		       V2_CQC_BYTE_44_DB_RECORD_ADDR_S,
		       ((u32)hr_cq->db.dma) >> 1);
	cq_context->db_record_addr = hr_cq->db.dma >> 32;

	roce_set_field(cq_context->byte_56_cqe_period_maxcnt,
		       V2_CQC_BYTE_56_CQ_MAX_CNT_M,
		       V2_CQC_BYTE_56_CQ_MAX_CNT_S,
		       HNS_ROCE_V2_CQ_DEFAULT_BURST_NUM);
	roce_set_field(cq_context->byte_56_cqe_period_maxcnt,
		       V2_CQC_BYTE_56_CQ_PERIOD_M,
		       V2_CQC_BYTE_56_CQ_PERIOD_S,
		       HNS_ROCE_V2_CQ_DEFAULT_INTERVAL);
}

static int hns_roce_v2_req_notify_cq(struct ib_cq *ibcq,
				     enum ib_cq_notify_flags flags)
{
	struct hns_roce_dev *hr_dev = to_hr_dev(ibcq->device);
	struct hns_roce_cq *hr_cq = to_hr_cq(ibcq);
	u32 notification_flag;
	u32 doorbell[2];

	doorbell[0] = 0;
	doorbell[1] = 0;

	notification_flag = (flags & IB_CQ_SOLICITED_MASK) == IB_CQ_SOLICITED ?
			     V2_CQ_DB_REQ_NOT : V2_CQ_DB_REQ_NOT_SOL;
	/*
	 * flags = 0; Notification Flag = 1, next
	 * flags = 1; Notification Flag = 0, solocited
	 */
	roce_set_field(doorbell[0], V2_CQ_DB_BYTE_4_TAG_M, V2_DB_BYTE_4_TAG_S,
		       hr_cq->cqn);
	roce_set_field(doorbell[0], V2_CQ_DB_BYTE_4_CMD_M, V2_DB_BYTE_4_CMD_S,
		       HNS_ROCE_V2_CQ_DB_NTR);
	roce_set_field(doorbell[1], V2_CQ_DB_PARAMETER_CONS_IDX_M,
		       V2_CQ_DB_PARAMETER_CONS_IDX_S,
		       hr_cq->cons_index & ((hr_cq->cq_depth << 1) - 1));
	roce_set_field(doorbell[1], V2_CQ_DB_PARAMETER_CMD_SN_M,
		       V2_CQ_DB_PARAMETER_CMD_SN_S, hr_cq->arm_sn & 0x3);
	roce_set_bit(doorbell[1], V2_CQ_DB_PARAMETER_NOTIFY_S,
		     notification_flag);

	hns_roce_write64(hr_dev, doorbell, hr_cq->cq_db_l);

	return 0;
}

static int hns_roce_handle_recv_inl_wqe(struct hns_roce_v2_cqe *cqe,
						    struct hns_roce_qp **cur_qp,
						    struct ib_wc *wc)
{
	struct hns_roce_rinl_sge *sge_list;
	u32 wr_num, wr_cnt, sge_num;
	u32 sge_cnt, data_len, size;
	void *wqe_buf;

	wr_num = roce_get_field(cqe->byte_4, V2_CQE_BYTE_4_WQE_INDX_M,
				V2_CQE_BYTE_4_WQE_INDX_S) & 0xffff;
	wr_cnt = wr_num & ((*cur_qp)->rq.wqe_cnt - 1);

	sge_list = (*cur_qp)->rq_inl_buf.wqe_list[wr_cnt].sg_list;
	sge_num = (*cur_qp)->rq_inl_buf.wqe_list[wr_cnt].sge_cnt;
	wqe_buf = get_recv_wqe(*cur_qp, wr_cnt);
	data_len = wc->byte_len;

	for (sge_cnt = 0; (sge_cnt < sge_num) && (data_len); sge_cnt++) {
		size = min(sge_list[sge_cnt].len, data_len);
		memcpy((void *)sge_list[sge_cnt].addr, wqe_buf, size);

		data_len -= size;
		wqe_buf += size;
	}

	if (data_len) {
		wc->status = IB_WC_LOC_LEN_ERR;
		return -EAGAIN;
	}

	return 0;
}

static int hns_roce_v2_poll_one(struct hns_roce_cq *hr_cq,
				struct hns_roce_qp **cur_qp, struct ib_wc *wc)
{
	struct hns_roce_srq *srq = NULL;
	struct hns_roce_dev *hr_dev;
	struct hns_roce_v2_cqe *cqe;
	struct hns_roce_qp *hr_qp;
	struct hns_roce_wq *wq;
	struct ib_qp_attr attr;
	int attr_mask;
	int is_send;
	u16 wqe_ctr;
	u32 opcode;
	u32 status;
	int qpn;
	int ret;

	/* Find cqe according to consumer index */
	cqe = next_cqe_sw_v2(hr_cq);
	if (!cqe)
		return -EAGAIN;

	++hr_cq->cons_index;
	/* Memory barrier */
	rmb();

	/* 0->SQ, 1->RQ */
	is_send = !roce_get_bit(cqe->byte_4, V2_CQE_BYTE_4_S_R_S);

	qpn = roce_get_field(cqe->byte_16, V2_CQE_BYTE_16_LCL_QPN_M,
				V2_CQE_BYTE_16_LCL_QPN_S);

	if (!*cur_qp || (qpn & HNS_ROCE_V2_CQE_QPN_MASK) != (*cur_qp)->qpn) {
		hr_dev = to_hr_dev(hr_cq->ib_cq.device);
		hr_qp = __hns_roce_qp_lookup(hr_dev, qpn);
		if (unlikely(!hr_qp)) {
			dev_err(hr_dev->dev, "CQ %06lx with entry for unknown QPN %06x\n",
				hr_cq->cqn, (qpn & HNS_ROCE_V2_CQE_QPN_MASK));
			return -EINVAL;
		}
		*cur_qp = hr_qp;
	}

	wc->qp = &(*cur_qp)->ibqp;
	wc->vendor_err = 0;

	if (is_send) {
		wq = &(*cur_qp)->sq;
		if ((*cur_qp)->sq_signal_bits) {
			/*
			 * If sg_signal_bit is 1,
			 * firstly tail pointer updated to wqe
			 * which current cqe correspond to
			 */
			wqe_ctr = (u16)roce_get_field(cqe->byte_4,
						      V2_CQE_BYTE_4_WQE_INDX_M,
						      V2_CQE_BYTE_4_WQE_INDX_S);
			wq->tail += (wqe_ctr - (u16)wq->tail) &
				    (wq->wqe_cnt - 1);
		}

		wc->wr_id = wq->wrid[wq->tail & (wq->wqe_cnt - 1)];
		++wq->tail;
	} else if ((*cur_qp)->ibqp.srq) {
		srq = to_hr_srq((*cur_qp)->ibqp.srq);
		wqe_ctr = le16_to_cpu(roce_get_field(cqe->byte_4,
						     V2_CQE_BYTE_4_WQE_INDX_M,
						     V2_CQE_BYTE_4_WQE_INDX_S));
		wc->wr_id = srq->wrid[wqe_ctr];
		hns_roce_free_srq_wqe(srq, wqe_ctr);
	} else {
		/* Update tail pointer, record wr_id */
		wq = &(*cur_qp)->rq;
		wc->wr_id = wq->wrid[wq->tail & (wq->wqe_cnt - 1)];
		++wq->tail;
	}

	status = roce_get_field(cqe->byte_4, V2_CQE_BYTE_4_STATUS_M,
				V2_CQE_BYTE_4_STATUS_S);
	switch (status & HNS_ROCE_V2_CQE_STATUS_MASK) {
	case HNS_ROCE_CQE_V2_SUCCESS:
		wc->status = IB_WC_SUCCESS;
		break;
	case HNS_ROCE_CQE_V2_LOCAL_LENGTH_ERR:
		wc->status = IB_WC_LOC_LEN_ERR;
		break;
	case HNS_ROCE_CQE_V2_LOCAL_QP_OP_ERR:
		wc->status = IB_WC_LOC_QP_OP_ERR;
		break;
	case HNS_ROCE_CQE_V2_LOCAL_PROT_ERR:
		wc->status = IB_WC_LOC_PROT_ERR;
		break;
	case HNS_ROCE_CQE_V2_WR_FLUSH_ERR:
		wc->status = IB_WC_WR_FLUSH_ERR;
		break;
	case HNS_ROCE_CQE_V2_MW_BIND_ERR:
		wc->status = IB_WC_MW_BIND_ERR;
		break;
	case HNS_ROCE_CQE_V2_BAD_RESP_ERR:
		wc->status = IB_WC_BAD_RESP_ERR;
		break;
	case HNS_ROCE_CQE_V2_LOCAL_ACCESS_ERR:
		wc->status = IB_WC_LOC_ACCESS_ERR;
		break;
	case HNS_ROCE_CQE_V2_REMOTE_INVAL_REQ_ERR:
		wc->status = IB_WC_REM_INV_REQ_ERR;
		break;
	case HNS_ROCE_CQE_V2_REMOTE_ACCESS_ERR:
		wc->status = IB_WC_REM_ACCESS_ERR;
		break;
	case HNS_ROCE_CQE_V2_REMOTE_OP_ERR:
		wc->status = IB_WC_REM_OP_ERR;
		break;
	case HNS_ROCE_CQE_V2_TRANSPORT_RETRY_EXC_ERR:
		wc->status = IB_WC_RETRY_EXC_ERR;
		break;
	case HNS_ROCE_CQE_V2_RNR_RETRY_EXC_ERR:
		wc->status = IB_WC_RNR_RETRY_EXC_ERR;
		break;
	case HNS_ROCE_CQE_V2_REMOTE_ABORT_ERR:
		wc->status = IB_WC_REM_ABORT_ERR;
		break;
	default:
		wc->status = IB_WC_GENERAL_ERR;
		break;
	}

	/* flush cqe if wc status is error, excluding flush error */
	if ((wc->status != IB_WC_SUCCESS) &&
	    (wc->status != IB_WC_WR_FLUSH_ERR)) {
		attr_mask = IB_QP_STATE;
		attr.qp_state = IB_QPS_ERR;
		return hns_roce_v2_modify_qp(&(*cur_qp)->ibqp,
					     &attr, attr_mask,
					     (*cur_qp)->state, IB_QPS_ERR);
	}

	if (wc->status == IB_WC_WR_FLUSH_ERR)
		return 0;

	if (is_send) {
		wc->wc_flags = 0;
		/* SQ corresponding to CQE */
		switch (roce_get_field(cqe->byte_4, V2_CQE_BYTE_4_OPCODE_M,
				       V2_CQE_BYTE_4_OPCODE_S) & 0x1f) {
		case HNS_ROCE_SQ_OPCODE_SEND:
			wc->opcode = IB_WC_SEND;
			break;
		case HNS_ROCE_SQ_OPCODE_SEND_WITH_INV:
			wc->opcode = IB_WC_SEND;
			break;
		case HNS_ROCE_SQ_OPCODE_SEND_WITH_IMM:
			wc->opcode = IB_WC_SEND;
			wc->wc_flags |= IB_WC_WITH_IMM;
			break;
		case HNS_ROCE_SQ_OPCODE_RDMA_READ:
			wc->opcode = IB_WC_RDMA_READ;
			wc->byte_len = le32_to_cpu(cqe->byte_cnt);
			break;
		case HNS_ROCE_SQ_OPCODE_RDMA_WRITE:
			wc->opcode = IB_WC_RDMA_WRITE;
			break;
		case HNS_ROCE_SQ_OPCODE_RDMA_WRITE_WITH_IMM:
			wc->opcode = IB_WC_RDMA_WRITE;
			wc->wc_flags |= IB_WC_WITH_IMM;
			break;
		case HNS_ROCE_SQ_OPCODE_LOCAL_INV:
			wc->opcode = IB_WC_LOCAL_INV;
			wc->wc_flags |= IB_WC_WITH_INVALIDATE;
			break;
		case HNS_ROCE_SQ_OPCODE_ATOMIC_COMP_AND_SWAP:
			wc->opcode = IB_WC_COMP_SWAP;
			wc->byte_len  = 8;
			break;
		case HNS_ROCE_SQ_OPCODE_ATOMIC_FETCH_AND_ADD:
			wc->opcode = IB_WC_FETCH_ADD;
			wc->byte_len  = 8;
			break;
		case HNS_ROCE_SQ_OPCODE_ATOMIC_MASK_COMP_AND_SWAP:
			wc->opcode = IB_WC_MASKED_COMP_SWAP;
			wc->byte_len  = 8;
			break;
		case HNS_ROCE_SQ_OPCODE_ATOMIC_MASK_FETCH_AND_ADD:
			wc->opcode = IB_WC_MASKED_FETCH_ADD;
			wc->byte_len  = 8;
			break;
		case HNS_ROCE_SQ_OPCODE_FAST_REG_WR:
			wc->opcode = IB_WC_REG_MR;
			break;
		case HNS_ROCE_SQ_OPCODE_BIND_MW:
			wc->opcode = IB_WC_REG_MR;
			break;
		default:
			wc->status = IB_WC_GENERAL_ERR;
			break;
		}
	} else {
		/* RQ correspond to CQE */
		wc->byte_len = le32_to_cpu(cqe->byte_cnt);

		opcode = roce_get_field(cqe->byte_4, V2_CQE_BYTE_4_OPCODE_M,
					V2_CQE_BYTE_4_OPCODE_S);
		switch (opcode & 0x1f) {
		case HNS_ROCE_V2_OPCODE_RDMA_WRITE_IMM:
			wc->opcode = IB_WC_RECV_RDMA_WITH_IMM;
			wc->wc_flags = IB_WC_WITH_IMM;
			wc->ex.imm_data =
				cpu_to_be32(le32_to_cpu(cqe->immtdata));
			break;
		case HNS_ROCE_V2_OPCODE_SEND:
			wc->opcode = IB_WC_RECV;
			wc->wc_flags = 0;
			break;
		case HNS_ROCE_V2_OPCODE_SEND_WITH_IMM:
			wc->opcode = IB_WC_RECV;
			wc->wc_flags = IB_WC_WITH_IMM;
			wc->ex.imm_data =
				cpu_to_be32(le32_to_cpu(cqe->immtdata));
			break;
		case HNS_ROCE_V2_OPCODE_SEND_WITH_INV:
			wc->opcode = IB_WC_RECV;
			wc->wc_flags = IB_WC_WITH_INVALIDATE;
			wc->ex.invalidate_rkey = le32_to_cpu(cqe->rkey);
			break;
		default:
			wc->status = IB_WC_GENERAL_ERR;
			break;
		}

		if ((wc->qp->qp_type == IB_QPT_RC ||
		     wc->qp->qp_type == IB_QPT_UC) &&
		    (opcode == HNS_ROCE_V2_OPCODE_SEND ||
		    opcode == HNS_ROCE_V2_OPCODE_SEND_WITH_IMM ||
		    opcode == HNS_ROCE_V2_OPCODE_SEND_WITH_INV) &&
		    (roce_get_bit(cqe->byte_4, V2_CQE_BYTE_4_RQ_INLINE_S))) {
			ret = hns_roce_handle_recv_inl_wqe(cqe, cur_qp, wc);
			if (ret)
				return -EAGAIN;
		}

		wc->sl = (u8)roce_get_field(cqe->byte_32, V2_CQE_BYTE_32_SL_M,
					    V2_CQE_BYTE_32_SL_S);
		wc->src_qp = (u8)roce_get_field(cqe->byte_32,
						V2_CQE_BYTE_32_RMT_QPN_M,
						V2_CQE_BYTE_32_RMT_QPN_S);
		wc->slid = 0;
		wc->wc_flags |= (roce_get_bit(cqe->byte_32,
					      V2_CQE_BYTE_32_GRH_S) ?
					      IB_WC_GRH : 0);
		wc->port_num = roce_get_field(cqe->byte_32,
				V2_CQE_BYTE_32_PORTN_M, V2_CQE_BYTE_32_PORTN_S);
		wc->pkey_index = 0;
		memcpy(wc->smac, cqe->smac, 4);
		wc->smac[4] = roce_get_field(cqe->byte_28,
					     V2_CQE_BYTE_28_SMAC_4_M,
					     V2_CQE_BYTE_28_SMAC_4_S);
		wc->smac[5] = roce_get_field(cqe->byte_28,
					     V2_CQE_BYTE_28_SMAC_5_M,
					     V2_CQE_BYTE_28_SMAC_5_S);
		if (roce_get_bit(cqe->byte_28, V2_CQE_BYTE_28_VID_VLD_S)) {
			wc->vlan_id = (u16)roce_get_field(cqe->byte_28,
							  V2_CQE_BYTE_28_VID_M,
							  V2_CQE_BYTE_28_VID_S);
		} else {
			wc->vlan_id = 0xffff;
		}

		wc->wc_flags |= (IB_WC_WITH_VLAN | IB_WC_WITH_SMAC);
		wc->network_hdr_type = roce_get_field(cqe->byte_28,
						    V2_CQE_BYTE_28_PORT_TYPE_M,
						    V2_CQE_BYTE_28_PORT_TYPE_S);
	}

	return 0;
}

static int hns_roce_v2_poll_cq(struct ib_cq *ibcq, int num_entries,
			       struct ib_wc *wc)
{
	struct hns_roce_cq *hr_cq = to_hr_cq(ibcq);
	struct hns_roce_qp *cur_qp = NULL;
	unsigned long flags;
	int npolled;

	spin_lock_irqsave(&hr_cq->lock, flags);

	for (npolled = 0; npolled < num_entries; ++npolled) {
		if (hns_roce_v2_poll_one(hr_cq, &cur_qp, wc + npolled))
			break;
	}

	if (npolled) {
		/* Memory barrier */
		wmb();
		hns_roce_v2_cq_set_ci(hr_cq, hr_cq->cons_index);
	}

	spin_unlock_irqrestore(&hr_cq->lock, flags);

	return npolled;
}

static int hns_roce_v2_set_hem(struct hns_roce_dev *hr_dev,
			       struct hns_roce_hem_table *table, int obj,
			       int step_idx)
{
	struct device *dev = hr_dev->dev;
	struct hns_roce_cmd_mailbox *mailbox;
	struct hns_roce_hem_iter iter;
	struct hns_roce_hem_mhop mhop;
	struct hns_roce_hem *hem;
	unsigned long mhop_obj = obj;
	int i, j, k;
	int ret = 0;
	u64 hem_idx = 0;
	u64 l1_idx = 0;
	u64 bt_ba = 0;
	u32 chunk_ba_num;
	u32 hop_num;
	u16 op = 0xff;

	if (!hns_roce_check_whether_mhop(hr_dev, table->type))
		return 0;

	hns_roce_calc_hem_mhop(hr_dev, table, &mhop_obj, &mhop);
	i = mhop.l0_idx;
	j = mhop.l1_idx;
	k = mhop.l2_idx;
	hop_num = mhop.hop_num;
	chunk_ba_num = mhop.bt_chunk_size / 8;

	if (hop_num == 2) {
		hem_idx = i * chunk_ba_num * chunk_ba_num + j * chunk_ba_num +
			  k;
		l1_idx = i * chunk_ba_num + j;
	} else if (hop_num == 1) {
		hem_idx = i * chunk_ba_num + j;
	} else if (hop_num == HNS_ROCE_HOP_NUM_0) {
		hem_idx = i;
	}

	switch (table->type) {
	case HEM_TYPE_QPC:
		op = HNS_ROCE_CMD_WRITE_QPC_BT0;
		break;
	case HEM_TYPE_MTPT:
		op = HNS_ROCE_CMD_WRITE_MPT_BT0;
		break;
	case HEM_TYPE_CQC:
		op = HNS_ROCE_CMD_WRITE_CQC_BT0;
		break;
	case HEM_TYPE_SRQC:
		op = HNS_ROCE_CMD_WRITE_SRQC_BT0;
		break;
	case HEM_TYPE_SCCC:
		op = HNS_ROCE_CMD_WRITE_SCCC_BT0;
		break;
	case HEM_TYPE_QPC_TIMER:
		op = HNS_ROCE_CMD_WRITE_QPC_TIMER_BT0;
		break;
	case HEM_TYPE_CQC_TIMER:
		op = HNS_ROCE_CMD_WRITE_CQC_TIMER_BT0;
		break;
	default:
		dev_warn(dev, "Table %d not to be written by mailbox!\n",
			 table->type);
		return 0;
	}

	if (table->type == HEM_TYPE_SCCC && step_idx)
		return 0;

	op += step_idx;

	mailbox = hns_roce_alloc_cmd_mailbox(hr_dev);
	if (IS_ERR(mailbox))
		return PTR_ERR(mailbox);

	if (table->type == HEM_TYPE_SCCC)
		obj = mhop.l0_idx;

	if (check_whether_last_step(hop_num, step_idx)) {
		hem = table->hem[hem_idx];
		for (hns_roce_hem_first(hem, &iter);
		     !hns_roce_hem_last(&iter); hns_roce_hem_next(&iter)) {
			bt_ba = hns_roce_hem_addr(&iter);

			/* configure the ba, tag, and op */
			ret = hns_roce_cmd_mbox(hr_dev, bt_ba, mailbox->dma,
						obj, 0, op,
						HNS_ROCE_CMD_TIMEOUT_MSECS);
		}
	} else {
		if (step_idx == 0)
			bt_ba = table->bt_l0_dma_addr[i];
		else if (step_idx == 1 && hop_num == 2)
			bt_ba = table->bt_l1_dma_addr[l1_idx];

		/* configure the ba, tag, and op */
		ret = hns_roce_cmd_mbox(hr_dev, bt_ba, mailbox->dma, obj,
					0, op, HNS_ROCE_CMD_TIMEOUT_MSECS);
	}

	hns_roce_free_cmd_mailbox(hr_dev, mailbox);
	return ret;
}

static int hns_roce_v2_clear_hem(struct hns_roce_dev *hr_dev,
				 struct hns_roce_hem_table *table, int obj,
				 int step_idx)
{
	struct device *dev = hr_dev->dev;
	struct hns_roce_cmd_mailbox *mailbox;
	int ret = 0;
	u16 op = 0xff;

	if (!hns_roce_check_whether_mhop(hr_dev, table->type))
		return 0;

	switch (table->type) {
	case HEM_TYPE_QPC:
		op = HNS_ROCE_CMD_DESTROY_QPC_BT0;
		break;
	case HEM_TYPE_MTPT:
		op = HNS_ROCE_CMD_DESTROY_MPT_BT0;
		break;
	case HEM_TYPE_CQC:
		op = HNS_ROCE_CMD_DESTROY_CQC_BT0;
		break;
	case HEM_TYPE_SCCC:
	case HEM_TYPE_QPC_TIMER:
	case HEM_TYPE_CQC_TIMER:
		break;
	case HEM_TYPE_SRQC:
		op = HNS_ROCE_CMD_DESTROY_SRQC_BT0;
		break;
	default:
		dev_warn(dev, "Table %d not to be destroyed by mailbox!\n",
			 table->type);
		return 0;
	}

	if (table->type == HEM_TYPE_SCCC ||
	    table->type == HEM_TYPE_QPC_TIMER ||
	    table->type == HEM_TYPE_CQC_TIMER)
		return 0;

	op += step_idx;

	mailbox = hns_roce_alloc_cmd_mailbox(hr_dev);
	if (IS_ERR(mailbox))
		return PTR_ERR(mailbox);

	/* configure the tag and op */
	ret = hns_roce_cmd_mbox(hr_dev, 0, mailbox->dma, obj, 0, op,
				HNS_ROCE_CMD_TIMEOUT_MSECS);

	hns_roce_free_cmd_mailbox(hr_dev, mailbox);
	return ret;
}

static int hns_roce_v2_qp_modify(struct hns_roce_dev *hr_dev,
				 struct hns_roce_mtt *mtt,
				 enum ib_qp_state cur_state,
				 enum ib_qp_state new_state,
				 struct hns_roce_v2_qp_context *context,
				 struct hns_roce_qp *hr_qp)
{
	struct hns_roce_cmd_mailbox *mailbox;
	int ret;

	mailbox = hns_roce_alloc_cmd_mailbox(hr_dev);
	if (IS_ERR(mailbox))
		return PTR_ERR(mailbox);

	memcpy(mailbox->buf, context, sizeof(*context) * 2);

	ret = hns_roce_cmd_mbox(hr_dev, mailbox->dma, 0, hr_qp->qpn, 0,
				HNS_ROCE_CMD_MODIFY_QPC,
				HNS_ROCE_CMD_TIMEOUT_MSECS);

	hns_roce_free_cmd_mailbox(hr_dev, mailbox);

	return ret;
}

static void set_access_flags(struct hns_roce_qp *hr_qp,
			     struct hns_roce_v2_qp_context *context,
			     struct hns_roce_v2_qp_context *qpc_mask,
			     const struct ib_qp_attr *attr, int attr_mask)
{
	u8 dest_rd_atomic;
	u32 access_flags;

	dest_rd_atomic = (attr_mask & IB_QP_MAX_DEST_RD_ATOMIC) ?
			 attr->max_dest_rd_atomic : hr_qp->resp_depth;

	access_flags = (attr_mask & IB_QP_ACCESS_FLAGS) ?
		       attr->qp_access_flags : hr_qp->atomic_rd_en;

	if (!dest_rd_atomic)
		access_flags &= IB_ACCESS_REMOTE_WRITE;

	roce_set_bit(context->byte_76_srqn_op_en, V2_QPC_BYTE_76_RRE_S,
		     !!(access_flags & IB_ACCESS_REMOTE_READ));
	roce_set_bit(qpc_mask->byte_76_srqn_op_en, V2_QPC_BYTE_76_RRE_S, 0);

	roce_set_bit(context->byte_76_srqn_op_en, V2_QPC_BYTE_76_RWE_S,
		     !!(access_flags & IB_ACCESS_REMOTE_WRITE));
	roce_set_bit(qpc_mask->byte_76_srqn_op_en, V2_QPC_BYTE_76_RWE_S, 0);

	roce_set_bit(context->byte_76_srqn_op_en, V2_QPC_BYTE_76_ATE_S,
		     !!(access_flags & IB_ACCESS_REMOTE_ATOMIC));
	roce_set_bit(qpc_mask->byte_76_srqn_op_en, V2_QPC_BYTE_76_ATE_S, 0);
}

static void modify_qp_reset_to_init(struct ib_qp *ibqp,
				    const struct ib_qp_attr *attr,
				    int attr_mask,
				    struct hns_roce_v2_qp_context *context,
				    struct hns_roce_v2_qp_context *qpc_mask)
{
	struct hns_roce_dev *hr_dev = to_hr_dev(ibqp->device);
	struct hns_roce_qp *hr_qp = to_hr_qp(ibqp);

	/*
	 * In v2 engine, software pass context and context mask to hardware
	 * when modifying qp. If software need modify some fields in context,
	 * we should set all bits of the relevant fields in context mask to
	 * 0 at the same time, else set them to 0x1.
	 */
	roce_set_field(context->byte_4_sqpn_tst, V2_QPC_BYTE_4_TST_M,
		       V2_QPC_BYTE_4_TST_S, to_hr_qp_type(hr_qp->ibqp.qp_type));
	roce_set_field(qpc_mask->byte_4_sqpn_tst, V2_QPC_BYTE_4_TST_M,
		       V2_QPC_BYTE_4_TST_S, 0);

	if (ibqp->qp_type == IB_QPT_GSI)
		roce_set_field(context->byte_4_sqpn_tst,
			       V2_QPC_BYTE_4_SGE_SHIFT_M,
			       V2_QPC_BYTE_4_SGE_SHIFT_S,
			       ilog2((unsigned int)hr_qp->sge.sge_cnt));
	else
		roce_set_field(context->byte_4_sqpn_tst,
			       V2_QPC_BYTE_4_SGE_SHIFT_M,
			       V2_QPC_BYTE_4_SGE_SHIFT_S,
			       hr_qp->sq.max_gs > 2 ?
			       ilog2((unsigned int)hr_qp->sge.sge_cnt) : 0);

	roce_set_field(qpc_mask->byte_4_sqpn_tst, V2_QPC_BYTE_4_SGE_SHIFT_M,
		       V2_QPC_BYTE_4_SGE_SHIFT_S, 0);

	roce_set_field(context->byte_4_sqpn_tst, V2_QPC_BYTE_4_SQPN_M,
		       V2_QPC_BYTE_4_SQPN_S, hr_qp->qpn);
	roce_set_field(qpc_mask->byte_4_sqpn_tst, V2_QPC_BYTE_4_SQPN_M,
		       V2_QPC_BYTE_4_SQPN_S, 0);

	roce_set_field(context->byte_16_buf_ba_pg_sz, V2_QPC_BYTE_16_PD_M,
		       V2_QPC_BYTE_16_PD_S, to_hr_pd(ibqp->pd)->pdn);
	roce_set_field(qpc_mask->byte_16_buf_ba_pg_sz, V2_QPC_BYTE_16_PD_M,
		       V2_QPC_BYTE_16_PD_S, 0);

	roce_set_field(context->byte_20_smac_sgid_idx, V2_QPC_BYTE_20_RQWS_M,
		       V2_QPC_BYTE_20_RQWS_S, ilog2(hr_qp->rq.max_gs));
	roce_set_field(qpc_mask->byte_20_smac_sgid_idx, V2_QPC_BYTE_20_RQWS_M,
		       V2_QPC_BYTE_20_RQWS_S, 0);

	roce_set_field(context->byte_20_smac_sgid_idx,
		       V2_QPC_BYTE_20_SQ_SHIFT_M, V2_QPC_BYTE_20_SQ_SHIFT_S,
		       ilog2((unsigned int)hr_qp->sq.wqe_cnt));
	roce_set_field(qpc_mask->byte_20_smac_sgid_idx,
		       V2_QPC_BYTE_20_SQ_SHIFT_M, V2_QPC_BYTE_20_SQ_SHIFT_S, 0);

	roce_set_field(context->byte_20_smac_sgid_idx,
		       V2_QPC_BYTE_20_RQ_SHIFT_M, V2_QPC_BYTE_20_RQ_SHIFT_S,
		       (hr_qp->ibqp.qp_type == IB_QPT_XRC_INI ||
		       hr_qp->ibqp.qp_type == IB_QPT_XRC_TGT || ibqp->srq) ? 0 :
		       ilog2((unsigned int)hr_qp->rq.wqe_cnt));
	roce_set_field(qpc_mask->byte_20_smac_sgid_idx,
		       V2_QPC_BYTE_20_RQ_SHIFT_M, V2_QPC_BYTE_20_RQ_SHIFT_S, 0);

	/* No VLAN need to set 0xFFF */
	roce_set_field(context->byte_24_mtu_tc, V2_QPC_BYTE_24_VLAN_ID_M,
		       V2_QPC_BYTE_24_VLAN_ID_S, 0xfff);
	roce_set_field(qpc_mask->byte_24_mtu_tc, V2_QPC_BYTE_24_VLAN_ID_M,
		       V2_QPC_BYTE_24_VLAN_ID_S, 0);

	/*
	 * Set some fields in context to zero, Because the default values
	 * of all fields in context are zero, we need not set them to 0 again.
	 * but we should set the relevant fields of context mask to 0.
	 */
	roce_set_bit(qpc_mask->byte_56_dqpn_err, V2_QPC_BYTE_56_SQ_TX_ERR_S, 0);
	roce_set_bit(qpc_mask->byte_56_dqpn_err, V2_QPC_BYTE_56_SQ_RX_ERR_S, 0);
	roce_set_bit(qpc_mask->byte_56_dqpn_err, V2_QPC_BYTE_56_RQ_TX_ERR_S, 0);
	roce_set_bit(qpc_mask->byte_56_dqpn_err, V2_QPC_BYTE_56_RQ_RX_ERR_S, 0);

	roce_set_field(qpc_mask->byte_60_qpst_tempid, V2_QPC_BYTE_60_TEMPID_M,
		       V2_QPC_BYTE_60_TEMPID_S, 0);

	roce_set_field(qpc_mask->byte_60_qpst_tempid,
		       V2_QPC_BYTE_60_SCC_TOKEN_M, V2_QPC_BYTE_60_SCC_TOKEN_S,
		       0);
	roce_set_bit(qpc_mask->byte_60_qpst_tempid,
		     V2_QPC_BYTE_60_SQ_DB_DOING_S, 0);
	roce_set_bit(qpc_mask->byte_60_qpst_tempid,
		     V2_QPC_BYTE_60_RQ_DB_DOING_S, 0);
	roce_set_bit(qpc_mask->byte_28_at_fl, V2_QPC_BYTE_28_CNP_TX_FLAG_S, 0);
	roce_set_bit(qpc_mask->byte_28_at_fl, V2_QPC_BYTE_28_CE_FLAG_S, 0);

	if (hr_qp->rdb_en) {
		roce_set_bit(context->byte_68_rq_db,
			     V2_QPC_BYTE_68_RQ_RECORD_EN_S, 1);
		roce_set_bit(qpc_mask->byte_68_rq_db,
			     V2_QPC_BYTE_68_RQ_RECORD_EN_S, 0);
	}

	roce_set_field(context->byte_68_rq_db,
		       V2_QPC_BYTE_68_RQ_DB_RECORD_ADDR_M,
		       V2_QPC_BYTE_68_RQ_DB_RECORD_ADDR_S,
		       ((u32)hr_qp->rdb.dma) >> 1);
	roce_set_field(qpc_mask->byte_68_rq_db,
		       V2_QPC_BYTE_68_RQ_DB_RECORD_ADDR_M,
		       V2_QPC_BYTE_68_RQ_DB_RECORD_ADDR_S, 0);
	context->rq_db_record_addr = hr_qp->rdb.dma >> 32;
	qpc_mask->rq_db_record_addr = 0;

	roce_set_bit(context->byte_76_srqn_op_en, V2_QPC_BYTE_76_RQIE_S,
		    (hr_dev->caps.flags & HNS_ROCE_CAP_FLAG_RQ_INLINE) ? 1 : 0);
	roce_set_bit(qpc_mask->byte_76_srqn_op_en, V2_QPC_BYTE_76_RQIE_S, 0);

	roce_set_field(context->byte_80_rnr_rx_cqn, V2_QPC_BYTE_80_RX_CQN_M,
		       V2_QPC_BYTE_80_RX_CQN_S, to_hr_cq(ibqp->recv_cq)->cqn);
	roce_set_field(qpc_mask->byte_80_rnr_rx_cqn, V2_QPC_BYTE_80_RX_CQN_M,
		       V2_QPC_BYTE_80_RX_CQN_S, 0);
	if (ibqp->srq) {
		roce_set_field(context->byte_76_srqn_op_en,
			       V2_QPC_BYTE_76_SRQN_M, V2_QPC_BYTE_76_SRQN_S,
			       to_hr_srq(ibqp->srq)->srqn);
		roce_set_field(qpc_mask->byte_76_srqn_op_en,
			       V2_QPC_BYTE_76_SRQN_M, V2_QPC_BYTE_76_SRQN_S, 0);
		roce_set_bit(context->byte_76_srqn_op_en,
			     V2_QPC_BYTE_76_SRQ_EN_S, 1);
		roce_set_bit(qpc_mask->byte_76_srqn_op_en,
			     V2_QPC_BYTE_76_SRQ_EN_S, 0);
	}

	roce_set_field(qpc_mask->byte_84_rq_ci_pi,
		       V2_QPC_BYTE_84_RQ_PRODUCER_IDX_M,
		       V2_QPC_BYTE_84_RQ_PRODUCER_IDX_S, 0);
	roce_set_field(qpc_mask->byte_84_rq_ci_pi,
		       V2_QPC_BYTE_84_RQ_CONSUMER_IDX_M,
		       V2_QPC_BYTE_84_RQ_CONSUMER_IDX_S, 0);

	roce_set_field(qpc_mask->byte_92_srq_info, V2_QPC_BYTE_92_SRQ_INFO_M,
		       V2_QPC_BYTE_92_SRQ_INFO_S, 0);

	roce_set_field(qpc_mask->byte_96_rx_reqmsn, V2_QPC_BYTE_96_RX_REQ_MSN_M,
		       V2_QPC_BYTE_96_RX_REQ_MSN_S, 0);

	roce_set_field(qpc_mask->byte_104_rq_sge,
		       V2_QPC_BYTE_104_RQ_CUR_WQE_SGE_NUM_M,
		       V2_QPC_BYTE_104_RQ_CUR_WQE_SGE_NUM_S, 0);

	roce_set_bit(qpc_mask->byte_108_rx_reqepsn,
		     V2_QPC_BYTE_108_RX_REQ_PSN_ERR_S, 0);
	roce_set_field(qpc_mask->byte_108_rx_reqepsn,
		       V2_QPC_BYTE_108_RX_REQ_LAST_OPTYPE_M,
		       V2_QPC_BYTE_108_RX_REQ_LAST_OPTYPE_S, 0);
	roce_set_bit(qpc_mask->byte_108_rx_reqepsn,
		     V2_QPC_BYTE_108_RX_REQ_RNR_S, 0);

	qpc_mask->rq_rnr_timer = 0;
	qpc_mask->rx_msg_len = 0;
	qpc_mask->rx_rkey_pkt_info = 0;
	qpc_mask->rx_va = 0;

	roce_set_field(qpc_mask->byte_132_trrl, V2_QPC_BYTE_132_TRRL_HEAD_MAX_M,
		       V2_QPC_BYTE_132_TRRL_HEAD_MAX_S, 0);
	roce_set_field(qpc_mask->byte_132_trrl, V2_QPC_BYTE_132_TRRL_TAIL_MAX_M,
		       V2_QPC_BYTE_132_TRRL_TAIL_MAX_S, 0);

	roce_set_bit(qpc_mask->byte_140_raq, V2_QPC_BYTE_140_RQ_RTY_WAIT_DO_S,
		     0);
	roce_set_field(qpc_mask->byte_140_raq, V2_QPC_BYTE_140_RAQ_TRRL_HEAD_M,
		       V2_QPC_BYTE_140_RAQ_TRRL_HEAD_S, 0);
	roce_set_field(qpc_mask->byte_140_raq, V2_QPC_BYTE_140_RAQ_TRRL_TAIL_M,
		       V2_QPC_BYTE_140_RAQ_TRRL_TAIL_S, 0);

	roce_set_field(qpc_mask->byte_144_raq,
		       V2_QPC_BYTE_144_RAQ_RTY_INI_PSN_M,
		       V2_QPC_BYTE_144_RAQ_RTY_INI_PSN_S, 0);
	roce_set_field(qpc_mask->byte_144_raq, V2_QPC_BYTE_144_RAQ_CREDIT_M,
		       V2_QPC_BYTE_144_RAQ_CREDIT_S, 0);
	roce_set_bit(qpc_mask->byte_144_raq, V2_QPC_BYTE_144_RESP_RTY_FLG_S, 0);

	roce_set_field(qpc_mask->byte_148_raq, V2_QPC_BYTE_148_RQ_MSN_M,
		       V2_QPC_BYTE_148_RQ_MSN_S, 0);
	roce_set_field(qpc_mask->byte_148_raq, V2_QPC_BYTE_148_RAQ_SYNDROME_M,
		       V2_QPC_BYTE_148_RAQ_SYNDROME_S, 0);

	roce_set_field(qpc_mask->byte_152_raq, V2_QPC_BYTE_152_RAQ_PSN_M,
		       V2_QPC_BYTE_152_RAQ_PSN_S, 0);
	roce_set_field(qpc_mask->byte_152_raq,
		       V2_QPC_BYTE_152_RAQ_TRRL_RTY_HEAD_M,
		       V2_QPC_BYTE_152_RAQ_TRRL_RTY_HEAD_S, 0);

	roce_set_field(qpc_mask->byte_156_raq, V2_QPC_BYTE_156_RAQ_USE_PKTN_M,
		       V2_QPC_BYTE_156_RAQ_USE_PKTN_S, 0);

	roce_set_field(qpc_mask->byte_160_sq_ci_pi,
		       V2_QPC_BYTE_160_SQ_PRODUCER_IDX_M,
		       V2_QPC_BYTE_160_SQ_PRODUCER_IDX_S, 0);
	roce_set_field(qpc_mask->byte_160_sq_ci_pi,
		       V2_QPC_BYTE_160_SQ_CONSUMER_IDX_M,
		       V2_QPC_BYTE_160_SQ_CONSUMER_IDX_S, 0);

	roce_set_bit(qpc_mask->byte_168_irrl_idx,
		     V2_QPC_BYTE_168_POLL_DB_WAIT_DO_S, 0);
	roce_set_bit(qpc_mask->byte_168_irrl_idx,
		     V2_QPC_BYTE_168_SCC_TOKEN_FORBID_SQ_DEQ_S, 0);
	roce_set_bit(qpc_mask->byte_168_irrl_idx,
		     V2_QPC_BYTE_168_WAIT_ACK_TIMEOUT_S, 0);
	roce_set_bit(qpc_mask->byte_168_irrl_idx,
		     V2_QPC_BYTE_168_MSG_RTY_LP_FLG_S, 0);
	roce_set_bit(qpc_mask->byte_168_irrl_idx,
		     V2_QPC_BYTE_168_SQ_INVLD_FLG_S, 0);
	roce_set_field(qpc_mask->byte_168_irrl_idx,
		       V2_QPC_BYTE_168_IRRL_IDX_LSB_M,
		       V2_QPC_BYTE_168_IRRL_IDX_LSB_S, 0);

	roce_set_field(context->byte_172_sq_psn, V2_QPC_BYTE_172_ACK_REQ_FREQ_M,
		       V2_QPC_BYTE_172_ACK_REQ_FREQ_S, 4);
	roce_set_field(qpc_mask->byte_172_sq_psn,
		       V2_QPC_BYTE_172_ACK_REQ_FREQ_M,
		       V2_QPC_BYTE_172_ACK_REQ_FREQ_S, 0);

	roce_set_bit(qpc_mask->byte_172_sq_psn, V2_QPC_BYTE_172_MSG_RNR_FLG_S,
		     0);

	roce_set_bit(context->byte_172_sq_psn, V2_QPC_BYTE_172_FRE_S, 1);
	roce_set_bit(qpc_mask->byte_172_sq_psn, V2_QPC_BYTE_172_FRE_S, 0);

	roce_set_field(qpc_mask->byte_176_msg_pktn,
		       V2_QPC_BYTE_176_MSG_USE_PKTN_M,
		       V2_QPC_BYTE_176_MSG_USE_PKTN_S, 0);
	roce_set_field(qpc_mask->byte_176_msg_pktn,
		       V2_QPC_BYTE_176_IRRL_HEAD_PRE_M,
		       V2_QPC_BYTE_176_IRRL_HEAD_PRE_S, 0);

	roce_set_field(qpc_mask->byte_184_irrl_idx,
		       V2_QPC_BYTE_184_IRRL_IDX_MSB_M,
		       V2_QPC_BYTE_184_IRRL_IDX_MSB_S, 0);

	qpc_mask->cur_sge_offset = 0;

	roce_set_field(qpc_mask->byte_192_ext_sge,
		       V2_QPC_BYTE_192_CUR_SGE_IDX_M,
		       V2_QPC_BYTE_192_CUR_SGE_IDX_S, 0);
	roce_set_field(qpc_mask->byte_192_ext_sge,
		       V2_QPC_BYTE_192_EXT_SGE_NUM_LEFT_M,
		       V2_QPC_BYTE_192_EXT_SGE_NUM_LEFT_S, 0);

	roce_set_field(qpc_mask->byte_196_sq_psn, V2_QPC_BYTE_196_IRRL_HEAD_M,
		       V2_QPC_BYTE_196_IRRL_HEAD_S, 0);

	roce_set_field(qpc_mask->byte_200_sq_max, V2_QPC_BYTE_200_SQ_MAX_IDX_M,
		       V2_QPC_BYTE_200_SQ_MAX_IDX_S, 0);
	roce_set_field(qpc_mask->byte_200_sq_max,
		       V2_QPC_BYTE_200_LCL_OPERATED_CNT_M,
		       V2_QPC_BYTE_200_LCL_OPERATED_CNT_S, 0);

	roce_set_bit(qpc_mask->byte_208_irrl, V2_QPC_BYTE_208_PKT_RNR_FLG_S, 0);
	roce_set_bit(qpc_mask->byte_208_irrl, V2_QPC_BYTE_208_PKT_RTY_FLG_S, 0);

	roce_set_field(qpc_mask->byte_212_lsn, V2_QPC_BYTE_212_CHECK_FLG_M,
		       V2_QPC_BYTE_212_CHECK_FLG_S, 0);

	qpc_mask->sq_timer = 0;

	roce_set_field(qpc_mask->byte_220_retry_psn_msn,
		       V2_QPC_BYTE_220_RETRY_MSG_MSN_M,
		       V2_QPC_BYTE_220_RETRY_MSG_MSN_S, 0);
	roce_set_field(qpc_mask->byte_232_irrl_sge,
		       V2_QPC_BYTE_232_IRRL_SGE_IDX_M,
		       V2_QPC_BYTE_232_IRRL_SGE_IDX_S, 0);

	roce_set_bit(qpc_mask->byte_232_irrl_sge, V2_QPC_BYTE_232_SO_LP_VLD_S,
		     0);
	roce_set_bit(qpc_mask->byte_232_irrl_sge,
		     V2_QPC_BYTE_232_FENCE_LP_VLD_S, 0);
	roce_set_bit(qpc_mask->byte_232_irrl_sge, V2_QPC_BYTE_232_IRRL_LP_VLD_S,
		     0);

	qpc_mask->irrl_cur_sge_offset = 0;

	roce_set_field(qpc_mask->byte_240_irrl_tail,
		       V2_QPC_BYTE_240_IRRL_TAIL_REAL_M,
		       V2_QPC_BYTE_240_IRRL_TAIL_REAL_S, 0);
	roce_set_field(qpc_mask->byte_240_irrl_tail,
		       V2_QPC_BYTE_240_IRRL_TAIL_RD_M,
		       V2_QPC_BYTE_240_IRRL_TAIL_RD_S, 0);
	roce_set_field(qpc_mask->byte_240_irrl_tail,
		       V2_QPC_BYTE_240_RX_ACK_MSN_M,
		       V2_QPC_BYTE_240_RX_ACK_MSN_S, 0);

	roce_set_field(qpc_mask->byte_248_ack_psn, V2_QPC_BYTE_248_IRRL_PSN_M,
		       V2_QPC_BYTE_248_IRRL_PSN_S, 0);
	roce_set_bit(qpc_mask->byte_248_ack_psn, V2_QPC_BYTE_248_ACK_PSN_ERR_S,
		     0);
	roce_set_field(qpc_mask->byte_248_ack_psn,
		       V2_QPC_BYTE_248_ACK_LAST_OPTYPE_M,
		       V2_QPC_BYTE_248_ACK_LAST_OPTYPE_S, 0);
	roce_set_bit(qpc_mask->byte_248_ack_psn, V2_QPC_BYTE_248_IRRL_PSN_VLD_S,
		     0);
	roce_set_bit(qpc_mask->byte_248_ack_psn,
		     V2_QPC_BYTE_248_RNR_RETRY_FLAG_S, 0);
	roce_set_bit(qpc_mask->byte_248_ack_psn, V2_QPC_BYTE_248_CQ_ERR_IND_S,
		     0);

	hr_qp->access_flags = attr->qp_access_flags;
	roce_set_field(context->byte_252_err_txcqn, V2_QPC_BYTE_252_TX_CQN_M,
		       V2_QPC_BYTE_252_TX_CQN_S, to_hr_cq(ibqp->send_cq)->cqn);
	roce_set_field(qpc_mask->byte_252_err_txcqn, V2_QPC_BYTE_252_TX_CQN_M,
		       V2_QPC_BYTE_252_TX_CQN_S, 0);

	roce_set_field(qpc_mask->byte_252_err_txcqn, V2_QPC_BYTE_252_ERR_TYPE_M,
		       V2_QPC_BYTE_252_ERR_TYPE_S, 0);

	roce_set_field(qpc_mask->byte_256_sqflush_rqcqe,
		       V2_QPC_BYTE_256_RQ_CQE_IDX_M,
		       V2_QPC_BYTE_256_RQ_CQE_IDX_S, 0);
	roce_set_field(qpc_mask->byte_256_sqflush_rqcqe,
		       V2_QPC_BYTE_256_SQ_FLUSH_IDX_M,
		       V2_QPC_BYTE_256_SQ_FLUSH_IDX_S, 0);
}

static void modify_qp_init_to_init(struct ib_qp *ibqp,
				   const struct ib_qp_attr *attr, int attr_mask,
				   struct hns_roce_v2_qp_context *context,
				   struct hns_roce_v2_qp_context *qpc_mask)
{
	struct hns_roce_qp *hr_qp = to_hr_qp(ibqp);

	/*
	 * In v2 engine, software pass context and context mask to hardware
	 * when modifying qp. If software need modify some fields in context,
	 * we should set all bits of the relevant fields in context mask to
	 * 0 at the same time, else set them to 0x1.
	 */
	roce_set_field(context->byte_4_sqpn_tst, V2_QPC_BYTE_4_TST_M,
		       V2_QPC_BYTE_4_TST_S, to_hr_qp_type(hr_qp->ibqp.qp_type));
	roce_set_field(qpc_mask->byte_4_sqpn_tst, V2_QPC_BYTE_4_TST_M,
		       V2_QPC_BYTE_4_TST_S, 0);

	if (ibqp->qp_type == IB_QPT_GSI)
		roce_set_field(context->byte_4_sqpn_tst,
			       V2_QPC_BYTE_4_SGE_SHIFT_M,
			       V2_QPC_BYTE_4_SGE_SHIFT_S,
			       ilog2((unsigned int)hr_qp->sge.sge_cnt));
	else
		roce_set_field(context->byte_4_sqpn_tst,
			       V2_QPC_BYTE_4_SGE_SHIFT_M,
			       V2_QPC_BYTE_4_SGE_SHIFT_S, hr_qp->sq.max_gs > 2 ?
			       ilog2((unsigned int)hr_qp->sge.sge_cnt) : 0);

	roce_set_field(qpc_mask->byte_4_sqpn_tst, V2_QPC_BYTE_4_SGE_SHIFT_M,
		       V2_QPC_BYTE_4_SGE_SHIFT_S, 0);

	if (attr_mask & IB_QP_ACCESS_FLAGS) {
		roce_set_bit(context->byte_76_srqn_op_en, V2_QPC_BYTE_76_RRE_S,
			     !!(attr->qp_access_flags & IB_ACCESS_REMOTE_READ));
		roce_set_bit(qpc_mask->byte_76_srqn_op_en, V2_QPC_BYTE_76_RRE_S,
			     0);

		roce_set_bit(context->byte_76_srqn_op_en, V2_QPC_BYTE_76_RWE_S,
			     !!(attr->qp_access_flags &
			     IB_ACCESS_REMOTE_WRITE));
		roce_set_bit(qpc_mask->byte_76_srqn_op_en, V2_QPC_BYTE_76_RWE_S,
			     0);

		roce_set_bit(context->byte_76_srqn_op_en, V2_QPC_BYTE_76_ATE_S,
			     !!(attr->qp_access_flags &
			     IB_ACCESS_REMOTE_ATOMIC));
		roce_set_bit(qpc_mask->byte_76_srqn_op_en, V2_QPC_BYTE_76_ATE_S,
			     0);
	} else {
		roce_set_bit(context->byte_76_srqn_op_en, V2_QPC_BYTE_76_RRE_S,
			     !!(hr_qp->access_flags & IB_ACCESS_REMOTE_READ));
		roce_set_bit(qpc_mask->byte_76_srqn_op_en, V2_QPC_BYTE_76_RRE_S,
			     0);

		roce_set_bit(context->byte_76_srqn_op_en, V2_QPC_BYTE_76_RWE_S,
			     !!(hr_qp->access_flags & IB_ACCESS_REMOTE_WRITE));
		roce_set_bit(qpc_mask->byte_76_srqn_op_en, V2_QPC_BYTE_76_RWE_S,
			     0);

		roce_set_bit(context->byte_76_srqn_op_en, V2_QPC_BYTE_76_ATE_S,
			     !!(hr_qp->access_flags & IB_ACCESS_REMOTE_ATOMIC));
		roce_set_bit(qpc_mask->byte_76_srqn_op_en, V2_QPC_BYTE_76_ATE_S,
			     0);
	}

	roce_set_field(context->byte_20_smac_sgid_idx,
		       V2_QPC_BYTE_20_SQ_SHIFT_M, V2_QPC_BYTE_20_SQ_SHIFT_S,
		       ilog2((unsigned int)hr_qp->sq.wqe_cnt));
	roce_set_field(qpc_mask->byte_20_smac_sgid_idx,
		       V2_QPC_BYTE_20_SQ_SHIFT_M, V2_QPC_BYTE_20_SQ_SHIFT_S, 0);

	roce_set_field(context->byte_20_smac_sgid_idx,
		       V2_QPC_BYTE_20_RQ_SHIFT_M, V2_QPC_BYTE_20_RQ_SHIFT_S,
		       (hr_qp->ibqp.qp_type == IB_QPT_XRC_INI ||
		       hr_qp->ibqp.qp_type == IB_QPT_XRC_TGT || ibqp->srq) ? 0 :
		       ilog2((unsigned int)hr_qp->rq.wqe_cnt));
	roce_set_field(qpc_mask->byte_20_smac_sgid_idx,
		       V2_QPC_BYTE_20_RQ_SHIFT_M, V2_QPC_BYTE_20_RQ_SHIFT_S, 0);

	roce_set_field(context->byte_16_buf_ba_pg_sz, V2_QPC_BYTE_16_PD_M,
		       V2_QPC_BYTE_16_PD_S, to_hr_pd(ibqp->pd)->pdn);
	roce_set_field(qpc_mask->byte_16_buf_ba_pg_sz, V2_QPC_BYTE_16_PD_M,
		       V2_QPC_BYTE_16_PD_S, 0);

	roce_set_field(context->byte_80_rnr_rx_cqn, V2_QPC_BYTE_80_RX_CQN_M,
		       V2_QPC_BYTE_80_RX_CQN_S, to_hr_cq(ibqp->recv_cq)->cqn);
	roce_set_field(qpc_mask->byte_80_rnr_rx_cqn, V2_QPC_BYTE_80_RX_CQN_M,
		       V2_QPC_BYTE_80_RX_CQN_S, 0);

	roce_set_field(context->byte_252_err_txcqn, V2_QPC_BYTE_252_TX_CQN_M,
		       V2_QPC_BYTE_252_TX_CQN_S, to_hr_cq(ibqp->send_cq)->cqn);
	roce_set_field(qpc_mask->byte_252_err_txcqn, V2_QPC_BYTE_252_TX_CQN_M,
		       V2_QPC_BYTE_252_TX_CQN_S, 0);

	if (ibqp->srq) {
		roce_set_bit(context->byte_76_srqn_op_en,
			     V2_QPC_BYTE_76_SRQ_EN_S, 1);
		roce_set_bit(qpc_mask->byte_76_srqn_op_en,
			     V2_QPC_BYTE_76_SRQ_EN_S, 0);
		roce_set_field(context->byte_76_srqn_op_en,
			       V2_QPC_BYTE_76_SRQN_M, V2_QPC_BYTE_76_SRQN_S,
			       to_hr_srq(ibqp->srq)->srqn);
		roce_set_field(qpc_mask->byte_76_srqn_op_en,
			       V2_QPC_BYTE_76_SRQN_M, V2_QPC_BYTE_76_SRQN_S, 0);
	}

	roce_set_field(context->byte_4_sqpn_tst, V2_QPC_BYTE_4_SQPN_M,
		       V2_QPC_BYTE_4_SQPN_S, hr_qp->qpn);
	roce_set_field(qpc_mask->byte_4_sqpn_tst, V2_QPC_BYTE_4_SQPN_M,
		       V2_QPC_BYTE_4_SQPN_S, 0);

	if (attr_mask & IB_QP_DEST_QPN) {
		roce_set_field(context->byte_56_dqpn_err, V2_QPC_BYTE_56_DQPN_M,
			       V2_QPC_BYTE_56_DQPN_S, hr_qp->qpn);
		roce_set_field(qpc_mask->byte_56_dqpn_err,
			       V2_QPC_BYTE_56_DQPN_M, V2_QPC_BYTE_56_DQPN_S, 0);
	}
}

static int modify_qp_init_to_rtr(struct ib_qp *ibqp,
				 const struct ib_qp_attr *attr, int attr_mask,
				 struct hns_roce_v2_qp_context *context,
				 struct hns_roce_v2_qp_context *qpc_mask)
{
	const struct ib_global_route *grh = rdma_ah_read_grh(&attr->ah_attr);
	struct hns_roce_dev *hr_dev = to_hr_dev(ibqp->device);
	struct hns_roce_qp *hr_qp = to_hr_qp(ibqp);
	struct device *dev = hr_dev->dev;
	dma_addr_t dma_handle_3;
	dma_addr_t dma_handle_2;
	dma_addr_t dma_handle;
	u32 page_size;
	u8 port_num;
	u64 *mtts_3;
	u64 *mtts_2;
	u64 *mtts;
	u8 *dmac;
	u8 *smac;
	int port;

	/* Search qp buf's mtts */
	mtts = hns_roce_table_find(hr_dev, &hr_dev->mr_table.mtt_table,
				   hr_qp->mtt.first_seg, &dma_handle);
	if (!mtts) {
		dev_err(dev, "qp buf pa find failed\n");
		return -EINVAL;
	}

	/* Search IRRL's mtts */
	mtts_2 = hns_roce_table_find(hr_dev, &hr_dev->qp_table.irrl_table,
				     hr_qp->qpn, &dma_handle_2);
	if (!mtts_2) {
		dev_err(dev, "qp irrl_table find failed\n");
		return -EINVAL;
	}

	/* Search TRRL's mtts */
	mtts_3 = hns_roce_table_find(hr_dev, &hr_dev->qp_table.trrl_table,
				     hr_qp->qpn, &dma_handle_3);
	if (!mtts_3) {
		dev_err(dev, "qp trrl_table find failed\n");
		return -EINVAL;
	}

	if (attr_mask & IB_QP_ALT_PATH) {
		dev_err(dev, "INIT2RTR attr_mask (0x%x) error\n", attr_mask);
		return -EINVAL;
	}

	dmac = (u8 *)attr->ah_attr.roce.dmac;
	context->wqe_sge_ba = (u32)(dma_handle >> 3);
	qpc_mask->wqe_sge_ba = 0;

	/*
	 * In v2 engine, software pass context and context mask to hardware
	 * when modifying qp. If software need modify some fields in context,
	 * we should set all bits of the relevant fields in context mask to
	 * 0 at the same time, else set them to 0x1.
	 */
	roce_set_field(context->byte_12_sq_hop, V2_QPC_BYTE_12_WQE_SGE_BA_M,
		       V2_QPC_BYTE_12_WQE_SGE_BA_S, dma_handle >> (32 + 3));
	roce_set_field(qpc_mask->byte_12_sq_hop, V2_QPC_BYTE_12_WQE_SGE_BA_M,
		       V2_QPC_BYTE_12_WQE_SGE_BA_S, 0);

	roce_set_field(context->byte_12_sq_hop, V2_QPC_BYTE_12_SQ_HOP_NUM_M,
		       V2_QPC_BYTE_12_SQ_HOP_NUM_S,
		       hr_dev->caps.mtt_hop_num == HNS_ROCE_HOP_NUM_0 ?
		       0 : hr_dev->caps.mtt_hop_num);
	roce_set_field(qpc_mask->byte_12_sq_hop, V2_QPC_BYTE_12_SQ_HOP_NUM_M,
		       V2_QPC_BYTE_12_SQ_HOP_NUM_S, 0);

	roce_set_field(context->byte_20_smac_sgid_idx,
		       V2_QPC_BYTE_20_SGE_HOP_NUM_M,
		       V2_QPC_BYTE_20_SGE_HOP_NUM_S,
		       ((ibqp->qp_type == IB_QPT_GSI) || hr_qp->sq.max_gs > 2) ?
		       hr_dev->caps.mtt_hop_num : 0);
	roce_set_field(qpc_mask->byte_20_smac_sgid_idx,
		       V2_QPC_BYTE_20_SGE_HOP_NUM_M,
		       V2_QPC_BYTE_20_SGE_HOP_NUM_S, 0);

	roce_set_field(context->byte_20_smac_sgid_idx,
		       V2_QPC_BYTE_20_RQ_HOP_NUM_M,
		       V2_QPC_BYTE_20_RQ_HOP_NUM_S,
		       hr_dev->caps.mtt_hop_num == HNS_ROCE_HOP_NUM_0 ?
		       0 : hr_dev->caps.mtt_hop_num);
	roce_set_field(qpc_mask->byte_20_smac_sgid_idx,
		       V2_QPC_BYTE_20_RQ_HOP_NUM_M,
		       V2_QPC_BYTE_20_RQ_HOP_NUM_S, 0);

	roce_set_field(context->byte_16_buf_ba_pg_sz,
		       V2_QPC_BYTE_16_WQE_SGE_BA_PG_SZ_M,
		       V2_QPC_BYTE_16_WQE_SGE_BA_PG_SZ_S,
		       hr_dev->caps.mtt_ba_pg_sz + PG_SHIFT_OFFSET);
	roce_set_field(qpc_mask->byte_16_buf_ba_pg_sz,
		       V2_QPC_BYTE_16_WQE_SGE_BA_PG_SZ_M,
		       V2_QPC_BYTE_16_WQE_SGE_BA_PG_SZ_S, 0);

	roce_set_field(context->byte_16_buf_ba_pg_sz,
		       V2_QPC_BYTE_16_WQE_SGE_BUF_PG_SZ_M,
		       V2_QPC_BYTE_16_WQE_SGE_BUF_PG_SZ_S,
		       hr_dev->caps.mtt_buf_pg_sz + PG_SHIFT_OFFSET);
	roce_set_field(qpc_mask->byte_16_buf_ba_pg_sz,
		       V2_QPC_BYTE_16_WQE_SGE_BUF_PG_SZ_M,
		       V2_QPC_BYTE_16_WQE_SGE_BUF_PG_SZ_S, 0);

	page_size = 1 << (hr_dev->caps.mtt_buf_pg_sz + PAGE_SHIFT);
	context->rq_cur_blk_addr = (u32)(mtts[hr_qp->rq.offset / page_size]
				    >> PAGE_ADDR_SHIFT);
	qpc_mask->rq_cur_blk_addr = 0;

	roce_set_field(context->byte_92_srq_info,
		       V2_QPC_BYTE_92_RQ_CUR_BLK_ADDR_M,
		       V2_QPC_BYTE_92_RQ_CUR_BLK_ADDR_S,
		       mtts[hr_qp->rq.offset / page_size]
		       >> (32 + PAGE_ADDR_SHIFT));
	roce_set_field(qpc_mask->byte_92_srq_info,
		       V2_QPC_BYTE_92_RQ_CUR_BLK_ADDR_M,
		       V2_QPC_BYTE_92_RQ_CUR_BLK_ADDR_S, 0);

	context->rq_nxt_blk_addr = (u32)(mtts[hr_qp->rq.offset / page_size + 1]
				    >> PAGE_ADDR_SHIFT);
	qpc_mask->rq_nxt_blk_addr = 0;

	roce_set_field(context->byte_104_rq_sge,
		       V2_QPC_BYTE_104_RQ_NXT_BLK_ADDR_M,
		       V2_QPC_BYTE_104_RQ_NXT_BLK_ADDR_S,
		       mtts[hr_qp->rq.offset / page_size + 1]
		       >> (32 + PAGE_ADDR_SHIFT));
	roce_set_field(qpc_mask->byte_104_rq_sge,
		       V2_QPC_BYTE_104_RQ_NXT_BLK_ADDR_M,
		       V2_QPC_BYTE_104_RQ_NXT_BLK_ADDR_S, 0);

	roce_set_field(context->byte_132_trrl, V2_QPC_BYTE_132_TRRL_BA_M,
		       V2_QPC_BYTE_132_TRRL_BA_S, dma_handle_3 >> 4);
	roce_set_field(qpc_mask->byte_132_trrl, V2_QPC_BYTE_132_TRRL_BA_M,
		       V2_QPC_BYTE_132_TRRL_BA_S, 0);
	context->trrl_ba = (u32)(dma_handle_3 >> (16 + 4));
	qpc_mask->trrl_ba = 0;
	roce_set_field(context->byte_140_raq, V2_QPC_BYTE_140_TRRL_BA_M,
		       V2_QPC_BYTE_140_TRRL_BA_S,
		       (u32)(dma_handle_3 >> (32 + 16 + 4)));
	roce_set_field(qpc_mask->byte_140_raq, V2_QPC_BYTE_140_TRRL_BA_M,
		       V2_QPC_BYTE_140_TRRL_BA_S, 0);

	context->irrl_ba = (u32)(dma_handle_2 >> 6);
	qpc_mask->irrl_ba = 0;
	roce_set_field(context->byte_208_irrl, V2_QPC_BYTE_208_IRRL_BA_M,
		       V2_QPC_BYTE_208_IRRL_BA_S,
		       dma_handle_2 >> (32 + 6));
	roce_set_field(qpc_mask->byte_208_irrl, V2_QPC_BYTE_208_IRRL_BA_M,
		       V2_QPC_BYTE_208_IRRL_BA_S, 0);

	roce_set_bit(context->byte_208_irrl, V2_QPC_BYTE_208_RMT_E2E_S, 1);
	roce_set_bit(qpc_mask->byte_208_irrl, V2_QPC_BYTE_208_RMT_E2E_S, 0);

	roce_set_bit(context->byte_252_err_txcqn, V2_QPC_BYTE_252_SIG_TYPE_S,
		     hr_qp->sq_signal_bits);
	roce_set_bit(qpc_mask->byte_252_err_txcqn, V2_QPC_BYTE_252_SIG_TYPE_S,
		     0);

	port = (attr_mask & IB_QP_PORT) ? (attr->port_num - 1) : hr_qp->port;

	smac = (u8 *)hr_dev->dev_addr[port];
	/* when dmac equals smac or loop_idc is 1, it should loopback */
	if (ether_addr_equal_unaligned(dmac, smac) ||
	    hr_dev->loop_idc == 0x1) {
		roce_set_bit(context->byte_28_at_fl, V2_QPC_BYTE_28_LBI_S, 1);
		roce_set_bit(qpc_mask->byte_28_at_fl, V2_QPC_BYTE_28_LBI_S, 0);
	}

	if (attr_mask & IB_QP_DEST_QPN) {
		roce_set_field(context->byte_56_dqpn_err, V2_QPC_BYTE_56_DQPN_M,
			       V2_QPC_BYTE_56_DQPN_S, attr->dest_qp_num);
		roce_set_field(qpc_mask->byte_56_dqpn_err,
			       V2_QPC_BYTE_56_DQPN_M, V2_QPC_BYTE_56_DQPN_S, 0);
	}

	/* Configure GID index */
	port_num = rdma_ah_get_port_num(&attr->ah_attr);
	roce_set_field(context->byte_20_smac_sgid_idx,
		       V2_QPC_BYTE_20_SGID_IDX_M,
		       V2_QPC_BYTE_20_SGID_IDX_S,
		       hns_get_gid_index(hr_dev, port_num - 1,
					 grh->sgid_index));
	roce_set_field(qpc_mask->byte_20_smac_sgid_idx,
		       V2_QPC_BYTE_20_SGID_IDX_M,
		       V2_QPC_BYTE_20_SGID_IDX_S, 0);
	memcpy(&(context->dmac), dmac, 4);
	roce_set_field(context->byte_52_udpspn_dmac, V2_QPC_BYTE_52_DMAC_M,
		       V2_QPC_BYTE_52_DMAC_S, *((u16 *)(&dmac[4])));
	qpc_mask->dmac = 0;
	roce_set_field(qpc_mask->byte_52_udpspn_dmac, V2_QPC_BYTE_52_DMAC_M,
		       V2_QPC_BYTE_52_DMAC_S, 0);

	roce_set_field(context->byte_56_dqpn_err, V2_QPC_BYTE_56_LP_PKTN_INI_M,
		       V2_QPC_BYTE_56_LP_PKTN_INI_S, 4);
	roce_set_field(qpc_mask->byte_56_dqpn_err, V2_QPC_BYTE_56_LP_PKTN_INI_M,
		       V2_QPC_BYTE_56_LP_PKTN_INI_S, 0);

	if (ibqp->qp_type == IB_QPT_GSI || ibqp->qp_type == IB_QPT_UD)
		roce_set_field(context->byte_24_mtu_tc, V2_QPC_BYTE_24_MTU_M,
			       V2_QPC_BYTE_24_MTU_S, IB_MTU_4096);
	else if (attr_mask & IB_QP_PATH_MTU)
		roce_set_field(context->byte_24_mtu_tc, V2_QPC_BYTE_24_MTU_M,
			       V2_QPC_BYTE_24_MTU_S, attr->path_mtu);

	roce_set_field(qpc_mask->byte_24_mtu_tc, V2_QPC_BYTE_24_MTU_M,
		       V2_QPC_BYTE_24_MTU_S, 0);

	roce_set_field(context->byte_84_rq_ci_pi,
		       V2_QPC_BYTE_84_RQ_PRODUCER_IDX_M,
		       V2_QPC_BYTE_84_RQ_PRODUCER_IDX_S, hr_qp->rq.head);
	roce_set_field(qpc_mask->byte_84_rq_ci_pi,
		       V2_QPC_BYTE_84_RQ_PRODUCER_IDX_M,
		       V2_QPC_BYTE_84_RQ_PRODUCER_IDX_S, 0);

	roce_set_field(qpc_mask->byte_84_rq_ci_pi,
		       V2_QPC_BYTE_84_RQ_CONSUMER_IDX_M,
		       V2_QPC_BYTE_84_RQ_CONSUMER_IDX_S, 0);
	roce_set_bit(qpc_mask->byte_108_rx_reqepsn,
		     V2_QPC_BYTE_108_RX_REQ_PSN_ERR_S, 0);
	roce_set_field(qpc_mask->byte_96_rx_reqmsn, V2_QPC_BYTE_96_RX_REQ_MSN_M,
		       V2_QPC_BYTE_96_RX_REQ_MSN_S, 0);
	roce_set_field(qpc_mask->byte_108_rx_reqepsn,
		       V2_QPC_BYTE_108_RX_REQ_LAST_OPTYPE_M,
		       V2_QPC_BYTE_108_RX_REQ_LAST_OPTYPE_S, 0);

	context->rq_rnr_timer = 0;
	qpc_mask->rq_rnr_timer = 0;

	roce_set_field(qpc_mask->byte_132_trrl, V2_QPC_BYTE_132_TRRL_HEAD_MAX_M,
		       V2_QPC_BYTE_132_TRRL_HEAD_MAX_S, 0);
	roce_set_field(qpc_mask->byte_132_trrl, V2_QPC_BYTE_132_TRRL_TAIL_MAX_M,
		       V2_QPC_BYTE_132_TRRL_TAIL_MAX_S, 0);

	roce_set_field(context->byte_168_irrl_idx,
		       V2_QPC_BYTE_168_LP_SGEN_INI_M,
		       V2_QPC_BYTE_168_LP_SGEN_INI_S, 3);
	roce_set_field(qpc_mask->byte_168_irrl_idx,
		       V2_QPC_BYTE_168_LP_SGEN_INI_M,
		       V2_QPC_BYTE_168_LP_SGEN_INI_S, 0);

	return 0;
}

static int modify_qp_rtr_to_rts(struct ib_qp *ibqp,
				const struct ib_qp_attr *attr, int attr_mask,
				struct hns_roce_v2_qp_context *context,
				struct hns_roce_v2_qp_context *qpc_mask)
{
	struct hns_roce_dev *hr_dev = to_hr_dev(ibqp->device);
	struct hns_roce_qp *hr_qp = to_hr_qp(ibqp);
	struct device *dev = hr_dev->dev;
	dma_addr_t dma_handle;
	u32 page_size;
	u64 *mtts;

	/* Search qp buf's mtts */
	mtts = hns_roce_table_find(hr_dev, &hr_dev->mr_table.mtt_table,
				   hr_qp->mtt.first_seg, &dma_handle);
	if (!mtts) {
		dev_err(dev, "qp buf pa find failed\n");
		return -EINVAL;
	}

	/* Not support alternate path and path migration */
	if ((attr_mask & IB_QP_ALT_PATH) ||
	    (attr_mask & IB_QP_PATH_MIG_STATE)) {
		dev_err(dev, "RTR2RTS attr_mask (0x%x)error\n", attr_mask);
		return -EINVAL;
	}

	/*
	 * In v2 engine, software pass context and context mask to hardware
	 * when modifying qp. If software need modify some fields in context,
	 * we should set all bits of the relevant fields in context mask to
	 * 0 at the same time, else set them to 0x1.
	 */
	context->sq_cur_blk_addr = (u32)(mtts[0] >> PAGE_ADDR_SHIFT);
	roce_set_field(context->byte_168_irrl_idx,
		       V2_QPC_BYTE_168_SQ_CUR_BLK_ADDR_M,
		       V2_QPC_BYTE_168_SQ_CUR_BLK_ADDR_S,
		       mtts[0] >> (32 + PAGE_ADDR_SHIFT));
	qpc_mask->sq_cur_blk_addr = 0;
	roce_set_field(qpc_mask->byte_168_irrl_idx,
		       V2_QPC_BYTE_168_SQ_CUR_BLK_ADDR_M,
		       V2_QPC_BYTE_168_SQ_CUR_BLK_ADDR_S, 0);

	page_size = 1 << (hr_dev->caps.mtt_buf_pg_sz + PAGE_SHIFT);
	context->sq_cur_sge_blk_addr =
		       ((ibqp->qp_type == IB_QPT_GSI) || hr_qp->sq.max_gs > 2) ?
				      ((u32)(mtts[hr_qp->sge.offset / page_size]
				      >> PAGE_ADDR_SHIFT)) : 0;
	roce_set_field(context->byte_184_irrl_idx,
		       V2_QPC_BYTE_184_SQ_CUR_SGE_BLK_ADDR_M,
		       V2_QPC_BYTE_184_SQ_CUR_SGE_BLK_ADDR_S,
		       ((ibqp->qp_type == IB_QPT_GSI) || hr_qp->sq.max_gs > 2) ?
		       (mtts[hr_qp->sge.offset / page_size] >>
		       (32 + PAGE_ADDR_SHIFT)) : 0);
	qpc_mask->sq_cur_sge_blk_addr = 0;
	roce_set_field(qpc_mask->byte_184_irrl_idx,
		       V2_QPC_BYTE_184_SQ_CUR_SGE_BLK_ADDR_M,
		       V2_QPC_BYTE_184_SQ_CUR_SGE_BLK_ADDR_S, 0);

	context->rx_sq_cur_blk_addr = (u32)(mtts[0] >> PAGE_ADDR_SHIFT);
	roce_set_field(context->byte_232_irrl_sge,
		       V2_QPC_BYTE_232_RX_SQ_CUR_BLK_ADDR_M,
		       V2_QPC_BYTE_232_RX_SQ_CUR_BLK_ADDR_S,
		       mtts[0] >> (32 + PAGE_ADDR_SHIFT));
	qpc_mask->rx_sq_cur_blk_addr = 0;
	roce_set_field(qpc_mask->byte_232_irrl_sge,
		       V2_QPC_BYTE_232_RX_SQ_CUR_BLK_ADDR_M,
		       V2_QPC_BYTE_232_RX_SQ_CUR_BLK_ADDR_S, 0);

	/*
	 * Set some fields in context to zero, Because the default values
	 * of all fields in context are zero, we need not set them to 0 again.
	 * but we should set the relevant fields of context mask to 0.
	 */
	roce_set_field(qpc_mask->byte_232_irrl_sge,
		       V2_QPC_BYTE_232_IRRL_SGE_IDX_M,
		       V2_QPC_BYTE_232_IRRL_SGE_IDX_S, 0);

	roce_set_field(qpc_mask->byte_240_irrl_tail,
		       V2_QPC_BYTE_240_RX_ACK_MSN_M,
		       V2_QPC_BYTE_240_RX_ACK_MSN_S, 0);

	roce_set_field(qpc_mask->byte_248_ack_psn,
		       V2_QPC_BYTE_248_ACK_LAST_OPTYPE_M,
		       V2_QPC_BYTE_248_ACK_LAST_OPTYPE_S, 0);
	roce_set_bit(qpc_mask->byte_248_ack_psn,
		     V2_QPC_BYTE_248_IRRL_PSN_VLD_S, 0);
	roce_set_field(qpc_mask->byte_248_ack_psn,
		       V2_QPC_BYTE_248_IRRL_PSN_M,
		       V2_QPC_BYTE_248_IRRL_PSN_S, 0);

	roce_set_field(qpc_mask->byte_240_irrl_tail,
		       V2_QPC_BYTE_240_IRRL_TAIL_REAL_M,
		       V2_QPC_BYTE_240_IRRL_TAIL_REAL_S, 0);

	roce_set_field(qpc_mask->byte_220_retry_psn_msn,
		       V2_QPC_BYTE_220_RETRY_MSG_MSN_M,
		       V2_QPC_BYTE_220_RETRY_MSG_MSN_S, 0);

	roce_set_bit(qpc_mask->byte_248_ack_psn,
		     V2_QPC_BYTE_248_RNR_RETRY_FLAG_S, 0);

	roce_set_field(qpc_mask->byte_212_lsn, V2_QPC_BYTE_212_CHECK_FLG_M,
		       V2_QPC_BYTE_212_CHECK_FLG_S, 0);

	roce_set_field(context->byte_212_lsn, V2_QPC_BYTE_212_LSN_M,
		       V2_QPC_BYTE_212_LSN_S, 0x100);
	roce_set_field(qpc_mask->byte_212_lsn, V2_QPC_BYTE_212_LSN_M,
		       V2_QPC_BYTE_212_LSN_S, 0);

<<<<<<< HEAD
	if (attr_mask & IB_QP_TIMEOUT) {
		if (attr->timeout < 31) {
			roce_set_field(context->byte_28_at_fl,
				       V2_QPC_BYTE_28_AT_M, V2_QPC_BYTE_28_AT_S,
				       attr->timeout);
			roce_set_field(qpc_mask->byte_28_at_fl,
				       V2_QPC_BYTE_28_AT_M, V2_QPC_BYTE_28_AT_S,
				       0);
		} else {
			dev_warn(dev, "Local ACK timeout shall be 0 to 30.\n");
		}
	}

	roce_set_field(context->byte_172_sq_psn, V2_QPC_BYTE_172_SQ_CUR_PSN_M,
		       V2_QPC_BYTE_172_SQ_CUR_PSN_S, attr->sq_psn);
	roce_set_field(qpc_mask->byte_172_sq_psn, V2_QPC_BYTE_172_SQ_CUR_PSN_M,
		       V2_QPC_BYTE_172_SQ_CUR_PSN_S, 0);

=======
>>>>>>> 0ecfebd2
	roce_set_field(qpc_mask->byte_196_sq_psn, V2_QPC_BYTE_196_IRRL_HEAD_M,
		       V2_QPC_BYTE_196_IRRL_HEAD_S, 0);

	return 0;
}

static inline bool hns_roce_v2_check_qp_stat(enum ib_qp_state cur_state,
					     enum ib_qp_state new_state)
{

	if ((cur_state != IB_QPS_RESET &&
	    (new_state == IB_QPS_ERR || new_state == IB_QPS_RESET)) ||
	    ((cur_state == IB_QPS_RTS || cur_state == IB_QPS_SQD) &&
	    (new_state == IB_QPS_RTS || new_state == IB_QPS_SQD)) ||
	    (cur_state == IB_QPS_SQE && new_state == IB_QPS_RTS))
		return true;

	return false;

}

static int hns_roce_v2_modify_qp(struct ib_qp *ibqp,
				 const struct ib_qp_attr *attr,
				 int attr_mask, enum ib_qp_state cur_state,
				 enum ib_qp_state new_state)
{
	struct hns_roce_dev *hr_dev = to_hr_dev(ibqp->device);
	struct hns_roce_qp *hr_qp = to_hr_qp(ibqp);
	struct hns_roce_v2_qp_context *context;
	struct hns_roce_v2_qp_context *qpc_mask;
	struct device *dev = hr_dev->dev;
	int ret = -EINVAL;

	context = kcalloc(2, sizeof(*context), GFP_ATOMIC);
	if (!context)
		return -ENOMEM;

	qpc_mask = context + 1;
	/*
	 * In v2 engine, software pass context and context mask to hardware
	 * when modifying qp. If software need modify some fields in context,
	 * we should set all bits of the relevant fields in context mask to
	 * 0 at the same time, else set them to 0x1.
	 */
	memset(qpc_mask, 0xff, sizeof(*qpc_mask));
	if (cur_state == IB_QPS_RESET && new_state == IB_QPS_INIT) {
		memset(qpc_mask, 0, sizeof(*qpc_mask));
		modify_qp_reset_to_init(ibqp, attr, attr_mask, context,
					qpc_mask);
	} else if (cur_state == IB_QPS_INIT && new_state == IB_QPS_INIT) {
		modify_qp_init_to_init(ibqp, attr, attr_mask, context,
				       qpc_mask);
	} else if (cur_state == IB_QPS_INIT && new_state == IB_QPS_RTR) {
		ret = modify_qp_init_to_rtr(ibqp, attr, attr_mask, context,
					    qpc_mask);
		if (ret)
			goto out;
	} else if (cur_state == IB_QPS_RTR && new_state == IB_QPS_RTS) {
		ret = modify_qp_rtr_to_rts(ibqp, attr, attr_mask, context,
					   qpc_mask);
		if (ret)
			goto out;
	} else if (hns_roce_v2_check_qp_stat(cur_state, new_state)) {
		/* Nothing */
		;
	} else {
		dev_err(dev, "Illegal state for QP!\n");
		ret = -EINVAL;
		goto out;
	}

	/* When QP state is err, SQ and RQ WQE should be flushed */
	if (new_state == IB_QPS_ERR) {
		roce_set_field(context->byte_160_sq_ci_pi,
			       V2_QPC_BYTE_160_SQ_PRODUCER_IDX_M,
			       V2_QPC_BYTE_160_SQ_PRODUCER_IDX_S,
			       hr_qp->sq.head);
		roce_set_field(qpc_mask->byte_160_sq_ci_pi,
			       V2_QPC_BYTE_160_SQ_PRODUCER_IDX_M,
			       V2_QPC_BYTE_160_SQ_PRODUCER_IDX_S, 0);

		if (!ibqp->srq) {
			roce_set_field(context->byte_84_rq_ci_pi,
			       V2_QPC_BYTE_84_RQ_PRODUCER_IDX_M,
			       V2_QPC_BYTE_84_RQ_PRODUCER_IDX_S,
			       hr_qp->rq.head);
			roce_set_field(qpc_mask->byte_84_rq_ci_pi,
			       V2_QPC_BYTE_84_RQ_PRODUCER_IDX_M,
			       V2_QPC_BYTE_84_RQ_PRODUCER_IDX_S, 0);
		}
	}

	if (attr_mask & IB_QP_AV) {
		const struct ib_global_route *grh =
					    rdma_ah_read_grh(&attr->ah_attr);
		const struct ib_gid_attr *gid_attr = NULL;
		int is_roce_protocol;
		u16 vlan = 0xffff;
		u8 ib_port;
		u8 hr_port;

		ib_port = (attr_mask & IB_QP_PORT) ? attr->port_num :
			   hr_qp->port + 1;
		hr_port = ib_port - 1;
		is_roce_protocol = rdma_cap_eth_ah(&hr_dev->ib_dev, ib_port) &&
			       rdma_ah_get_ah_flags(&attr->ah_attr) & IB_AH_GRH;

		if (is_roce_protocol) {
			gid_attr = attr->ah_attr.grh.sgid_attr;
			ret = rdma_read_gid_l2_fields(gid_attr, &vlan, NULL);
			if (ret)
				goto out;
		}

		if (vlan < VLAN_CFI_MASK) {
			roce_set_bit(context->byte_76_srqn_op_en,
				     V2_QPC_BYTE_76_RQ_VLAN_EN_S, 1);
			roce_set_bit(qpc_mask->byte_76_srqn_op_en,
				     V2_QPC_BYTE_76_RQ_VLAN_EN_S, 0);
			roce_set_bit(context->byte_168_irrl_idx,
				     V2_QPC_BYTE_168_SQ_VLAN_EN_S, 1);
			roce_set_bit(qpc_mask->byte_168_irrl_idx,
				     V2_QPC_BYTE_168_SQ_VLAN_EN_S, 0);
		}

		roce_set_field(context->byte_24_mtu_tc,
			       V2_QPC_BYTE_24_VLAN_ID_M,
			       V2_QPC_BYTE_24_VLAN_ID_S, vlan);
		roce_set_field(qpc_mask->byte_24_mtu_tc,
			       V2_QPC_BYTE_24_VLAN_ID_M,
			       V2_QPC_BYTE_24_VLAN_ID_S, 0);

		if (grh->sgid_index >= hr_dev->caps.gid_table_len[hr_port]) {
			dev_err(hr_dev->dev,
				"sgid_index(%u) too large. max is %d\n",
				grh->sgid_index,
				hr_dev->caps.gid_table_len[hr_port]);
			ret = -EINVAL;
			goto out;
		}

		if (attr->ah_attr.type != RDMA_AH_ATTR_TYPE_ROCE) {
			dev_err(hr_dev->dev, "ah attr is not RDMA roce type\n");
			ret = -EINVAL;
			goto out;
		}

		roce_set_field(context->byte_52_udpspn_dmac,
			   V2_QPC_BYTE_52_UDPSPN_M, V2_QPC_BYTE_52_UDPSPN_S,
			   (gid_attr->gid_type != IB_GID_TYPE_ROCE_UDP_ENCAP) ?
			   0 : 0x12b7);

		roce_set_field(qpc_mask->byte_52_udpspn_dmac,
			       V2_QPC_BYTE_52_UDPSPN_M,
			       V2_QPC_BYTE_52_UDPSPN_S, 0);

		roce_set_field(context->byte_20_smac_sgid_idx,
			       V2_QPC_BYTE_20_SGID_IDX_M,
			       V2_QPC_BYTE_20_SGID_IDX_S, grh->sgid_index);

		roce_set_field(qpc_mask->byte_20_smac_sgid_idx,
			       V2_QPC_BYTE_20_SGID_IDX_M,
			       V2_QPC_BYTE_20_SGID_IDX_S, 0);

		roce_set_field(context->byte_24_mtu_tc,
			       V2_QPC_BYTE_24_HOP_LIMIT_M,
			       V2_QPC_BYTE_24_HOP_LIMIT_S, grh->hop_limit);
		roce_set_field(qpc_mask->byte_24_mtu_tc,
			       V2_QPC_BYTE_24_HOP_LIMIT_M,
			       V2_QPC_BYTE_24_HOP_LIMIT_S, 0);

		if (hr_dev->pci_dev->revision == 0x21 &&
		    gid_attr->gid_type == IB_GID_TYPE_ROCE_UDP_ENCAP)
			roce_set_field(context->byte_24_mtu_tc,
				       V2_QPC_BYTE_24_TC_M, V2_QPC_BYTE_24_TC_S,
				       grh->traffic_class >> 2);
		else
			roce_set_field(context->byte_24_mtu_tc,
				       V2_QPC_BYTE_24_TC_M, V2_QPC_BYTE_24_TC_S,
				       grh->traffic_class);
		roce_set_field(qpc_mask->byte_24_mtu_tc, V2_QPC_BYTE_24_TC_M,
			       V2_QPC_BYTE_24_TC_S, 0);
		roce_set_field(context->byte_28_at_fl, V2_QPC_BYTE_28_FL_M,
			       V2_QPC_BYTE_28_FL_S, grh->flow_label);
		roce_set_field(qpc_mask->byte_28_at_fl, V2_QPC_BYTE_28_FL_M,
			       V2_QPC_BYTE_28_FL_S, 0);
		memcpy(context->dgid, grh->dgid.raw, sizeof(grh->dgid.raw));
		memset(qpc_mask->dgid, 0, sizeof(grh->dgid.raw));
		roce_set_field(context->byte_28_at_fl, V2_QPC_BYTE_28_SL_M,
			       V2_QPC_BYTE_28_SL_S,
			       rdma_ah_get_sl(&attr->ah_attr));
		roce_set_field(qpc_mask->byte_28_at_fl, V2_QPC_BYTE_28_SL_M,
			       V2_QPC_BYTE_28_SL_S, 0);
		hr_qp->sl = rdma_ah_get_sl(&attr->ah_attr);
	}

	if (attr_mask & IB_QP_TIMEOUT) {
		if (attr->timeout < 31) {
			roce_set_field(context->byte_28_at_fl,
				       V2_QPC_BYTE_28_AT_M, V2_QPC_BYTE_28_AT_S,
				       attr->timeout);
			roce_set_field(qpc_mask->byte_28_at_fl,
				       V2_QPC_BYTE_28_AT_M, V2_QPC_BYTE_28_AT_S,
				       0);
		} else {
			dev_warn(dev, "Local ACK timeout shall be 0 to 30.\n");
		}
	}

	if (attr_mask & IB_QP_RETRY_CNT) {
		roce_set_field(context->byte_212_lsn,
			       V2_QPC_BYTE_212_RETRY_NUM_INIT_M,
			       V2_QPC_BYTE_212_RETRY_NUM_INIT_S,
			       attr->retry_cnt);
		roce_set_field(qpc_mask->byte_212_lsn,
			       V2_QPC_BYTE_212_RETRY_NUM_INIT_M,
			       V2_QPC_BYTE_212_RETRY_NUM_INIT_S, 0);

		roce_set_field(context->byte_212_lsn,
			       V2_QPC_BYTE_212_RETRY_CNT_M,
			       V2_QPC_BYTE_212_RETRY_CNT_S,
			       attr->retry_cnt);
		roce_set_field(qpc_mask->byte_212_lsn,
			       V2_QPC_BYTE_212_RETRY_CNT_M,
			       V2_QPC_BYTE_212_RETRY_CNT_S, 0);
	}

	if (attr_mask & IB_QP_RNR_RETRY) {
		roce_set_field(context->byte_244_rnr_rxack,
			       V2_QPC_BYTE_244_RNR_NUM_INIT_M,
			       V2_QPC_BYTE_244_RNR_NUM_INIT_S, attr->rnr_retry);
		roce_set_field(qpc_mask->byte_244_rnr_rxack,
			       V2_QPC_BYTE_244_RNR_NUM_INIT_M,
			       V2_QPC_BYTE_244_RNR_NUM_INIT_S, 0);

		roce_set_field(context->byte_244_rnr_rxack,
			       V2_QPC_BYTE_244_RNR_CNT_M,
			       V2_QPC_BYTE_244_RNR_CNT_S, attr->rnr_retry);
		roce_set_field(qpc_mask->byte_244_rnr_rxack,
			       V2_QPC_BYTE_244_RNR_CNT_M,
			       V2_QPC_BYTE_244_RNR_CNT_S, 0);
	}

	if (attr_mask & IB_QP_SQ_PSN) {
		roce_set_field(context->byte_172_sq_psn,
			       V2_QPC_BYTE_172_SQ_CUR_PSN_M,
			       V2_QPC_BYTE_172_SQ_CUR_PSN_S, attr->sq_psn);
		roce_set_field(qpc_mask->byte_172_sq_psn,
			       V2_QPC_BYTE_172_SQ_CUR_PSN_M,
			       V2_QPC_BYTE_172_SQ_CUR_PSN_S, 0);

		roce_set_field(context->byte_196_sq_psn,
			       V2_QPC_BYTE_196_SQ_MAX_PSN_M,
			       V2_QPC_BYTE_196_SQ_MAX_PSN_S, attr->sq_psn);
		roce_set_field(qpc_mask->byte_196_sq_psn,
			       V2_QPC_BYTE_196_SQ_MAX_PSN_M,
			       V2_QPC_BYTE_196_SQ_MAX_PSN_S, 0);

		roce_set_field(context->byte_220_retry_psn_msn,
			       V2_QPC_BYTE_220_RETRY_MSG_PSN_M,
			       V2_QPC_BYTE_220_RETRY_MSG_PSN_S, attr->sq_psn);
		roce_set_field(qpc_mask->byte_220_retry_psn_msn,
			       V2_QPC_BYTE_220_RETRY_MSG_PSN_M,
			       V2_QPC_BYTE_220_RETRY_MSG_PSN_S, 0);

		roce_set_field(context->byte_224_retry_msg,
			       V2_QPC_BYTE_224_RETRY_MSG_PSN_M,
			       V2_QPC_BYTE_224_RETRY_MSG_PSN_S,
			       attr->sq_psn >> 16);
		roce_set_field(qpc_mask->byte_224_retry_msg,
			       V2_QPC_BYTE_224_RETRY_MSG_PSN_M,
			       V2_QPC_BYTE_224_RETRY_MSG_PSN_S, 0);

		roce_set_field(context->byte_224_retry_msg,
			       V2_QPC_BYTE_224_RETRY_MSG_FPKT_PSN_M,
			       V2_QPC_BYTE_224_RETRY_MSG_FPKT_PSN_S,
			       attr->sq_psn);
		roce_set_field(qpc_mask->byte_224_retry_msg,
			       V2_QPC_BYTE_224_RETRY_MSG_FPKT_PSN_M,
			       V2_QPC_BYTE_224_RETRY_MSG_FPKT_PSN_S, 0);

		roce_set_field(context->byte_244_rnr_rxack,
			       V2_QPC_BYTE_244_RX_ACK_EPSN_M,
			       V2_QPC_BYTE_244_RX_ACK_EPSN_S, attr->sq_psn);
		roce_set_field(qpc_mask->byte_244_rnr_rxack,
			       V2_QPC_BYTE_244_RX_ACK_EPSN_M,
			       V2_QPC_BYTE_244_RX_ACK_EPSN_S, 0);
	}

	if ((attr_mask & IB_QP_MAX_DEST_RD_ATOMIC) &&
	     attr->max_dest_rd_atomic) {
		roce_set_field(context->byte_140_raq, V2_QPC_BYTE_140_RR_MAX_M,
			       V2_QPC_BYTE_140_RR_MAX_S,
			       fls(attr->max_dest_rd_atomic - 1));
		roce_set_field(qpc_mask->byte_140_raq, V2_QPC_BYTE_140_RR_MAX_M,
			       V2_QPC_BYTE_140_RR_MAX_S, 0);
	}

	if ((attr_mask & IB_QP_MAX_QP_RD_ATOMIC) && attr->max_rd_atomic) {
		roce_set_field(context->byte_208_irrl, V2_QPC_BYTE_208_SR_MAX_M,
			       V2_QPC_BYTE_208_SR_MAX_S,
			       fls(attr->max_rd_atomic - 1));
		roce_set_field(qpc_mask->byte_208_irrl,
			       V2_QPC_BYTE_208_SR_MAX_M,
			       V2_QPC_BYTE_208_SR_MAX_S, 0);
	}

	if (attr_mask & (IB_QP_ACCESS_FLAGS | IB_QP_MAX_DEST_RD_ATOMIC))
		set_access_flags(hr_qp, context, qpc_mask, attr, attr_mask);

<<<<<<< HEAD
=======
	if (attr_mask & IB_QP_MIN_RNR_TIMER) {
		roce_set_field(context->byte_80_rnr_rx_cqn,
			       V2_QPC_BYTE_80_MIN_RNR_TIME_M,
			       V2_QPC_BYTE_80_MIN_RNR_TIME_S,
			       attr->min_rnr_timer);
		roce_set_field(qpc_mask->byte_80_rnr_rx_cqn,
			       V2_QPC_BYTE_80_MIN_RNR_TIME_M,
			       V2_QPC_BYTE_80_MIN_RNR_TIME_S, 0);
	}

	/* RC&UC required attr */
	if (attr_mask & IB_QP_RQ_PSN) {
		roce_set_field(context->byte_108_rx_reqepsn,
			       V2_QPC_BYTE_108_RX_REQ_EPSN_M,
			       V2_QPC_BYTE_108_RX_REQ_EPSN_S, attr->rq_psn);
		roce_set_field(qpc_mask->byte_108_rx_reqepsn,
			       V2_QPC_BYTE_108_RX_REQ_EPSN_M,
			       V2_QPC_BYTE_108_RX_REQ_EPSN_S, 0);

		roce_set_field(context->byte_152_raq, V2_QPC_BYTE_152_RAQ_PSN_M,
			       V2_QPC_BYTE_152_RAQ_PSN_S, attr->rq_psn - 1);
		roce_set_field(qpc_mask->byte_152_raq,
			       V2_QPC_BYTE_152_RAQ_PSN_M,
			       V2_QPC_BYTE_152_RAQ_PSN_S, 0);
	}

	if (attr_mask & IB_QP_QKEY) {
		context->qkey_xrcd = attr->qkey;
		qpc_mask->qkey_xrcd = 0;
		hr_qp->qkey = attr->qkey;
	}

>>>>>>> 0ecfebd2
	roce_set_bit(context->byte_108_rx_reqepsn, V2_QPC_BYTE_108_INV_CREDIT_S,
		     ibqp->srq ? 1 : 0);
	roce_set_bit(qpc_mask->byte_108_rx_reqepsn,
		     V2_QPC_BYTE_108_INV_CREDIT_S, 0);

	/* Every status migrate must change state */
	roce_set_field(context->byte_60_qpst_tempid, V2_QPC_BYTE_60_QP_ST_M,
		       V2_QPC_BYTE_60_QP_ST_S, new_state);
	roce_set_field(qpc_mask->byte_60_qpst_tempid, V2_QPC_BYTE_60_QP_ST_M,
		       V2_QPC_BYTE_60_QP_ST_S, 0);

	/* SW pass context to HW */
	ret = hns_roce_v2_qp_modify(hr_dev, &hr_qp->mtt, cur_state, new_state,
				    context, hr_qp);
	if (ret) {
		dev_err(dev, "hns_roce_qp_modify failed(%d)\n", ret);
		goto out;
	}

	hr_qp->state = new_state;

	if (attr_mask & IB_QP_ACCESS_FLAGS)
		hr_qp->atomic_rd_en = attr->qp_access_flags;

	if (attr_mask & IB_QP_MAX_DEST_RD_ATOMIC)
		hr_qp->resp_depth = attr->max_dest_rd_atomic;
	if (attr_mask & IB_QP_PORT) {
		hr_qp->port = attr->port_num - 1;
		hr_qp->phy_port = hr_dev->iboe.phy_port[hr_qp->port];
	}

	if (new_state == IB_QPS_RESET && !ibqp->uobject) {
		hns_roce_v2_cq_clean(to_hr_cq(ibqp->recv_cq), hr_qp->qpn,
				     ibqp->srq ? to_hr_srq(ibqp->srq) : NULL);
		if (ibqp->send_cq != ibqp->recv_cq)
			hns_roce_v2_cq_clean(to_hr_cq(ibqp->send_cq),
					     hr_qp->qpn, NULL);

		hr_qp->rq.head = 0;
		hr_qp->rq.tail = 0;
		hr_qp->sq.head = 0;
		hr_qp->sq.tail = 0;
		hr_qp->sq_next_wqe = 0;
		hr_qp->next_sge = 0;
		if (hr_qp->rq.wqe_cnt)
			*hr_qp->rdb.db_record = 0;
	}

out:
	kfree(context);
	return ret;
}

static inline enum ib_qp_state to_ib_qp_st(enum hns_roce_v2_qp_state state)
{
	switch (state) {
	case HNS_ROCE_QP_ST_RST:	return IB_QPS_RESET;
	case HNS_ROCE_QP_ST_INIT:	return IB_QPS_INIT;
	case HNS_ROCE_QP_ST_RTR:	return IB_QPS_RTR;
	case HNS_ROCE_QP_ST_RTS:	return IB_QPS_RTS;
	case HNS_ROCE_QP_ST_SQ_DRAINING:
	case HNS_ROCE_QP_ST_SQD:	return IB_QPS_SQD;
	case HNS_ROCE_QP_ST_SQER:	return IB_QPS_SQE;
	case HNS_ROCE_QP_ST_ERR:	return IB_QPS_ERR;
	default:			return -1;
	}
}

static int hns_roce_v2_query_qpc(struct hns_roce_dev *hr_dev,
				 struct hns_roce_qp *hr_qp,
				 struct hns_roce_v2_qp_context *hr_context)
{
	struct hns_roce_cmd_mailbox *mailbox;
	int ret;

	mailbox = hns_roce_alloc_cmd_mailbox(hr_dev);
	if (IS_ERR(mailbox))
		return PTR_ERR(mailbox);

	ret = hns_roce_cmd_mbox(hr_dev, 0, mailbox->dma, hr_qp->qpn, 0,
				HNS_ROCE_CMD_QUERY_QPC,
				HNS_ROCE_CMD_TIMEOUT_MSECS);
	if (ret) {
		dev_err(hr_dev->dev, "QUERY QP cmd process error\n");
		goto out;
	}

	memcpy(hr_context, mailbox->buf, sizeof(*hr_context));

out:
	hns_roce_free_cmd_mailbox(hr_dev, mailbox);
	return ret;
}

static int hns_roce_v2_query_qp(struct ib_qp *ibqp, struct ib_qp_attr *qp_attr,
				int qp_attr_mask,
				struct ib_qp_init_attr *qp_init_attr)
{
	struct hns_roce_dev *hr_dev = to_hr_dev(ibqp->device);
	struct hns_roce_qp *hr_qp = to_hr_qp(ibqp);
	struct hns_roce_v2_qp_context *context;
	struct device *dev = hr_dev->dev;
	int tmp_qp_state;
	int state;
	int ret;

	context = kzalloc(sizeof(*context), GFP_KERNEL);
	if (!context)
		return -ENOMEM;

	memset(qp_attr, 0, sizeof(*qp_attr));
	memset(qp_init_attr, 0, sizeof(*qp_init_attr));

	mutex_lock(&hr_qp->mutex);

	if (hr_qp->state == IB_QPS_RESET) {
		qp_attr->qp_state = IB_QPS_RESET;
		ret = 0;
		goto done;
	}

	ret = hns_roce_v2_query_qpc(hr_dev, hr_qp, context);
	if (ret) {
		dev_err(dev, "query qpc error\n");
		ret = -EINVAL;
		goto out;
	}

	state = roce_get_field(context->byte_60_qpst_tempid,
			       V2_QPC_BYTE_60_QP_ST_M, V2_QPC_BYTE_60_QP_ST_S);
	tmp_qp_state = to_ib_qp_st((enum hns_roce_v2_qp_state)state);
	if (tmp_qp_state == -1) {
		dev_err(dev, "Illegal ib_qp_state\n");
		ret = -EINVAL;
		goto out;
	}
	hr_qp->state = (u8)tmp_qp_state;
	qp_attr->qp_state = (enum ib_qp_state)hr_qp->state;
	qp_attr->path_mtu = (enum ib_mtu)roce_get_field(context->byte_24_mtu_tc,
							V2_QPC_BYTE_24_MTU_M,
							V2_QPC_BYTE_24_MTU_S);
	qp_attr->path_mig_state = IB_MIG_ARMED;
	qp_attr->ah_attr.type   = RDMA_AH_ATTR_TYPE_ROCE;
	if (hr_qp->ibqp.qp_type == IB_QPT_UD)
		qp_attr->qkey = V2_QKEY_VAL;

	qp_attr->rq_psn = roce_get_field(context->byte_108_rx_reqepsn,
					 V2_QPC_BYTE_108_RX_REQ_EPSN_M,
					 V2_QPC_BYTE_108_RX_REQ_EPSN_S);
	qp_attr->sq_psn = (u32)roce_get_field(context->byte_172_sq_psn,
					      V2_QPC_BYTE_172_SQ_CUR_PSN_M,
					      V2_QPC_BYTE_172_SQ_CUR_PSN_S);
	qp_attr->dest_qp_num = (u8)roce_get_field(context->byte_56_dqpn_err,
						  V2_QPC_BYTE_56_DQPN_M,
						  V2_QPC_BYTE_56_DQPN_S);
	qp_attr->qp_access_flags = ((roce_get_bit(context->byte_76_srqn_op_en,
						  V2_QPC_BYTE_76_RRE_S)) << 2) |
				   ((roce_get_bit(context->byte_76_srqn_op_en,
						  V2_QPC_BYTE_76_RWE_S)) << 1) |
				   ((roce_get_bit(context->byte_76_srqn_op_en,
						  V2_QPC_BYTE_76_ATE_S)) << 3);
	if (hr_qp->ibqp.qp_type == IB_QPT_RC ||
	    hr_qp->ibqp.qp_type == IB_QPT_UC) {
		struct ib_global_route *grh =
				rdma_ah_retrieve_grh(&qp_attr->ah_attr);

		rdma_ah_set_sl(&qp_attr->ah_attr,
			       roce_get_field(context->byte_28_at_fl,
					      V2_QPC_BYTE_28_SL_M,
					      V2_QPC_BYTE_28_SL_S));
		grh->flow_label = roce_get_field(context->byte_28_at_fl,
						 V2_QPC_BYTE_28_FL_M,
						 V2_QPC_BYTE_28_FL_S);
		grh->sgid_index = roce_get_field(context->byte_20_smac_sgid_idx,
						 V2_QPC_BYTE_20_SGID_IDX_M,
						 V2_QPC_BYTE_20_SGID_IDX_S);
		grh->hop_limit = roce_get_field(context->byte_24_mtu_tc,
						V2_QPC_BYTE_24_HOP_LIMIT_M,
						V2_QPC_BYTE_24_HOP_LIMIT_S);
		grh->traffic_class = roce_get_field(context->byte_24_mtu_tc,
						    V2_QPC_BYTE_24_TC_M,
						    V2_QPC_BYTE_24_TC_S);

		memcpy(grh->dgid.raw, context->dgid, sizeof(grh->dgid.raw));
	}

	qp_attr->port_num = hr_qp->port + 1;
	qp_attr->sq_draining = 0;
	qp_attr->max_rd_atomic = 1 << roce_get_field(context->byte_208_irrl,
						     V2_QPC_BYTE_208_SR_MAX_M,
						     V2_QPC_BYTE_208_SR_MAX_S);
	qp_attr->max_dest_rd_atomic = 1 << roce_get_field(context->byte_140_raq,
						     V2_QPC_BYTE_140_RR_MAX_M,
						     V2_QPC_BYTE_140_RR_MAX_S);
	qp_attr->min_rnr_timer = (u8)roce_get_field(context->byte_80_rnr_rx_cqn,
						 V2_QPC_BYTE_80_MIN_RNR_TIME_M,
						 V2_QPC_BYTE_80_MIN_RNR_TIME_S);
	qp_attr->timeout = (u8)roce_get_field(context->byte_28_at_fl,
					      V2_QPC_BYTE_28_AT_M,
					      V2_QPC_BYTE_28_AT_S);
	qp_attr->retry_cnt = roce_get_field(context->byte_212_lsn,
					    V2_QPC_BYTE_212_RETRY_CNT_M,
					    V2_QPC_BYTE_212_RETRY_CNT_S);
	qp_attr->rnr_retry = context->rq_rnr_timer;

done:
	qp_attr->cur_qp_state = qp_attr->qp_state;
	qp_attr->cap.max_recv_wr = hr_qp->rq.wqe_cnt;
	qp_attr->cap.max_recv_sge = hr_qp->rq.max_gs;

	if (!ibqp->uobject) {
		qp_attr->cap.max_send_wr = hr_qp->sq.wqe_cnt;
		qp_attr->cap.max_send_sge = hr_qp->sq.max_gs;
	} else {
		qp_attr->cap.max_send_wr = 0;
		qp_attr->cap.max_send_sge = 0;
	}

	qp_init_attr->cap = qp_attr->cap;

out:
	mutex_unlock(&hr_qp->mutex);
	kfree(context);
	return ret;
}

static int hns_roce_v2_destroy_qp_common(struct hns_roce_dev *hr_dev,
					 struct hns_roce_qp *hr_qp,
<<<<<<< HEAD
					 bool is_user)
=======
					 struct ib_udata *udata)
>>>>>>> 0ecfebd2
{
	struct hns_roce_cq *send_cq, *recv_cq;
	struct device *dev = hr_dev->dev;
	int ret;

	if (hr_qp->ibqp.qp_type == IB_QPT_RC && hr_qp->state != IB_QPS_RESET) {
		/* Modify qp to reset before destroying qp */
		ret = hns_roce_v2_modify_qp(&hr_qp->ibqp, NULL, 0,
					    hr_qp->state, IB_QPS_RESET);
		if (ret) {
			dev_err(dev, "modify QP %06lx to ERR failed.\n",
				hr_qp->qpn);
			return ret;
		}
	}

	send_cq = to_hr_cq(hr_qp->ibqp.send_cq);
	recv_cq = to_hr_cq(hr_qp->ibqp.recv_cq);

	hns_roce_lock_cqs(send_cq, recv_cq);

	if (!udata) {
		__hns_roce_v2_cq_clean(recv_cq, hr_qp->qpn, hr_qp->ibqp.srq ?
				       to_hr_srq(hr_qp->ibqp.srq) : NULL);
		if (send_cq != recv_cq)
			__hns_roce_v2_cq_clean(send_cq, hr_qp->qpn, NULL);
	}

	hns_roce_qp_remove(hr_dev, hr_qp);

	hns_roce_unlock_cqs(send_cq, recv_cq);

	hns_roce_qp_free(hr_dev, hr_qp);

	/* Not special_QP, free their QPN */
	if ((hr_qp->ibqp.qp_type == IB_QPT_RC) ||
	    (hr_qp->ibqp.qp_type == IB_QPT_UC) ||
	    (hr_qp->ibqp.qp_type == IB_QPT_UD))
		hns_roce_release_range_qp(hr_dev, hr_qp->qpn, 1);

	hns_roce_mtt_cleanup(hr_dev, &hr_qp->mtt);

	if (udata) {
		struct hns_roce_ucontext *context =
			rdma_udata_to_drv_context(
				udata,
				struct hns_roce_ucontext,
				ibucontext);

		if (hr_qp->sq.wqe_cnt && (hr_qp->sdb_en == 1))
			hns_roce_db_unmap_user(context, &hr_qp->sdb);

		if (hr_qp->rq.wqe_cnt && (hr_qp->rdb_en == 1))
			hns_roce_db_unmap_user(context, &hr_qp->rdb);
		ib_umem_release(hr_qp->umem);
	} else {
		kfree(hr_qp->sq.wrid);
		kfree(hr_qp->rq.wrid);
		hns_roce_buf_free(hr_dev, hr_qp->buff_size, &hr_qp->hr_buf);
		if (hr_qp->rq.wqe_cnt)
			hns_roce_free_db(hr_dev, &hr_qp->rdb);
	}

	if ((hr_dev->caps.flags & HNS_ROCE_CAP_FLAG_RQ_INLINE) &&
	     hr_qp->rq.wqe_cnt) {
		kfree(hr_qp->rq_inl_buf.wqe_list[0].sg_list);
		kfree(hr_qp->rq_inl_buf.wqe_list);
	}

	return 0;
}

static int hns_roce_v2_destroy_qp(struct ib_qp *ibqp, struct ib_udata *udata)
{
	struct hns_roce_dev *hr_dev = to_hr_dev(ibqp->device);
	struct hns_roce_qp *hr_qp = to_hr_qp(ibqp);
	int ret;

<<<<<<< HEAD
	ret = hns_roce_v2_destroy_qp_common(hr_dev, hr_qp, ibqp->uobject);
=======
	ret = hns_roce_v2_destroy_qp_common(hr_dev, hr_qp, udata);
>>>>>>> 0ecfebd2
	if (ret) {
		dev_err(hr_dev->dev, "Destroy qp failed(%d)\n", ret);
		return ret;
	}

	if (hr_qp->ibqp.qp_type == IB_QPT_GSI)
		kfree(hr_to_hr_sqp(hr_qp));
	else
		kfree(hr_qp);

	return 0;
}

static int hns_roce_v2_qp_flow_control_init(struct hns_roce_dev *hr_dev,
						struct hns_roce_qp *hr_qp)
{
	struct hns_roce_sccc_clr_done *resp;
	struct hns_roce_sccc_clr *clr;
	struct hns_roce_cmq_desc desc;
	int ret, i;

	mutex_lock(&hr_dev->qp_table.scc_mutex);

	/* set scc ctx clear done flag */
	hns_roce_cmq_setup_basic_desc(&desc, HNS_ROCE_OPC_RESET_SCCC, false);
	ret =  hns_roce_cmq_send(hr_dev, &desc, 1);
	if (ret) {
		dev_err(hr_dev->dev, "Reset SCC ctx  failed(%d)\n", ret);
		goto out;
	}

	/* clear scc context */
	hns_roce_cmq_setup_basic_desc(&desc, HNS_ROCE_OPC_CLR_SCCC, false);
	clr = (struct hns_roce_sccc_clr *)desc.data;
	clr->qpn = cpu_to_le32(hr_qp->qpn);
	ret =  hns_roce_cmq_send(hr_dev, &desc, 1);
	if (ret) {
		dev_err(hr_dev->dev, "Clear SCC ctx failed(%d)\n", ret);
		goto out;
	}

	/* query scc context clear is done or not */
	resp = (struct hns_roce_sccc_clr_done *)desc.data;
	for (i = 0; i <= HNS_ROCE_CMQ_SCC_CLR_DONE_CNT; i++) {
		hns_roce_cmq_setup_basic_desc(&desc,
					      HNS_ROCE_OPC_QUERY_SCCC, true);
		ret = hns_roce_cmq_send(hr_dev, &desc, 1);
		if (ret) {
			dev_err(hr_dev->dev, "Query clr cmq failed(%d)\n", ret);
			goto out;
		}

		if (resp->clr_done)
			goto out;

		msleep(20);
	}

	dev_err(hr_dev->dev, "Query SCC clr done flag overtime.\n");
	ret = -ETIMEDOUT;

out:
	mutex_unlock(&hr_dev->qp_table.scc_mutex);
	return ret;
}

static int hns_roce_v2_modify_cq(struct ib_cq *cq, u16 cq_count, u16 cq_period)
{
	struct hns_roce_dev *hr_dev = to_hr_dev(cq->device);
	struct hns_roce_v2_cq_context *cq_context;
	struct hns_roce_cq *hr_cq = to_hr_cq(cq);
	struct hns_roce_v2_cq_context *cqc_mask;
	struct hns_roce_cmd_mailbox *mailbox;
	int ret;

	mailbox = hns_roce_alloc_cmd_mailbox(hr_dev);
	if (IS_ERR(mailbox))
		return PTR_ERR(mailbox);

	cq_context = mailbox->buf;
	cqc_mask = (struct hns_roce_v2_cq_context *)mailbox->buf + 1;

	memset(cqc_mask, 0xff, sizeof(*cqc_mask));

	roce_set_field(cq_context->byte_56_cqe_period_maxcnt,
		       V2_CQC_BYTE_56_CQ_MAX_CNT_M, V2_CQC_BYTE_56_CQ_MAX_CNT_S,
		       cq_count);
	roce_set_field(cqc_mask->byte_56_cqe_period_maxcnt,
		       V2_CQC_BYTE_56_CQ_MAX_CNT_M, V2_CQC_BYTE_56_CQ_MAX_CNT_S,
		       0);
	roce_set_field(cq_context->byte_56_cqe_period_maxcnt,
		       V2_CQC_BYTE_56_CQ_PERIOD_M, V2_CQC_BYTE_56_CQ_PERIOD_S,
		       cq_period);
	roce_set_field(cqc_mask->byte_56_cqe_period_maxcnt,
		       V2_CQC_BYTE_56_CQ_PERIOD_M, V2_CQC_BYTE_56_CQ_PERIOD_S,
		       0);

	ret = hns_roce_cmd_mbox(hr_dev, mailbox->dma, 0, hr_cq->cqn, 1,
				HNS_ROCE_CMD_MODIFY_CQC,
				HNS_ROCE_CMD_TIMEOUT_MSECS);
	hns_roce_free_cmd_mailbox(hr_dev, mailbox);
	if (ret)
		dev_err(hr_dev->dev, "MODIFY CQ Failed to cmd mailbox.\n");

	return ret;
}

static void hns_roce_set_qps_to_err(struct hns_roce_dev *hr_dev, u32 qpn)
{
	struct hns_roce_qp *hr_qp;
	struct ib_qp_attr attr;
	int attr_mask;
	int ret;

	hr_qp = __hns_roce_qp_lookup(hr_dev, qpn);
	if (!hr_qp) {
		dev_warn(hr_dev->dev, "no hr_qp can be found!\n");
		return;
	}

	if (hr_qp->ibqp.uobject) {
		if (hr_qp->sdb_en == 1) {
			hr_qp->sq.head = *(int *)(hr_qp->sdb.virt_addr);
			if (hr_qp->rdb_en == 1)
				hr_qp->rq.head = *(int *)(hr_qp->rdb.virt_addr);
		} else {
			dev_warn(hr_dev->dev, "flush cqe is unsupported in userspace!\n");
			return;
		}
	}

	attr_mask = IB_QP_STATE;
	attr.qp_state = IB_QPS_ERR;
	ret = hns_roce_v2_modify_qp(&hr_qp->ibqp, &attr, attr_mask,
				    hr_qp->state, IB_QPS_ERR);
	if (ret)
		dev_err(hr_dev->dev, "failed to modify qp %d to err state.\n",
			qpn);
}

static void hns_roce_irq_work_handle(struct work_struct *work)
{
	struct hns_roce_work *irq_work =
				container_of(work, struct hns_roce_work, work);
	struct device *dev = irq_work->hr_dev->dev;
	u32 qpn = irq_work->qpn;
	u32 cqn = irq_work->cqn;

	switch (irq_work->event_type) {
	case HNS_ROCE_EVENT_TYPE_PATH_MIG:
		dev_info(dev, "Path migrated succeeded.\n");
		break;
	case HNS_ROCE_EVENT_TYPE_PATH_MIG_FAILED:
		dev_warn(dev, "Path migration failed.\n");
		break;
	case HNS_ROCE_EVENT_TYPE_COMM_EST:
		dev_info(dev, "Communication established.\n");
		break;
	case HNS_ROCE_EVENT_TYPE_SQ_DRAINED:
		dev_warn(dev, "Send queue drained.\n");
		break;
	case HNS_ROCE_EVENT_TYPE_WQ_CATAS_ERROR:
		dev_err(dev, "Local work queue 0x%x catas error, sub_type:%d\n",
			qpn, irq_work->sub_type);
		hns_roce_set_qps_to_err(irq_work->hr_dev, qpn);
		break;
	case HNS_ROCE_EVENT_TYPE_INV_REQ_LOCAL_WQ_ERROR:
		dev_err(dev, "Invalid request local work queue 0x%x error.\n",
			qpn);
		hns_roce_set_qps_to_err(irq_work->hr_dev, qpn);
		break;
	case HNS_ROCE_EVENT_TYPE_LOCAL_WQ_ACCESS_ERROR:
		dev_err(dev, "Local access violation work queue 0x%x error, sub_type:%d\n",
			qpn, irq_work->sub_type);
		hns_roce_set_qps_to_err(irq_work->hr_dev, qpn);
		break;
	case HNS_ROCE_EVENT_TYPE_SRQ_LIMIT_REACH:
		dev_warn(dev, "SRQ limit reach.\n");
		break;
	case HNS_ROCE_EVENT_TYPE_SRQ_LAST_WQE_REACH:
		dev_warn(dev, "SRQ last wqe reach.\n");
		break;
	case HNS_ROCE_EVENT_TYPE_SRQ_CATAS_ERROR:
		dev_err(dev, "SRQ catas error.\n");
		break;
	case HNS_ROCE_EVENT_TYPE_CQ_ACCESS_ERROR:
		dev_err(dev, "CQ 0x%x access err.\n", cqn);
		break;
	case HNS_ROCE_EVENT_TYPE_CQ_OVERFLOW:
		dev_warn(dev, "CQ 0x%x overflow\n", cqn);
		break;
	case HNS_ROCE_EVENT_TYPE_DB_OVERFLOW:
		dev_warn(dev, "DB overflow.\n");
		break;
	case HNS_ROCE_EVENT_TYPE_FLR:
		dev_warn(dev, "Function level reset.\n");
		break;
	default:
		break;
	}

	kfree(irq_work);
}

static void hns_roce_v2_init_irq_work(struct hns_roce_dev *hr_dev,
				      struct hns_roce_eq *eq,
				      u32 qpn, u32 cqn)
{
	struct hns_roce_work *irq_work;

	irq_work = kzalloc(sizeof(struct hns_roce_work), GFP_ATOMIC);
	if (!irq_work)
		return;

	INIT_WORK(&(irq_work->work), hns_roce_irq_work_handle);
	irq_work->hr_dev = hr_dev;
	irq_work->qpn = qpn;
	irq_work->cqn = cqn;
	irq_work->event_type = eq->event_type;
	irq_work->sub_type = eq->sub_type;
	queue_work(hr_dev->irq_workq, &(irq_work->work));
}

static void set_eq_cons_index_v2(struct hns_roce_eq *eq)
{
	struct hns_roce_dev *hr_dev = eq->hr_dev;
	u32 doorbell[2];

	doorbell[0] = 0;
	doorbell[1] = 0;

	if (eq->type_flag == HNS_ROCE_AEQ) {
		roce_set_field(doorbell[0], HNS_ROCE_V2_EQ_DB_CMD_M,
			       HNS_ROCE_V2_EQ_DB_CMD_S,
			       eq->arm_st == HNS_ROCE_V2_EQ_ALWAYS_ARMED ?
			       HNS_ROCE_EQ_DB_CMD_AEQ :
			       HNS_ROCE_EQ_DB_CMD_AEQ_ARMED);
	} else {
		roce_set_field(doorbell[0], HNS_ROCE_V2_EQ_DB_TAG_M,
			       HNS_ROCE_V2_EQ_DB_TAG_S, eq->eqn);

		roce_set_field(doorbell[0], HNS_ROCE_V2_EQ_DB_CMD_M,
			       HNS_ROCE_V2_EQ_DB_CMD_S,
			       eq->arm_st == HNS_ROCE_V2_EQ_ALWAYS_ARMED ?
			       HNS_ROCE_EQ_DB_CMD_CEQ :
			       HNS_ROCE_EQ_DB_CMD_CEQ_ARMED);
	}

	roce_set_field(doorbell[1], HNS_ROCE_V2_EQ_DB_PARA_M,
		       HNS_ROCE_V2_EQ_DB_PARA_S,
		       (eq->cons_index & HNS_ROCE_V2_CONS_IDX_M));

	hns_roce_write64(hr_dev, doorbell, eq->doorbell);
}

static struct hns_roce_aeqe *get_aeqe_v2(struct hns_roce_eq *eq, u32 entry)
{
	u32 buf_chk_sz;
	unsigned long off;

	buf_chk_sz = 1 << (eq->eqe_buf_pg_sz + PAGE_SHIFT);
	off = (entry & (eq->entries - 1)) * HNS_ROCE_AEQ_ENTRY_SIZE;

	return (struct hns_roce_aeqe *)((char *)(eq->buf_list->buf) +
		off % buf_chk_sz);
}

static struct hns_roce_aeqe *mhop_get_aeqe(struct hns_roce_eq *eq, u32 entry)
{
	u32 buf_chk_sz;
	unsigned long off;

	buf_chk_sz = 1 << (eq->eqe_buf_pg_sz + PAGE_SHIFT);

	off = (entry & (eq->entries - 1)) * HNS_ROCE_AEQ_ENTRY_SIZE;

	if (eq->hop_num == HNS_ROCE_HOP_NUM_0)
		return (struct hns_roce_aeqe *)((u8 *)(eq->bt_l0) +
			off % buf_chk_sz);
	else
		return (struct hns_roce_aeqe *)((u8 *)
			(eq->buf[off / buf_chk_sz]) + off % buf_chk_sz);
}

static struct hns_roce_aeqe *next_aeqe_sw_v2(struct hns_roce_eq *eq)
{
	struct hns_roce_aeqe *aeqe;

	if (!eq->hop_num)
		aeqe = get_aeqe_v2(eq, eq->cons_index);
	else
		aeqe = mhop_get_aeqe(eq, eq->cons_index);

	return (roce_get_bit(aeqe->asyn, HNS_ROCE_V2_AEQ_AEQE_OWNER_S) ^
		!!(eq->cons_index & eq->entries)) ? aeqe : NULL;
}

static int hns_roce_v2_aeq_int(struct hns_roce_dev *hr_dev,
			       struct hns_roce_eq *eq)
{
	struct device *dev = hr_dev->dev;
	struct hns_roce_aeqe *aeqe;
	int aeqe_found = 0;
	int event_type;
	int sub_type;
	u32 srqn;
	u32 qpn;
	u32 cqn;

	while ((aeqe = next_aeqe_sw_v2(eq))) {

		/* Make sure we read AEQ entry after we have checked the
		 * ownership bit
		 */
		dma_rmb();

		event_type = roce_get_field(aeqe->asyn,
					    HNS_ROCE_V2_AEQE_EVENT_TYPE_M,
					    HNS_ROCE_V2_AEQE_EVENT_TYPE_S);
		sub_type = roce_get_field(aeqe->asyn,
					  HNS_ROCE_V2_AEQE_SUB_TYPE_M,
					  HNS_ROCE_V2_AEQE_SUB_TYPE_S);
		qpn = roce_get_field(aeqe->event.qp_event.qp,
				     HNS_ROCE_V2_AEQE_EVENT_QUEUE_NUM_M,
				     HNS_ROCE_V2_AEQE_EVENT_QUEUE_NUM_S);
		cqn = roce_get_field(aeqe->event.cq_event.cq,
				     HNS_ROCE_V2_AEQE_EVENT_QUEUE_NUM_M,
				     HNS_ROCE_V2_AEQE_EVENT_QUEUE_NUM_S);
		srqn = roce_get_field(aeqe->event.srq_event.srq,
				     HNS_ROCE_V2_AEQE_EVENT_QUEUE_NUM_M,
				     HNS_ROCE_V2_AEQE_EVENT_QUEUE_NUM_S);

		switch (event_type) {
		case HNS_ROCE_EVENT_TYPE_PATH_MIG:
		case HNS_ROCE_EVENT_TYPE_PATH_MIG_FAILED:
		case HNS_ROCE_EVENT_TYPE_COMM_EST:
		case HNS_ROCE_EVENT_TYPE_SQ_DRAINED:
		case HNS_ROCE_EVENT_TYPE_WQ_CATAS_ERROR:
		case HNS_ROCE_EVENT_TYPE_SRQ_LAST_WQE_REACH:
		case HNS_ROCE_EVENT_TYPE_INV_REQ_LOCAL_WQ_ERROR:
		case HNS_ROCE_EVENT_TYPE_LOCAL_WQ_ACCESS_ERROR:
			hns_roce_qp_event(hr_dev, qpn, event_type);
			break;
		case HNS_ROCE_EVENT_TYPE_SRQ_LIMIT_REACH:
		case HNS_ROCE_EVENT_TYPE_SRQ_CATAS_ERROR:
			hns_roce_srq_event(hr_dev, srqn, event_type);
			break;
		case HNS_ROCE_EVENT_TYPE_CQ_ACCESS_ERROR:
		case HNS_ROCE_EVENT_TYPE_CQ_OVERFLOW:
			hns_roce_cq_event(hr_dev, cqn, event_type);
			break;
		case HNS_ROCE_EVENT_TYPE_DB_OVERFLOW:
			break;
		case HNS_ROCE_EVENT_TYPE_MB:
			hns_roce_cmd_event(hr_dev,
					le16_to_cpu(aeqe->event.cmd.token),
					aeqe->event.cmd.status,
					le64_to_cpu(aeqe->event.cmd.out_param));
			break;
		case HNS_ROCE_EVENT_TYPE_CEQ_OVERFLOW:
			break;
		case HNS_ROCE_EVENT_TYPE_FLR:
			break;
		default:
			dev_err(dev, "Unhandled event %d on EQ %d at idx %u.\n",
				event_type, eq->eqn, eq->cons_index);
			break;
		}

		eq->event_type = event_type;
		eq->sub_type = sub_type;
		++eq->cons_index;
		aeqe_found = 1;

		if (eq->cons_index > (2 * eq->entries - 1)) {
			dev_warn(dev, "cons_index overflow, set back to 0.\n");
			eq->cons_index = 0;
		}
		hns_roce_v2_init_irq_work(hr_dev, eq, qpn, cqn);
	}

	set_eq_cons_index_v2(eq);
	return aeqe_found;
}

static struct hns_roce_ceqe *get_ceqe_v2(struct hns_roce_eq *eq, u32 entry)
{
	u32 buf_chk_sz;
	unsigned long off;

	buf_chk_sz = 1 << (eq->eqe_buf_pg_sz + PAGE_SHIFT);
	off = (entry & (eq->entries - 1)) * HNS_ROCE_CEQ_ENTRY_SIZE;

	return (struct hns_roce_ceqe *)((char *)(eq->buf_list->buf) +
		off % buf_chk_sz);
}

static struct hns_roce_ceqe *mhop_get_ceqe(struct hns_roce_eq *eq, u32 entry)
{
	u32 buf_chk_sz;
	unsigned long off;

	buf_chk_sz = 1 << (eq->eqe_buf_pg_sz + PAGE_SHIFT);

	off = (entry & (eq->entries - 1)) * HNS_ROCE_CEQ_ENTRY_SIZE;

	if (eq->hop_num == HNS_ROCE_HOP_NUM_0)
		return (struct hns_roce_ceqe *)((u8 *)(eq->bt_l0) +
			off % buf_chk_sz);
	else
		return (struct hns_roce_ceqe *)((u8 *)(eq->buf[off /
			buf_chk_sz]) + off % buf_chk_sz);
}

static struct hns_roce_ceqe *next_ceqe_sw_v2(struct hns_roce_eq *eq)
{
	struct hns_roce_ceqe *ceqe;

	if (!eq->hop_num)
		ceqe = get_ceqe_v2(eq, eq->cons_index);
	else
		ceqe = mhop_get_ceqe(eq, eq->cons_index);

	return (!!(roce_get_bit(ceqe->comp, HNS_ROCE_V2_CEQ_CEQE_OWNER_S))) ^
		(!!(eq->cons_index & eq->entries)) ? ceqe : NULL;
}

static int hns_roce_v2_ceq_int(struct hns_roce_dev *hr_dev,
			       struct hns_roce_eq *eq)
{
	struct device *dev = hr_dev->dev;
	struct hns_roce_ceqe *ceqe;
	int ceqe_found = 0;
	u32 cqn;

	while ((ceqe = next_ceqe_sw_v2(eq))) {

		/* Make sure we read CEQ entry after we have checked the
		 * ownership bit
		 */
		dma_rmb();

		cqn = roce_get_field(ceqe->comp,
				     HNS_ROCE_V2_CEQE_COMP_CQN_M,
				     HNS_ROCE_V2_CEQE_COMP_CQN_S);

		hns_roce_cq_completion(hr_dev, cqn);

		++eq->cons_index;
		ceqe_found = 1;

		if (eq->cons_index > (2 * eq->entries - 1)) {
			dev_warn(dev, "cons_index overflow, set back to 0.\n");
			eq->cons_index = 0;
		}
	}

	set_eq_cons_index_v2(eq);

	return ceqe_found;
}

static irqreturn_t hns_roce_v2_msix_interrupt_eq(int irq, void *eq_ptr)
{
	struct hns_roce_eq *eq = eq_ptr;
	struct hns_roce_dev *hr_dev = eq->hr_dev;
	int int_work = 0;

	if (eq->type_flag == HNS_ROCE_CEQ)
		/* Completion event interrupt */
		int_work = hns_roce_v2_ceq_int(hr_dev, eq);
	else
		/* Asychronous event interrupt */
		int_work = hns_roce_v2_aeq_int(hr_dev, eq);

	return IRQ_RETVAL(int_work);
}

static irqreturn_t hns_roce_v2_msix_interrupt_abn(int irq, void *dev_id)
{
	struct hns_roce_dev *hr_dev = dev_id;
	struct device *dev = hr_dev->dev;
	int int_work = 0;
	u32 int_st;
	u32 int_en;

	/* Abnormal interrupt */
	int_st = roce_read(hr_dev, ROCEE_VF_ABN_INT_ST_REG);
	int_en = roce_read(hr_dev, ROCEE_VF_ABN_INT_EN_REG);

	if (roce_get_bit(int_st, HNS_ROCE_V2_VF_INT_ST_AEQ_OVERFLOW_S)) {
		struct pci_dev *pdev = hr_dev->pci_dev;
		struct hnae3_ae_dev *ae_dev = pci_get_drvdata(pdev);
		const struct hnae3_ae_ops *ops = ae_dev->ops;

		dev_err(dev, "AEQ overflow!\n");

		roce_set_bit(int_st, HNS_ROCE_V2_VF_INT_ST_AEQ_OVERFLOW_S, 1);
		roce_write(hr_dev, ROCEE_VF_ABN_INT_ST_REG, int_st);

		/* Set reset level for reset_event() */
		if (ops->set_default_reset_request)
			ops->set_default_reset_request(ae_dev,
						       HNAE3_FUNC_RESET);
		if (ops->reset_event)
			ops->reset_event(pdev, NULL);

		roce_set_bit(int_en, HNS_ROCE_V2_VF_ABN_INT_EN_S, 1);
		roce_write(hr_dev, ROCEE_VF_ABN_INT_EN_REG, int_en);

		int_work = 1;
	} else if (roce_get_bit(int_st,	HNS_ROCE_V2_VF_INT_ST_BUS_ERR_S)) {
		dev_err(dev, "BUS ERR!\n");

		roce_set_bit(int_st, HNS_ROCE_V2_VF_INT_ST_BUS_ERR_S, 1);
		roce_write(hr_dev, ROCEE_VF_ABN_INT_ST_REG, int_st);

		roce_set_bit(int_en, HNS_ROCE_V2_VF_ABN_INT_EN_S, 1);
		roce_write(hr_dev, ROCEE_VF_ABN_INT_EN_REG, int_en);

		int_work = 1;
	} else if (roce_get_bit(int_st,	HNS_ROCE_V2_VF_INT_ST_OTHER_ERR_S)) {
		dev_err(dev, "OTHER ERR!\n");

		roce_set_bit(int_st, HNS_ROCE_V2_VF_INT_ST_OTHER_ERR_S, 1);
		roce_write(hr_dev, ROCEE_VF_ABN_INT_ST_REG, int_st);

		roce_set_bit(int_en, HNS_ROCE_V2_VF_ABN_INT_EN_S, 1);
		roce_write(hr_dev, ROCEE_VF_ABN_INT_EN_REG, int_en);

		int_work = 1;
	} else
		dev_err(dev, "There is no abnormal irq found!\n");

	return IRQ_RETVAL(int_work);
}

static void hns_roce_v2_int_mask_enable(struct hns_roce_dev *hr_dev,
					int eq_num, int enable_flag)
{
	int i;

	if (enable_flag == EQ_ENABLE) {
		for (i = 0; i < eq_num; i++)
			roce_write(hr_dev, ROCEE_VF_EVENT_INT_EN_REG +
				   i * EQ_REG_OFFSET,
				   HNS_ROCE_V2_VF_EVENT_INT_EN_M);

		roce_write(hr_dev, ROCEE_VF_ABN_INT_EN_REG,
			   HNS_ROCE_V2_VF_ABN_INT_EN_M);
		roce_write(hr_dev, ROCEE_VF_ABN_INT_CFG_REG,
			   HNS_ROCE_V2_VF_ABN_INT_CFG_M);
	} else {
		for (i = 0; i < eq_num; i++)
			roce_write(hr_dev, ROCEE_VF_EVENT_INT_EN_REG +
				   i * EQ_REG_OFFSET,
				   HNS_ROCE_V2_VF_EVENT_INT_EN_M & 0x0);

		roce_write(hr_dev, ROCEE_VF_ABN_INT_EN_REG,
			   HNS_ROCE_V2_VF_ABN_INT_EN_M & 0x0);
		roce_write(hr_dev, ROCEE_VF_ABN_INT_CFG_REG,
			   HNS_ROCE_V2_VF_ABN_INT_CFG_M & 0x0);
	}
}

static void hns_roce_v2_destroy_eqc(struct hns_roce_dev *hr_dev, int eqn)
{
	struct device *dev = hr_dev->dev;
	int ret;

	if (eqn < hr_dev->caps.num_comp_vectors)
		ret = hns_roce_cmd_mbox(hr_dev, 0, 0, eqn & HNS_ROCE_V2_EQN_M,
					0, HNS_ROCE_CMD_DESTROY_CEQC,
					HNS_ROCE_CMD_TIMEOUT_MSECS);
	else
		ret = hns_roce_cmd_mbox(hr_dev, 0, 0, eqn & HNS_ROCE_V2_EQN_M,
					0, HNS_ROCE_CMD_DESTROY_AEQC,
					HNS_ROCE_CMD_TIMEOUT_MSECS);
	if (ret)
		dev_err(dev, "[mailbox cmd] destroy eqc(%d) failed.\n", eqn);
}

static void hns_roce_mhop_free_eq(struct hns_roce_dev *hr_dev,
				  struct hns_roce_eq *eq)
{
	struct device *dev = hr_dev->dev;
	u64 idx;
	u64 size;
	u32 buf_chk_sz;
	u32 bt_chk_sz;
	u32 mhop_num;
	int eqe_alloc;
	int i = 0;
	int j = 0;

	mhop_num = hr_dev->caps.eqe_hop_num;
	buf_chk_sz = 1 << (hr_dev->caps.eqe_buf_pg_sz + PAGE_SHIFT);
	bt_chk_sz = 1 << (hr_dev->caps.eqe_ba_pg_sz + PAGE_SHIFT);

	/* hop_num = 0 */
	if (mhop_num == HNS_ROCE_HOP_NUM_0) {
		dma_free_coherent(dev, (unsigned int)(eq->entries *
				  eq->eqe_size), eq->bt_l0, eq->l0_dma);
		return;
	}

	/* hop_num = 1 or hop = 2 */
	dma_free_coherent(dev, bt_chk_sz, eq->bt_l0, eq->l0_dma);
	if (mhop_num == 1) {
		for (i = 0; i < eq->l0_last_num; i++) {
			if (i == eq->l0_last_num - 1) {
				eqe_alloc = i * (buf_chk_sz / eq->eqe_size);
				size = (eq->entries - eqe_alloc) * eq->eqe_size;
				dma_free_coherent(dev, size, eq->buf[i],
						  eq->buf_dma[i]);
				break;
			}
			dma_free_coherent(dev, buf_chk_sz, eq->buf[i],
					  eq->buf_dma[i]);
		}
	} else if (mhop_num == 2) {
		for (i = 0; i < eq->l0_last_num; i++) {
			dma_free_coherent(dev, bt_chk_sz, eq->bt_l1[i],
					  eq->l1_dma[i]);

			for (j = 0; j < bt_chk_sz / 8; j++) {
				idx = i * (bt_chk_sz / 8) + j;
				if ((i == eq->l0_last_num - 1)
				     && j == eq->l1_last_num - 1) {
					eqe_alloc = (buf_chk_sz / eq->eqe_size)
						    * idx;
					size = (eq->entries - eqe_alloc)
						* eq->eqe_size;
					dma_free_coherent(dev, size,
							  eq->buf[idx],
							  eq->buf_dma[idx]);
					break;
				}
				dma_free_coherent(dev, buf_chk_sz, eq->buf[idx],
						  eq->buf_dma[idx]);
			}
		}
	}
	kfree(eq->buf_dma);
	kfree(eq->buf);
	kfree(eq->l1_dma);
	kfree(eq->bt_l1);
	eq->buf_dma = NULL;
	eq->buf = NULL;
	eq->l1_dma = NULL;
	eq->bt_l1 = NULL;
}

static void hns_roce_v2_free_eq(struct hns_roce_dev *hr_dev,
				struct hns_roce_eq *eq)
{
	u32 buf_chk_sz;

	buf_chk_sz = 1 << (eq->eqe_buf_pg_sz + PAGE_SHIFT);

	if (hr_dev->caps.eqe_hop_num) {
		hns_roce_mhop_free_eq(hr_dev, eq);
		return;
	}

	if (eq->buf_list)
		dma_free_coherent(hr_dev->dev, buf_chk_sz,
				  eq->buf_list->buf, eq->buf_list->map);
}

static void hns_roce_config_eqc(struct hns_roce_dev *hr_dev,
				struct hns_roce_eq *eq,
				void *mb_buf)
{
	struct hns_roce_eq_context *eqc;

	eqc = mb_buf;
	memset(eqc, 0, sizeof(struct hns_roce_eq_context));

	/* init eqc */
	eq->doorbell = hr_dev->reg_base + ROCEE_VF_EQ_DB_CFG0_REG;
	eq->hop_num = hr_dev->caps.eqe_hop_num;
	eq->cons_index = 0;
	eq->over_ignore = HNS_ROCE_V2_EQ_OVER_IGNORE_0;
	eq->coalesce = HNS_ROCE_V2_EQ_COALESCE_0;
	eq->arm_st = HNS_ROCE_V2_EQ_ALWAYS_ARMED;
	eq->eqe_ba_pg_sz = hr_dev->caps.eqe_ba_pg_sz;
	eq->eqe_buf_pg_sz = hr_dev->caps.eqe_buf_pg_sz;
	eq->shift = ilog2((unsigned int)eq->entries);

	if (!eq->hop_num)
		eq->eqe_ba = eq->buf_list->map;
	else
		eq->eqe_ba = eq->l0_dma;

	/* set eqc state */
	roce_set_field(eqc->byte_4,
		       HNS_ROCE_EQC_EQ_ST_M,
		       HNS_ROCE_EQC_EQ_ST_S,
		       HNS_ROCE_V2_EQ_STATE_VALID);

	/* set eqe hop num */
	roce_set_field(eqc->byte_4,
		       HNS_ROCE_EQC_HOP_NUM_M,
		       HNS_ROCE_EQC_HOP_NUM_S, eq->hop_num);

	/* set eqc over_ignore */
	roce_set_field(eqc->byte_4,
		       HNS_ROCE_EQC_OVER_IGNORE_M,
		       HNS_ROCE_EQC_OVER_IGNORE_S, eq->over_ignore);

	/* set eqc coalesce */
	roce_set_field(eqc->byte_4,
		       HNS_ROCE_EQC_COALESCE_M,
		       HNS_ROCE_EQC_COALESCE_S, eq->coalesce);

	/* set eqc arm_state */
	roce_set_field(eqc->byte_4,
		       HNS_ROCE_EQC_ARM_ST_M,
		       HNS_ROCE_EQC_ARM_ST_S, eq->arm_st);

	/* set eqn */
	roce_set_field(eqc->byte_4,
		       HNS_ROCE_EQC_EQN_M,
		       HNS_ROCE_EQC_EQN_S, eq->eqn);

	/* set eqe_cnt */
	roce_set_field(eqc->byte_4,
		       HNS_ROCE_EQC_EQE_CNT_M,
		       HNS_ROCE_EQC_EQE_CNT_S,
		       HNS_ROCE_EQ_INIT_EQE_CNT);

	/* set eqe_ba_pg_sz */
	roce_set_field(eqc->byte_8,
		       HNS_ROCE_EQC_BA_PG_SZ_M,
		       HNS_ROCE_EQC_BA_PG_SZ_S,
		       eq->eqe_ba_pg_sz + PG_SHIFT_OFFSET);

	/* set eqe_buf_pg_sz */
	roce_set_field(eqc->byte_8,
		       HNS_ROCE_EQC_BUF_PG_SZ_M,
		       HNS_ROCE_EQC_BUF_PG_SZ_S,
		       eq->eqe_buf_pg_sz + PG_SHIFT_OFFSET);

	/* set eq_producer_idx */
	roce_set_field(eqc->byte_8,
		       HNS_ROCE_EQC_PROD_INDX_M,
		       HNS_ROCE_EQC_PROD_INDX_S,
		       HNS_ROCE_EQ_INIT_PROD_IDX);

	/* set eq_max_cnt */
	roce_set_field(eqc->byte_12,
		       HNS_ROCE_EQC_MAX_CNT_M,
		       HNS_ROCE_EQC_MAX_CNT_S, eq->eq_max_cnt);

	/* set eq_period */
	roce_set_field(eqc->byte_12,
		       HNS_ROCE_EQC_PERIOD_M,
		       HNS_ROCE_EQC_PERIOD_S, eq->eq_period);

	/* set eqe_report_timer */
	roce_set_field(eqc->eqe_report_timer,
		       HNS_ROCE_EQC_REPORT_TIMER_M,
		       HNS_ROCE_EQC_REPORT_TIMER_S,
		       HNS_ROCE_EQ_INIT_REPORT_TIMER);

	/* set eqe_ba [34:3] */
	roce_set_field(eqc->eqe_ba0,
		       HNS_ROCE_EQC_EQE_BA_L_M,
		       HNS_ROCE_EQC_EQE_BA_L_S, eq->eqe_ba >> 3);

	/* set eqe_ba [64:35] */
	roce_set_field(eqc->eqe_ba1,
		       HNS_ROCE_EQC_EQE_BA_H_M,
		       HNS_ROCE_EQC_EQE_BA_H_S, eq->eqe_ba >> 35);

	/* set eq shift */
	roce_set_field(eqc->byte_28,
		       HNS_ROCE_EQC_SHIFT_M,
		       HNS_ROCE_EQC_SHIFT_S, eq->shift);

	/* set eq MSI_IDX */
	roce_set_field(eqc->byte_28,
		       HNS_ROCE_EQC_MSI_INDX_M,
		       HNS_ROCE_EQC_MSI_INDX_S,
		       HNS_ROCE_EQ_INIT_MSI_IDX);

	/* set cur_eqe_ba [27:12] */
	roce_set_field(eqc->byte_28,
		       HNS_ROCE_EQC_CUR_EQE_BA_L_M,
		       HNS_ROCE_EQC_CUR_EQE_BA_L_S, eq->cur_eqe_ba >> 12);

	/* set cur_eqe_ba [59:28] */
	roce_set_field(eqc->byte_32,
		       HNS_ROCE_EQC_CUR_EQE_BA_M_M,
		       HNS_ROCE_EQC_CUR_EQE_BA_M_S, eq->cur_eqe_ba >> 28);

	/* set cur_eqe_ba [63:60] */
	roce_set_field(eqc->byte_36,
		       HNS_ROCE_EQC_CUR_EQE_BA_H_M,
		       HNS_ROCE_EQC_CUR_EQE_BA_H_S, eq->cur_eqe_ba >> 60);

	/* set eq consumer idx */
	roce_set_field(eqc->byte_36,
		       HNS_ROCE_EQC_CONS_INDX_M,
		       HNS_ROCE_EQC_CONS_INDX_S,
		       HNS_ROCE_EQ_INIT_CONS_IDX);

	/* set nex_eqe_ba[43:12] */
	roce_set_field(eqc->nxt_eqe_ba0,
		       HNS_ROCE_EQC_NXT_EQE_BA_L_M,
		       HNS_ROCE_EQC_NXT_EQE_BA_L_S, eq->nxt_eqe_ba >> 12);

	/* set nex_eqe_ba[63:44] */
	roce_set_field(eqc->nxt_eqe_ba1,
		       HNS_ROCE_EQC_NXT_EQE_BA_H_M,
		       HNS_ROCE_EQC_NXT_EQE_BA_H_S, eq->nxt_eqe_ba >> 44);
}

static int hns_roce_mhop_alloc_eq(struct hns_roce_dev *hr_dev,
				  struct hns_roce_eq *eq)
{
	struct device *dev = hr_dev->dev;
	int eq_alloc_done = 0;
	int eq_buf_cnt = 0;
	int eqe_alloc;
	u32 buf_chk_sz;
	u32 bt_chk_sz;
	u32 mhop_num;
	u64 size;
	u64 idx;
	int ba_num;
	int bt_num;
	int record_i;
	int record_j;
	int i = 0;
	int j = 0;

	mhop_num = hr_dev->caps.eqe_hop_num;
	buf_chk_sz = 1 << (hr_dev->caps.eqe_buf_pg_sz + PAGE_SHIFT);
	bt_chk_sz = 1 << (hr_dev->caps.eqe_ba_pg_sz + PAGE_SHIFT);

	ba_num = (PAGE_ALIGN(eq->entries * eq->eqe_size) + buf_chk_sz - 1)
		  / buf_chk_sz;
	bt_num = (ba_num + bt_chk_sz / 8 - 1) / (bt_chk_sz / 8);

	/* hop_num = 0 */
	if (mhop_num == HNS_ROCE_HOP_NUM_0) {
		if (eq->entries > buf_chk_sz / eq->eqe_size) {
			dev_err(dev, "eq entries %d is larger than buf_pg_sz!",
				eq->entries);
			return -EINVAL;
		}
		eq->bt_l0 = dma_alloc_coherent(dev, eq->entries * eq->eqe_size,
					       &(eq->l0_dma), GFP_KERNEL);
		if (!eq->bt_l0)
			return -ENOMEM;

		eq->cur_eqe_ba = eq->l0_dma;
		eq->nxt_eqe_ba = 0;

		memset(eq->bt_l0, 0, eq->entries * eq->eqe_size);

		return 0;
	}

	eq->buf_dma = kcalloc(ba_num, sizeof(*eq->buf_dma), GFP_KERNEL);
	if (!eq->buf_dma)
		return -ENOMEM;
	eq->buf = kcalloc(ba_num, sizeof(*eq->buf), GFP_KERNEL);
	if (!eq->buf)
		goto err_kcalloc_buf;

	if (mhop_num == 2) {
		eq->l1_dma = kcalloc(bt_num, sizeof(*eq->l1_dma), GFP_KERNEL);
		if (!eq->l1_dma)
			goto err_kcalloc_l1_dma;

		eq->bt_l1 = kcalloc(bt_num, sizeof(*eq->bt_l1), GFP_KERNEL);
		if (!eq->bt_l1)
			goto err_kcalloc_bt_l1;
	}

	/* alloc L0 BT */
	eq->bt_l0 = dma_alloc_coherent(dev, bt_chk_sz, &eq->l0_dma, GFP_KERNEL);
	if (!eq->bt_l0)
		goto err_dma_alloc_l0;

	if (mhop_num == 1) {
		if (ba_num > (bt_chk_sz / 8))
			dev_err(dev, "ba_num %d is too large for 1 hop\n",
				ba_num);

		/* alloc buf */
		for (i = 0; i < bt_chk_sz / 8; i++) {
			if (eq_buf_cnt + 1 < ba_num) {
				size = buf_chk_sz;
			} else {
				eqe_alloc = i * (buf_chk_sz / eq->eqe_size);
				size = (eq->entries - eqe_alloc) * eq->eqe_size;
			}
			eq->buf[i] = dma_alloc_coherent(dev, size,
							&(eq->buf_dma[i]),
							GFP_KERNEL);
			if (!eq->buf[i])
				goto err_dma_alloc_buf;

			*(eq->bt_l0 + i) = eq->buf_dma[i];

			eq_buf_cnt++;
			if (eq_buf_cnt >= ba_num)
				break;
		}
		eq->cur_eqe_ba = eq->buf_dma[0];
		eq->nxt_eqe_ba = eq->buf_dma[1];

	} else if (mhop_num == 2) {
		/* alloc L1 BT and buf */
		for (i = 0; i < bt_chk_sz / 8; i++) {
			eq->bt_l1[i] = dma_alloc_coherent(dev, bt_chk_sz,
							  &(eq->l1_dma[i]),
							  GFP_KERNEL);
			if (!eq->bt_l1[i])
				goto err_dma_alloc_l1;
			*(eq->bt_l0 + i) = eq->l1_dma[i];

			for (j = 0; j < bt_chk_sz / 8; j++) {
				idx = i * bt_chk_sz / 8 + j;
				if (eq_buf_cnt + 1 < ba_num) {
					size = buf_chk_sz;
				} else {
					eqe_alloc = (buf_chk_sz / eq->eqe_size)
						    * idx;
					size = (eq->entries - eqe_alloc)
						* eq->eqe_size;
				}
				eq->buf[idx] = dma_alloc_coherent(dev, size,
								  &(eq->buf_dma[idx]),
								  GFP_KERNEL);
				if (!eq->buf[idx])
					goto err_dma_alloc_buf;

				*(eq->bt_l1[i] + j) = eq->buf_dma[idx];

				eq_buf_cnt++;
				if (eq_buf_cnt >= ba_num) {
					eq_alloc_done = 1;
					break;
				}
			}

			if (eq_alloc_done)
				break;
		}
		eq->cur_eqe_ba = eq->buf_dma[0];
		eq->nxt_eqe_ba = eq->buf_dma[1];
	}

	eq->l0_last_num = i + 1;
	if (mhop_num == 2)
		eq->l1_last_num = j + 1;

	return 0;

err_dma_alloc_l1:
	dma_free_coherent(dev, bt_chk_sz, eq->bt_l0, eq->l0_dma);
	eq->bt_l0 = NULL;
	eq->l0_dma = 0;
	for (i -= 1; i >= 0; i--) {
		dma_free_coherent(dev, bt_chk_sz, eq->bt_l1[i],
				  eq->l1_dma[i]);

		for (j = 0; j < bt_chk_sz / 8; j++) {
			idx = i * bt_chk_sz / 8 + j;
			dma_free_coherent(dev, buf_chk_sz, eq->buf[idx],
					  eq->buf_dma[idx]);
		}
	}
	goto err_dma_alloc_l0;

err_dma_alloc_buf:
	dma_free_coherent(dev, bt_chk_sz, eq->bt_l0, eq->l0_dma);
	eq->bt_l0 = NULL;
	eq->l0_dma = 0;

	if (mhop_num == 1)
		for (i -= 1; i >= 0; i--)
			dma_free_coherent(dev, buf_chk_sz, eq->buf[i],
					  eq->buf_dma[i]);
	else if (mhop_num == 2) {
		record_i = i;
		record_j = j;
		for (; i >= 0; i--) {
			dma_free_coherent(dev, bt_chk_sz, eq->bt_l1[i],
					  eq->l1_dma[i]);

			for (j = 0; j < bt_chk_sz / 8; j++) {
				if (i == record_i && j >= record_j)
					break;

				idx = i * bt_chk_sz / 8 + j;
				dma_free_coherent(dev, buf_chk_sz,
						  eq->buf[idx],
						  eq->buf_dma[idx]);
			}
		}
	}

err_dma_alloc_l0:
	kfree(eq->bt_l1);
	eq->bt_l1 = NULL;

err_kcalloc_bt_l1:
	kfree(eq->l1_dma);
	eq->l1_dma = NULL;

err_kcalloc_l1_dma:
	kfree(eq->buf);
	eq->buf = NULL;

err_kcalloc_buf:
	kfree(eq->buf_dma);
	eq->buf_dma = NULL;

	return -ENOMEM;
}

static int hns_roce_v2_create_eq(struct hns_roce_dev *hr_dev,
				 struct hns_roce_eq *eq,
				 unsigned int eq_cmd)
{
	struct device *dev = hr_dev->dev;
	struct hns_roce_cmd_mailbox *mailbox;
	u32 buf_chk_sz = 0;
	int ret;

	/* Allocate mailbox memory */
	mailbox = hns_roce_alloc_cmd_mailbox(hr_dev);
	if (IS_ERR(mailbox))
		return PTR_ERR(mailbox);

	if (!hr_dev->caps.eqe_hop_num) {
		buf_chk_sz = 1 << (hr_dev->caps.eqe_buf_pg_sz + PAGE_SHIFT);

		eq->buf_list = kzalloc(sizeof(struct hns_roce_buf_list),
				       GFP_KERNEL);
		if (!eq->buf_list) {
			ret = -ENOMEM;
			goto free_cmd_mbox;
		}

		eq->buf_list->buf = dma_alloc_coherent(dev, buf_chk_sz,
						       &(eq->buf_list->map),
						       GFP_KERNEL);
		if (!eq->buf_list->buf) {
			ret = -ENOMEM;
			goto err_alloc_buf;
		}

	} else {
		ret = hns_roce_mhop_alloc_eq(hr_dev, eq);
		if (ret) {
			ret = -ENOMEM;
			goto free_cmd_mbox;
		}
	}

	hns_roce_config_eqc(hr_dev, eq, mailbox->buf);

	ret = hns_roce_cmd_mbox(hr_dev, mailbox->dma, 0, eq->eqn, 0,
				eq_cmd, HNS_ROCE_CMD_TIMEOUT_MSECS);
	if (ret) {
		dev_err(dev, "[mailbox cmd] create eqc failed.\n");
		goto err_cmd_mbox;
	}

	hns_roce_free_cmd_mailbox(hr_dev, mailbox);

	return 0;

err_cmd_mbox:
	if (!hr_dev->caps.eqe_hop_num)
		dma_free_coherent(dev, buf_chk_sz, eq->buf_list->buf,
				  eq->buf_list->map);
	else {
		hns_roce_mhop_free_eq(hr_dev, eq);
		goto free_cmd_mbox;
	}

err_alloc_buf:
	kfree(eq->buf_list);

free_cmd_mbox:
	hns_roce_free_cmd_mailbox(hr_dev, mailbox);

	return ret;
}

static int hns_roce_v2_init_eq_table(struct hns_roce_dev *hr_dev)
{
	struct hns_roce_eq_table *eq_table = &hr_dev->eq_table;
	struct device *dev = hr_dev->dev;
	struct hns_roce_eq *eq;
	unsigned int eq_cmd;
	int irq_num;
	int eq_num;
	int other_num;
	int comp_num;
	int aeq_num;
	int i, j, k;
	int ret;

	other_num = hr_dev->caps.num_other_vectors;
	comp_num = hr_dev->caps.num_comp_vectors;
	aeq_num = hr_dev->caps.num_aeq_vectors;

	eq_num = comp_num + aeq_num;
	irq_num = eq_num + other_num;

	eq_table->eq = kcalloc(eq_num, sizeof(*eq_table->eq), GFP_KERNEL);
	if (!eq_table->eq)
		return -ENOMEM;

	for (i = 0; i < irq_num; i++) {
		hr_dev->irq_names[i] = kzalloc(HNS_ROCE_INT_NAME_LEN,
					       GFP_KERNEL);
		if (!hr_dev->irq_names[i]) {
			ret = -ENOMEM;
			goto err_failed_kzalloc;
		}
	}

	/* create eq */
	for (j = 0; j < eq_num; j++) {
		eq = &eq_table->eq[j];
		eq->hr_dev = hr_dev;
		eq->eqn = j;
		if (j < comp_num) {
			/* CEQ */
			eq_cmd = HNS_ROCE_CMD_CREATE_CEQC;
			eq->type_flag = HNS_ROCE_CEQ;
			eq->entries = hr_dev->caps.ceqe_depth;
			eq->eqe_size = HNS_ROCE_CEQ_ENTRY_SIZE;
			eq->irq = hr_dev->irq[j + other_num + aeq_num];
			eq->eq_max_cnt = HNS_ROCE_CEQ_DEFAULT_BURST_NUM;
			eq->eq_period = HNS_ROCE_CEQ_DEFAULT_INTERVAL;
		} else {
			/* AEQ */
			eq_cmd = HNS_ROCE_CMD_CREATE_AEQC;
			eq->type_flag = HNS_ROCE_AEQ;
			eq->entries = hr_dev->caps.aeqe_depth;
			eq->eqe_size = HNS_ROCE_AEQ_ENTRY_SIZE;
			eq->irq = hr_dev->irq[j - comp_num + other_num];
			eq->eq_max_cnt = HNS_ROCE_AEQ_DEFAULT_BURST_NUM;
			eq->eq_period = HNS_ROCE_AEQ_DEFAULT_INTERVAL;
		}

		ret = hns_roce_v2_create_eq(hr_dev, eq, eq_cmd);
		if (ret) {
			dev_err(dev, "eq create failed.\n");
			goto err_create_eq_fail;
		}
	}

	/* enable irq */
	hns_roce_v2_int_mask_enable(hr_dev, eq_num, EQ_ENABLE);

	/* irq contains: abnormal + AEQ + CEQ*/
	for (k = 0; k < irq_num; k++)
		if (k < other_num)
			snprintf((char *)hr_dev->irq_names[k],
				 HNS_ROCE_INT_NAME_LEN, "hns-abn-%d", k);
		else if (k < (other_num + aeq_num))
			snprintf((char *)hr_dev->irq_names[k],
				 HNS_ROCE_INT_NAME_LEN, "hns-aeq-%d",
				 k - other_num);
		else
			snprintf((char *)hr_dev->irq_names[k],
				 HNS_ROCE_INT_NAME_LEN, "hns-ceq-%d",
				 k - other_num - aeq_num);

	for (k = 0; k < irq_num; k++) {
		if (k < other_num)
			ret = request_irq(hr_dev->irq[k],
					  hns_roce_v2_msix_interrupt_abn,
					  0, hr_dev->irq_names[k], hr_dev);

		else if (k < (other_num + comp_num))
			ret = request_irq(eq_table->eq[k - other_num].irq,
					  hns_roce_v2_msix_interrupt_eq,
					  0, hr_dev->irq_names[k + aeq_num],
					  &eq_table->eq[k - other_num]);
		else
			ret = request_irq(eq_table->eq[k - other_num].irq,
					  hns_roce_v2_msix_interrupt_eq,
					  0, hr_dev->irq_names[k - comp_num],
					  &eq_table->eq[k - other_num]);
		if (ret) {
			dev_err(dev, "Request irq error!\n");
			goto err_request_irq_fail;
		}
	}

	hr_dev->irq_workq =
		create_singlethread_workqueue("hns_roce_irq_workqueue");
	if (!hr_dev->irq_workq) {
		dev_err(dev, "Create irq workqueue failed!\n");
		ret = -ENOMEM;
		goto err_request_irq_fail;
	}

	return 0;

err_request_irq_fail:
	for (k -= 1; k >= 0; k--)
		if (k < other_num)
			free_irq(hr_dev->irq[k], hr_dev);
		else
			free_irq(eq_table->eq[k - other_num].irq,
				 &eq_table->eq[k - other_num]);

err_create_eq_fail:
	for (j -= 1; j >= 0; j--)
		hns_roce_v2_free_eq(hr_dev, &eq_table->eq[j]);

err_failed_kzalloc:
	for (i -= 1; i >= 0; i--)
		kfree(hr_dev->irq_names[i]);
	kfree(eq_table->eq);

	return ret;
}

static void hns_roce_v2_cleanup_eq_table(struct hns_roce_dev *hr_dev)
{
	struct hns_roce_eq_table *eq_table = &hr_dev->eq_table;
	int irq_num;
	int eq_num;
	int i;

	eq_num = hr_dev->caps.num_comp_vectors + hr_dev->caps.num_aeq_vectors;
	irq_num = eq_num + hr_dev->caps.num_other_vectors;

	/* Disable irq */
	hns_roce_v2_int_mask_enable(hr_dev, eq_num, EQ_DISABLE);

	for (i = 0; i < hr_dev->caps.num_other_vectors; i++)
		free_irq(hr_dev->irq[i], hr_dev);

	for (i = 0; i < eq_num; i++) {
		hns_roce_v2_destroy_eqc(hr_dev, i);

		free_irq(eq_table->eq[i].irq, &eq_table->eq[i]);

		hns_roce_v2_free_eq(hr_dev, &eq_table->eq[i]);
	}

	for (i = 0; i < irq_num; i++)
		kfree(hr_dev->irq_names[i]);

	kfree(eq_table->eq);

	flush_workqueue(hr_dev->irq_workq);
	destroy_workqueue(hr_dev->irq_workq);
}

static void hns_roce_v2_write_srqc(struct hns_roce_dev *hr_dev,
				   struct hns_roce_srq *srq, u32 pdn, u16 xrcd,
				   u32 cqn, void *mb_buf, u64 *mtts_wqe,
				   u64 *mtts_idx, dma_addr_t dma_handle_wqe,
				   dma_addr_t dma_handle_idx)
{
	struct hns_roce_srq_context *srq_context;

	srq_context = mb_buf;
	memset(srq_context, 0, sizeof(*srq_context));

	roce_set_field(srq_context->byte_4_srqn_srqst, SRQC_BYTE_4_SRQ_ST_M,
		       SRQC_BYTE_4_SRQ_ST_S, 1);

	roce_set_field(srq_context->byte_4_srqn_srqst,
		       SRQC_BYTE_4_SRQ_WQE_HOP_NUM_M,
		       SRQC_BYTE_4_SRQ_WQE_HOP_NUM_S,
		       (hr_dev->caps.srqwqe_hop_num == HNS_ROCE_HOP_NUM_0 ? 0 :
		       hr_dev->caps.srqwqe_hop_num));
	roce_set_field(srq_context->byte_4_srqn_srqst,
		       SRQC_BYTE_4_SRQ_SHIFT_M, SRQC_BYTE_4_SRQ_SHIFT_S,
		       ilog2(srq->max));

	roce_set_field(srq_context->byte_4_srqn_srqst, SRQC_BYTE_4_SRQN_M,
		       SRQC_BYTE_4_SRQN_S, srq->srqn);

	roce_set_field(srq_context->byte_8_limit_wl, SRQC_BYTE_8_SRQ_LIMIT_WL_M,
		       SRQC_BYTE_8_SRQ_LIMIT_WL_S, 0);

	roce_set_field(srq_context->byte_12_xrcd, SRQC_BYTE_12_SRQ_XRCD_M,
		       SRQC_BYTE_12_SRQ_XRCD_S, xrcd);

	srq_context->wqe_bt_ba = cpu_to_le32((u32)(dma_handle_wqe >> 3));

	roce_set_field(srq_context->byte_24_wqe_bt_ba,
		       SRQC_BYTE_24_SRQ_WQE_BT_BA_M,
		       SRQC_BYTE_24_SRQ_WQE_BT_BA_S,
		       cpu_to_le32(dma_handle_wqe >> 35));

	roce_set_field(srq_context->byte_28_rqws_pd, SRQC_BYTE_28_PD_M,
		       SRQC_BYTE_28_PD_S, pdn);
	roce_set_field(srq_context->byte_28_rqws_pd, SRQC_BYTE_28_RQWS_M,
		       SRQC_BYTE_28_RQWS_S, srq->max_gs <= 0 ? 0 :
		       fls(srq->max_gs - 1));

	srq_context->idx_bt_ba = (u32)(dma_handle_idx >> 3);
	srq_context->idx_bt_ba = cpu_to_le32(srq_context->idx_bt_ba);
	roce_set_field(srq_context->rsv_idx_bt_ba,
		       SRQC_BYTE_36_SRQ_IDX_BT_BA_M,
		       SRQC_BYTE_36_SRQ_IDX_BT_BA_S,
		       cpu_to_le32(dma_handle_idx >> 35));

	srq_context->idx_cur_blk_addr = (u32)(mtts_idx[0] >> PAGE_ADDR_SHIFT);
	srq_context->idx_cur_blk_addr =
				     cpu_to_le32(srq_context->idx_cur_blk_addr);
	roce_set_field(srq_context->byte_44_idxbufpgsz_addr,
		       SRQC_BYTE_44_SRQ_IDX_CUR_BLK_ADDR_M,
		       SRQC_BYTE_44_SRQ_IDX_CUR_BLK_ADDR_S,
		       cpu_to_le32((mtts_idx[0]) >> (32 + PAGE_ADDR_SHIFT)));
	roce_set_field(srq_context->byte_44_idxbufpgsz_addr,
		       SRQC_BYTE_44_SRQ_IDX_HOP_NUM_M,
		       SRQC_BYTE_44_SRQ_IDX_HOP_NUM_S,
		       hr_dev->caps.idx_hop_num == HNS_ROCE_HOP_NUM_0 ? 0 :
		       hr_dev->caps.idx_hop_num);

	roce_set_field(srq_context->byte_44_idxbufpgsz_addr,
		       SRQC_BYTE_44_SRQ_IDX_BA_PG_SZ_M,
		       SRQC_BYTE_44_SRQ_IDX_BA_PG_SZ_S,
		       hr_dev->caps.idx_ba_pg_sz);
	roce_set_field(srq_context->byte_44_idxbufpgsz_addr,
		       SRQC_BYTE_44_SRQ_IDX_BUF_PG_SZ_M,
		       SRQC_BYTE_44_SRQ_IDX_BUF_PG_SZ_S,
		       hr_dev->caps.idx_buf_pg_sz);

	srq_context->idx_nxt_blk_addr = (u32)(mtts_idx[1] >> PAGE_ADDR_SHIFT);
	srq_context->idx_nxt_blk_addr =
				   cpu_to_le32(srq_context->idx_nxt_blk_addr);
	roce_set_field(srq_context->rsv_idxnxtblkaddr,
		       SRQC_BYTE_52_SRQ_IDX_NXT_BLK_ADDR_M,
		       SRQC_BYTE_52_SRQ_IDX_NXT_BLK_ADDR_S,
		       cpu_to_le32((mtts_idx[1]) >> (32 + PAGE_ADDR_SHIFT)));
	roce_set_field(srq_context->byte_56_xrc_cqn,
		       SRQC_BYTE_56_SRQ_XRC_CQN_M, SRQC_BYTE_56_SRQ_XRC_CQN_S,
		       cqn);
	roce_set_field(srq_context->byte_56_xrc_cqn,
		       SRQC_BYTE_56_SRQ_WQE_BA_PG_SZ_M,
		       SRQC_BYTE_56_SRQ_WQE_BA_PG_SZ_S,
		       hr_dev->caps.srqwqe_ba_pg_sz + PG_SHIFT_OFFSET);
	roce_set_field(srq_context->byte_56_xrc_cqn,
		       SRQC_BYTE_56_SRQ_WQE_BUF_PG_SZ_M,
		       SRQC_BYTE_56_SRQ_WQE_BUF_PG_SZ_S,
		       hr_dev->caps.srqwqe_buf_pg_sz + PG_SHIFT_OFFSET);

	roce_set_bit(srq_context->db_record_addr_record_en,
		     SRQC_BYTE_60_SRQ_RECORD_EN_S, 0);
}

static int hns_roce_v2_modify_srq(struct ib_srq *ibsrq,
				  struct ib_srq_attr *srq_attr,
				  enum ib_srq_attr_mask srq_attr_mask,
				  struct ib_udata *udata)
{
	struct hns_roce_dev *hr_dev = to_hr_dev(ibsrq->device);
	struct hns_roce_srq *srq = to_hr_srq(ibsrq);
	struct hns_roce_srq_context *srq_context;
	struct hns_roce_srq_context *srqc_mask;
	struct hns_roce_cmd_mailbox *mailbox;
	int ret;

	if (srq_attr_mask & IB_SRQ_LIMIT) {
		if (srq_attr->srq_limit >= srq->max)
			return -EINVAL;

		mailbox = hns_roce_alloc_cmd_mailbox(hr_dev);
		if (IS_ERR(mailbox))
			return PTR_ERR(mailbox);

		srq_context = mailbox->buf;
		srqc_mask = (struct hns_roce_srq_context *)mailbox->buf + 1;

		memset(srqc_mask, 0xff, sizeof(*srqc_mask));

		roce_set_field(srq_context->byte_8_limit_wl,
			       SRQC_BYTE_8_SRQ_LIMIT_WL_M,
			       SRQC_BYTE_8_SRQ_LIMIT_WL_S, srq_attr->srq_limit);
		roce_set_field(srqc_mask->byte_8_limit_wl,
			       SRQC_BYTE_8_SRQ_LIMIT_WL_M,
			       SRQC_BYTE_8_SRQ_LIMIT_WL_S, 0);

		ret = hns_roce_cmd_mbox(hr_dev, mailbox->dma, 0, srq->srqn, 0,
					HNS_ROCE_CMD_MODIFY_SRQC,
					HNS_ROCE_CMD_TIMEOUT_MSECS);
		hns_roce_free_cmd_mailbox(hr_dev, mailbox);
		if (ret) {
			dev_err(hr_dev->dev,
				"MODIFY SRQ Failed to cmd mailbox.\n");
			return ret;
		}
	}

	return 0;
}

static int hns_roce_v2_query_srq(struct ib_srq *ibsrq, struct ib_srq_attr *attr)
{
	struct hns_roce_dev *hr_dev = to_hr_dev(ibsrq->device);
	struct hns_roce_srq *srq = to_hr_srq(ibsrq);
	struct hns_roce_srq_context *srq_context;
	struct hns_roce_cmd_mailbox *mailbox;
	int limit_wl;
	int ret;

	mailbox = hns_roce_alloc_cmd_mailbox(hr_dev);
	if (IS_ERR(mailbox))
		return PTR_ERR(mailbox);

	srq_context = mailbox->buf;
	ret = hns_roce_cmd_mbox(hr_dev, 0, mailbox->dma, srq->srqn, 0,
				HNS_ROCE_CMD_QUERY_SRQC,
				HNS_ROCE_CMD_TIMEOUT_MSECS);
	if (ret) {
		dev_err(hr_dev->dev, "QUERY SRQ cmd process error\n");
		goto out;
	}

	limit_wl = roce_get_field(srq_context->byte_8_limit_wl,
				  SRQC_BYTE_8_SRQ_LIMIT_WL_M,
				  SRQC_BYTE_8_SRQ_LIMIT_WL_S);

	attr->srq_limit = limit_wl;
	attr->max_wr    = srq->max - 1;
	attr->max_sge   = srq->max_gs;

	memcpy(srq_context, mailbox->buf, sizeof(*srq_context));

out:
	hns_roce_free_cmd_mailbox(hr_dev, mailbox);
	return ret;
}

static int find_empty_entry(struct hns_roce_idx_que *idx_que)
{
	int bit_num;
	int i;

	/* bitmap[i] is set zero if all bits are allocated */
	for (i = 0; idx_que->bitmap[i] == 0; ++i)
		;
	bit_num = ffs(idx_que->bitmap[i]);
	idx_que->bitmap[i] &= ~(1ULL << (bit_num - 1));

	return i * sizeof(u64) * 8 + (bit_num - 1);
}

static void fill_idx_queue(struct hns_roce_idx_que *idx_que,
			   int cur_idx, int wqe_idx)
{
	unsigned int *addr;

	addr = (unsigned int *)hns_roce_buf_offset(&idx_que->idx_buf,
						   cur_idx * idx_que->entry_sz);
	*addr = wqe_idx;
}

static int hns_roce_v2_post_srq_recv(struct ib_srq *ibsrq,
				     const struct ib_recv_wr *wr,
				     const struct ib_recv_wr **bad_wr)
{
	struct hns_roce_dev *hr_dev = to_hr_dev(ibsrq->device);
	struct hns_roce_srq *srq = to_hr_srq(ibsrq);
	struct hns_roce_v2_wqe_data_seg *dseg;
	struct hns_roce_v2_db srq_db;
	unsigned long flags;
	int ret = 0;
	int wqe_idx;
	void *wqe;
	int nreq;
	int ind;
	int i;

	spin_lock_irqsave(&srq->lock, flags);

	ind = srq->head & (srq->max - 1);

	for (nreq = 0; wr; ++nreq, wr = wr->next) {
		if (unlikely(wr->num_sge > srq->max_gs)) {
			ret = -EINVAL;
			*bad_wr = wr;
			break;
		}

		if (unlikely(srq->head == srq->tail)) {
			ret = -ENOMEM;
			*bad_wr = wr;
			break;
		}

		wqe_idx = find_empty_entry(&srq->idx_que);
		fill_idx_queue(&srq->idx_que, ind, wqe_idx);
		wqe = get_srq_wqe(srq, wqe_idx);
		dseg = (struct hns_roce_v2_wqe_data_seg *)wqe;

		for (i = 0; i < wr->num_sge; ++i) {
			dseg[i].len = cpu_to_le32(wr->sg_list[i].length);
			dseg[i].lkey = cpu_to_le32(wr->sg_list[i].lkey);
			dseg[i].addr = cpu_to_le64(wr->sg_list[i].addr);
		}

		if (i < srq->max_gs) {
			dseg->len = 0;
			dseg->lkey = cpu_to_le32(0x100);
			dseg->addr = 0;
		}

		srq->wrid[wqe_idx] = wr->wr_id;
		ind = (ind + 1) & (srq->max - 1);
	}

	if (likely(nreq)) {
		srq->head += nreq;

		/*
		 * Make sure that descriptors are written before
		 * doorbell record.
		 */
		wmb();

		srq_db.byte_4 = HNS_ROCE_V2_SRQ_DB << 24 | srq->srqn;
		srq_db.parameter = srq->head;

		hns_roce_write64(hr_dev, (__le32 *)&srq_db, srq->db_reg_l);

	}

	spin_unlock_irqrestore(&srq->lock, flags);

	return ret;
}

<<<<<<< HEAD
=======
static const struct hns_roce_dfx_hw hns_roce_dfx_hw_v2 = {
	.query_cqc_info = hns_roce_v2_query_cqc_info,
};

>>>>>>> 0ecfebd2
static const struct ib_device_ops hns_roce_v2_dev_ops = {
	.destroy_qp = hns_roce_v2_destroy_qp,
	.modify_cq = hns_roce_v2_modify_cq,
	.poll_cq = hns_roce_v2_poll_cq,
	.post_recv = hns_roce_v2_post_recv,
	.post_send = hns_roce_v2_post_send,
	.query_qp = hns_roce_v2_query_qp,
	.req_notify_cq = hns_roce_v2_req_notify_cq,
};

static const struct ib_device_ops hns_roce_v2_dev_srq_ops = {
	.modify_srq = hns_roce_v2_modify_srq,
	.post_srq_recv = hns_roce_v2_post_srq_recv,
	.query_srq = hns_roce_v2_query_srq,
};

static const struct hns_roce_hw hns_roce_hw_v2 = {
	.cmq_init = hns_roce_v2_cmq_init,
	.cmq_exit = hns_roce_v2_cmq_exit,
	.hw_profile = hns_roce_v2_profile,
	.hw_init = hns_roce_v2_init,
	.hw_exit = hns_roce_v2_exit,
	.post_mbox = hns_roce_v2_post_mbox,
	.chk_mbox = hns_roce_v2_chk_mbox,
	.rst_prc_mbox = hns_roce_v2_rst_process_cmd,
	.set_gid = hns_roce_v2_set_gid,
	.set_mac = hns_roce_v2_set_mac,
	.write_mtpt = hns_roce_v2_write_mtpt,
	.rereg_write_mtpt = hns_roce_v2_rereg_write_mtpt,
	.frmr_write_mtpt = hns_roce_v2_frmr_write_mtpt,
	.mw_write_mtpt = hns_roce_v2_mw_write_mtpt,
	.write_cqc = hns_roce_v2_write_cqc,
	.set_hem = hns_roce_v2_set_hem,
	.clear_hem = hns_roce_v2_clear_hem,
	.modify_qp = hns_roce_v2_modify_qp,
	.query_qp = hns_roce_v2_query_qp,
	.destroy_qp = hns_roce_v2_destroy_qp,
	.qp_flow_control_init = hns_roce_v2_qp_flow_control_init,
	.modify_cq = hns_roce_v2_modify_cq,
	.post_send = hns_roce_v2_post_send,
	.post_recv = hns_roce_v2_post_recv,
	.req_notify_cq = hns_roce_v2_req_notify_cq,
	.poll_cq = hns_roce_v2_poll_cq,
	.init_eq = hns_roce_v2_init_eq_table,
	.cleanup_eq = hns_roce_v2_cleanup_eq_table,
	.write_srqc = hns_roce_v2_write_srqc,
	.modify_srq = hns_roce_v2_modify_srq,
	.query_srq = hns_roce_v2_query_srq,
	.post_srq_recv = hns_roce_v2_post_srq_recv,
	.hns_roce_dev_ops = &hns_roce_v2_dev_ops,
	.hns_roce_dev_srq_ops = &hns_roce_v2_dev_srq_ops,
};

static const struct pci_device_id hns_roce_hw_v2_pci_tbl[] = {
	{PCI_VDEVICE(HUAWEI, HNAE3_DEV_ID_25GE_RDMA), 0},
	{PCI_VDEVICE(HUAWEI, HNAE3_DEV_ID_25GE_RDMA_MACSEC), 0},
	{PCI_VDEVICE(HUAWEI, HNAE3_DEV_ID_50GE_RDMA), 0},
	{PCI_VDEVICE(HUAWEI, HNAE3_DEV_ID_50GE_RDMA_MACSEC), 0},
	{PCI_VDEVICE(HUAWEI, HNAE3_DEV_ID_100G_RDMA_MACSEC), 0},
	/* required last entry */
	{0, }
};

MODULE_DEVICE_TABLE(pci, hns_roce_hw_v2_pci_tbl);

static int hns_roce_hw_v2_get_cfg(struct hns_roce_dev *hr_dev,
				  struct hnae3_handle *handle)
{
	struct hns_roce_v2_priv *priv = hr_dev->priv;
<<<<<<< HEAD
	const struct pci_device_id *id;
=======
>>>>>>> 0ecfebd2
	int i;

	hr_dev->hw = &hns_roce_hw_v2;
	hr_dev->dfx = &hns_roce_dfx_hw_v2;
	hr_dev->sdb_offset = ROCEE_DB_SQ_L_0_REG;
	hr_dev->odb_offset = hr_dev->sdb_offset;

	/* Get info from NIC driver. */
	hr_dev->reg_base = handle->rinfo.roce_io_base;
	hr_dev->caps.num_ports = 1;
	hr_dev->iboe.netdevs[0] = handle->rinfo.netdev;
	hr_dev->iboe.phy_port[0] = 0;

	addrconf_addr_eui48((u8 *)&hr_dev->ib_dev.node_guid,
			    hr_dev->iboe.netdevs[0]->dev_addr);

	for (i = 0; i < HNS_ROCE_V2_MAX_IRQ_NUM; i++)
		hr_dev->irq[i] = pci_irq_vector(handle->pdev,
						i + handle->rinfo.base_vector);

	/* cmd issue mode: 0 is poll, 1 is event */
	hr_dev->cmd_mod = 1;
	hr_dev->loop_idc = 0;

	hr_dev->reset_cnt = handle->ae_algo->ops->ae_dev_reset_cnt(handle);
	priv->handle = handle;

	return 0;
}

static int __hns_roce_hw_v2_init_instance(struct hnae3_handle *handle)
{
	struct hns_roce_dev *hr_dev;
	int ret;

	hr_dev = ib_alloc_device(hns_roce_dev, ib_dev);
	if (!hr_dev)
		return -ENOMEM;

	hr_dev->priv = kzalloc(sizeof(struct hns_roce_v2_priv), GFP_KERNEL);
	if (!hr_dev->priv) {
		ret = -ENOMEM;
		goto error_failed_kzalloc;
	}

	hr_dev->pci_dev = handle->pdev;
	hr_dev->dev = &handle->pdev->dev;

	ret = hns_roce_hw_v2_get_cfg(hr_dev, handle);
	if (ret) {
		dev_err(hr_dev->dev, "Get Configuration failed!\n");
		goto error_failed_get_cfg;
	}

	ret = hns_roce_init(hr_dev);
	if (ret) {
		dev_err(hr_dev->dev, "RoCE Engine init failed!\n");
		goto error_failed_get_cfg;
	}

	handle->priv = hr_dev;

	return 0;

error_failed_get_cfg:
	kfree(hr_dev->priv);

error_failed_kzalloc:
	ib_dealloc_device(&hr_dev->ib_dev);

	return ret;
}

static void __hns_roce_hw_v2_uninit_instance(struct hnae3_handle *handle,
					   bool reset)
{
	struct hns_roce_dev *hr_dev = (struct hns_roce_dev *)handle->priv;

	if (!hr_dev)
		return;

	handle->priv = NULL;
	hns_roce_exit(hr_dev);
	kfree(hr_dev->priv);
	ib_dealloc_device(&hr_dev->ib_dev);
}

static int hns_roce_hw_v2_init_instance(struct hnae3_handle *handle)
{
	const struct hnae3_ae_ops *ops = handle->ae_algo->ops;
<<<<<<< HEAD
=======
	const struct pci_device_id *id;
>>>>>>> 0ecfebd2
	struct device *dev = &handle->pdev->dev;
	int ret;

	handle->rinfo.instance_state = HNS_ROCE_STATE_INIT;

	if (ops->ae_dev_resetting(handle) || ops->get_hw_reset_stat(handle)) {
		handle->rinfo.instance_state = HNS_ROCE_STATE_NON_INIT;
		goto reset_chk_err;
	}

<<<<<<< HEAD
=======
	id = pci_match_id(hns_roce_hw_v2_pci_tbl, handle->pdev);
	if (!id)
		return 0;

>>>>>>> 0ecfebd2
	ret = __hns_roce_hw_v2_init_instance(handle);
	if (ret) {
		handle->rinfo.instance_state = HNS_ROCE_STATE_NON_INIT;
		dev_err(dev, "RoCE instance init failed! ret = %d\n", ret);
		if (ops->ae_dev_resetting(handle) ||
		    ops->get_hw_reset_stat(handle))
			goto reset_chk_err;
		else
			return ret;
	}

	handle->rinfo.instance_state = HNS_ROCE_STATE_INITED;


	return 0;

reset_chk_err:
	dev_err(dev, "Device is busy in resetting state.\n"
		     "please retry later.\n");

	return -EBUSY;
}

static void hns_roce_hw_v2_uninit_instance(struct hnae3_handle *handle,
					   bool reset)
{
	if (handle->rinfo.instance_state != HNS_ROCE_STATE_INITED)
		return;

	handle->rinfo.instance_state = HNS_ROCE_STATE_UNINIT;

	__hns_roce_hw_v2_uninit_instance(handle, reset);

	handle->rinfo.instance_state = HNS_ROCE_STATE_NON_INIT;
}
static int hns_roce_hw_v2_reset_notify_down(struct hnae3_handle *handle)
{
	struct hns_roce_dev *hr_dev;
	struct ib_event event;

	if (handle->rinfo.instance_state != HNS_ROCE_STATE_INITED) {
		set_bit(HNS_ROCE_RST_DIRECT_RETURN, &handle->rinfo.state);
		return 0;
	}

	handle->rinfo.reset_state = HNS_ROCE_STATE_RST_DOWN;
	clear_bit(HNS_ROCE_RST_DIRECT_RETURN, &handle->rinfo.state);

	hr_dev = (struct hns_roce_dev *)handle->priv;
	if (!hr_dev)
		return 0;

	hr_dev->active = false;
	hr_dev->dis_db = true;

	event.event = IB_EVENT_DEVICE_FATAL;
	event.device = &hr_dev->ib_dev;
	event.element.port_num = 1;
	ib_dispatch_event(&event);

	return 0;
}

static int hns_roce_hw_v2_reset_notify_init(struct hnae3_handle *handle)
{
	struct device *dev = &handle->pdev->dev;
	int ret;

	if (test_and_clear_bit(HNS_ROCE_RST_DIRECT_RETURN,
			       &handle->rinfo.state)) {
		handle->rinfo.reset_state = HNS_ROCE_STATE_RST_INITED;
		return 0;
	}

	handle->rinfo.reset_state = HNS_ROCE_STATE_RST_INIT;

	dev_info(&handle->pdev->dev, "In reset process RoCE client reinit.\n");
	ret = __hns_roce_hw_v2_init_instance(handle);
	if (ret) {
		/* when reset notify type is HNAE3_INIT_CLIENT In reset notify
		 * callback function, RoCE Engine reinitialize. If RoCE reinit
		 * failed, we should inform NIC driver.
		 */
		handle->priv = NULL;
		dev_err(dev, "In reset process RoCE reinit failed %d.\n", ret);
	} else {
		handle->rinfo.reset_state = HNS_ROCE_STATE_RST_INITED;
		dev_info(dev, "Reset done, RoCE client reinit finished.\n");
	}

	return ret;
}

static int hns_roce_hw_v2_reset_notify_uninit(struct hnae3_handle *handle)
{
	if (test_bit(HNS_ROCE_RST_DIRECT_RETURN, &handle->rinfo.state))
		return 0;

	handle->rinfo.reset_state = HNS_ROCE_STATE_RST_UNINIT;
	dev_info(&handle->pdev->dev, "In reset process RoCE client uninit.\n");
	msleep(100);
	__hns_roce_hw_v2_uninit_instance(handle, false);

	return 0;
}

static int hns_roce_hw_v2_reset_notify(struct hnae3_handle *handle,
				       enum hnae3_reset_notify_type type)
{
	int ret = 0;

	switch (type) {
	case HNAE3_DOWN_CLIENT:
		ret = hns_roce_hw_v2_reset_notify_down(handle);
		break;
	case HNAE3_INIT_CLIENT:
		ret = hns_roce_hw_v2_reset_notify_init(handle);
		break;
	case HNAE3_UNINIT_CLIENT:
		ret = hns_roce_hw_v2_reset_notify_uninit(handle);
		break;
	default:
		break;
	}

	return ret;
}

static const struct hnae3_client_ops hns_roce_hw_v2_ops = {
	.init_instance = hns_roce_hw_v2_init_instance,
	.uninit_instance = hns_roce_hw_v2_uninit_instance,
	.reset_notify = hns_roce_hw_v2_reset_notify,
};

static struct hnae3_client hns_roce_hw_v2_client = {
	.name = "hns_roce_hw_v2",
	.type = HNAE3_CLIENT_ROCE,
	.ops = &hns_roce_hw_v2_ops,
};

static int __init hns_roce_hw_v2_init(void)
{
	return hnae3_register_client(&hns_roce_hw_v2_client);
}

static void __exit hns_roce_hw_v2_exit(void)
{
	hnae3_unregister_client(&hns_roce_hw_v2_client);
}

module_init(hns_roce_hw_v2_init);
module_exit(hns_roce_hw_v2_exit);

MODULE_LICENSE("Dual BSD/GPL");
MODULE_AUTHOR("Wei Hu <xavier.huwei@huawei.com>");
MODULE_AUTHOR("Lijun Ou <oulijun@huawei.com>");
MODULE_AUTHOR("Shaobo Xu <xushaobo2@huawei.com>");
MODULE_DESCRIPTION("Hisilicon Hip08 Family RoCE Driver");<|MERGE_RESOLUTION|>--- conflicted
+++ resolved
@@ -1088,11 +1088,7 @@
 	return ret;
 }
 
-<<<<<<< HEAD
-int hns_roce_cmq_send(struct hns_roce_dev *hr_dev,
-=======
 static int hns_roce_cmq_send(struct hns_roce_dev *hr_dev,
->>>>>>> 0ecfebd2
 			     struct hns_roce_cmq_desc *desc, int num)
 {
 	int retval;
@@ -3880,27 +3876,6 @@
 	roce_set_field(qpc_mask->byte_212_lsn, V2_QPC_BYTE_212_LSN_M,
 		       V2_QPC_BYTE_212_LSN_S, 0);
 
-<<<<<<< HEAD
-	if (attr_mask & IB_QP_TIMEOUT) {
-		if (attr->timeout < 31) {
-			roce_set_field(context->byte_28_at_fl,
-				       V2_QPC_BYTE_28_AT_M, V2_QPC_BYTE_28_AT_S,
-				       attr->timeout);
-			roce_set_field(qpc_mask->byte_28_at_fl,
-				       V2_QPC_BYTE_28_AT_M, V2_QPC_BYTE_28_AT_S,
-				       0);
-		} else {
-			dev_warn(dev, "Local ACK timeout shall be 0 to 30.\n");
-		}
-	}
-
-	roce_set_field(context->byte_172_sq_psn, V2_QPC_BYTE_172_SQ_CUR_PSN_M,
-		       V2_QPC_BYTE_172_SQ_CUR_PSN_S, attr->sq_psn);
-	roce_set_field(qpc_mask->byte_172_sq_psn, V2_QPC_BYTE_172_SQ_CUR_PSN_M,
-		       V2_QPC_BYTE_172_SQ_CUR_PSN_S, 0);
-
-=======
->>>>>>> 0ecfebd2
 	roce_set_field(qpc_mask->byte_196_sq_psn, V2_QPC_BYTE_196_IRRL_HEAD_M,
 		       V2_QPC_BYTE_196_IRRL_HEAD_S, 0);
 
@@ -4211,8 +4186,6 @@
 	if (attr_mask & (IB_QP_ACCESS_FLAGS | IB_QP_MAX_DEST_RD_ATOMIC))
 		set_access_flags(hr_qp, context, qpc_mask, attr, attr_mask);
 
-<<<<<<< HEAD
-=======
 	if (attr_mask & IB_QP_MIN_RNR_TIMER) {
 		roce_set_field(context->byte_80_rnr_rx_cqn,
 			       V2_QPC_BYTE_80_MIN_RNR_TIME_M,
@@ -4245,7 +4218,6 @@
 		hr_qp->qkey = attr->qkey;
 	}
 
->>>>>>> 0ecfebd2
 	roce_set_bit(context->byte_108_rx_reqepsn, V2_QPC_BYTE_108_INV_CREDIT_S,
 		     ibqp->srq ? 1 : 0);
 	roce_set_bit(qpc_mask->byte_108_rx_reqepsn,
@@ -4474,11 +4446,7 @@
 
 static int hns_roce_v2_destroy_qp_common(struct hns_roce_dev *hr_dev,
 					 struct hns_roce_qp *hr_qp,
-<<<<<<< HEAD
-					 bool is_user)
-=======
 					 struct ib_udata *udata)
->>>>>>> 0ecfebd2
 {
 	struct hns_roce_cq *send_cq, *recv_cq;
 	struct device *dev = hr_dev->dev;
@@ -4557,11 +4525,7 @@
 	struct hns_roce_qp *hr_qp = to_hr_qp(ibqp);
 	int ret;
 
-<<<<<<< HEAD
-	ret = hns_roce_v2_destroy_qp_common(hr_dev, hr_qp, ibqp->uobject);
-=======
 	ret = hns_roce_v2_destroy_qp_common(hr_dev, hr_qp, udata);
->>>>>>> 0ecfebd2
 	if (ret) {
 		dev_err(hr_dev->dev, "Destroy qp failed(%d)\n", ret);
 		return ret;
@@ -6107,13 +6071,10 @@
 	return ret;
 }
 
-<<<<<<< HEAD
-=======
 static const struct hns_roce_dfx_hw hns_roce_dfx_hw_v2 = {
 	.query_cqc_info = hns_roce_v2_query_cqc_info,
 };
 
->>>>>>> 0ecfebd2
 static const struct ib_device_ops hns_roce_v2_dev_ops = {
 	.destroy_qp = hns_roce_v2_destroy_qp,
 	.modify_cq = hns_roce_v2_modify_cq,
@@ -6183,10 +6144,6 @@
 				  struct hnae3_handle *handle)
 {
 	struct hns_roce_v2_priv *priv = hr_dev->priv;
-<<<<<<< HEAD
-	const struct pci_device_id *id;
-=======
->>>>>>> 0ecfebd2
 	int i;
 
 	hr_dev->hw = &hns_roce_hw_v2;
@@ -6277,10 +6234,7 @@
 static int hns_roce_hw_v2_init_instance(struct hnae3_handle *handle)
 {
 	const struct hnae3_ae_ops *ops = handle->ae_algo->ops;
-<<<<<<< HEAD
-=======
 	const struct pci_device_id *id;
->>>>>>> 0ecfebd2
 	struct device *dev = &handle->pdev->dev;
 	int ret;
 
@@ -6291,13 +6245,10 @@
 		goto reset_chk_err;
 	}
 
-<<<<<<< HEAD
-=======
 	id = pci_match_id(hns_roce_hw_v2_pci_tbl, handle->pdev);
 	if (!id)
 		return 0;
 
->>>>>>> 0ecfebd2
 	ret = __hns_roce_hw_v2_init_instance(handle);
 	if (ret) {
 		handle->rinfo.instance_state = HNS_ROCE_STATE_NON_INIT;
