--- conflicted
+++ resolved
@@ -1221,17 +1221,10 @@
 		    (dev == iwdev->netdev)) && (READ_ONCE(dev->flags) & IFF_UP)) {
 			const struct in_ifaddr *ifa;
 
-<<<<<<< HEAD
-			idev = in_dev_get(dev);
-			if (!idev)
-				continue;
-			in_dev_for_each_ifa_rtnl(ifa, idev) {
-=======
 			idev = __in_dev_get_rcu(dev);
 			if (!idev)
 				continue;
 			in_dev_for_each_ifa_rcu(ifa, idev) {
->>>>>>> 04d5ce62
 				i40iw_debug(&iwdev->sc_dev, I40IW_DEBUG_CM,
 					    "IP=%pI4, vlan_id=%d, MAC=%pM\n", &ifa->ifa_address,
 					     rdma_vlan_dev_vlan_id(dev), dev->dev_addr);
