// SPDX-License-Identifier: (GPL-2.0 OR BSD-3-Clause)
// Copyright(c) 2015-17 Intel Corporation.

/*
 * SDW Intel Init Routines
 *
 * Initializes and creates SDW devices based on ACPI and Hardware values
 */

#include <linux/acpi.h>
#include <linux/export.h>
#include <linux/interrupt.h>
#include <linux/io.h>
#include <linux/module.h>
#include <linux/auxiliary_bus.h>
#include <linux/pm_runtime.h>
#include <linux/soundwire/sdw_intel.h>
#include "cadence_master.h"
#include "intel.h"

static void intel_link_dev_release(struct device *dev)
{
	struct auxiliary_device *auxdev = to_auxiliary_dev(dev);
	struct sdw_intel_link_dev *ldev = auxiliary_dev_to_sdw_intel_link_dev(auxdev);

	kfree(ldev);
}

/* alloc, init and add link devices */
static struct sdw_intel_link_dev *intel_link_dev_register(struct sdw_intel_res *res,
							  struct sdw_intel_ctx *ctx,
							  struct fwnode_handle *fwnode,
							  const char *name,
							  int link_id)
{
	struct sdw_intel_link_dev *ldev;
	struct sdw_intel_link_res *link;
	struct auxiliary_device *auxdev;
	int ret;

	ldev = kzalloc(sizeof(*ldev), GFP_KERNEL);
	if (!ldev)
		return ERR_PTR(-ENOMEM);

	auxdev = &ldev->auxdev;
	auxdev->name = name;
	auxdev->dev.parent = res->parent;
	auxdev->dev.fwnode = fwnode;
	auxdev->dev.release = intel_link_dev_release;

	/* we don't use an IDA since we already have a link ID */
	auxdev->id = link_id;

	/*
	 * keep a handle on the allocated memory, to be used in all other functions.
	 * Since the same pattern is used to skip links that are not enabled, there is
	 * no need to check if ctx->ldev[i] is NULL later on.
	 */
	ctx->ldev[link_id] = ldev;

	/* Add link information used in the driver probe */
	link = &ldev->link_res;
	link->mmio_base = res->mmio_base;
	link->registers = res->mmio_base + SDW_LINK_BASE
		+ (SDW_LINK_SIZE * link_id);
	link->shim = res->mmio_base + res->shim_base;
	link->alh = res->mmio_base + res->alh_base;

	link->ops = res->ops;
	link->dev = res->dev;

	link->clock_stop_quirks = res->clock_stop_quirks;
	link->shim_lock = &ctx->shim_lock;
	link->shim_mask = &ctx->shim_mask;
	link->link_mask = ctx->link_mask;

	/* now follow the two-step init/add sequence */
	ret = auxiliary_device_init(auxdev);
	if (ret < 0) {
		dev_err(res->parent, "failed to initialize link dev %s link_id %d\n",
			name, link_id);
		kfree(ldev);
		return ERR_PTR(ret);
	}

	ret = auxiliary_device_add(&ldev->auxdev);
	if (ret < 0) {
		dev_err(res->parent, "failed to add link dev %s link_id %d\n",
			ldev->auxdev.name, link_id);
		/* ldev will be freed with the put_device() and .release sequence */
		auxiliary_device_uninit(&ldev->auxdev);
		return ERR_PTR(ret);
	}

	return ldev;
}

static void intel_link_dev_unregister(struct sdw_intel_link_dev *ldev)
{
	auxiliary_device_delete(&ldev->auxdev);
	auxiliary_device_uninit(&ldev->auxdev);
}

static int sdw_intel_cleanup(struct sdw_intel_ctx *ctx)
{
	struct sdw_intel_link_dev *ldev;
	u32 link_mask;
	int i;

	link_mask = ctx->link_mask;

	for (i = 0; i < ctx->count; i++) {
		if (!(link_mask & BIT(i)))
			continue;

		ldev = ctx->ldev[i];

		pm_runtime_disable(&ldev->auxdev.dev);
		if (!ldev->link_res.clock_stop_quirks)
			pm_runtime_put_noidle(ldev->link_res.dev);

		intel_link_dev_unregister(ldev);
	}

	return 0;
}

irqreturn_t sdw_intel_thread(int irq, void *dev_id)
{
	struct sdw_intel_ctx *ctx = dev_id;
	struct sdw_intel_link_res *link;

	list_for_each_entry(link, &ctx->link_list, list)
		sdw_cdns_irq(irq, link->cdns);

	return IRQ_HANDLED;
}
EXPORT_SYMBOL_NS(sdw_intel_thread, SOUNDWIRE_INTEL_INIT);

static struct sdw_intel_ctx
*sdw_intel_probe_controller(struct sdw_intel_res *res)
{
	struct sdw_intel_link_res *link;
	struct sdw_intel_link_dev *ldev;
	struct sdw_intel_ctx *ctx;
	struct acpi_device *adev;
	struct sdw_slave *slave;
	struct list_head *node;
	struct sdw_bus *bus;
	u32 link_mask;
	int num_slaves = 0;
	int count;
	int i;

	if (!res)
		return NULL;

	adev = acpi_fetch_acpi_dev(res->handle);
	if (!adev)
		return NULL;

	if (!res->count)
		return NULL;

	count = res->count;
	dev_dbg(&adev->dev, "Creating %d SDW Link devices\n", count);

	/*
	 * we need to alloc/free memory manually and can't use devm:
	 * this routine may be called from a workqueue, and not from
	 * the parent .probe.
	 * If devm_ was used, the memory might never be freed on errors.
	 */
	ctx = kzalloc(sizeof(*ctx), GFP_KERNEL);
	if (!ctx)
		return NULL;

	ctx->count = count;

	/*
	 * allocate the array of pointers. The link-specific data is allocated
	 * as part of the first loop below and released with the auxiliary_device_uninit().
	 * If some links are disabled, the link pointer will remain NULL. Given that the
	 * number of links is small, this is simpler than using a list to keep track of links.
	 */
	ctx->ldev = kcalloc(ctx->count, sizeof(*ctx->ldev), GFP_KERNEL);
	if (!ctx->ldev) {
		kfree(ctx);
		return NULL;
	}

	ctx->mmio_base = res->mmio_base;
	ctx->shim_base = res->shim_base;
	ctx->alh_base = res->alh_base;
	ctx->link_mask = res->link_mask;
	ctx->handle = res->handle;
	mutex_init(&ctx->shim_lock);

	link_mask = ctx->link_mask;

	INIT_LIST_HEAD(&ctx->link_list);

	for (i = 0; i < count; i++) {
		if (!(link_mask & BIT(i)))
			continue;

		/*
		 * init and add a device for each link
		 *
		 * The name of the device will be soundwire_intel.link.[i],
		 * with the "soundwire_intel" module prefix automatically added
		 * by the auxiliary bus core.
		 */
		ldev = intel_link_dev_register(res,
					       ctx,
					       acpi_fwnode_handle(adev),
					       "link",
					       i);
		if (IS_ERR(ldev))
			goto err;

		link = &ldev->link_res;
		link->cdns = auxiliary_get_drvdata(&ldev->auxdev);

		if (!link->cdns) {
			dev_err(&adev->dev, "failed to get link->cdns\n");
			/*
			 * 1 will be subtracted from i in the err label, but we need to call
			 * intel_link_dev_unregister for this ldev, so plus 1 now
			 */
			i++;
			goto err;
		}
		list_add_tail(&link->list, &ctx->link_list);
		bus = &link->cdns->bus;
		/* Calculate number of slaves */
		list_for_each(node, &bus->slaves)
			num_slaves++;
	}

	ctx->ids = kcalloc(num_slaves, sizeof(*ctx->ids), GFP_KERNEL);
	if (!ctx->ids)
		goto err;

	ctx->num_slaves = num_slaves;
	i = 0;
	list_for_each_entry(link, &ctx->link_list, list) {
		bus = &link->cdns->bus;
		list_for_each_entry(slave, &bus->slaves, node) {
			ctx->ids[i].id = slave->id;
			ctx->ids[i].link_id = bus->link_id;
			i++;
		}
	}

	return ctx;

err:
	while (i--) {
		if (!(link_mask & BIT(i)))
			continue;
		ldev = ctx->ldev[i];
		intel_link_dev_unregister(ldev);
	}
	kfree(ctx->ldev);
	kfree(ctx);
	return NULL;
}

static int
sdw_intel_startup_controller(struct sdw_intel_ctx *ctx)
{
	struct acpi_device *adev = acpi_fetch_acpi_dev(ctx->handle);
	struct sdw_intel_link_dev *ldev;
	u32 link_mask;
	int i;

	if (!adev)
		return -EINVAL;

<<<<<<< HEAD
	/* Check SNDWLCAP.LCOUNT */
	caps = ioread32(ctx->mmio_base + ctx->shim_base + SDW_SHIM_LCAP);
	caps &= SDW_SHIM_LCAP_LCOUNT_MASK;

	/* Check HW supported vs property value */
	if (caps < ctx->count) {
		dev_err(&adev->dev,
			"BIOS master count is larger than hardware capabilities\n");
		return -EINVAL;
	}

=======
>>>>>>> 0ee29814
	if (!ctx->ldev)
		return -EINVAL;

	link_mask = ctx->link_mask;

	/* Startup SDW Master devices */
	for (i = 0; i < ctx->count; i++) {
		if (!(link_mask & BIT(i)))
			continue;

		ldev = ctx->ldev[i];

		intel_link_startup(&ldev->auxdev);

		if (!ldev->link_res.clock_stop_quirks) {
			/*
			 * we need to prevent the parent PCI device
			 * from entering pm_runtime suspend, so that
			 * power rails to the SoundWire IP are not
			 * turned off.
			 */
			pm_runtime_get_noresume(ldev->link_res.dev);
		}
	}

	return 0;
}

/**
 * sdw_intel_probe() - SoundWire Intel probe routine
 * @res: resource data
 *
 * This registers an auxiliary device for each Master handled by the controller,
 * and SoundWire Master and Slave devices will be created by the auxiliary
 * device probe. All the information necessary is stored in the context, and
 * the res argument pointer can be freed after this step.
 * This function will be called after sdw_intel_acpi_scan() by SOF probe.
 */
struct sdw_intel_ctx
*sdw_intel_probe(struct sdw_intel_res *res)
{
	return sdw_intel_probe_controller(res);
}
EXPORT_SYMBOL_NS(sdw_intel_probe, SOUNDWIRE_INTEL_INIT);

/**
 * sdw_intel_startup() - SoundWire Intel startup
 * @ctx: SoundWire context allocated in the probe
 *
 * Startup Intel SoundWire controller. This function will be called after
 * Intel Audio DSP is powered up.
 */
int sdw_intel_startup(struct sdw_intel_ctx *ctx)
{
	return sdw_intel_startup_controller(ctx);
}
EXPORT_SYMBOL_NS(sdw_intel_startup, SOUNDWIRE_INTEL_INIT);
/**
 * sdw_intel_exit() - SoundWire Intel exit
 * @ctx: SoundWire context allocated in the probe
 *
 * Delete the controller instances created and cleanup
 */
void sdw_intel_exit(struct sdw_intel_ctx *ctx)
{
	sdw_intel_cleanup(ctx);
	kfree(ctx->ids);
	kfree(ctx->ldev);
	kfree(ctx);
}
EXPORT_SYMBOL_NS(sdw_intel_exit, SOUNDWIRE_INTEL_INIT);

void sdw_intel_process_wakeen_event(struct sdw_intel_ctx *ctx)
{
	struct sdw_intel_link_dev *ldev;
	u32 link_mask;
	int i;

	if (!ctx->ldev)
		return;

	link_mask = ctx->link_mask;

	/* Startup SDW Master devices */
	for (i = 0; i < ctx->count; i++) {
		if (!(link_mask & BIT(i)))
			continue;

		ldev = ctx->ldev[i];

		intel_link_process_wakeen_event(&ldev->auxdev);
	}
}
EXPORT_SYMBOL_NS(sdw_intel_process_wakeen_event, SOUNDWIRE_INTEL_INIT);

MODULE_LICENSE("Dual BSD/GPL");
MODULE_DESCRIPTION("Intel Soundwire Init Library");<|MERGE_RESOLUTION|>--- conflicted
+++ resolved
@@ -278,20 +278,6 @@
 	if (!adev)
 		return -EINVAL;
 
-<<<<<<< HEAD
-	/* Check SNDWLCAP.LCOUNT */
-	caps = ioread32(ctx->mmio_base + ctx->shim_base + SDW_SHIM_LCAP);
-	caps &= SDW_SHIM_LCAP_LCOUNT_MASK;
-
-	/* Check HW supported vs property value */
-	if (caps < ctx->count) {
-		dev_err(&adev->dev,
-			"BIOS master count is larger than hardware capabilities\n");
-		return -EINVAL;
-	}
-
-=======
->>>>>>> 0ee29814
 	if (!ctx->ldev)
 		return -EINVAL;
 
