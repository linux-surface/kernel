// SPDX-License-Identifier: GPL-2.0-only
/*
 * Copyright (c) 2021-2022, NVIDIA CORPORATION & AFFILIATES. All rights reserved
 */

#include <linux/device.h>
#include <linux/eventfd.h>
#include <linux/file.h>
#include <linux/interrupt.h>
#include <linux/iommu.h>
#include <linux/module.h>
#include <linux/mutex.h>
#include <linux/notifier.h>
#include <linux/pci.h>
#include <linux/pm_runtime.h>
#include <linux/types.h>
#include <linux/uaccess.h>
#include <linux/vfio.h>
#include <linux/sched/mm.h>
#include <linux/anon_inodes.h>

#include "cmd.h"

/* Device specification max LOAD size */
#define MAX_LOAD_SIZE (BIT_ULL(__mlx5_bit_sz(load_vhca_state_in, size)) - 1)

static struct mlx5vf_pci_core_device *mlx5vf_drvdata(struct pci_dev *pdev)
{
	struct vfio_pci_core_device *core_device = dev_get_drvdata(&pdev->dev);

	return container_of(core_device, struct mlx5vf_pci_core_device,
			    core_device);
}

struct page *
mlx5vf_get_migration_page(struct mlx5_vhca_data_buffer *buf,
			  unsigned long offset)
{
	unsigned long cur_offset = 0;
	struct scatterlist *sg;
	unsigned int i;

	/* All accesses are sequential */
	if (offset < buf->last_offset || !buf->last_offset_sg) {
		buf->last_offset = 0;
		buf->last_offset_sg = buf->table.sgt.sgl;
		buf->sg_last_entry = 0;
	}

	cur_offset = buf->last_offset;

	for_each_sg(buf->last_offset_sg, sg,
			buf->table.sgt.orig_nents - buf->sg_last_entry, i) {
		if (offset < sg->length + cur_offset) {
			buf->last_offset_sg = sg;
			buf->sg_last_entry += i;
			buf->last_offset = cur_offset;
			return nth_page(sg_page(sg),
					(offset - cur_offset) / PAGE_SIZE);
		}
		cur_offset += sg->length;
	}
	return NULL;
}

int mlx5vf_add_migration_pages(struct mlx5_vhca_data_buffer *buf,
			       unsigned int npages)
{
	unsigned int to_alloc = npages;
	struct page **page_list;
	unsigned long filled;
	unsigned int to_fill;
	int ret;

	to_fill = min_t(unsigned int, npages, PAGE_SIZE / sizeof(*page_list));
	page_list = kvzalloc(to_fill * sizeof(*page_list), GFP_KERNEL_ACCOUNT);
	if (!page_list)
		return -ENOMEM;

	do {
		filled = alloc_pages_bulk_array(GFP_KERNEL_ACCOUNT, to_fill,
						page_list);
		if (!filled) {
			ret = -ENOMEM;
			goto err;
		}
		to_alloc -= filled;
		ret = sg_alloc_append_table_from_pages(
			&buf->table, page_list, filled, 0,
			filled << PAGE_SHIFT, UINT_MAX, SG_MAX_SINGLE_ALLOC,
			GFP_KERNEL_ACCOUNT);

		if (ret)
			goto err;
		buf->allocated_length += filled * PAGE_SIZE;
		/* clean input for another bulk allocation */
		memset(page_list, 0, filled * sizeof(*page_list));
		to_fill = min_t(unsigned int, to_alloc,
				PAGE_SIZE / sizeof(*page_list));
	} while (to_alloc > 0);

	kvfree(page_list);
	return 0;

err:
	kvfree(page_list);
	return ret;
}

static void mlx5vf_disable_fd(struct mlx5_vf_migration_file *migf)
{
	mutex_lock(&migf->lock);
	migf->state = MLX5_MIGF_STATE_ERROR;
	migf->filp->f_pos = 0;
	mutex_unlock(&migf->lock);
}

static int mlx5vf_release_file(struct inode *inode, struct file *filp)
{
	struct mlx5_vf_migration_file *migf = filp->private_data;

	mlx5vf_disable_fd(migf);
	mutex_destroy(&migf->lock);
	kfree(migf);
	return 0;
}

static struct mlx5_vhca_data_buffer *
mlx5vf_get_data_buff_from_pos(struct mlx5_vf_migration_file *migf, loff_t pos,
			      bool *end_of_data)
{
	struct mlx5_vhca_data_buffer *buf;
	bool found = false;

	*end_of_data = false;
	spin_lock_irq(&migf->list_lock);
	if (list_empty(&migf->buf_list)) {
		*end_of_data = true;
		goto end;
	}

	buf = list_first_entry(&migf->buf_list, struct mlx5_vhca_data_buffer,
			       buf_elm);
	if (pos >= buf->start_pos &&
	    pos < buf->start_pos + buf->length) {
		found = true;
		goto end;
	}

	/*
	 * As we use a stream based FD we may expect having the data always
	 * on first chunk
	 */
	migf->state = MLX5_MIGF_STATE_ERROR;

end:
	spin_unlock_irq(&migf->list_lock);
	return found ? buf : NULL;
}

static ssize_t mlx5vf_buf_read(struct mlx5_vhca_data_buffer *vhca_buf,
			       char __user **buf, size_t *len, loff_t *pos)
{
	unsigned long offset;
	ssize_t done = 0;
	size_t copy_len;

	copy_len = min_t(size_t,
			 vhca_buf->start_pos + vhca_buf->length - *pos, *len);
	while (copy_len) {
		size_t page_offset;
		struct page *page;
		size_t page_len;
		u8 *from_buff;
		int ret;

		offset = *pos - vhca_buf->start_pos;
		page_offset = offset % PAGE_SIZE;
		offset -= page_offset;
		page = mlx5vf_get_migration_page(vhca_buf, offset);
		if (!page)
			return -EINVAL;
		page_len = min_t(size_t, copy_len, PAGE_SIZE - page_offset);
		from_buff = kmap_local_page(page);
		ret = copy_to_user(*buf, from_buff + page_offset, page_len);
		kunmap_local(from_buff);
		if (ret)
			return -EFAULT;
		*pos += page_len;
		*len -= page_len;
		*buf += page_len;
		done += page_len;
		copy_len -= page_len;
	}

	if (*pos >= vhca_buf->start_pos + vhca_buf->length) {
		spin_lock_irq(&vhca_buf->migf->list_lock);
		list_del_init(&vhca_buf->buf_elm);
		list_add_tail(&vhca_buf->buf_elm, &vhca_buf->migf->avail_list);
		spin_unlock_irq(&vhca_buf->migf->list_lock);
	}

	return done;
}

static ssize_t mlx5vf_save_read(struct file *filp, char __user *buf, size_t len,
			       loff_t *pos)
{
	struct mlx5_vf_migration_file *migf = filp->private_data;
	struct mlx5_vhca_data_buffer *vhca_buf;
	bool first_loop_call = true;
	bool end_of_data;
	ssize_t done = 0;

	if (pos)
		return -ESPIPE;
	pos = &filp->f_pos;

	if (!(filp->f_flags & O_NONBLOCK)) {
		if (wait_event_interruptible(migf->poll_wait,
				!list_empty(&migf->buf_list) ||
				migf->state == MLX5_MIGF_STATE_ERROR ||
				migf->state == MLX5_MIGF_STATE_PRE_COPY_ERROR ||
				migf->state == MLX5_MIGF_STATE_PRE_COPY ||
				migf->state == MLX5_MIGF_STATE_COMPLETE))
			return -ERESTARTSYS;
	}

	mutex_lock(&migf->lock);
	if (migf->state == MLX5_MIGF_STATE_ERROR) {
		done = -ENODEV;
		goto out_unlock;
	}

	while (len) {
		ssize_t count;

		vhca_buf = mlx5vf_get_data_buff_from_pos(migf, *pos,
							 &end_of_data);
		if (first_loop_call) {
			first_loop_call = false;
			/* Temporary end of file as part of PRE_COPY */
			if (end_of_data && (migf->state == MLX5_MIGF_STATE_PRE_COPY ||
				migf->state == MLX5_MIGF_STATE_PRE_COPY_ERROR)) {
				done = -ENOMSG;
				goto out_unlock;
			}

			if (end_of_data && migf->state != MLX5_MIGF_STATE_COMPLETE) {
				if (filp->f_flags & O_NONBLOCK) {
					done = -EAGAIN;
					goto out_unlock;
				}
			}
		}

		if (end_of_data)
			goto out_unlock;

		if (!vhca_buf) {
			done = -EINVAL;
			goto out_unlock;
		}

		count = mlx5vf_buf_read(vhca_buf, &buf, &len, pos);
		if (count < 0) {
			done = count;
			goto out_unlock;
		}
		done += count;
	}

out_unlock:
	mutex_unlock(&migf->lock);
	return done;
}

static __poll_t mlx5vf_save_poll(struct file *filp,
				 struct poll_table_struct *wait)
{
	struct mlx5_vf_migration_file *migf = filp->private_data;
	__poll_t pollflags = 0;

	poll_wait(filp, &migf->poll_wait, wait);

	mutex_lock(&migf->lock);
	if (migf->state == MLX5_MIGF_STATE_ERROR)
		pollflags = EPOLLIN | EPOLLRDNORM | EPOLLRDHUP;
	else if (!list_empty(&migf->buf_list) ||
		 migf->state == MLX5_MIGF_STATE_COMPLETE)
		pollflags = EPOLLIN | EPOLLRDNORM;
	mutex_unlock(&migf->lock);

	return pollflags;
}

/*
 * FD is exposed and user can use it after receiving an error.
 * Mark migf in error, and wake the user.
 */
static void mlx5vf_mark_err(struct mlx5_vf_migration_file *migf)
{
	migf->state = MLX5_MIGF_STATE_ERROR;
	wake_up_interruptible(&migf->poll_wait);
}

static int mlx5vf_add_stop_copy_header(struct mlx5_vf_migration_file *migf)
{
	size_t size = sizeof(struct mlx5_vf_migration_header) +
		sizeof(struct mlx5_vf_migration_tag_stop_copy_data);
	struct mlx5_vf_migration_tag_stop_copy_data data = {};
	struct mlx5_vhca_data_buffer *header_buf = NULL;
	struct mlx5_vf_migration_header header = {};
	unsigned long flags;
	struct page *page;
	u8 *to_buff;
	int ret;

	header_buf = mlx5vf_get_data_buffer(migf, size, DMA_NONE);
	if (IS_ERR(header_buf))
		return PTR_ERR(header_buf);

	header.record_size = cpu_to_le64(sizeof(data));
	header.flags = cpu_to_le32(MLX5_MIGF_HEADER_FLAGS_TAG_OPTIONAL);
	header.tag = cpu_to_le32(MLX5_MIGF_HEADER_TAG_STOP_COPY_SIZE);
	page = mlx5vf_get_migration_page(header_buf, 0);
	if (!page) {
		ret = -EINVAL;
		goto err;
	}
	to_buff = kmap_local_page(page);
	memcpy(to_buff, &header, sizeof(header));
	header_buf->length = sizeof(header);
	data.stop_copy_size = cpu_to_le64(migf->buf->allocated_length);
	memcpy(to_buff + sizeof(header), &data, sizeof(data));
	header_buf->length += sizeof(data);
	kunmap_local(to_buff);
	header_buf->start_pos = header_buf->migf->max_pos;
	migf->max_pos += header_buf->length;
	spin_lock_irqsave(&migf->list_lock, flags);
	list_add_tail(&header_buf->buf_elm, &migf->buf_list);
	spin_unlock_irqrestore(&migf->list_lock, flags);
	migf->pre_copy_initial_bytes = size;
	return 0;
err:
	mlx5vf_put_data_buffer(header_buf);
	return ret;
}

static int mlx5vf_prep_stop_copy(struct mlx5_vf_migration_file *migf,
				 size_t state_size)
{
	struct mlx5_vhca_data_buffer *buf;
	size_t inc_state_size;
	int ret;

	/* let's be ready for stop_copy size that might grow by 10 percents */
	if (check_add_overflow(state_size, state_size / 10, &inc_state_size))
		inc_state_size = state_size;

	buf = mlx5vf_get_data_buffer(migf, inc_state_size, DMA_FROM_DEVICE);
	if (IS_ERR(buf))
		return PTR_ERR(buf);

	migf->buf = buf;
	buf = mlx5vf_get_data_buffer(migf,
			sizeof(struct mlx5_vf_migration_header), DMA_NONE);
	if (IS_ERR(buf)) {
		ret = PTR_ERR(buf);
		goto err;
	}

	migf->buf_header = buf;
	ret = mlx5vf_add_stop_copy_header(migf);
	if (ret)
		goto err_header;
	return 0;

err_header:
	mlx5vf_put_data_buffer(migf->buf_header);
	migf->buf_header = NULL;
err:
	mlx5vf_put_data_buffer(migf->buf);
	migf->buf = NULL;
	return ret;
}

static long mlx5vf_precopy_ioctl(struct file *filp, unsigned int cmd,
				 unsigned long arg)
{
	struct mlx5_vf_migration_file *migf = filp->private_data;
	struct mlx5vf_pci_core_device *mvdev = migf->mvdev;
	struct mlx5_vhca_data_buffer *buf;
	struct vfio_precopy_info info = {};
	loff_t *pos = &filp->f_pos;
	unsigned long minsz;
	size_t inc_length = 0;
	bool end_of_data = false;
	int ret;

	if (cmd != VFIO_MIG_GET_PRECOPY_INFO)
		return -ENOTTY;

	minsz = offsetofend(struct vfio_precopy_info, dirty_bytes);

	if (copy_from_user(&info, (void __user *)arg, minsz))
		return -EFAULT;

	if (info.argsz < minsz)
		return -EINVAL;

	mutex_lock(&mvdev->state_mutex);
	if (mvdev->mig_state != VFIO_DEVICE_STATE_PRE_COPY &&
	    mvdev->mig_state != VFIO_DEVICE_STATE_PRE_COPY_P2P) {
		ret = -EINVAL;
		goto err_state_unlock;
	}

	/*
	 * We can't issue a SAVE command when the device is suspended, so as
	 * part of VFIO_DEVICE_STATE_PRE_COPY_P2P no reason to query for extra
	 * bytes that can't be read.
	 */
	if (mvdev->mig_state == VFIO_DEVICE_STATE_PRE_COPY) {
		/*
		 * Once the query returns it's guaranteed that there is no
		 * active SAVE command.
		 * As so, the other code below is safe with the proper locks.
		 */
		ret = mlx5vf_cmd_query_vhca_migration_state(mvdev, &inc_length,
							    MLX5VF_QUERY_INC);
		if (ret)
			goto err_state_unlock;
	}

	mutex_lock(&migf->lock);
	if (migf->state == MLX5_MIGF_STATE_ERROR) {
		ret = -ENODEV;
		goto err_migf_unlock;
	}

	if (migf->pre_copy_initial_bytes > *pos) {
		info.initial_bytes = migf->pre_copy_initial_bytes - *pos;
	} else {
<<<<<<< HEAD
		buf = mlx5vf_get_data_buff_from_pos(migf, *pos, &end_of_data);
		if (buf) {
			info.dirty_bytes = buf->start_pos + buf->length - *pos;
		} else {
			if (!end_of_data) {
				ret = -EINVAL;
				goto err_migf_unlock;
			}
			info.dirty_bytes = inc_length;
		}
=======
		info.dirty_bytes = migf->max_pos - *pos;
		if (!info.dirty_bytes)
			end_of_data = true;
		info.dirty_bytes += inc_length;
>>>>>>> 8455cbb2
	}

	if (!end_of_data || !inc_length) {
		mutex_unlock(&migf->lock);
		goto done;
	}

	mutex_unlock(&migf->lock);
	/*
	 * We finished transferring the current state and the device has a
	 * dirty state, save a new state to be ready for.
	 */
	buf = mlx5vf_get_data_buffer(migf, inc_length, DMA_FROM_DEVICE);
	if (IS_ERR(buf)) {
		ret = PTR_ERR(buf);
		mlx5vf_mark_err(migf);
		goto err_state_unlock;
	}

	ret = mlx5vf_cmd_save_vhca_state(mvdev, migf, buf, true, true);
	if (ret) {
		mlx5vf_mark_err(migf);
		mlx5vf_put_data_buffer(buf);
		goto err_state_unlock;
	}

done:
	mlx5vf_state_mutex_unlock(mvdev);
	if (copy_to_user((void __user *)arg, &info, minsz))
		return -EFAULT;
	return 0;

err_migf_unlock:
	mutex_unlock(&migf->lock);
err_state_unlock:
	mlx5vf_state_mutex_unlock(mvdev);
	return ret;
}

static const struct file_operations mlx5vf_save_fops = {
	.owner = THIS_MODULE,
	.read = mlx5vf_save_read,
	.poll = mlx5vf_save_poll,
	.unlocked_ioctl = mlx5vf_precopy_ioctl,
	.compat_ioctl = compat_ptr_ioctl,
	.release = mlx5vf_release_file,
	.llseek = no_llseek,
};

static int mlx5vf_pci_save_device_inc_data(struct mlx5vf_pci_core_device *mvdev)
{
	struct mlx5_vf_migration_file *migf = mvdev->saving_migf;
	struct mlx5_vhca_data_buffer *buf;
	size_t length;
	int ret;

	if (migf->state == MLX5_MIGF_STATE_ERROR)
		return -ENODEV;

	ret = mlx5vf_cmd_query_vhca_migration_state(mvdev, &length,
				MLX5VF_QUERY_INC | MLX5VF_QUERY_FINAL);
	if (ret)
		goto err;

	/* Checking whether we have a matching pre-allocated buffer that can fit */
	if (migf->buf && migf->buf->allocated_length >= length) {
		buf = migf->buf;
		migf->buf = NULL;
	} else {
		buf = mlx5vf_get_data_buffer(migf, length, DMA_FROM_DEVICE);
		if (IS_ERR(buf)) {
			ret = PTR_ERR(buf);
			goto err;
		}
	}

	ret = mlx5vf_cmd_save_vhca_state(mvdev, migf, buf, true, false);
	if (ret)
		goto err_save;

	return 0;

err_save:
	mlx5vf_put_data_buffer(buf);
err:
	mlx5vf_mark_err(migf);
	return ret;
}

static struct mlx5_vf_migration_file *
mlx5vf_pci_save_device_data(struct mlx5vf_pci_core_device *mvdev, bool track)
{
	struct mlx5_vf_migration_file *migf;
	struct mlx5_vhca_data_buffer *buf;
	size_t length;
	int ret;

	migf = kzalloc(sizeof(*migf), GFP_KERNEL_ACCOUNT);
	if (!migf)
		return ERR_PTR(-ENOMEM);

	migf->filp = anon_inode_getfile("mlx5vf_mig", &mlx5vf_save_fops, migf,
					O_RDONLY);
	if (IS_ERR(migf->filp)) {
		ret = PTR_ERR(migf->filp);
		goto end;
	}

	migf->mvdev = mvdev;
	ret = mlx5vf_cmd_alloc_pd(migf);
	if (ret)
		goto out_free;

	stream_open(migf->filp->f_inode, migf->filp);
	mutex_init(&migf->lock);
	init_waitqueue_head(&migf->poll_wait);
	init_completion(&migf->save_comp);
	/*
	 * save_comp is being used as a binary semaphore built from
	 * a completion. A normal mutex cannot be used because the lock is
	 * passed between kernel threads and lockdep can't model this.
	 */
	complete(&migf->save_comp);
	mlx5_cmd_init_async_ctx(mvdev->mdev, &migf->async_ctx);
	INIT_WORK(&migf->async_data.work, mlx5vf_mig_file_cleanup_cb);
	INIT_LIST_HEAD(&migf->buf_list);
	INIT_LIST_HEAD(&migf->avail_list);
	spin_lock_init(&migf->list_lock);
	ret = mlx5vf_cmd_query_vhca_migration_state(mvdev, &length, 0);
	if (ret)
		goto out_pd;

	if (track) {
		ret = mlx5vf_prep_stop_copy(migf, length);
		if (ret)
			goto out_pd;
	}

	buf = mlx5vf_alloc_data_buffer(migf, length, DMA_FROM_DEVICE);
	if (IS_ERR(buf)) {
		ret = PTR_ERR(buf);
		goto out_pd;
	}

	ret = mlx5vf_cmd_save_vhca_state(mvdev, migf, buf, false, track);
	if (ret)
		goto out_save;
	return migf;
out_save:
	mlx5vf_free_data_buffer(buf);
out_pd:
	mlx5fv_cmd_clean_migf_resources(migf);
out_free:
	fput(migf->filp);
end:
	kfree(migf);
	return ERR_PTR(ret);
}

static int
mlx5vf_append_page_to_mig_buf(struct mlx5_vhca_data_buffer *vhca_buf,
			      const char __user **buf, size_t *len,
			      loff_t *pos, ssize_t *done)
{
	unsigned long offset;
	size_t page_offset;
	struct page *page;
	size_t page_len;
	u8 *to_buff;
	int ret;

	offset = *pos - vhca_buf->start_pos;
	page_offset = offset % PAGE_SIZE;

	page = mlx5vf_get_migration_page(vhca_buf, offset - page_offset);
	if (!page)
		return -EINVAL;
	page_len = min_t(size_t, *len, PAGE_SIZE - page_offset);
	to_buff = kmap_local_page(page);
	ret = copy_from_user(to_buff + page_offset, *buf, page_len);
	kunmap_local(to_buff);
	if (ret)
		return -EFAULT;

	*pos += page_len;
	*done += page_len;
	*buf += page_len;
	*len -= page_len;
	vhca_buf->length += page_len;
	return 0;
}

static int
mlx5vf_resume_read_image_no_header(struct mlx5_vhca_data_buffer *vhca_buf,
				   loff_t requested_length,
				   const char __user **buf, size_t *len,
				   loff_t *pos, ssize_t *done)
{
	int ret;

	if (requested_length > MAX_LOAD_SIZE)
		return -ENOMEM;

	if (vhca_buf->allocated_length < requested_length) {
		ret = mlx5vf_add_migration_pages(
			vhca_buf,
			DIV_ROUND_UP(requested_length - vhca_buf->allocated_length,
				     PAGE_SIZE));
		if (ret)
			return ret;
	}

	while (*len) {
		ret = mlx5vf_append_page_to_mig_buf(vhca_buf, buf, len, pos,
						    done);
		if (ret)
			return ret;
	}

	return 0;
}

static ssize_t
mlx5vf_resume_read_image(struct mlx5_vf_migration_file *migf,
			 struct mlx5_vhca_data_buffer *vhca_buf,
			 size_t image_size, const char __user **buf,
			 size_t *len, loff_t *pos, ssize_t *done,
			 bool *has_work)
{
	size_t copy_len, to_copy;
	int ret;

	to_copy = min_t(size_t, *len, image_size - vhca_buf->length);
	copy_len = to_copy;
	while (to_copy) {
		ret = mlx5vf_append_page_to_mig_buf(vhca_buf, buf, &to_copy, pos,
						    done);
		if (ret)
			return ret;
	}

	*len -= copy_len;
	if (vhca_buf->length == image_size) {
		migf->load_state = MLX5_VF_LOAD_STATE_LOAD_IMAGE;
		migf->max_pos += image_size;
		*has_work = true;
	}

	return 0;
}

static int
mlx5vf_resume_read_header_data(struct mlx5_vf_migration_file *migf,
			       struct mlx5_vhca_data_buffer *vhca_buf,
			       const char __user **buf, size_t *len,
			       loff_t *pos, ssize_t *done)
{
	size_t copy_len, to_copy;
	size_t required_data;
	u8 *to_buff;
	int ret;

	required_data = migf->record_size - vhca_buf->length;
	to_copy = min_t(size_t, *len, required_data);
	copy_len = to_copy;
	while (to_copy) {
		ret = mlx5vf_append_page_to_mig_buf(vhca_buf, buf, &to_copy, pos,
						    done);
		if (ret)
			return ret;
	}

	*len -= copy_len;
	if (vhca_buf->length == migf->record_size) {
		switch (migf->record_tag) {
		case MLX5_MIGF_HEADER_TAG_STOP_COPY_SIZE:
		{
			struct page *page;

			page = mlx5vf_get_migration_page(vhca_buf, 0);
			if (!page)
				return -EINVAL;
			to_buff = kmap_local_page(page);
			migf->stop_copy_prep_size = min_t(u64,
				le64_to_cpup((__le64 *)to_buff), MAX_LOAD_SIZE);
			kunmap_local(to_buff);
			break;
		}
		default:
			/* Optional tag */
			break;
		}

		migf->load_state = MLX5_VF_LOAD_STATE_READ_HEADER;
		migf->max_pos += migf->record_size;
		vhca_buf->length = 0;
	}

	return 0;
}

static int
mlx5vf_resume_read_header(struct mlx5_vf_migration_file *migf,
			  struct mlx5_vhca_data_buffer *vhca_buf,
			  const char __user **buf,
			  size_t *len, loff_t *pos,
			  ssize_t *done, bool *has_work)
{
	struct page *page;
	size_t copy_len;
	u8 *to_buff;
	int ret;

	copy_len = min_t(size_t, *len,
		sizeof(struct mlx5_vf_migration_header) - vhca_buf->length);
	page = mlx5vf_get_migration_page(vhca_buf, 0);
	if (!page)
		return -EINVAL;
	to_buff = kmap_local_page(page);
	ret = copy_from_user(to_buff + vhca_buf->length, *buf, copy_len);
	if (ret) {
		ret = -EFAULT;
		goto end;
	}

	*buf += copy_len;
	*pos += copy_len;
	*done += copy_len;
	*len -= copy_len;
	vhca_buf->length += copy_len;
	if (vhca_buf->length == sizeof(struct mlx5_vf_migration_header)) {
		u64 record_size;
		u32 flags;

		record_size = le64_to_cpup((__le64 *)to_buff);
		if (record_size > MAX_LOAD_SIZE) {
			ret = -ENOMEM;
			goto end;
		}

		migf->record_size = record_size;
		flags = le32_to_cpup((__le32 *)(to_buff +
			    offsetof(struct mlx5_vf_migration_header, flags)));
		migf->record_tag = le32_to_cpup((__le32 *)(to_buff +
			    offsetof(struct mlx5_vf_migration_header, tag)));
		switch (migf->record_tag) {
		case MLX5_MIGF_HEADER_TAG_FW_DATA:
			migf->load_state = MLX5_VF_LOAD_STATE_PREP_IMAGE;
			break;
		case MLX5_MIGF_HEADER_TAG_STOP_COPY_SIZE:
			migf->load_state = MLX5_VF_LOAD_STATE_PREP_HEADER_DATA;
			break;
		default:
			if (!(flags & MLX5_MIGF_HEADER_FLAGS_TAG_OPTIONAL)) {
				ret = -EOPNOTSUPP;
				goto end;
			}
			/* We may read and skip this optional record data */
			migf->load_state = MLX5_VF_LOAD_STATE_PREP_HEADER_DATA;
		}

		migf->max_pos += vhca_buf->length;
		vhca_buf->length = 0;
		*has_work = true;
	}
end:
	kunmap_local(to_buff);
	return ret;
}

static ssize_t mlx5vf_resume_write(struct file *filp, const char __user *buf,
				   size_t len, loff_t *pos)
{
	struct mlx5_vf_migration_file *migf = filp->private_data;
	struct mlx5_vhca_data_buffer *vhca_buf = migf->buf;
	struct mlx5_vhca_data_buffer *vhca_buf_header = migf->buf_header;
	loff_t requested_length;
	bool has_work = false;
	ssize_t done = 0;
	int ret = 0;

	if (pos)
		return -ESPIPE;
	pos = &filp->f_pos;

	if (*pos < 0 ||
	    check_add_overflow((loff_t)len, *pos, &requested_length))
		return -EINVAL;

	mutex_lock(&migf->mvdev->state_mutex);
	mutex_lock(&migf->lock);
	if (migf->state == MLX5_MIGF_STATE_ERROR) {
		ret = -ENODEV;
		goto out_unlock;
	}

	while (len || has_work) {
		has_work = false;
		switch (migf->load_state) {
		case MLX5_VF_LOAD_STATE_READ_HEADER:
			ret = mlx5vf_resume_read_header(migf, vhca_buf_header,
							&buf, &len, pos,
							&done, &has_work);
			if (ret)
				goto out_unlock;
			break;
		case MLX5_VF_LOAD_STATE_PREP_HEADER_DATA:
			if (vhca_buf_header->allocated_length < migf->record_size) {
				mlx5vf_free_data_buffer(vhca_buf_header);

				migf->buf_header = mlx5vf_alloc_data_buffer(migf,
						migf->record_size, DMA_NONE);
				if (IS_ERR(migf->buf_header)) {
					ret = PTR_ERR(migf->buf_header);
					migf->buf_header = NULL;
					goto out_unlock;
				}

				vhca_buf_header = migf->buf_header;
			}

			vhca_buf_header->start_pos = migf->max_pos;
			migf->load_state = MLX5_VF_LOAD_STATE_READ_HEADER_DATA;
			break;
		case MLX5_VF_LOAD_STATE_READ_HEADER_DATA:
			ret = mlx5vf_resume_read_header_data(migf, vhca_buf_header,
							&buf, &len, pos, &done);
			if (ret)
				goto out_unlock;
			break;
		case MLX5_VF_LOAD_STATE_PREP_IMAGE:
		{
			u64 size = max(migf->record_size,
				       migf->stop_copy_prep_size);

			if (vhca_buf->allocated_length < size) {
				mlx5vf_free_data_buffer(vhca_buf);

				migf->buf = mlx5vf_alloc_data_buffer(migf,
							size, DMA_TO_DEVICE);
				if (IS_ERR(migf->buf)) {
					ret = PTR_ERR(migf->buf);
					migf->buf = NULL;
					goto out_unlock;
				}

				vhca_buf = migf->buf;
			}

			vhca_buf->start_pos = migf->max_pos;
			migf->load_state = MLX5_VF_LOAD_STATE_READ_IMAGE;
			break;
		}
		case MLX5_VF_LOAD_STATE_READ_IMAGE_NO_HEADER:
			ret = mlx5vf_resume_read_image_no_header(vhca_buf,
						requested_length,
						&buf, &len, pos, &done);
			if (ret)
				goto out_unlock;
			break;
		case MLX5_VF_LOAD_STATE_READ_IMAGE:
			ret = mlx5vf_resume_read_image(migf, vhca_buf,
						migf->record_size,
						&buf, &len, pos, &done, &has_work);
			if (ret)
				goto out_unlock;
			break;
		case MLX5_VF_LOAD_STATE_LOAD_IMAGE:
			ret = mlx5vf_cmd_load_vhca_state(migf->mvdev, migf, vhca_buf);
			if (ret)
				goto out_unlock;
			migf->load_state = MLX5_VF_LOAD_STATE_READ_HEADER;

			/* prep header buf for next image */
			vhca_buf_header->length = 0;
			/* prep data buf for next image */
			vhca_buf->length = 0;

			break;
		default:
			break;
		}
	}

out_unlock:
	if (ret)
		migf->state = MLX5_MIGF_STATE_ERROR;
	mutex_unlock(&migf->lock);
	mlx5vf_state_mutex_unlock(migf->mvdev);
	return ret ? ret : done;
}

static const struct file_operations mlx5vf_resume_fops = {
	.owner = THIS_MODULE,
	.write = mlx5vf_resume_write,
	.release = mlx5vf_release_file,
	.llseek = no_llseek,
};

static struct mlx5_vf_migration_file *
mlx5vf_pci_resume_device_data(struct mlx5vf_pci_core_device *mvdev)
{
	struct mlx5_vf_migration_file *migf;
	struct mlx5_vhca_data_buffer *buf;
	int ret;

	migf = kzalloc(sizeof(*migf), GFP_KERNEL_ACCOUNT);
	if (!migf)
		return ERR_PTR(-ENOMEM);

	migf->filp = anon_inode_getfile("mlx5vf_mig", &mlx5vf_resume_fops, migf,
					O_WRONLY);
	if (IS_ERR(migf->filp)) {
		ret = PTR_ERR(migf->filp);
		goto end;
	}

	migf->mvdev = mvdev;
	ret = mlx5vf_cmd_alloc_pd(migf);
	if (ret)
		goto out_free;

	buf = mlx5vf_alloc_data_buffer(migf, 0, DMA_TO_DEVICE);
	if (IS_ERR(buf)) {
		ret = PTR_ERR(buf);
		goto out_pd;
	}

	migf->buf = buf;
	if (MLX5VF_PRE_COPY_SUPP(mvdev)) {
		buf = mlx5vf_alloc_data_buffer(migf,
			sizeof(struct mlx5_vf_migration_header), DMA_NONE);
		if (IS_ERR(buf)) {
			ret = PTR_ERR(buf);
			goto out_buf;
		}

		migf->buf_header = buf;
		migf->load_state = MLX5_VF_LOAD_STATE_READ_HEADER;
	} else {
		/* Initial state will be to read the image */
		migf->load_state = MLX5_VF_LOAD_STATE_READ_IMAGE_NO_HEADER;
	}

	stream_open(migf->filp->f_inode, migf->filp);
	mutex_init(&migf->lock);
	INIT_LIST_HEAD(&migf->buf_list);
	INIT_LIST_HEAD(&migf->avail_list);
	spin_lock_init(&migf->list_lock);
	return migf;
out_buf:
	mlx5vf_free_data_buffer(migf->buf);
out_pd:
	mlx5vf_cmd_dealloc_pd(migf);
out_free:
	fput(migf->filp);
end:
	kfree(migf);
	return ERR_PTR(ret);
}

void mlx5vf_disable_fds(struct mlx5vf_pci_core_device *mvdev)
{
	if (mvdev->resuming_migf) {
		mlx5vf_disable_fd(mvdev->resuming_migf);
		mlx5fv_cmd_clean_migf_resources(mvdev->resuming_migf);
		fput(mvdev->resuming_migf->filp);
		mvdev->resuming_migf = NULL;
	}
	if (mvdev->saving_migf) {
		mlx5_cmd_cleanup_async_ctx(&mvdev->saving_migf->async_ctx);
		cancel_work_sync(&mvdev->saving_migf->async_data.work);
		mlx5vf_disable_fd(mvdev->saving_migf);
		mlx5fv_cmd_clean_migf_resources(mvdev->saving_migf);
		fput(mvdev->saving_migf->filp);
		mvdev->saving_migf = NULL;
	}
}

static struct file *
mlx5vf_pci_step_device_state_locked(struct mlx5vf_pci_core_device *mvdev,
				    u32 new)
{
	u32 cur = mvdev->mig_state;
	int ret;

	if (cur == VFIO_DEVICE_STATE_RUNNING_P2P && new == VFIO_DEVICE_STATE_STOP) {
		ret = mlx5vf_cmd_suspend_vhca(mvdev,
			MLX5_SUSPEND_VHCA_IN_OP_MOD_SUSPEND_RESPONDER);
		if (ret)
			return ERR_PTR(ret);
		return NULL;
	}

	if (cur == VFIO_DEVICE_STATE_STOP && new == VFIO_DEVICE_STATE_RUNNING_P2P) {
		ret = mlx5vf_cmd_resume_vhca(mvdev,
			MLX5_RESUME_VHCA_IN_OP_MOD_RESUME_RESPONDER);
		if (ret)
			return ERR_PTR(ret);
		return NULL;
	}

	if ((cur == VFIO_DEVICE_STATE_RUNNING && new == VFIO_DEVICE_STATE_RUNNING_P2P) ||
	    (cur == VFIO_DEVICE_STATE_PRE_COPY && new == VFIO_DEVICE_STATE_PRE_COPY_P2P)) {
		ret = mlx5vf_cmd_suspend_vhca(mvdev,
			MLX5_SUSPEND_VHCA_IN_OP_MOD_SUSPEND_INITIATOR);
		if (ret)
			return ERR_PTR(ret);
		return NULL;
	}

	if ((cur == VFIO_DEVICE_STATE_RUNNING_P2P && new == VFIO_DEVICE_STATE_RUNNING) ||
	    (cur == VFIO_DEVICE_STATE_PRE_COPY_P2P && new == VFIO_DEVICE_STATE_PRE_COPY)) {
		ret = mlx5vf_cmd_resume_vhca(mvdev,
			MLX5_RESUME_VHCA_IN_OP_MOD_RESUME_INITIATOR);
		if (ret)
			return ERR_PTR(ret);
		return NULL;
	}

	if (cur == VFIO_DEVICE_STATE_STOP && new == VFIO_DEVICE_STATE_STOP_COPY) {
		struct mlx5_vf_migration_file *migf;

		migf = mlx5vf_pci_save_device_data(mvdev, false);
		if (IS_ERR(migf))
			return ERR_CAST(migf);
		get_file(migf->filp);
		mvdev->saving_migf = migf;
		return migf->filp;
	}

	if ((cur == VFIO_DEVICE_STATE_STOP_COPY && new == VFIO_DEVICE_STATE_STOP) ||
	    (cur == VFIO_DEVICE_STATE_PRE_COPY && new == VFIO_DEVICE_STATE_RUNNING) ||
	    (cur == VFIO_DEVICE_STATE_PRE_COPY_P2P &&
	     new == VFIO_DEVICE_STATE_RUNNING_P2P)) {
		mlx5vf_disable_fds(mvdev);
		return NULL;
	}

	if (cur == VFIO_DEVICE_STATE_STOP && new == VFIO_DEVICE_STATE_RESUMING) {
		struct mlx5_vf_migration_file *migf;

		migf = mlx5vf_pci_resume_device_data(mvdev);
		if (IS_ERR(migf))
			return ERR_CAST(migf);
		get_file(migf->filp);
		mvdev->resuming_migf = migf;
		return migf->filp;
	}

	if (cur == VFIO_DEVICE_STATE_RESUMING && new == VFIO_DEVICE_STATE_STOP) {
		if (!MLX5VF_PRE_COPY_SUPP(mvdev)) {
			ret = mlx5vf_cmd_load_vhca_state(mvdev,
							 mvdev->resuming_migf,
							 mvdev->resuming_migf->buf);
			if (ret)
				return ERR_PTR(ret);
		}
		mlx5vf_disable_fds(mvdev);
		return NULL;
	}

	if ((cur == VFIO_DEVICE_STATE_RUNNING && new == VFIO_DEVICE_STATE_PRE_COPY) ||
	    (cur == VFIO_DEVICE_STATE_RUNNING_P2P &&
	     new == VFIO_DEVICE_STATE_PRE_COPY_P2P)) {
		struct mlx5_vf_migration_file *migf;

		migf = mlx5vf_pci_save_device_data(mvdev, true);
		if (IS_ERR(migf))
			return ERR_CAST(migf);
		get_file(migf->filp);
		mvdev->saving_migf = migf;
		return migf->filp;
	}

	if (cur == VFIO_DEVICE_STATE_PRE_COPY_P2P && new == VFIO_DEVICE_STATE_STOP_COPY) {
		ret = mlx5vf_cmd_suspend_vhca(mvdev,
			MLX5_SUSPEND_VHCA_IN_OP_MOD_SUSPEND_RESPONDER);
		if (ret)
			return ERR_PTR(ret);
		ret = mlx5vf_pci_save_device_inc_data(mvdev);
		return ret ? ERR_PTR(ret) : NULL;
	}

	/*
	 * vfio_mig_get_next_state() does not use arcs other than the above
	 */
	WARN_ON(true);
	return ERR_PTR(-EINVAL);
}

/*
 * This function is called in all state_mutex unlock cases to
 * handle a 'deferred_reset' if exists.
 */
void mlx5vf_state_mutex_unlock(struct mlx5vf_pci_core_device *mvdev)
{
again:
	spin_lock(&mvdev->reset_lock);
	if (mvdev->deferred_reset) {
		mvdev->deferred_reset = false;
		spin_unlock(&mvdev->reset_lock);
		mvdev->mig_state = VFIO_DEVICE_STATE_RUNNING;
		mlx5vf_disable_fds(mvdev);
		goto again;
	}
	mutex_unlock(&mvdev->state_mutex);
	spin_unlock(&mvdev->reset_lock);
}

static struct file *
mlx5vf_pci_set_device_state(struct vfio_device *vdev,
			    enum vfio_device_mig_state new_state)
{
	struct mlx5vf_pci_core_device *mvdev = container_of(
		vdev, struct mlx5vf_pci_core_device, core_device.vdev);
	enum vfio_device_mig_state next_state;
	struct file *res = NULL;
	int ret;

	mutex_lock(&mvdev->state_mutex);
	while (new_state != mvdev->mig_state) {
		ret = vfio_mig_get_next_state(vdev, mvdev->mig_state,
					      new_state, &next_state);
		if (ret) {
			res = ERR_PTR(ret);
			break;
		}
		res = mlx5vf_pci_step_device_state_locked(mvdev, next_state);
		if (IS_ERR(res))
			break;
		mvdev->mig_state = next_state;
		if (WARN_ON(res && new_state != mvdev->mig_state)) {
			fput(res);
			res = ERR_PTR(-EINVAL);
			break;
		}
	}
	mlx5vf_state_mutex_unlock(mvdev);
	return res;
}

static int mlx5vf_pci_get_data_size(struct vfio_device *vdev,
				    unsigned long *stop_copy_length)
{
	struct mlx5vf_pci_core_device *mvdev = container_of(
		vdev, struct mlx5vf_pci_core_device, core_device.vdev);
	size_t state_size;
	int ret;

	mutex_lock(&mvdev->state_mutex);
	ret = mlx5vf_cmd_query_vhca_migration_state(mvdev,
						    &state_size, 0);
	if (!ret)
		*stop_copy_length = state_size;
	mlx5vf_state_mutex_unlock(mvdev);
	return ret;
}

static int mlx5vf_pci_get_device_state(struct vfio_device *vdev,
				       enum vfio_device_mig_state *curr_state)
{
	struct mlx5vf_pci_core_device *mvdev = container_of(
		vdev, struct mlx5vf_pci_core_device, core_device.vdev);

	mutex_lock(&mvdev->state_mutex);
	*curr_state = mvdev->mig_state;
	mlx5vf_state_mutex_unlock(mvdev);
	return 0;
}

static void mlx5vf_pci_aer_reset_done(struct pci_dev *pdev)
{
	struct mlx5vf_pci_core_device *mvdev = mlx5vf_drvdata(pdev);

	if (!mvdev->migrate_cap)
		return;

	/*
	 * As the higher VFIO layers are holding locks across reset and using
	 * those same locks with the mm_lock we need to prevent ABBA deadlock
	 * with the state_mutex and mm_lock.
	 * In case the state_mutex was taken already we defer the cleanup work
	 * to the unlock flow of the other running context.
	 */
	spin_lock(&mvdev->reset_lock);
	mvdev->deferred_reset = true;
	if (!mutex_trylock(&mvdev->state_mutex)) {
		spin_unlock(&mvdev->reset_lock);
		return;
	}
	spin_unlock(&mvdev->reset_lock);
	mlx5vf_state_mutex_unlock(mvdev);
}

static int mlx5vf_pci_open_device(struct vfio_device *core_vdev)
{
	struct mlx5vf_pci_core_device *mvdev = container_of(
		core_vdev, struct mlx5vf_pci_core_device, core_device.vdev);
	struct vfio_pci_core_device *vdev = &mvdev->core_device;
	int ret;

	ret = vfio_pci_core_enable(vdev);
	if (ret)
		return ret;

	if (mvdev->migrate_cap)
		mvdev->mig_state = VFIO_DEVICE_STATE_RUNNING;
	vfio_pci_core_finish_enable(vdev);
	return 0;
}

static void mlx5vf_pci_close_device(struct vfio_device *core_vdev)
{
	struct mlx5vf_pci_core_device *mvdev = container_of(
		core_vdev, struct mlx5vf_pci_core_device, core_device.vdev);

	mlx5vf_cmd_close_migratable(mvdev);
	vfio_pci_core_close_device(core_vdev);
}

static const struct vfio_migration_ops mlx5vf_pci_mig_ops = {
	.migration_set_state = mlx5vf_pci_set_device_state,
	.migration_get_state = mlx5vf_pci_get_device_state,
	.migration_get_data_size = mlx5vf_pci_get_data_size,
};

static const struct vfio_log_ops mlx5vf_pci_log_ops = {
	.log_start = mlx5vf_start_page_tracker,
	.log_stop = mlx5vf_stop_page_tracker,
	.log_read_and_clear = mlx5vf_tracker_read_and_clear,
};

static int mlx5vf_pci_init_dev(struct vfio_device *core_vdev)
{
	struct mlx5vf_pci_core_device *mvdev = container_of(core_vdev,
			struct mlx5vf_pci_core_device, core_device.vdev);
	int ret;

	ret = vfio_pci_core_init_dev(core_vdev);
	if (ret)
		return ret;

	mlx5vf_cmd_set_migratable(mvdev, &mlx5vf_pci_mig_ops,
				  &mlx5vf_pci_log_ops);

	return 0;
}

static void mlx5vf_pci_release_dev(struct vfio_device *core_vdev)
{
	struct mlx5vf_pci_core_device *mvdev = container_of(core_vdev,
			struct mlx5vf_pci_core_device, core_device.vdev);

	mlx5vf_cmd_remove_migratable(mvdev);
	vfio_pci_core_release_dev(core_vdev);
}

static const struct vfio_device_ops mlx5vf_pci_ops = {
	.name = "mlx5-vfio-pci",
	.init = mlx5vf_pci_init_dev,
	.release = mlx5vf_pci_release_dev,
	.open_device = mlx5vf_pci_open_device,
	.close_device = mlx5vf_pci_close_device,
	.ioctl = vfio_pci_core_ioctl,
	.device_feature = vfio_pci_core_ioctl_feature,
	.read = vfio_pci_core_read,
	.write = vfio_pci_core_write,
	.mmap = vfio_pci_core_mmap,
	.request = vfio_pci_core_request,
	.match = vfio_pci_core_match,
	.bind_iommufd = vfio_iommufd_physical_bind,
	.unbind_iommufd = vfio_iommufd_physical_unbind,
	.attach_ioas = vfio_iommufd_physical_attach_ioas,
};

static int mlx5vf_pci_probe(struct pci_dev *pdev,
			    const struct pci_device_id *id)
{
	struct mlx5vf_pci_core_device *mvdev;
	int ret;

	mvdev = vfio_alloc_device(mlx5vf_pci_core_device, core_device.vdev,
				  &pdev->dev, &mlx5vf_pci_ops);
	if (IS_ERR(mvdev))
		return PTR_ERR(mvdev);

	dev_set_drvdata(&pdev->dev, &mvdev->core_device);
	ret = vfio_pci_core_register_device(&mvdev->core_device);
	if (ret)
		goto out_put_vdev;
	return 0;

out_put_vdev:
	vfio_put_device(&mvdev->core_device.vdev);
	return ret;
}

static void mlx5vf_pci_remove(struct pci_dev *pdev)
{
	struct mlx5vf_pci_core_device *mvdev = mlx5vf_drvdata(pdev);

	vfio_pci_core_unregister_device(&mvdev->core_device);
	vfio_put_device(&mvdev->core_device.vdev);
}

static const struct pci_device_id mlx5vf_pci_table[] = {
	{ PCI_DRIVER_OVERRIDE_DEVICE_VFIO(PCI_VENDOR_ID_MELLANOX, 0x101e) }, /* ConnectX Family mlx5Gen Virtual Function */
	{}
};

MODULE_DEVICE_TABLE(pci, mlx5vf_pci_table);

static const struct pci_error_handlers mlx5vf_err_handlers = {
	.reset_done = mlx5vf_pci_aer_reset_done,
	.error_detected = vfio_pci_core_aer_err_detected,
};

static struct pci_driver mlx5vf_pci_driver = {
	.name = KBUILD_MODNAME,
	.id_table = mlx5vf_pci_table,
	.probe = mlx5vf_pci_probe,
	.remove = mlx5vf_pci_remove,
	.err_handler = &mlx5vf_err_handlers,
	.driver_managed_dma = true,
};

module_pci_driver(mlx5vf_pci_driver);

MODULE_LICENSE("GPL");
MODULE_AUTHOR("Max Gurtovoy <mgurtovoy@nvidia.com>");
MODULE_AUTHOR("Yishai Hadas <yishaih@nvidia.com>");
MODULE_DESCRIPTION(
	"MLX5 VFIO PCI - User Level meta-driver for MLX5 device family");<|MERGE_RESOLUTION|>--- conflicted
+++ resolved
@@ -442,23 +442,10 @@
 	if (migf->pre_copy_initial_bytes > *pos) {
 		info.initial_bytes = migf->pre_copy_initial_bytes - *pos;
 	} else {
-<<<<<<< HEAD
-		buf = mlx5vf_get_data_buff_from_pos(migf, *pos, &end_of_data);
-		if (buf) {
-			info.dirty_bytes = buf->start_pos + buf->length - *pos;
-		} else {
-			if (!end_of_data) {
-				ret = -EINVAL;
-				goto err_migf_unlock;
-			}
-			info.dirty_bytes = inc_length;
-		}
-=======
 		info.dirty_bytes = migf->max_pos - *pos;
 		if (!info.dirty_bytes)
 			end_of_data = true;
 		info.dirty_bytes += inc_length;
->>>>>>> 8455cbb2
 	}
 
 	if (!end_of_data || !inc_length) {
