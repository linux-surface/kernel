# SPDX-License-Identifier: GPL-2.0
#
# Makefile for drivers/platform/x86/intel
# Intel x86 Platform-Specific Drivers
#

obj-$(CONFIG_INTEL_ATOMISP2_PDX86)	+= atomisp2/
obj-$(CONFIG_INTEL_SAR_INT1092)		+= int1092/
obj-$(CONFIG_INTEL_SKL_INT3472)		+= int3472/
obj-$(CONFIG_INTEL_PMC_CORE)		+= pmc/
obj-$(CONFIG_INTEL_PMT_CLASS)		+= pmt/
obj-$(CONFIG_INTEL_SPEED_SELECT_INTERFACE) += speed_select_if/
obj-$(CONFIG_INTEL_TELEMETRY)		+= telemetry/
obj-$(CONFIG_INTEL_WMI)			+= wmi/
obj-$(CONFIG_INTEL_UNCORE_FREQ_CONTROL)	+= uncore-frequency/


# Intel input drivers
intel-hid-y				:= hid.o
obj-$(CONFIG_INTEL_HID_EVENT)		+= intel-hid.o
intel-vbtn-y				:= vbtn.o
obj-$(CONFIG_INTEL_VBTN)		+= intel-vbtn.o

# Intel miscellaneous drivers
obj-$(CONFIG_INTEL_ISHTP_ECLITE)	+= ishtp_eclite.o
intel_int0002_vgpio-y			:= int0002_vgpio.o
obj-$(CONFIG_INTEL_INT0002_VGPIO)	+= intel_int0002_vgpio.o
intel_oaktrail-y			:= oaktrail.o
obj-$(CONFIG_INTEL_OAKTRAIL)		+= intel_oaktrail.o
<<<<<<< HEAD
=======
intel_sdsi-y				:= sdsi.o
obj-$(CONFIG_INTEL_SDSI)		+= intel_sdsi.o
>>>>>>> 95cd2cdc
intel_vsec-y				:= vsec.o
obj-$(CONFIG_INTEL_VSEC)		+= intel_vsec.o

# Intel PMIC / PMC / P-Unit drivers
intel_bxtwc_tmu-y			:= bxtwc_tmu.o
obj-$(CONFIG_INTEL_BXTWC_PMIC_TMU)	+= intel_bxtwc_tmu.o
intel_crystal_cove_charger-y		:= crystal_cove_charger.o
obj-$(CONFIG_X86_ANDROID_TABLETS)	+= intel_crystal_cove_charger.o
intel_chtdc_ti_pwrbtn-y			:= chtdc_ti_pwrbtn.o
obj-$(CONFIG_INTEL_CHTDC_TI_PWRBTN)	+= intel_chtdc_ti_pwrbtn.o
intel_chtwc_int33fe-y			:= chtwc_int33fe.o
obj-$(CONFIG_INTEL_CHTWC_INT33FE)	+= intel_chtwc_int33fe.o
intel_mrfld_pwrbtn-y			:= mrfld_pwrbtn.o
obj-$(CONFIG_INTEL_MRFLD_PWRBTN)	+= intel_mrfld_pwrbtn.o
intel_punit_ipc-y			:= punit_ipc.o
obj-$(CONFIG_INTEL_PUNIT_IPC)		+= intel_punit_ipc.o

# Intel Uncore drivers
intel-rst-y				:= rst.o
obj-$(CONFIG_INTEL_RST)			+= intel-rst.o
intel-smartconnect-y			:= smartconnect.o
obj-$(CONFIG_INTEL_SMARTCONNECT)	+= intel-smartconnect.o
intel_turbo_max_3-y			:= turbo_max_3.o
obj-$(CONFIG_INTEL_TURBO_MAX_3)		+= intel_turbo_max_3.o<|MERGE_RESOLUTION|>--- conflicted
+++ resolved
@@ -27,11 +27,8 @@
 obj-$(CONFIG_INTEL_INT0002_VGPIO)	+= intel_int0002_vgpio.o
 intel_oaktrail-y			:= oaktrail.o
 obj-$(CONFIG_INTEL_OAKTRAIL)		+= intel_oaktrail.o
-<<<<<<< HEAD
-=======
 intel_sdsi-y				:= sdsi.o
 obj-$(CONFIG_INTEL_SDSI)		+= intel_sdsi.o
->>>>>>> 95cd2cdc
 intel_vsec-y				:= vsec.o
 obj-$(CONFIG_INTEL_VSEC)		+= intel_vsec.o
 
