// SPDX-License-Identifier: GPL-2.0
/*
 *  thermal.c - Generic Thermal Management Sysfs support.
 *
 *  Copyright (C) 2008 Intel Corp
 *  Copyright (C) 2008 Zhang Rui <rui.zhang@intel.com>
 *  Copyright (C) 2008 Sujith Thomas <sujith.thomas@intel.com>
 */

#define pr_fmt(fmt) KBUILD_MODNAME ": " fmt

#include <linux/device.h>
#include <linux/err.h>
#include <linux/export.h>
#include <linux/slab.h>
#include <linux/kdev_t.h>
#include <linux/idr.h>
#include <linux/list_sort.h>
#include <linux/thermal.h>
#include <linux/reboot.h>
#include <linux/string.h>
#include <linux/of.h>
#include <linux/suspend.h>

#define CREATE_TRACE_POINTS
#include "thermal_trace.h"

#include "thermal_core.h"
#include "thermal_hwmon.h"

static DEFINE_IDA(thermal_tz_ida);
static DEFINE_IDA(thermal_cdev_ida);

static LIST_HEAD(thermal_tz_list);
static LIST_HEAD(thermal_cdev_list);
static LIST_HEAD(thermal_governor_list);

static DEFINE_MUTEX(thermal_list_lock);
static DEFINE_MUTEX(thermal_governor_lock);

static struct thermal_governor *def_governor;

/*
 * Governor section: set of functions to handle thermal governors
 *
 * Functions to help in the life cycle of thermal governors within
 * the thermal core and by the thermal governor code.
 */

static struct thermal_governor *__find_governor(const char *name)
{
	struct thermal_governor *pos;

	if (!name || !name[0])
		return def_governor;

	list_for_each_entry(pos, &thermal_governor_list, governor_list)
		if (!strncasecmp(name, pos->name, THERMAL_NAME_LENGTH))
			return pos;

	return NULL;
}

/**
 * bind_previous_governor() - bind the previous governor of the thermal zone
 * @tz:		a valid pointer to a struct thermal_zone_device
 * @failed_gov_name:	the name of the governor that failed to register
 *
 * Register the previous governor of the thermal zone after a new
 * governor has failed to be bound.
 */
static void bind_previous_governor(struct thermal_zone_device *tz,
				   const char *failed_gov_name)
{
	if (tz->governor && tz->governor->bind_to_tz) {
		if (tz->governor->bind_to_tz(tz)) {
			dev_err(&tz->device,
				"governor %s failed to bind and the previous one (%s) failed to bind again, thermal zone %s has no governor\n",
				failed_gov_name, tz->governor->name, tz->type);
			tz->governor = NULL;
		}
	}
}

/**
 * thermal_set_governor() - Switch to another governor
 * @tz:		a valid pointer to a struct thermal_zone_device
 * @new_gov:	pointer to the new governor
 *
 * Change the governor of thermal zone @tz.
 *
 * Return: 0 on success, an error if the new governor's bind_to_tz() failed.
 */
static int thermal_set_governor(struct thermal_zone_device *tz,
				struct thermal_governor *new_gov)
{
	int ret = 0;

	if (tz->governor && tz->governor->unbind_from_tz)
		tz->governor->unbind_from_tz(tz);

	if (new_gov && new_gov->bind_to_tz) {
		ret = new_gov->bind_to_tz(tz);
		if (ret) {
			bind_previous_governor(tz, new_gov->name);

			return ret;
		}
	}

	tz->governor = new_gov;

	return ret;
}

int thermal_register_governor(struct thermal_governor *governor)
{
	int err;
	const char *name;
	struct thermal_zone_device *pos;

	if (!governor)
		return -EINVAL;

	mutex_lock(&thermal_governor_lock);

	err = -EBUSY;
	if (!__find_governor(governor->name)) {
		bool match_default;

		err = 0;
		list_add(&governor->governor_list, &thermal_governor_list);
		match_default = !strncmp(governor->name,
					 DEFAULT_THERMAL_GOVERNOR,
					 THERMAL_NAME_LENGTH);

		if (!def_governor && match_default)
			def_governor = governor;
	}

	mutex_lock(&thermal_list_lock);

	list_for_each_entry(pos, &thermal_tz_list, node) {
		/*
		 * only thermal zones with specified tz->tzp->governor_name
		 * may run with tz->govenor unset
		 */
		if (pos->governor)
			continue;

		name = pos->tzp->governor_name;

		if (!strncasecmp(name, governor->name, THERMAL_NAME_LENGTH)) {
			int ret;

			ret = thermal_set_governor(pos, governor);
			if (ret)
				dev_err(&pos->device,
					"Failed to set governor %s for thermal zone %s: %d\n",
					governor->name, pos->type, ret);
		}
	}

	mutex_unlock(&thermal_list_lock);
	mutex_unlock(&thermal_governor_lock);

	return err;
}

void thermal_unregister_governor(struct thermal_governor *governor)
{
	struct thermal_zone_device *pos;

	if (!governor)
		return;

	mutex_lock(&thermal_governor_lock);

	if (!__find_governor(governor->name))
		goto exit;

	mutex_lock(&thermal_list_lock);

	list_for_each_entry(pos, &thermal_tz_list, node) {
		if (!strncasecmp(pos->governor->name, governor->name,
				 THERMAL_NAME_LENGTH))
			thermal_set_governor(pos, NULL);
	}

	mutex_unlock(&thermal_list_lock);
	list_del(&governor->governor_list);
exit:
	mutex_unlock(&thermal_governor_lock);
}

int thermal_zone_device_set_policy(struct thermal_zone_device *tz,
				   char *policy)
{
	struct thermal_governor *gov;
	int ret = -EINVAL;

	mutex_lock(&thermal_governor_lock);
	mutex_lock(&tz->lock);

	gov = __find_governor(strim(policy));
	if (!gov)
		goto exit;

	ret = thermal_set_governor(tz, gov);

exit:
	mutex_unlock(&tz->lock);
	mutex_unlock(&thermal_governor_lock);

	thermal_notify_tz_gov_change(tz, policy);

	return ret;
}

int thermal_build_list_of_policies(char *buf)
{
	struct thermal_governor *pos;
	ssize_t count = 0;

	mutex_lock(&thermal_governor_lock);

	list_for_each_entry(pos, &thermal_governor_list, governor_list) {
		count += sysfs_emit_at(buf, count, "%s ", pos->name);
	}
	count += sysfs_emit_at(buf, count, "\n");

	mutex_unlock(&thermal_governor_lock);

	return count;
}

static void __init thermal_unregister_governors(void)
{
	struct thermal_governor **governor;

	for_each_governor_table(governor)
		thermal_unregister_governor(*governor);
}

static int __init thermal_register_governors(void)
{
	int ret = 0;
	struct thermal_governor **governor;

	for_each_governor_table(governor) {
		ret = thermal_register_governor(*governor);
		if (ret) {
			pr_err("Failed to register governor: '%s'",
			       (*governor)->name);
			break;
		}

		pr_info("Registered thermal governor '%s'",
			(*governor)->name);
	}

	if (ret) {
		struct thermal_governor **gov;

		for_each_governor_table(gov) {
			if (gov == governor)
				break;
			thermal_unregister_governor(*gov);
		}
	}

	return ret;
}

/*
 * Zone update section: main control loop applied to each zone while monitoring
 * in polling mode. The monitoring is done using a workqueue.
 * Same update may be done on a zone by calling thermal_zone_device_update().
 *
 * An update means:
 * - Non-critical trips will invoke the governor responsible for that zone;
 * - Hot trips will produce a notification to userspace;
 * - Critical trip point will cause a system shutdown.
 */
static void thermal_zone_device_set_polling(struct thermal_zone_device *tz,
					    unsigned long delay)
{
	if (delay)
		mod_delayed_work(system_freezable_power_efficient_wq,
				 &tz->poll_queue, delay);
	else
		cancel_delayed_work(&tz->poll_queue);
}

static void monitor_thermal_zone(struct thermal_zone_device *tz)
{
	if (tz->mode != THERMAL_DEVICE_ENABLED)
		thermal_zone_device_set_polling(tz, 0);
	else if (tz->passive > 0)
		thermal_zone_device_set_polling(tz, tz->passive_delay_jiffies);
	else if (tz->polling_delay_jiffies)
		thermal_zone_device_set_polling(tz, tz->polling_delay_jiffies);
	else if (tz->temperature == THERMAL_TEMP_INVALID)
		thermal_zone_device_set_polling(tz, msecs_to_jiffies(THERMAL_RECHECK_DELAY_MS));
}

<<<<<<< HEAD
static void handle_non_critical_trips(struct thermal_zone_device *tz,
				      const struct thermal_trip *trip)
=======
static struct thermal_governor *thermal_get_tz_governor(struct thermal_zone_device *tz)
>>>>>>> 0c383648
{
	if (tz->governor)
		return tz->governor;

	return def_governor;
}

void thermal_governor_update_tz(struct thermal_zone_device *tz,
				enum thermal_notify_event reason)
{
	if (!tz->governor || !tz->governor->update_tz)
		return;

	tz->governor->update_tz(tz, reason);
}

static void thermal_zone_device_halt(struct thermal_zone_device *tz, bool shutdown)
{
	/*
	 * poweroff_delay_ms must be a carefully profiled positive value.
	 * Its a must for forced_emergency_poweroff_work to be scheduled.
	 */
	int poweroff_delay_ms = CONFIG_THERMAL_EMERGENCY_POWEROFF_DELAY_MS;
	const char *msg = "Temperature too high";
<<<<<<< HEAD

	dev_emerg(&tz->device, "%s: critical temperature reached\n", tz->type);

	if (shutdown)
		hw_protection_shutdown(msg, poweroff_delay_ms);
	else
		hw_protection_reboot(msg, poweroff_delay_ms);
}

=======

	dev_emerg(&tz->device, "%s: critical temperature reached\n", tz->type);

	if (shutdown)
		hw_protection_shutdown(msg, poweroff_delay_ms);
	else
		hw_protection_reboot(msg, poweroff_delay_ms);
}

>>>>>>> 0c383648
void thermal_zone_device_critical(struct thermal_zone_device *tz)
{
	thermal_zone_device_halt(tz, true);
}
EXPORT_SYMBOL(thermal_zone_device_critical);

void thermal_zone_device_critical_reboot(struct thermal_zone_device *tz)
<<<<<<< HEAD
{
	thermal_zone_device_halt(tz, false);
}

static void handle_critical_trips(struct thermal_zone_device *tz,
				  const struct thermal_trip *trip)
{
	/* If we have not crossed the trip_temp, we do not care. */
	if (trip->temperature <= 0 || tz->temperature < trip->temperature)
		return;

=======
{
	thermal_zone_device_halt(tz, false);
}

static void handle_critical_trips(struct thermal_zone_device *tz,
				  const struct thermal_trip *trip)
{
>>>>>>> 0c383648
	trace_thermal_zone_trip(tz, thermal_zone_trip_id(tz, trip), trip->type);

	if (trip->type == THERMAL_TRIP_CRITICAL)
		tz->ops.critical(tz);
	else if (tz->ops.hot)
		tz->ops.hot(tz);
}

static void handle_thermal_trip(struct thermal_zone_device *tz,
<<<<<<< HEAD
				struct thermal_trip *trip)
{
	if (trip->temperature == THERMAL_TEMP_INVALID)
		return;

	if (tz->last_temperature == THERMAL_TEMP_INVALID) {
		/* Initialization. */
		trip->threshold = trip->temperature;
		if (tz->temperature >= trip->threshold)
			trip->threshold -= trip->hysteresis;
	} else if (tz->last_temperature < trip->threshold) {
		/*
		 * The trip threshold is equal to the trip temperature, unless
		 * the latter has changed in the meantime.  In either case,
		 * the trip is crossed if the current zone temperature is at
		 * least equal to its temperature, but otherwise ensure that
		 * the threshold and the trip temperature will be equal.
		 */
		if (tz->temperature >= trip->temperature) {
			thermal_notify_tz_trip_up(tz, trip);
			thermal_debug_tz_trip_up(tz, trip);
			trip->threshold = trip->temperature - trip->hysteresis;
		} else {
			trip->threshold = trip->temperature;
		}
	} else {
		/*
		 * The previous zone temperature was above or equal to the trip
		 * threshold, which would be equal to the "low temperature" of
		 * the trip (its temperature minus its hysteresis), unless the
		 * trip temperature or hysteresis had changed.  In either case,
		 * the trip is crossed if the current zone temperature is below
		 * the low temperature of the trip, but otherwise ensure that
		 * the trip threshold will be equal to the low temperature of
		 * the trip.
		 */
		if (tz->temperature < trip->temperature - trip->hysteresis) {
			thermal_notify_tz_trip_down(tz, trip);
			thermal_debug_tz_trip_down(tz, trip);
			trip->threshold = trip->temperature;
		} else {
			trip->threshold = trip->temperature - trip->hysteresis;
		}
	}

	if (trip->type == THERMAL_TRIP_CRITICAL || trip->type == THERMAL_TRIP_HOT)
		handle_critical_trips(tz, trip);
	else
		handle_non_critical_trips(tz, trip);
=======
				struct thermal_trip_desc *td,
				struct list_head *way_up_list,
				struct list_head *way_down_list)
{
	const struct thermal_trip *trip = &td->trip;
	int old_threshold;

	if (trip->temperature == THERMAL_TEMP_INVALID)
		return;

	/*
	 * If the trip temperature or hysteresis has been updated recently,
	 * the threshold needs to be computed again using the new values.
	 * However, its initial value still reflects the old ones and that
	 * is what needs to be compared with the previous zone temperature
	 * to decide which action to take.
	 */
	old_threshold = td->threshold;
	td->threshold = trip->temperature;

	if (tz->last_temperature >= old_threshold &&
	    tz->last_temperature != THERMAL_TEMP_INVALID) {
		/*
		 * Mitigation is under way, so it needs to stop if the zone
		 * temperature falls below the low temperature of the trip.
		 * In that case, the trip temperature becomes the new threshold.
		 */
		if (tz->temperature < trip->temperature - trip->hysteresis) {
			list_add(&td->notify_list_node, way_down_list);
			td->notify_temp = trip->temperature - trip->hysteresis;

			if (trip->type == THERMAL_TRIP_PASSIVE) {
				tz->passive--;
				WARN_ON(tz->passive < 0);
			}
		} else {
			td->threshold -= trip->hysteresis;
		}
	} else if (tz->temperature >= trip->temperature) {
		/*
		 * There is no mitigation under way, so it needs to be started
		 * if the zone temperature exceeds the trip one.  The new
		 * threshold is then set to the low temperature of the trip.
		 */
		list_add_tail(&td->notify_list_node, way_up_list);
		td->notify_temp = trip->temperature;
		td->threshold -= trip->hysteresis;

		if (trip->type == THERMAL_TRIP_PASSIVE)
			tz->passive++;
		else if (trip->type == THERMAL_TRIP_CRITICAL ||
			 trip->type == THERMAL_TRIP_HOT)
			handle_critical_trips(tz, trip);
	}
>>>>>>> 0c383648
}

static void update_temperature(struct thermal_zone_device *tz)
{
	int temp, ret;

	ret = __thermal_zone_get_temp(tz, &temp);
	if (ret) {
		if (ret != -EAGAIN)
			dev_warn(&tz->device,
				 "failed to read out thermal zone (%d)\n",
				 ret);
		return;
	}

	tz->last_temperature = tz->temperature;
	tz->temperature = temp;

	trace_thermal_temperature(tz);

	thermal_genl_sampling_temp(tz->id, temp);
	thermal_debug_update_temp(tz);
}

static void thermal_zone_device_check(struct work_struct *work)
{
	struct thermal_zone_device *tz = container_of(work, struct
						      thermal_zone_device,
						      poll_queue.work);
	thermal_zone_device_update(tz, THERMAL_EVENT_UNSPECIFIED);
}

static void thermal_zone_device_check(struct work_struct *work)
{
	struct thermal_zone_device *tz = container_of(work, struct
						      thermal_zone_device,
						      poll_queue.work);
	thermal_zone_device_update(tz, THERMAL_EVENT_UNSPECIFIED);
}

static void thermal_zone_device_init(struct thermal_zone_device *tz)
{
	struct thermal_instance *pos;

	INIT_DELAYED_WORK(&tz->poll_queue, thermal_zone_device_check);

	tz->temperature = THERMAL_TEMP_INVALID;
	tz->passive = 0;
	tz->prev_low_trip = -INT_MAX;
	tz->prev_high_trip = INT_MAX;
	list_for_each_entry(pos, &tz->thermal_instances, tz_node)
		pos->initialized = false;
}

static void thermal_governor_trip_crossed(struct thermal_governor *governor,
					  struct thermal_zone_device *tz,
					  const struct thermal_trip *trip,
					  bool crossed_up)
{
	if (governor->trip_crossed)
		governor->trip_crossed(tz, trip, crossed_up);
}

static void thermal_trip_crossed(struct thermal_zone_device *tz,
				 const struct thermal_trip *trip,
				 struct thermal_governor *governor,
				 bool crossed_up)
{
	if (crossed_up) {
		thermal_notify_tz_trip_up(tz, trip);
		thermal_debug_tz_trip_up(tz, trip);
	} else {
		thermal_notify_tz_trip_down(tz, trip);
		thermal_debug_tz_trip_down(tz, trip);
	}
	thermal_governor_trip_crossed(governor, tz, trip, crossed_up);
}

static int thermal_trip_notify_cmp(void *not_used, const struct list_head *a,
				   const struct list_head *b)
{
	struct thermal_trip_desc *tda = container_of(a, struct thermal_trip_desc,
						     notify_list_node);
	struct thermal_trip_desc *tdb = container_of(b, struct thermal_trip_desc,
						     notify_list_node);
	return tda->notify_temp - tdb->notify_temp;
}

void __thermal_zone_device_update(struct thermal_zone_device *tz,
				  enum thermal_notify_event event)
{
<<<<<<< HEAD
	struct thermal_trip *trip;
=======
	struct thermal_governor *governor = thermal_get_tz_governor(tz);
	struct thermal_trip_desc *td;
	LIST_HEAD(way_down_list);
	LIST_HEAD(way_up_list);
>>>>>>> 0c383648

	if (tz->suspended)
		return;

	if (!thermal_zone_device_is_enabled(tz))
		return;

	update_temperature(tz);

	if (tz->temperature == THERMAL_TEMP_INVALID)
		goto monitor;

	__thermal_zone_set_trips(tz);

	tz->notify_event = event;

<<<<<<< HEAD
	for_each_trip(tz, trip)
		handle_thermal_trip(tz, trip);
=======
	for_each_trip_desc(tz, td)
		handle_thermal_trip(tz, td, &way_up_list, &way_down_list);

	list_sort(NULL, &way_up_list, thermal_trip_notify_cmp);
	list_for_each_entry(td, &way_up_list, notify_list_node)
		thermal_trip_crossed(tz, &td->trip, governor, true);
>>>>>>> 0c383648

	list_sort(NULL, &way_down_list, thermal_trip_notify_cmp);
	list_for_each_entry_reverse(td, &way_down_list, notify_list_node)
		thermal_trip_crossed(tz, &td->trip, governor, false);

	if (governor->manage)
		governor->manage(tz);

	thermal_debug_update_trip_stats(tz);

monitor:
	monitor_thermal_zone(tz);
}

static int thermal_zone_device_set_mode(struct thermal_zone_device *tz,
					enum thermal_device_mode mode)
{
	int ret = 0;

	mutex_lock(&tz->lock);

	/* do nothing if mode isn't changing */
	if (mode == tz->mode) {
		mutex_unlock(&tz->lock);

		return ret;
	}

	if (tz->ops.change_mode)
		ret = tz->ops.change_mode(tz, mode);

	if (!ret)
		tz->mode = mode;

	__thermal_zone_device_update(tz, THERMAL_EVENT_UNSPECIFIED);

	mutex_unlock(&tz->lock);

	if (mode == THERMAL_DEVICE_ENABLED)
		thermal_notify_tz_enable(tz);
	else
		thermal_notify_tz_disable(tz);

	return ret;
}

int thermal_zone_device_enable(struct thermal_zone_device *tz)
{
	return thermal_zone_device_set_mode(tz, THERMAL_DEVICE_ENABLED);
}
EXPORT_SYMBOL_GPL(thermal_zone_device_enable);

int thermal_zone_device_disable(struct thermal_zone_device *tz)
{
	return thermal_zone_device_set_mode(tz, THERMAL_DEVICE_DISABLED);
}
EXPORT_SYMBOL_GPL(thermal_zone_device_disable);

int thermal_zone_device_is_enabled(struct thermal_zone_device *tz)
{
	lockdep_assert_held(&tz->lock);

	return tz->mode == THERMAL_DEVICE_ENABLED;
}

static bool thermal_zone_is_present(struct thermal_zone_device *tz)
{
	return !list_empty(&tz->node);
}

void thermal_zone_device_update(struct thermal_zone_device *tz,
				enum thermal_notify_event event)
{
	mutex_lock(&tz->lock);
	if (thermal_zone_is_present(tz))
		__thermal_zone_device_update(tz, event);
	mutex_unlock(&tz->lock);
}
EXPORT_SYMBOL_GPL(thermal_zone_device_update);

<<<<<<< HEAD
=======
void thermal_zone_trip_down(struct thermal_zone_device *tz,
			    const struct thermal_trip *trip)
{
	thermal_trip_crossed(tz, trip, thermal_get_tz_governor(tz), false);
}

>>>>>>> 0c383648
int for_each_thermal_governor(int (*cb)(struct thermal_governor *, void *),
			      void *data)
{
	struct thermal_governor *gov;
	int ret = 0;

	mutex_lock(&thermal_governor_lock);
	list_for_each_entry(gov, &thermal_governor_list, governor_list) {
		ret = cb(gov, data);
		if (ret)
			break;
	}
	mutex_unlock(&thermal_governor_lock);

	return ret;
}

int for_each_thermal_cooling_device(int (*cb)(struct thermal_cooling_device *,
					      void *), void *data)
{
	struct thermal_cooling_device *cdev;
	int ret = 0;

	mutex_lock(&thermal_list_lock);
	list_for_each_entry(cdev, &thermal_cdev_list, node) {
		ret = cb(cdev, data);
		if (ret)
			break;
	}
	mutex_unlock(&thermal_list_lock);

	return ret;
}

int for_each_thermal_zone(int (*cb)(struct thermal_zone_device *, void *),
			  void *data)
{
	struct thermal_zone_device *tz;
	int ret = 0;

	mutex_lock(&thermal_list_lock);
	list_for_each_entry(tz, &thermal_tz_list, node) {
		ret = cb(tz, data);
		if (ret)
			break;
	}
	mutex_unlock(&thermal_list_lock);

	return ret;
}

struct thermal_zone_device *thermal_zone_get_by_id(int id)
{
	struct thermal_zone_device *tz, *match = NULL;

	mutex_lock(&thermal_list_lock);
	list_for_each_entry(tz, &thermal_tz_list, node) {
		if (tz->id == id) {
			match = tz;
			break;
		}
	}
	mutex_unlock(&thermal_list_lock);

	return match;
}

/*
 * Device management section: cooling devices, zones devices, and binding
 *
 * Set of functions provided by the thermal core for:
 * - cooling devices lifecycle: registration, unregistration,
 *				binding, and unbinding.
 * - thermal zone devices lifecycle: registration, unregistration,
 *				     binding, and unbinding.
 */

/**
 * thermal_bind_cdev_to_trip - bind a cooling device to a thermal zone
 * @tz:		pointer to struct thermal_zone_device
 * @trip:	trip point the cooling devices is associated with in this zone.
 * @cdev:	pointer to struct thermal_cooling_device
 * @upper:	the Maximum cooling state for this trip point.
 *		THERMAL_NO_LIMIT means no upper limit,
 *		and the cooling device can be in max_state.
 * @lower:	the Minimum cooling state can be used for this trip point.
 *		THERMAL_NO_LIMIT means no lower limit,
 *		and the cooling device can be in cooling state 0.
 * @weight:	The weight of the cooling device to be bound to the
 *		thermal zone. Use THERMAL_WEIGHT_DEFAULT for the
 *		default value
 *
 * This interface function bind a thermal cooling device to the certain trip
 * point of a thermal zone device.
 * This function is usually called in the thermal zone device .bind callback.
 *
 * Return: 0 on success, the proper error value otherwise.
 */
int thermal_bind_cdev_to_trip(struct thermal_zone_device *tz,
				     const struct thermal_trip *trip,
				     struct thermal_cooling_device *cdev,
				     unsigned long upper, unsigned long lower,
				     unsigned int weight)
{
	struct thermal_instance *dev;
	struct thermal_instance *pos;
	struct thermal_zone_device *pos1;
	struct thermal_cooling_device *pos2;
	bool upper_no_limit;
	int result;

	list_for_each_entry(pos1, &thermal_tz_list, node) {
		if (pos1 == tz)
			break;
	}
	list_for_each_entry(pos2, &thermal_cdev_list, node) {
		if (pos2 == cdev)
			break;
	}

	if (tz != pos1 || cdev != pos2)
		return -EINVAL;

	/* lower default 0, upper default max_state */
	lower = lower == THERMAL_NO_LIMIT ? 0 : lower;

	if (upper == THERMAL_NO_LIMIT) {
		upper = cdev->max_state;
		upper_no_limit = true;
	} else {
		upper_no_limit = false;
	}

	if (lower > upper || upper > cdev->max_state)
		return -EINVAL;

	dev = kzalloc(sizeof(*dev), GFP_KERNEL);
	if (!dev)
		return -ENOMEM;
	dev->tz = tz;
	dev->cdev = cdev;
	dev->trip = trip;
	dev->upper = upper;
	dev->upper_no_limit = upper_no_limit;
	dev->lower = lower;
	dev->target = THERMAL_NO_TARGET;
	dev->weight = weight;

	result = ida_alloc(&tz->ida, GFP_KERNEL);
	if (result < 0)
		goto free_mem;

	dev->id = result;
	sprintf(dev->name, "cdev%d", dev->id);
	result =
	    sysfs_create_link(&tz->device.kobj, &cdev->device.kobj, dev->name);
	if (result)
		goto release_ida;

	snprintf(dev->attr_name, sizeof(dev->attr_name), "cdev%d_trip_point",
		 dev->id);
	sysfs_attr_init(&dev->attr.attr);
	dev->attr.attr.name = dev->attr_name;
	dev->attr.attr.mode = 0444;
	dev->attr.show = trip_point_show;
	result = device_create_file(&tz->device, &dev->attr);
	if (result)
		goto remove_symbol_link;

	snprintf(dev->weight_attr_name, sizeof(dev->weight_attr_name),
		 "cdev%d_weight", dev->id);
	sysfs_attr_init(&dev->weight_attr.attr);
	dev->weight_attr.attr.name = dev->weight_attr_name;
	dev->weight_attr.attr.mode = S_IWUSR | S_IRUGO;
	dev->weight_attr.show = weight_show;
	dev->weight_attr.store = weight_store;
	result = device_create_file(&tz->device, &dev->weight_attr);
	if (result)
		goto remove_trip_file;

	mutex_lock(&tz->lock);
	mutex_lock(&cdev->lock);
	list_for_each_entry(pos, &tz->thermal_instances, tz_node)
		if (pos->tz == tz && pos->trip == trip && pos->cdev == cdev) {
			result = -EEXIST;
			break;
		}
	if (!result) {
		list_add_tail(&dev->tz_node, &tz->thermal_instances);
		list_add_tail(&dev->cdev_node, &cdev->thermal_instances);
		atomic_set(&tz->need_update, 1);

		thermal_governor_update_tz(tz, THERMAL_TZ_BIND_CDEV);
	}
	mutex_unlock(&cdev->lock);
	mutex_unlock(&tz->lock);

	if (!result)
		return 0;

	device_remove_file(&tz->device, &dev->weight_attr);
remove_trip_file:
	device_remove_file(&tz->device, &dev->attr);
remove_symbol_link:
	sysfs_remove_link(&tz->device.kobj, dev->name);
release_ida:
	ida_free(&tz->ida, dev->id);
free_mem:
	kfree(dev);
	return result;
}
EXPORT_SYMBOL_GPL(thermal_bind_cdev_to_trip);

int thermal_zone_bind_cooling_device(struct thermal_zone_device *tz,
				     int trip_index,
				     struct thermal_cooling_device *cdev,
				     unsigned long upper, unsigned long lower,
				     unsigned int weight)
{
	if (trip_index < 0 || trip_index >= tz->num_trips)
		return -EINVAL;

<<<<<<< HEAD
	return thermal_bind_cdev_to_trip(tz, &tz->trips[trip_index], cdev,
=======
	return thermal_bind_cdev_to_trip(tz, &tz->trips[trip_index].trip, cdev,
>>>>>>> 0c383648
					 upper, lower, weight);
}
EXPORT_SYMBOL_GPL(thermal_zone_bind_cooling_device);

/**
 * thermal_unbind_cdev_from_trip - unbind a cooling device from a thermal zone.
 * @tz:		pointer to a struct thermal_zone_device.
 * @trip:	trip point the cooling devices is associated with in this zone.
 * @cdev:	pointer to a struct thermal_cooling_device.
 *
 * This interface function unbind a thermal cooling device from the certain
 * trip point of a thermal zone device.
 * This function is usually called in the thermal zone device .unbind callback.
 *
 * Return: 0 on success, the proper error value otherwise.
 */
int thermal_unbind_cdev_from_trip(struct thermal_zone_device *tz,
				  const struct thermal_trip *trip,
				  struct thermal_cooling_device *cdev)
{
	struct thermal_instance *pos, *next;

	mutex_lock(&tz->lock);
	mutex_lock(&cdev->lock);
	list_for_each_entry_safe(pos, next, &tz->thermal_instances, tz_node) {
		if (pos->tz == tz && pos->trip == trip && pos->cdev == cdev) {
			list_del(&pos->tz_node);
			list_del(&pos->cdev_node);

			thermal_governor_update_tz(tz, THERMAL_TZ_UNBIND_CDEV);

			mutex_unlock(&cdev->lock);
			mutex_unlock(&tz->lock);
			goto unbind;
		}
	}
	mutex_unlock(&cdev->lock);
	mutex_unlock(&tz->lock);

	return -ENODEV;

unbind:
	device_remove_file(&tz->device, &pos->weight_attr);
	device_remove_file(&tz->device, &pos->attr);
	sysfs_remove_link(&tz->device.kobj, pos->name);
	ida_free(&tz->ida, pos->id);
	kfree(pos);
	return 0;
}
EXPORT_SYMBOL_GPL(thermal_unbind_cdev_from_trip);

int thermal_zone_unbind_cooling_device(struct thermal_zone_device *tz,
				       int trip_index,
				       struct thermal_cooling_device *cdev)
{
	if (trip_index < 0 || trip_index >= tz->num_trips)
		return -EINVAL;

<<<<<<< HEAD
	return thermal_unbind_cdev_from_trip(tz, &tz->trips[trip_index], cdev);
=======
	return thermal_unbind_cdev_from_trip(tz, &tz->trips[trip_index].trip, cdev);
>>>>>>> 0c383648
}
EXPORT_SYMBOL_GPL(thermal_zone_unbind_cooling_device);

static void thermal_release(struct device *dev)
{
	struct thermal_zone_device *tz;
	struct thermal_cooling_device *cdev;

	if (!strncmp(dev_name(dev), "thermal_zone",
		     sizeof("thermal_zone") - 1)) {
		tz = to_thermal_zone(dev);
		thermal_zone_destroy_device_groups(tz);
		mutex_destroy(&tz->lock);
		complete(&tz->removal);
	} else if (!strncmp(dev_name(dev), "cooling_device",
			    sizeof("cooling_device") - 1)) {
		cdev = to_cooling_device(dev);
		thermal_cooling_device_destroy_sysfs(cdev);
		kfree_const(cdev->type);
		ida_free(&thermal_cdev_ida, cdev->id);
		kfree(cdev);
	}
}

static struct class *thermal_class;

static inline
void print_bind_err_msg(struct thermal_zone_device *tz,
			struct thermal_cooling_device *cdev, int ret)
{
	dev_err(&tz->device, "binding zone %s with cdev %s failed:%d\n",
		tz->type, cdev->type, ret);
}

static void bind_cdev(struct thermal_cooling_device *cdev)
{
	int ret;
	struct thermal_zone_device *pos = NULL;

	list_for_each_entry(pos, &thermal_tz_list, node) {
		if (pos->ops.bind) {
			ret = pos->ops.bind(pos, cdev);
			if (ret)
				print_bind_err_msg(pos, cdev, ret);
		}
	}
}

/**
 * __thermal_cooling_device_register() - register a new thermal cooling device
 * @np:		a pointer to a device tree node.
 * @type:	the thermal cooling device type.
 * @devdata:	device private data.
 * @ops:		standard thermal cooling devices callbacks.
 *
 * This interface function adds a new thermal cooling device (fan/processor/...)
 * to /sys/class/thermal/ folder as cooling_device[0-*]. It tries to bind itself
 * to all the thermal zone devices registered at the same time.
 * It also gives the opportunity to link the cooling device to a device tree
 * node, so that it can be bound to a thermal zone created out of device tree.
 *
 * Return: a pointer to the created struct thermal_cooling_device or an
 * ERR_PTR. Caller must check return value with IS_ERR*() helpers.
 */
static struct thermal_cooling_device *
__thermal_cooling_device_register(struct device_node *np,
				  const char *type, void *devdata,
				  const struct thermal_cooling_device_ops *ops)
{
	struct thermal_cooling_device *cdev;
	struct thermal_zone_device *pos = NULL;
	unsigned long current_state;
	int id, ret;

	if (!ops || !ops->get_max_state || !ops->get_cur_state ||
	    !ops->set_cur_state)
		return ERR_PTR(-EINVAL);

	if (!thermal_class)
		return ERR_PTR(-ENODEV);

	cdev = kzalloc(sizeof(*cdev), GFP_KERNEL);
	if (!cdev)
		return ERR_PTR(-ENOMEM);

	ret = ida_alloc(&thermal_cdev_ida, GFP_KERNEL);
	if (ret < 0)
		goto out_kfree_cdev;
	cdev->id = ret;
	id = ret;

	cdev->type = kstrdup_const(type ? type : "", GFP_KERNEL);
	if (!cdev->type) {
		ret = -ENOMEM;
		goto out_ida_remove;
	}

	mutex_init(&cdev->lock);
	INIT_LIST_HEAD(&cdev->thermal_instances);
	cdev->np = np;
	cdev->ops = ops;
	cdev->updated = false;
	cdev->device.class = thermal_class;
	cdev->devdata = devdata;

	ret = cdev->ops->get_max_state(cdev, &cdev->max_state);
	if (ret)
		goto out_cdev_type;

	/*
	 * The cooling device's current state is only needed for debug
	 * initialization below, so a failure to get it does not cause
	 * the entire cooling device initialization to fail.  However,
	 * the debug will not work for the device if its initial state
	 * cannot be determined and drivers are responsible for ensuring
	 * that this will not happen.
	 */
	ret = cdev->ops->get_cur_state(cdev, &current_state);
	if (ret)
		current_state = ULONG_MAX;

	thermal_cooling_device_setup_sysfs(cdev);

	ret = dev_set_name(&cdev->device, "cooling_device%d", cdev->id);
	if (ret)
		goto out_cooling_dev;

	ret = device_register(&cdev->device);
	if (ret) {
		/* thermal_release() handles rest of the cleanup */
		put_device(&cdev->device);
		return ERR_PTR(ret);
	}

	if (current_state <= cdev->max_state)
		thermal_debug_cdev_add(cdev, current_state);

	/* Add 'this' new cdev to the global cdev list */
	mutex_lock(&thermal_list_lock);

	list_add(&cdev->node, &thermal_cdev_list);

	/* Update binding information for 'this' new cdev */
	bind_cdev(cdev);

	list_for_each_entry(pos, &thermal_tz_list, node)
		if (atomic_cmpxchg(&pos->need_update, 1, 0))
			thermal_zone_device_update(pos,
						   THERMAL_EVENT_UNSPECIFIED);

	mutex_unlock(&thermal_list_lock);

	thermal_debug_cdev_add(cdev);

	return cdev;

out_cooling_dev:
	thermal_cooling_device_destroy_sysfs(cdev);
out_cdev_type:
	kfree_const(cdev->type);
out_ida_remove:
	ida_free(&thermal_cdev_ida, id);
out_kfree_cdev:
	kfree(cdev);
	return ERR_PTR(ret);
}

/**
 * thermal_cooling_device_register() - register a new thermal cooling device
 * @type:	the thermal cooling device type.
 * @devdata:	device private data.
 * @ops:		standard thermal cooling devices callbacks.
 *
 * This interface function adds a new thermal cooling device (fan/processor/...)
 * to /sys/class/thermal/ folder as cooling_device[0-*]. It tries to bind itself
 * to all the thermal zone devices registered at the same time.
 *
 * Return: a pointer to the created struct thermal_cooling_device or an
 * ERR_PTR. Caller must check return value with IS_ERR*() helpers.
 */
struct thermal_cooling_device *
thermal_cooling_device_register(const char *type, void *devdata,
				const struct thermal_cooling_device_ops *ops)
{
	return __thermal_cooling_device_register(NULL, type, devdata, ops);
}
EXPORT_SYMBOL_GPL(thermal_cooling_device_register);

/**
 * thermal_of_cooling_device_register() - register an OF thermal cooling device
 * @np:		a pointer to a device tree node.
 * @type:	the thermal cooling device type.
 * @devdata:	device private data.
 * @ops:		standard thermal cooling devices callbacks.
 *
 * This function will register a cooling device with device tree node reference.
 * This interface function adds a new thermal cooling device (fan/processor/...)
 * to /sys/class/thermal/ folder as cooling_device[0-*]. It tries to bind itself
 * to all the thermal zone devices registered at the same time.
 *
 * Return: a pointer to the created struct thermal_cooling_device or an
 * ERR_PTR. Caller must check return value with IS_ERR*() helpers.
 */
struct thermal_cooling_device *
thermal_of_cooling_device_register(struct device_node *np,
				   const char *type, void *devdata,
				   const struct thermal_cooling_device_ops *ops)
{
	return __thermal_cooling_device_register(np, type, devdata, ops);
}
EXPORT_SYMBOL_GPL(thermal_of_cooling_device_register);

static void thermal_cooling_device_release(struct device *dev, void *res)
{
	thermal_cooling_device_unregister(
				*(struct thermal_cooling_device **)res);
}

/**
 * devm_thermal_of_cooling_device_register() - register an OF thermal cooling
 *					       device
 * @dev:	a valid struct device pointer of a sensor device.
 * @np:		a pointer to a device tree node.
 * @type:	the thermal cooling device type.
 * @devdata:	device private data.
 * @ops:	standard thermal cooling devices callbacks.
 *
 * This function will register a cooling device with device tree node reference.
 * This interface function adds a new thermal cooling device (fan/processor/...)
 * to /sys/class/thermal/ folder as cooling_device[0-*]. It tries to bind itself
 * to all the thermal zone devices registered at the same time.
 *
 * Return: a pointer to the created struct thermal_cooling_device or an
 * ERR_PTR. Caller must check return value with IS_ERR*() helpers.
 */
struct thermal_cooling_device *
devm_thermal_of_cooling_device_register(struct device *dev,
				struct device_node *np,
				char *type, void *devdata,
				const struct thermal_cooling_device_ops *ops)
{
	struct thermal_cooling_device **ptr, *tcd;

	ptr = devres_alloc(thermal_cooling_device_release, sizeof(*ptr),
			   GFP_KERNEL);
	if (!ptr)
		return ERR_PTR(-ENOMEM);

	tcd = __thermal_cooling_device_register(np, type, devdata, ops);
	if (IS_ERR(tcd)) {
		devres_free(ptr);
		return tcd;
	}

	*ptr = tcd;
	devres_add(dev, ptr);

	return tcd;
}
EXPORT_SYMBOL_GPL(devm_thermal_of_cooling_device_register);

static bool thermal_cooling_device_present(struct thermal_cooling_device *cdev)
{
	struct thermal_cooling_device *pos = NULL;

	list_for_each_entry(pos, &thermal_cdev_list, node) {
		if (pos == cdev)
			return true;
	}

	return false;
}

/**
 * thermal_cooling_device_update - Update a cooling device object
 * @cdev: Target cooling device.
 *
 * Update @cdev to reflect a change of the underlying hardware or platform.
 *
 * Must be called when the maximum cooling state of @cdev becomes invalid and so
 * its .get_max_state() callback needs to be run to produce the new maximum
 * cooling state value.
 */
void thermal_cooling_device_update(struct thermal_cooling_device *cdev)
{
	struct thermal_instance *ti;
	unsigned long state;

	if (IS_ERR_OR_NULL(cdev))
		return;

	/*
	 * Hold thermal_list_lock throughout the update to prevent the device
	 * from going away while being updated.
	 */
	mutex_lock(&thermal_list_lock);

	if (!thermal_cooling_device_present(cdev))
		goto unlock_list;

	/*
	 * Update under the cdev lock to prevent the state from being set beyond
	 * the new limit concurrently.
	 */
	mutex_lock(&cdev->lock);

	if (cdev->ops->get_max_state(cdev, &cdev->max_state))
		goto unlock;

	thermal_cooling_device_stats_reinit(cdev);

	list_for_each_entry(ti, &cdev->thermal_instances, cdev_node) {
		if (ti->upper == cdev->max_state)
			continue;

		if (ti->upper < cdev->max_state) {
			if (ti->upper_no_limit)
				ti->upper = cdev->max_state;

			continue;
		}

		ti->upper = cdev->max_state;
		if (ti->lower > ti->upper)
			ti->lower = ti->upper;

		if (ti->target == THERMAL_NO_TARGET)
			continue;

		if (ti->target > ti->upper)
			ti->target = ti->upper;
	}

	if (cdev->ops->get_cur_state(cdev, &state) || state > cdev->max_state)
		goto unlock;

	thermal_cooling_device_stats_update(cdev, state);

unlock:
	mutex_unlock(&cdev->lock);

unlock_list:
	mutex_unlock(&thermal_list_lock);
}
EXPORT_SYMBOL_GPL(thermal_cooling_device_update);

/**
 * thermal_cooling_device_unregister - removes a thermal cooling device
 * @cdev:	the thermal cooling device to remove.
 *
 * thermal_cooling_device_unregister() must be called when a registered
 * thermal cooling device is no longer needed.
 */
void thermal_cooling_device_unregister(struct thermal_cooling_device *cdev)
{
	struct thermal_zone_device *tz;

	if (!cdev)
		return;

	thermal_debug_cdev_remove(cdev);

	mutex_lock(&thermal_list_lock);

	if (!thermal_cooling_device_present(cdev)) {
		mutex_unlock(&thermal_list_lock);
		return;
	}

	list_del(&cdev->node);

	/* Unbind all thermal zones associated with 'this' cdev */
	list_for_each_entry(tz, &thermal_tz_list, node) {
		if (tz->ops.unbind)
			tz->ops.unbind(tz, cdev);
	}

	mutex_unlock(&thermal_list_lock);

	device_unregister(&cdev->device);
}
EXPORT_SYMBOL_GPL(thermal_cooling_device_unregister);

static void bind_tz(struct thermal_zone_device *tz)
{
	int ret;
	struct thermal_cooling_device *pos = NULL;

	if (!tz->ops.bind)
		return;

	mutex_lock(&thermal_list_lock);

	list_for_each_entry(pos, &thermal_cdev_list, node) {
		ret = tz->ops.bind(tz, pos);
		if (ret)
			print_bind_err_msg(tz, pos, ret);
	}

	mutex_unlock(&thermal_list_lock);
}

static void thermal_set_delay_jiffies(unsigned long *delay_jiffies, int delay_ms)
{
	*delay_jiffies = msecs_to_jiffies(delay_ms);
	if (delay_ms > 1000)
		*delay_jiffies = round_jiffies(*delay_jiffies);
}

int thermal_zone_get_crit_temp(struct thermal_zone_device *tz, int *temp)
{
<<<<<<< HEAD
	int i, ret = -EINVAL;
=======
	const struct thermal_trip_desc *td;
	int ret = -EINVAL;
>>>>>>> 0c383648

	if (tz->ops.get_crit_temp)
		return tz->ops.get_crit_temp(tz, temp);

	mutex_lock(&tz->lock);

	for_each_trip_desc(tz, td) {
		const struct thermal_trip *trip = &td->trip;

		if (trip->type == THERMAL_TRIP_CRITICAL) {
			*temp = trip->temperature;
			ret = 0;
			break;
		}
	}

	mutex_unlock(&tz->lock);

	return ret;
}
EXPORT_SYMBOL_GPL(thermal_zone_get_crit_temp);

/**
 * thermal_zone_device_register_with_trips() - register a new thermal zone device
 * @type:	the thermal zone device type
 * @trips:	a pointer to an array of thermal trips
 * @num_trips:	the number of trip points the thermal zone support
 * @devdata:	private device data
 * @ops:	standard thermal zone device callbacks
 * @tzp:	thermal zone platform parameters
 * @passive_delay: number of milliseconds to wait between polls when
 *		   performing passive cooling
 * @polling_delay: number of milliseconds to wait between polls when checking
 *		   whether trip points have been crossed (0 for interrupt
 *		   driven systems)
 *
 * This interface function adds a new thermal zone device (sensor) to
 * /sys/class/thermal folder as thermal_zone[0-*]. It tries to bind all the
 * thermal cooling devices registered at the same time.
 * thermal_zone_device_unregister() must be called when the device is no
 * longer needed. The passive cooling depends on the .get_trend() return value.
 *
 * Return: a pointer to the created struct thermal_zone_device or an
 * in case of error, an ERR_PTR. Caller must check return value with
 * IS_ERR*() helpers.
 */
struct thermal_zone_device *
thermal_zone_device_register_with_trips(const char *type,
					const struct thermal_trip *trips,
					int num_trips, void *devdata,
					const struct thermal_zone_device_ops *ops,
					const struct thermal_zone_params *tzp,
					int passive_delay, int polling_delay)
{
	const struct thermal_trip *trip = trips;
	struct thermal_zone_device *tz;
	struct thermal_trip_desc *td;
	int id;
	int result;
	struct thermal_governor *governor;

	if (!type || strlen(type) == 0) {
		pr_err("No thermal zone type defined\n");
		return ERR_PTR(-EINVAL);
	}

	if (strlen(type) >= THERMAL_NAME_LENGTH) {
		pr_err("Thermal zone name (%s) too long, should be under %d chars\n",
		       type, THERMAL_NAME_LENGTH);
		return ERR_PTR(-EINVAL);
	}

	if (num_trips < 0) {
		pr_err("Incorrect number of thermal trips\n");
		return ERR_PTR(-EINVAL);
	}

	if (!ops || !ops->get_temp) {
		pr_err("Thermal zone device ops not defined\n");
		return ERR_PTR(-EINVAL);
	}

	if (num_trips > 0 && !trips)
		return ERR_PTR(-EINVAL);

	if (!thermal_class)
		return ERR_PTR(-ENODEV);

	tz = kzalloc(struct_size(tz, trips, num_trips), GFP_KERNEL);
	if (!tz)
		return ERR_PTR(-ENOMEM);

	if (tzp) {
		tz->tzp = kmemdup(tzp, sizeof(*tzp), GFP_KERNEL);
		if (!tz->tzp) {
			result = -ENOMEM;
			goto free_tz;
		}
	}

	INIT_LIST_HEAD(&tz->thermal_instances);
	INIT_LIST_HEAD(&tz->node);
	ida_init(&tz->ida);
	mutex_init(&tz->lock);
	init_completion(&tz->removal);
<<<<<<< HEAD
=======
	init_completion(&tz->resume);
>>>>>>> 0c383648
	id = ida_alloc(&thermal_tz_ida, GFP_KERNEL);
	if (id < 0) {
		result = id;
		goto free_tzp;
	}

	tz->id = id;
	strscpy(tz->type, type, sizeof(tz->type));

	tz->ops = *ops;
	if (!tz->ops.critical)
		tz->ops.critical = thermal_zone_device_critical;

	tz->device.class = thermal_class;
	tz->devdata = devdata;
	tz->num_trips = num_trips;
<<<<<<< HEAD
	memcpy(tz->trips, trips, num_trips * sizeof(*trips));
=======
	for_each_trip_desc(tz, td) {
		td->trip = *trip++;
		/*
		 * Mark all thresholds as invalid to start with even though
		 * this only matters for the trips that start as invalid and
		 * become valid later.
		 */
		td->threshold = INT_MAX;
	}
>>>>>>> 0c383648

	thermal_set_delay_jiffies(&tz->passive_delay_jiffies, passive_delay);
	thermal_set_delay_jiffies(&tz->polling_delay_jiffies, polling_delay);

	/* sys I/F */
	/* Add nodes that are always present via .groups */
	result = thermal_zone_create_device_groups(tz);
	if (result)
		goto remove_id;

	/* A new thermal zone needs to be updated anyway. */
	atomic_set(&tz->need_update, 1);

	result = dev_set_name(&tz->device, "thermal_zone%d", tz->id);
	if (result) {
		thermal_zone_destroy_device_groups(tz);
		goto remove_id;
	}
	result = device_register(&tz->device);
	if (result)
		goto release_device;

	/* Update 'this' zone's governor information */
	mutex_lock(&thermal_governor_lock);

	if (tz->tzp)
		governor = __find_governor(tz->tzp->governor_name);
	else
		governor = def_governor;

	result = thermal_set_governor(tz, governor);
	if (result) {
		mutex_unlock(&thermal_governor_lock);
		goto unregister;
	}

	mutex_unlock(&thermal_governor_lock);

	if (!tz->tzp || !tz->tzp->no_hwmon) {
		result = thermal_add_hwmon_sysfs(tz);
		if (result)
			goto unregister;
	}

	mutex_lock(&thermal_list_lock);
	mutex_lock(&tz->lock);
	list_add_tail(&tz->node, &thermal_tz_list);
	mutex_unlock(&tz->lock);
	mutex_unlock(&thermal_list_lock);

	/* Bind cooling devices for this zone */
	bind_tz(tz);

	thermal_zone_device_init(tz);
	/* Update the new thermal zone and mark it as already updated. */
	if (atomic_cmpxchg(&tz->need_update, 1, 0))
		thermal_zone_device_update(tz, THERMAL_EVENT_UNSPECIFIED);

	thermal_notify_tz_create(tz);

	thermal_debug_tz_add(tz);

	return tz;

unregister:
	device_del(&tz->device);
release_device:
	put_device(&tz->device);
remove_id:
	ida_free(&thermal_tz_ida, id);
free_tzp:
	kfree(tz->tzp);
free_tz:
	kfree(tz);
	return ERR_PTR(result);
}
EXPORT_SYMBOL_GPL(thermal_zone_device_register_with_trips);

struct thermal_zone_device *thermal_tripless_zone_device_register(
					const char *type,
					void *devdata,
					const struct thermal_zone_device_ops *ops,
					const struct thermal_zone_params *tzp)
{
	return thermal_zone_device_register_with_trips(type, NULL, 0, devdata,
						       ops, tzp, 0, 0);
}
EXPORT_SYMBOL_GPL(thermal_tripless_zone_device_register);

void *thermal_zone_device_priv(struct thermal_zone_device *tzd)
{
	return tzd->devdata;
}
EXPORT_SYMBOL_GPL(thermal_zone_device_priv);

const char *thermal_zone_device_type(struct thermal_zone_device *tzd)
{
	return tzd->type;
}
EXPORT_SYMBOL_GPL(thermal_zone_device_type);

int thermal_zone_device_id(struct thermal_zone_device *tzd)
{
	return tzd->id;
}
EXPORT_SYMBOL_GPL(thermal_zone_device_id);

struct device *thermal_zone_device(struct thermal_zone_device *tzd)
{
	return &tzd->device;
}
EXPORT_SYMBOL_GPL(thermal_zone_device);

/**
 * thermal_zone_device_unregister - removes the registered thermal zone device
 * @tz: the thermal zone device to remove
 */
void thermal_zone_device_unregister(struct thermal_zone_device *tz)
{
	struct thermal_cooling_device *cdev;
	struct thermal_zone_device *pos = NULL;

	if (!tz)
		return;

	thermal_debug_tz_remove(tz);

	mutex_lock(&thermal_list_lock);
	list_for_each_entry(pos, &thermal_tz_list, node)
		if (pos == tz)
			break;
	if (pos != tz) {
		/* thermal zone device not found */
		mutex_unlock(&thermal_list_lock);
		return;
	}

	mutex_lock(&tz->lock);
	list_del(&tz->node);
	mutex_unlock(&tz->lock);

	/* Unbind all cdevs associated with 'this' thermal zone */
	list_for_each_entry(cdev, &thermal_cdev_list, node)
		if (tz->ops.unbind)
			tz->ops.unbind(tz, cdev);

	mutex_unlock(&thermal_list_lock);

	cancel_delayed_work_sync(&tz->poll_queue);

	thermal_set_governor(tz, NULL);

	thermal_remove_hwmon_sysfs(tz);
	ida_free(&thermal_tz_ida, tz->id);
	ida_destroy(&tz->ida);

	device_del(&tz->device);

	kfree(tz->tzp);

	put_device(&tz->device);

	thermal_notify_tz_delete(tz);

	wait_for_completion(&tz->removal);
	kfree(tz);
}
EXPORT_SYMBOL_GPL(thermal_zone_device_unregister);

/**
 * thermal_zone_get_zone_by_name() - search for a zone and returns its ref
 * @name: thermal zone name to fetch the temperature
 *
 * When only one zone is found with the passed name, returns a reference to it.
 *
 * Return: On success returns a reference to an unique thermal zone with
 * matching name equals to @name, an ERR_PTR otherwise (-EINVAL for invalid
 * paramenters, -ENODEV for not found and -EEXIST for multiple matches).
 */
struct thermal_zone_device *thermal_zone_get_zone_by_name(const char *name)
{
	struct thermal_zone_device *pos = NULL, *ref = ERR_PTR(-EINVAL);
	unsigned int found = 0;

	if (!name)
		goto exit;

	mutex_lock(&thermal_list_lock);
	list_for_each_entry(pos, &thermal_tz_list, node)
		if (!strncasecmp(name, pos->type, THERMAL_NAME_LENGTH)) {
			found++;
			ref = pos;
		}
	mutex_unlock(&thermal_list_lock);

	/* nothing has been found, thus an error code for it */
	if (found == 0)
		ref = ERR_PTR(-ENODEV);
	else if (found > 1)
	/* Success only when an unique zone is found */
		ref = ERR_PTR(-EEXIST);

exit:
	return ref;
}
EXPORT_SYMBOL_GPL(thermal_zone_get_zone_by_name);

static void thermal_zone_device_resume(struct work_struct *work)
{
	struct thermal_zone_device *tz;

	tz = container_of(work, struct thermal_zone_device, poll_queue.work);

	mutex_lock(&tz->lock);

	tz->suspended = false;

	thermal_zone_device_init(tz);
	__thermal_zone_device_update(tz, THERMAL_EVENT_UNSPECIFIED);

<<<<<<< HEAD
=======
	complete(&tz->resume);
	tz->resuming = false;

>>>>>>> 0c383648
	mutex_unlock(&tz->lock);
}

static int thermal_pm_notify(struct notifier_block *nb,
			     unsigned long mode, void *_unused)
{
	struct thermal_zone_device *tz;

	switch (mode) {
	case PM_HIBERNATION_PREPARE:
	case PM_RESTORE_PREPARE:
	case PM_SUSPEND_PREPARE:
		mutex_lock(&thermal_list_lock);

		list_for_each_entry(tz, &thermal_tz_list, node) {
			mutex_lock(&tz->lock);

<<<<<<< HEAD
=======
			if (tz->resuming) {
				/*
				 * thermal_zone_device_resume() queued up for
				 * this zone has not acquired the lock yet, so
				 * release it to let the function run and wait
				 * util it has done the work.
				 */
				mutex_unlock(&tz->lock);

				wait_for_completion(&tz->resume);

				mutex_lock(&tz->lock);
			}

>>>>>>> 0c383648
			tz->suspended = true;

			mutex_unlock(&tz->lock);
		}

		mutex_unlock(&thermal_list_lock);
		break;
	case PM_POST_HIBERNATION:
	case PM_POST_RESTORE:
	case PM_POST_SUSPEND:
		mutex_lock(&thermal_list_lock);

		list_for_each_entry(tz, &thermal_tz_list, node) {
			mutex_lock(&tz->lock);

			cancel_delayed_work(&tz->poll_queue);

<<<<<<< HEAD
=======
			reinit_completion(&tz->resume);
			tz->resuming = true;

>>>>>>> 0c383648
			/*
			 * Replace the work function with the resume one, which
			 * will restore the original work function and schedule
			 * the polling work if needed.
			 */
			INIT_DELAYED_WORK(&tz->poll_queue,
					  thermal_zone_device_resume);
			/* Queue up the work without a delay. */
			mod_delayed_work(system_freezable_power_efficient_wq,
					 &tz->poll_queue, 0);

			mutex_unlock(&tz->lock);
		}

		mutex_unlock(&thermal_list_lock);
		break;
	default:
		break;
	}
	return 0;
}

static struct notifier_block thermal_pm_nb = {
	.notifier_call = thermal_pm_notify,
	/*
	 * Run at the lowest priority to avoid interference between the thermal
	 * zone resume work items spawned by thermal_pm_notify() and the other
	 * PM notifiers.
	 */
	.priority = INT_MIN,
};

static int __init thermal_init(void)
{
	int result;

	thermal_debug_init();

	result = thermal_netlink_init();
	if (result)
		goto error;

	result = thermal_register_governors();
	if (result)
		goto unregister_netlink;

	thermal_class = kzalloc(sizeof(*thermal_class), GFP_KERNEL);
	if (!thermal_class) {
		result = -ENOMEM;
		goto unregister_governors;
	}

	thermal_class->name = "thermal";
	thermal_class->dev_release = thermal_release;

	result = class_register(thermal_class);
	if (result) {
		kfree(thermal_class);
		thermal_class = NULL;
		goto unregister_governors;
	}

	result = register_pm_notifier(&thermal_pm_nb);
	if (result)
		pr_warn("Thermal: Can not register suspend notifier, return %d\n",
			result);

	return 0;

unregister_governors:
	thermal_unregister_governors();
unregister_netlink:
	thermal_netlink_exit();
error:
	mutex_destroy(&thermal_list_lock);
	mutex_destroy(&thermal_governor_lock);
	return result;
}
postcore_initcall(thermal_init);<|MERGE_RESOLUTION|>--- conflicted
+++ resolved
@@ -304,12 +304,7 @@
 		thermal_zone_device_set_polling(tz, msecs_to_jiffies(THERMAL_RECHECK_DELAY_MS));
 }
 
-<<<<<<< HEAD
-static void handle_non_critical_trips(struct thermal_zone_device *tz,
-				      const struct thermal_trip *trip)
-=======
 static struct thermal_governor *thermal_get_tz_governor(struct thermal_zone_device *tz)
->>>>>>> 0c383648
 {
 	if (tz->governor)
 		return tz->governor;
@@ -334,7 +329,6 @@
 	 */
 	int poweroff_delay_ms = CONFIG_THERMAL_EMERGENCY_POWEROFF_DELAY_MS;
 	const char *msg = "Temperature too high";
-<<<<<<< HEAD
 
 	dev_emerg(&tz->device, "%s: critical temperature reached\n", tz->type);
 
@@ -344,17 +338,6 @@
 		hw_protection_reboot(msg, poweroff_delay_ms);
 }
 
-=======
-
-	dev_emerg(&tz->device, "%s: critical temperature reached\n", tz->type);
-
-	if (shutdown)
-		hw_protection_shutdown(msg, poweroff_delay_ms);
-	else
-		hw_protection_reboot(msg, poweroff_delay_ms);
-}
-
->>>>>>> 0c383648
 void thermal_zone_device_critical(struct thermal_zone_device *tz)
 {
 	thermal_zone_device_halt(tz, true);
@@ -362,7 +345,6 @@
 EXPORT_SYMBOL(thermal_zone_device_critical);
 
 void thermal_zone_device_critical_reboot(struct thermal_zone_device *tz)
-<<<<<<< HEAD
 {
 	thermal_zone_device_halt(tz, false);
 }
@@ -370,19 +352,6 @@
 static void handle_critical_trips(struct thermal_zone_device *tz,
 				  const struct thermal_trip *trip)
 {
-	/* If we have not crossed the trip_temp, we do not care. */
-	if (trip->temperature <= 0 || tz->temperature < trip->temperature)
-		return;
-
-=======
-{
-	thermal_zone_device_halt(tz, false);
-}
-
-static void handle_critical_trips(struct thermal_zone_device *tz,
-				  const struct thermal_trip *trip)
-{
->>>>>>> 0c383648
 	trace_thermal_zone_trip(tz, thermal_zone_trip_id(tz, trip), trip->type);
 
 	if (trip->type == THERMAL_TRIP_CRITICAL)
@@ -392,57 +361,6 @@
 }
 
 static void handle_thermal_trip(struct thermal_zone_device *tz,
-<<<<<<< HEAD
-				struct thermal_trip *trip)
-{
-	if (trip->temperature == THERMAL_TEMP_INVALID)
-		return;
-
-	if (tz->last_temperature == THERMAL_TEMP_INVALID) {
-		/* Initialization. */
-		trip->threshold = trip->temperature;
-		if (tz->temperature >= trip->threshold)
-			trip->threshold -= trip->hysteresis;
-	} else if (tz->last_temperature < trip->threshold) {
-		/*
-		 * The trip threshold is equal to the trip temperature, unless
-		 * the latter has changed in the meantime.  In either case,
-		 * the trip is crossed if the current zone temperature is at
-		 * least equal to its temperature, but otherwise ensure that
-		 * the threshold and the trip temperature will be equal.
-		 */
-		if (tz->temperature >= trip->temperature) {
-			thermal_notify_tz_trip_up(tz, trip);
-			thermal_debug_tz_trip_up(tz, trip);
-			trip->threshold = trip->temperature - trip->hysteresis;
-		} else {
-			trip->threshold = trip->temperature;
-		}
-	} else {
-		/*
-		 * The previous zone temperature was above or equal to the trip
-		 * threshold, which would be equal to the "low temperature" of
-		 * the trip (its temperature minus its hysteresis), unless the
-		 * trip temperature or hysteresis had changed.  In either case,
-		 * the trip is crossed if the current zone temperature is below
-		 * the low temperature of the trip, but otherwise ensure that
-		 * the trip threshold will be equal to the low temperature of
-		 * the trip.
-		 */
-		if (tz->temperature < trip->temperature - trip->hysteresis) {
-			thermal_notify_tz_trip_down(tz, trip);
-			thermal_debug_tz_trip_down(tz, trip);
-			trip->threshold = trip->temperature;
-		} else {
-			trip->threshold = trip->temperature - trip->hysteresis;
-		}
-	}
-
-	if (trip->type == THERMAL_TRIP_CRITICAL || trip->type == THERMAL_TRIP_HOT)
-		handle_critical_trips(tz, trip);
-	else
-		handle_non_critical_trips(tz, trip);
-=======
 				struct thermal_trip_desc *td,
 				struct list_head *way_up_list,
 				struct list_head *way_down_list)
@@ -497,7 +415,6 @@
 			 trip->type == THERMAL_TRIP_HOT)
 			handle_critical_trips(tz, trip);
 	}
->>>>>>> 0c383648
 }
 
 static void update_temperature(struct thermal_zone_device *tz)
@@ -519,15 +436,6 @@
 	trace_thermal_temperature(tz);
 
 	thermal_genl_sampling_temp(tz->id, temp);
-	thermal_debug_update_temp(tz);
-}
-
-static void thermal_zone_device_check(struct work_struct *work)
-{
-	struct thermal_zone_device *tz = container_of(work, struct
-						      thermal_zone_device,
-						      poll_queue.work);
-	thermal_zone_device_update(tz, THERMAL_EVENT_UNSPECIFIED);
 }
 
 static void thermal_zone_device_check(struct work_struct *work)
@@ -589,14 +497,10 @@
 void __thermal_zone_device_update(struct thermal_zone_device *tz,
 				  enum thermal_notify_event event)
 {
-<<<<<<< HEAD
-	struct thermal_trip *trip;
-=======
 	struct thermal_governor *governor = thermal_get_tz_governor(tz);
 	struct thermal_trip_desc *td;
 	LIST_HEAD(way_down_list);
 	LIST_HEAD(way_up_list);
->>>>>>> 0c383648
 
 	if (tz->suspended)
 		return;
@@ -613,17 +517,12 @@
 
 	tz->notify_event = event;
 
-<<<<<<< HEAD
-	for_each_trip(tz, trip)
-		handle_thermal_trip(tz, trip);
-=======
 	for_each_trip_desc(tz, td)
 		handle_thermal_trip(tz, td, &way_up_list, &way_down_list);
 
 	list_sort(NULL, &way_up_list, thermal_trip_notify_cmp);
 	list_for_each_entry(td, &way_up_list, notify_list_node)
 		thermal_trip_crossed(tz, &td->trip, governor, true);
->>>>>>> 0c383648
 
 	list_sort(NULL, &way_down_list, thermal_trip_notify_cmp);
 	list_for_each_entry_reverse(td, &way_down_list, notify_list_node)
@@ -704,15 +603,12 @@
 }
 EXPORT_SYMBOL_GPL(thermal_zone_device_update);
 
-<<<<<<< HEAD
-=======
 void thermal_zone_trip_down(struct thermal_zone_device *tz,
 			    const struct thermal_trip *trip)
 {
 	thermal_trip_crossed(tz, trip, thermal_get_tz_governor(tz), false);
 }
 
->>>>>>> 0c383648
 int for_each_thermal_governor(int (*cb)(struct thermal_governor *, void *),
 			      void *data)
 {
@@ -935,11 +831,7 @@
 	if (trip_index < 0 || trip_index >= tz->num_trips)
 		return -EINVAL;
 
-<<<<<<< HEAD
-	return thermal_bind_cdev_to_trip(tz, &tz->trips[trip_index], cdev,
-=======
 	return thermal_bind_cdev_to_trip(tz, &tz->trips[trip_index].trip, cdev,
->>>>>>> 0c383648
 					 upper, lower, weight);
 }
 EXPORT_SYMBOL_GPL(thermal_zone_bind_cooling_device);
@@ -998,11 +890,7 @@
 	if (trip_index < 0 || trip_index >= tz->num_trips)
 		return -EINVAL;
 
-<<<<<<< HEAD
-	return thermal_unbind_cdev_from_trip(tz, &tz->trips[trip_index], cdev);
-=======
 	return thermal_unbind_cdev_from_trip(tz, &tz->trips[trip_index].trip, cdev);
->>>>>>> 0c383648
 }
 EXPORT_SYMBOL_GPL(thermal_zone_unbind_cooling_device);
 
@@ -1155,8 +1043,6 @@
 
 	mutex_unlock(&thermal_list_lock);
 
-	thermal_debug_cdev_add(cdev);
-
 	return cdev;
 
 out_cooling_dev:
@@ -1414,12 +1300,8 @@
 
 int thermal_zone_get_crit_temp(struct thermal_zone_device *tz, int *temp)
 {
-<<<<<<< HEAD
-	int i, ret = -EINVAL;
-=======
 	const struct thermal_trip_desc *td;
 	int ret = -EINVAL;
->>>>>>> 0c383648
 
 	if (tz->ops.get_crit_temp)
 		return tz->ops.get_crit_temp(tz, temp);
@@ -1525,10 +1407,7 @@
 	ida_init(&tz->ida);
 	mutex_init(&tz->lock);
 	init_completion(&tz->removal);
-<<<<<<< HEAD
-=======
 	init_completion(&tz->resume);
->>>>>>> 0c383648
 	id = ida_alloc(&thermal_tz_ida, GFP_KERNEL);
 	if (id < 0) {
 		result = id;
@@ -1545,9 +1424,6 @@
 	tz->device.class = thermal_class;
 	tz->devdata = devdata;
 	tz->num_trips = num_trips;
-<<<<<<< HEAD
-	memcpy(tz->trips, trips, num_trips * sizeof(*trips));
-=======
 	for_each_trip_desc(tz, td) {
 		td->trip = *trip++;
 		/*
@@ -1557,7 +1433,6 @@
 		 */
 		td->threshold = INT_MAX;
 	}
->>>>>>> 0c383648
 
 	thermal_set_delay_jiffies(&tz->passive_delay_jiffies, passive_delay);
 	thermal_set_delay_jiffies(&tz->polling_delay_jiffies, polling_delay);
@@ -1778,12 +1653,9 @@
 	thermal_zone_device_init(tz);
 	__thermal_zone_device_update(tz, THERMAL_EVENT_UNSPECIFIED);
 
-<<<<<<< HEAD
-=======
 	complete(&tz->resume);
 	tz->resuming = false;
 
->>>>>>> 0c383648
 	mutex_unlock(&tz->lock);
 }
 
@@ -1801,8 +1673,6 @@
 		list_for_each_entry(tz, &thermal_tz_list, node) {
 			mutex_lock(&tz->lock);
 
-<<<<<<< HEAD
-=======
 			if (tz->resuming) {
 				/*
 				 * thermal_zone_device_resume() queued up for
@@ -1817,7 +1687,6 @@
 				mutex_lock(&tz->lock);
 			}
 
->>>>>>> 0c383648
 			tz->suspended = true;
 
 			mutex_unlock(&tz->lock);
@@ -1835,12 +1704,9 @@
 
 			cancel_delayed_work(&tz->poll_queue);
 
-<<<<<<< HEAD
-=======
 			reinit_completion(&tz->resume);
 			tz->resuming = true;
 
->>>>>>> 0c383648
 			/*
 			 * Replace the work function with the resume one, which
 			 * will restore the original work function and schedule
