--- conflicted
+++ resolved
@@ -1192,9 +1192,6 @@
 		return ERR_PTR(-EINVAL);
 	}
 
-<<<<<<< HEAD
-	if (num_trips > THERMAL_MAX_TRIPS || num_trips < 0 || mask >> num_trips) {
-=======
 	/*
 	 * Max trip count can't exceed 31 as the "mask >> num_trips" condition.
 	 * For example, shifting by 32 will result in compiler warning:
@@ -1209,7 +1206,6 @@
 	 * 32 bit shift will cause overflow of 4 byte integer.
 	 */
 	if (num_trips > (BITS_PER_TYPE(int) - 1) || num_trips < 0 || mask >> num_trips) {
->>>>>>> 7365df19
 		pr_err("Incorrect number of thermal trips\n");
 		return ERR_PTR(-EINVAL);
 	}
@@ -1326,10 +1322,7 @@
 	kfree(tz);
 	return ERR_PTR(result);
 }
-<<<<<<< HEAD
-=======
 EXPORT_SYMBOL_GPL(thermal_zone_device_register_with_trips);
->>>>>>> 7365df19
 
 struct thermal_zone_device *thermal_zone_device_register(const char *type, int ntrips, int mask,
 							 void *devdata, struct thermal_zone_device_ops *ops,
