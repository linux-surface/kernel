// SPDX-License-Identifier: GPL-2.0-only
/*
 * Copyright (c) 2022 MediaTek Inc.
 * Author: Ping-Hsun Wu <ping-hsun.wu@mediatek.com>
 */

#include <linux/clk.h>
#include <linux/of_platform.h>
#include <linux/of_address.h>
#include <linux/pm_runtime.h>
#include "mtk-mdp3-comp.h"
#include "mtk-mdp3-core.h"
#include "mtk-mdp3-regs.h"

#include "mdp_reg_rdma.h"
#include "mdp_reg_ccorr.h"
#include "mdp_reg_rsz.h"
#include "mdp_reg_wrot.h"
#include "mdp_reg_wdma.h"

static u32 mdp_comp_alias_id[MDP_COMP_TYPE_COUNT];

static inline const struct mdp_platform_config *
__get_plat_cfg(const struct mdp_comp_ctx *ctx)
{
	if (!ctx)
		return NULL;

	return ctx->comp->mdp_dev->mdp_data->mdp_cfg;
}

static s64 get_comp_flag(const struct mdp_comp_ctx *ctx)
{
	const struct mdp_platform_config *mdp_cfg = __get_plat_cfg(ctx);

	if (mdp_cfg && mdp_cfg->rdma_rsz1_sram_sharing)
		if (ctx->comp->id == MDP_COMP_RDMA0)
			return BIT(MDP_COMP_RDMA0) | BIT(MDP_COMP_RSZ1);

	return BIT(ctx->comp->id);
}

static int init_rdma(struct mdp_comp_ctx *ctx, struct mdp_cmdq_cmd *cmd)
{
	const struct mdp_platform_config *mdp_cfg = __get_plat_cfg(ctx);
	phys_addr_t base = ctx->comp->reg_base;
	u8 subsys_id = ctx->comp->subsys_id;

	if (mdp_cfg && mdp_cfg->rdma_support_10bit) {
		struct mdp_comp *prz1 = ctx->comp->mdp_dev->comp[MDP_COMP_RSZ1];

		/* Disable RSZ1 */
		if (ctx->comp->id == MDP_COMP_RDMA0 && prz1)
			MM_REG_WRITE(cmd, subsys_id, prz1->reg_base, PRZ_ENABLE,
				     0x0, BIT(0));
	}

	/* Reset RDMA */
	MM_REG_WRITE(cmd, subsys_id, base, MDP_RDMA_RESET, BIT(0), BIT(0));
	MM_REG_POLL(cmd, subsys_id, base, MDP_RDMA_MON_STA_1, BIT(8), BIT(8));
	MM_REG_WRITE(cmd, subsys_id, base, MDP_RDMA_RESET, 0x0, BIT(0));
	return 0;
}

static int config_rdma_frame(struct mdp_comp_ctx *ctx,
			     struct mdp_cmdq_cmd *cmd,
			     const struct v4l2_rect *compose)
{
	const struct mdp_rdma_data *rdma = &ctx->param->rdma;
	const struct mdp_platform_config *mdp_cfg = __get_plat_cfg(ctx);
	u32 colorformat = ctx->input->buffer.format.colorformat;
	bool block10bit = MDP_COLOR_IS_10BIT_PACKED(colorformat);
	bool en_ufo = MDP_COLOR_IS_UFP(colorformat);
	phys_addr_t base = ctx->comp->reg_base;
	u8 subsys_id = ctx->comp->subsys_id;

	if (mdp_cfg && mdp_cfg->rdma_support_10bit) {
		if (block10bit)
			MM_REG_WRITE(cmd, subsys_id, base,
				     MDP_RDMA_RESV_DUMMY_0, 0x7, 0x7);
		else
			MM_REG_WRITE(cmd, subsys_id, base,
				     MDP_RDMA_RESV_DUMMY_0, 0x0, 0x7);
	}

	/* Setup smi control */
	MM_REG_WRITE(cmd, subsys_id, base, MDP_RDMA_GMCIF_CON,
		     (7 <<  4) + //burst type to 8
		     (1 << 16),  //enable pre-ultra
		     0x00030071);

	/* Setup source frame info */
	MM_REG_WRITE(cmd, subsys_id, base, MDP_RDMA_SRC_CON, rdma->src_ctrl,
		     0x03C8FE0F);

	if (mdp_cfg)
		if (mdp_cfg->rdma_support_10bit && en_ufo) {
			/* Setup source buffer base */
			MM_REG_WRITE(cmd, subsys_id,
				     base, MDP_RDMA_UFO_DEC_LENGTH_BASE_Y,
				     rdma->ufo_dec_y, 0xFFFFFFFF);
			MM_REG_WRITE(cmd, subsys_id,
				     base, MDP_RDMA_UFO_DEC_LENGTH_BASE_C,
				     rdma->ufo_dec_c, 0xFFFFFFFF);
			/* Set 10bit source frame pitch */
			if (block10bit)
				MM_REG_WRITE(cmd, subsys_id,
					     base, MDP_RDMA_MF_BKGD_SIZE_IN_PXL,
					     rdma->mf_bkgd_in_pxl, 0x001FFFFF);
		}

	MM_REG_WRITE(cmd, subsys_id, base, MDP_RDMA_CON, rdma->control,
		     0x1110);
	/* Setup source buffer base */
	MM_REG_WRITE(cmd, subsys_id, base, MDP_RDMA_SRC_BASE_0, rdma->iova[0],
		     0xFFFFFFFF);
	MM_REG_WRITE(cmd, subsys_id, base, MDP_RDMA_SRC_BASE_1, rdma->iova[1],
		     0xFFFFFFFF);
	MM_REG_WRITE(cmd, subsys_id, base, MDP_RDMA_SRC_BASE_2, rdma->iova[2],
		     0xFFFFFFFF);
	/* Setup source buffer end */
	MM_REG_WRITE(cmd, subsys_id, base, MDP_RDMA_SRC_END_0,
		     rdma->iova_end[0], 0xFFFFFFFF);
	MM_REG_WRITE(cmd, subsys_id, base, MDP_RDMA_SRC_END_1,
		     rdma->iova_end[1], 0xFFFFFFFF);
	MM_REG_WRITE(cmd, subsys_id, base, MDP_RDMA_SRC_END_2,
		     rdma->iova_end[2], 0xFFFFFFFF);
	/* Setup source frame pitch */
	MM_REG_WRITE(cmd, subsys_id, base, MDP_RDMA_MF_BKGD_SIZE_IN_BYTE,
		     rdma->mf_bkgd, 0x001FFFFF);
	MM_REG_WRITE(cmd, subsys_id, base, MDP_RDMA_SF_BKGD_SIZE_IN_BYTE,
		     rdma->sf_bkgd, 0x001FFFFF);
	/* Setup color transform */
	MM_REG_WRITE(cmd, subsys_id, base, MDP_RDMA_TRANSFORM_0,
		     rdma->transform, 0x0F110000);

	return 0;
}

static int config_rdma_subfrm(struct mdp_comp_ctx *ctx,
			      struct mdp_cmdq_cmd *cmd, u32 index)
{
	const struct mdp_rdma_subfrm *subfrm = &ctx->param->rdma.subfrms[index];
	const struct img_comp_subfrm *csf = &ctx->param->subfrms[index];
	const struct mdp_platform_config *mdp_cfg = __get_plat_cfg(ctx);
	u32 colorformat = ctx->input->buffer.format.colorformat;
	bool block10bit = MDP_COLOR_IS_10BIT_PACKED(colorformat);
	bool en_ufo = MDP_COLOR_IS_UFP(colorformat);
	phys_addr_t base = ctx->comp->reg_base;
	u8 subsys_id = ctx->comp->subsys_id;

	/* Enable RDMA */
	MM_REG_WRITE(cmd, subsys_id, base, MDP_RDMA_EN, BIT(0), BIT(0));

	/* Set Y pixel offset */
	MM_REG_WRITE(cmd, subsys_id, base, MDP_RDMA_SRC_OFFSET_0,
		     subfrm->offset[0], 0xFFFFFFFF);

	/* Set 10bit UFO mode */
	if (mdp_cfg)
		if (mdp_cfg->rdma_support_10bit && block10bit && en_ufo)
			MM_REG_WRITE(cmd, subsys_id, base,
				     MDP_RDMA_SRC_OFFSET_0_P,
				     subfrm->offset_0_p, 0xFFFFFFFF);

	/* Set U pixel offset */
	MM_REG_WRITE(cmd, subsys_id, base, MDP_RDMA_SRC_OFFSET_1,
		     subfrm->offset[1], 0xFFFFFFFF);
	/* Set V pixel offset */
	MM_REG_WRITE(cmd, subsys_id, base, MDP_RDMA_SRC_OFFSET_2,
		     subfrm->offset[2], 0xFFFFFFFF);
	/* Set source size */
	MM_REG_WRITE(cmd, subsys_id, base, MDP_RDMA_MF_SRC_SIZE, subfrm->src,
		     0x1FFF1FFF);
	/* Set target size */
	MM_REG_WRITE(cmd, subsys_id, base, MDP_RDMA_MF_CLIP_SIZE,
		     subfrm->clip, 0x1FFF1FFF);
	/* Set crop offset */
	MM_REG_WRITE(cmd, subsys_id, base, MDP_RDMA_MF_OFFSET_1,
		     subfrm->clip_ofst, 0x003F001F);

	if (mdp_cfg && mdp_cfg->rdma_upsample_repeat_only)
		if ((csf->in.right - csf->in.left + 1) > 320)
			MM_REG_WRITE(cmd, subsys_id, base,
				     MDP_RDMA_RESV_DUMMY_0, BIT(2), BIT(2));

	return 0;
}

static int wait_rdma_event(struct mdp_comp_ctx *ctx, struct mdp_cmdq_cmd *cmd)
{
	struct device *dev = &ctx->comp->mdp_dev->pdev->dev;
	phys_addr_t base = ctx->comp->reg_base;
	u8 subsys_id = ctx->comp->subsys_id;

	if (ctx->comp->alias_id == 0)
		MM_REG_WAIT(cmd, ctx->comp->gce_event[MDP_GCE_EVENT_EOF]);
	else
		dev_err(dev, "Do not support RDMA1_DONE event\n");

	/* Disable RDMA */
	MM_REG_WRITE(cmd, subsys_id, base, MDP_RDMA_EN, 0x0, BIT(0));
	return 0;
}

static const struct mdp_comp_ops rdma_ops = {
	.get_comp_flag = get_comp_flag,
	.init_comp = init_rdma,
	.config_frame = config_rdma_frame,
	.config_subfrm = config_rdma_subfrm,
	.wait_comp_event = wait_rdma_event,
};

static int init_rsz(struct mdp_comp_ctx *ctx, struct mdp_cmdq_cmd *cmd)
{
	phys_addr_t base = ctx->comp->reg_base;
	u8 subsys_id = ctx->comp->subsys_id;

	/* Reset RSZ */
	MM_REG_WRITE(cmd, subsys_id, base, PRZ_ENABLE, 0x10000, BIT(16));
	MM_REG_WRITE(cmd, subsys_id, base, PRZ_ENABLE, 0x0, BIT(16));
	/* Enable RSZ */
	MM_REG_WRITE(cmd, subsys_id, base, PRZ_ENABLE, BIT(0), BIT(0));
	return 0;
}

static int config_rsz_frame(struct mdp_comp_ctx *ctx,
			    struct mdp_cmdq_cmd *cmd,
			    const struct v4l2_rect *compose)
{
	const struct mdp_rsz_data *rsz = &ctx->param->rsz;
	phys_addr_t base = ctx->comp->reg_base;
	u8 subsys_id = ctx->comp->subsys_id;

	if (ctx->param->frame.bypass) {
		/* Disable RSZ */
		MM_REG_WRITE(cmd, subsys_id, base, PRZ_ENABLE, 0x0, BIT(0));
		return 0;
	}

	MM_REG_WRITE(cmd, subsys_id, base, PRZ_CONTROL_1, rsz->control1,
		     0x03FFFDF3);
	MM_REG_WRITE(cmd, subsys_id, base, PRZ_CONTROL_2, rsz->control2,
		     0x0FFFC290);
	MM_REG_WRITE(cmd, subsys_id, base, PRZ_HORIZONTAL_COEFF_STEP,
		     rsz->coeff_step_x, 0x007FFFFF);
	MM_REG_WRITE(cmd, subsys_id, base, PRZ_VERTICAL_COEFF_STEP,
		     rsz->coeff_step_y, 0x007FFFFF);
	return 0;
}

static int config_rsz_subfrm(struct mdp_comp_ctx *ctx,
			     struct mdp_cmdq_cmd *cmd, u32 index)
{
	const struct mdp_rsz_subfrm *subfrm = &ctx->param->rsz.subfrms[index];
	const struct img_comp_subfrm *csf = &ctx->param->subfrms[index];
	const struct mdp_platform_config *mdp_cfg = __get_plat_cfg(ctx);
	phys_addr_t base = ctx->comp->reg_base;
	u8 subsys_id = ctx->comp->subsys_id;

	MM_REG_WRITE(cmd, subsys_id, base, PRZ_CONTROL_2, subfrm->control2,
		     0x00003800);
	MM_REG_WRITE(cmd, subsys_id, base, PRZ_INPUT_IMAGE, subfrm->src,
		     0xFFFFFFFF);

	if (mdp_cfg && mdp_cfg->rsz_disable_dcm_small_sample)
		if ((csf->in.right - csf->in.left + 1) <= 16)
			MM_REG_WRITE(cmd, subsys_id, base, PRZ_CONTROL_1,
				     BIT(27), BIT(27));

	MM_REG_WRITE(cmd, subsys_id, base, PRZ_LUMA_HORIZONTAL_INTEGER_OFFSET,
		     csf->luma.left, 0xFFFF);
	MM_REG_WRITE(cmd, subsys_id,
		     base, PRZ_LUMA_HORIZONTAL_SUBPIXEL_OFFSET,
		     csf->luma.left_subpix, 0x1FFFFF);
	MM_REG_WRITE(cmd, subsys_id, base, PRZ_LUMA_VERTICAL_INTEGER_OFFSET,
		     csf->luma.top, 0xFFFF);
	MM_REG_WRITE(cmd, subsys_id, base, PRZ_LUMA_VERTICAL_SUBPIXEL_OFFSET,
		     csf->luma.top_subpix, 0x1FFFFF);
	MM_REG_WRITE(cmd, subsys_id,
		     base, PRZ_CHROMA_HORIZONTAL_INTEGER_OFFSET,
		     csf->chroma.left, 0xFFFF);
	MM_REG_WRITE(cmd, subsys_id,
		     base, PRZ_CHROMA_HORIZONTAL_SUBPIXEL_OFFSET,
		     csf->chroma.left_subpix, 0x1FFFFF);

	MM_REG_WRITE(cmd, subsys_id, base, PRZ_OUTPUT_IMAGE, subfrm->clip,
		     0xFFFFFFFF);

	return 0;
}

static int advance_rsz_subfrm(struct mdp_comp_ctx *ctx,
			      struct mdp_cmdq_cmd *cmd, u32 index)
{
	const struct mdp_platform_config *mdp_cfg = __get_plat_cfg(ctx);

	if (mdp_cfg && mdp_cfg->rsz_disable_dcm_small_sample) {
		const struct img_comp_subfrm *csf = &ctx->param->subfrms[index];
		phys_addr_t base = ctx->comp->reg_base;
		u8 subsys_id = ctx->comp->subsys_id;

		if ((csf->in.right - csf->in.left + 1) <= 16)
			MM_REG_WRITE(cmd, subsys_id, base, PRZ_CONTROL_1, 0x0,
				     BIT(27));
	}

	return 0;
}

static const struct mdp_comp_ops rsz_ops = {
	.get_comp_flag = get_comp_flag,
	.init_comp = init_rsz,
	.config_frame = config_rsz_frame,
	.config_subfrm = config_rsz_subfrm,
	.advance_subfrm = advance_rsz_subfrm,
};

static int init_wrot(struct mdp_comp_ctx *ctx, struct mdp_cmdq_cmd *cmd)
{
	phys_addr_t base = ctx->comp->reg_base;
	u8 subsys_id = ctx->comp->subsys_id;

	/* Reset WROT */
	MM_REG_WRITE(cmd, subsys_id, base, VIDO_SOFT_RST, BIT(0), BIT(0));
	MM_REG_POLL(cmd, subsys_id, base, VIDO_SOFT_RST_STAT, BIT(0), BIT(0));
	MM_REG_WRITE(cmd, subsys_id, base, VIDO_SOFT_RST, 0x0, BIT(0));
	MM_REG_POLL(cmd, subsys_id, base, VIDO_SOFT_RST_STAT, 0x0, BIT(0));
	return 0;
}

static int config_wrot_frame(struct mdp_comp_ctx *ctx,
			     struct mdp_cmdq_cmd *cmd,
			     const struct v4l2_rect *compose)
{
	const struct mdp_wrot_data *wrot = &ctx->param->wrot;
	const struct mdp_platform_config *mdp_cfg = __get_plat_cfg(ctx);
	phys_addr_t base = ctx->comp->reg_base;
	u8 subsys_id = ctx->comp->subsys_id;

	/* Write frame base address */
	MM_REG_WRITE(cmd, subsys_id, base, VIDO_BASE_ADDR, wrot->iova[0],
		     0xFFFFFFFF);
	MM_REG_WRITE(cmd, subsys_id, base, VIDO_BASE_ADDR_C, wrot->iova[1],
		     0xFFFFFFFF);
	MM_REG_WRITE(cmd, subsys_id, base, VIDO_BASE_ADDR_V, wrot->iova[2],
		     0xFFFFFFFF);
	/* Write frame related registers */
	MM_REG_WRITE(cmd, subsys_id, base, VIDO_CTRL, wrot->control,
		     0xF131510F);
	/* Write frame Y pitch */
	MM_REG_WRITE(cmd, subsys_id, base, VIDO_STRIDE, wrot->stride[0],
		     0x0000FFFF);
	/* Write frame UV pitch */
	MM_REG_WRITE(cmd, subsys_id, base, VIDO_STRIDE_C, wrot->stride[1],
		     0xFFFF);
	MM_REG_WRITE(cmd, subsys_id, base, VIDO_STRIDE_V, wrot->stride[2],
		     0xFFFF);
	/* Write matrix control */
	MM_REG_WRITE(cmd, subsys_id, base, VIDO_MAT_CTRL, wrot->mat_ctrl, 0xF3);

	/* Set the fixed ALPHA as 0xFF */
	MM_REG_WRITE(cmd, subsys_id, base, VIDO_DITHER, 0xFF000000,
		     0xFF000000);
	/* Set VIDO_EOL_SEL */
	MM_REG_WRITE(cmd, subsys_id, base, VIDO_RSV_1, BIT(31), BIT(31));
	/* Set VIDO_FIFO_TEST */
	if (wrot->fifo_test != 0)
		MM_REG_WRITE(cmd, subsys_id, base, VIDO_FIFO_TEST,
			     wrot->fifo_test, 0xFFF);
	/* Filter enable */
	if (mdp_cfg && mdp_cfg->wrot_filter_constraint)
		MM_REG_WRITE(cmd, subsys_id, base, VIDO_MAIN_BUF_SIZE,
			     wrot->filter, 0x77);

	return 0;
}

static int config_wrot_subfrm(struct mdp_comp_ctx *ctx,
			      struct mdp_cmdq_cmd *cmd, u32 index)
{
	const struct mdp_wrot_subfrm *subfrm = &ctx->param->wrot.subfrms[index];
	phys_addr_t base = ctx->comp->reg_base;
	u8 subsys_id = ctx->comp->subsys_id;

	/* Write Y pixel offset */
	MM_REG_WRITE(cmd, subsys_id, base, VIDO_OFST_ADDR,
		     subfrm->offset[0], 0x0FFFFFFF);
	/* Write U pixel offset */
	MM_REG_WRITE(cmd, subsys_id, base, VIDO_OFST_ADDR_C,
		     subfrm->offset[1], 0x0FFFFFFF);
	/* Write V pixel offset */
	MM_REG_WRITE(cmd, subsys_id, base, VIDO_OFST_ADDR_V,
		     subfrm->offset[2], 0x0FFFFFFF);
	/* Write source size */
	MM_REG_WRITE(cmd, subsys_id, base, VIDO_IN_SIZE, subfrm->src,
		     0x1FFF1FFF);
	/* Write target size */
	MM_REG_WRITE(cmd, subsys_id, base, VIDO_TAR_SIZE, subfrm->clip,
		     0x1FFF1FFF);
	MM_REG_WRITE(cmd, subsys_id, base, VIDO_CROP_OFST, subfrm->clip_ofst,
		     0x1FFF1FFF);

	MM_REG_WRITE(cmd, subsys_id, base, VIDO_MAIN_BUF_SIZE,
		     subfrm->main_buf, 0x1FFF7F00);

	/* Enable WROT */
	MM_REG_WRITE(cmd, subsys_id, base, VIDO_ROT_EN, BIT(0), BIT(0));

	return 0;
}

static int wait_wrot_event(struct mdp_comp_ctx *ctx, struct mdp_cmdq_cmd *cmd)
{
	const struct mdp_platform_config *mdp_cfg = __get_plat_cfg(ctx);
	struct device *dev = &ctx->comp->mdp_dev->pdev->dev;
	phys_addr_t base = ctx->comp->reg_base;
	u8 subsys_id = ctx->comp->subsys_id;

	if (ctx->comp->alias_id == 0)
		MM_REG_WAIT(cmd, ctx->comp->gce_event[MDP_GCE_EVENT_EOF]);
	else
		dev_err(dev, "Do not support WROT1_DONE event\n");

	if (mdp_cfg && mdp_cfg->wrot_filter_constraint)
		MM_REG_WRITE(cmd, subsys_id, base, VIDO_MAIN_BUF_SIZE, 0x0,
			     0x77);

	/* Disable WROT */
	MM_REG_WRITE(cmd, subsys_id, base, VIDO_ROT_EN, 0x0, BIT(0));

	return 0;
}

static const struct mdp_comp_ops wrot_ops = {
	.get_comp_flag = get_comp_flag,
	.init_comp = init_wrot,
	.config_frame = config_wrot_frame,
	.config_subfrm = config_wrot_subfrm,
	.wait_comp_event = wait_wrot_event,
};

static int init_wdma(struct mdp_comp_ctx *ctx, struct mdp_cmdq_cmd *cmd)
{
	phys_addr_t base = ctx->comp->reg_base;
	u8 subsys_id = ctx->comp->subsys_id;

	/* Reset WDMA */
	MM_REG_WRITE(cmd, subsys_id, base, WDMA_RST, BIT(0), BIT(0));
	MM_REG_POLL(cmd, subsys_id, base, WDMA_FLOW_CTRL_DBG, BIT(0), BIT(0));
	MM_REG_WRITE(cmd, subsys_id, base, WDMA_RST, 0x0, BIT(0));
	return 0;
}

static int config_wdma_frame(struct mdp_comp_ctx *ctx,
			     struct mdp_cmdq_cmd *cmd,
			     const struct v4l2_rect *compose)
{
	const struct mdp_wdma_data *wdma = &ctx->param->wdma;
	phys_addr_t base = ctx->comp->reg_base;
	u8 subsys_id = ctx->comp->subsys_id;

	MM_REG_WRITE(cmd, subsys_id, base, WDMA_BUF_CON2, 0x10101050,
		     0xFFFFFFFF);

	/* Setup frame information */
	MM_REG_WRITE(cmd, subsys_id, base, WDMA_CFG, wdma->wdma_cfg,
		     0x0F01B8F0);
	/* Setup frame base address */
	MM_REG_WRITE(cmd, subsys_id, base, WDMA_DST_ADDR,   wdma->iova[0],
		     0xFFFFFFFF);
	MM_REG_WRITE(cmd, subsys_id, base, WDMA_DST_U_ADDR, wdma->iova[1],
		     0xFFFFFFFF);
	MM_REG_WRITE(cmd, subsys_id, base, WDMA_DST_V_ADDR, wdma->iova[2],
		     0xFFFFFFFF);
	/* Setup Y pitch */
	MM_REG_WRITE(cmd, subsys_id, base, WDMA_DST_W_IN_BYTE,
		     wdma->w_in_byte, 0x0000FFFF);
	/* Setup UV pitch */
	MM_REG_WRITE(cmd, subsys_id, base, WDMA_DST_UV_PITCH,
		     wdma->uv_stride, 0x0000FFFF);
	/* Set the fixed ALPHA as 0xFF */
	MM_REG_WRITE(cmd, subsys_id, base, WDMA_ALPHA, 0x800000FF,
		     0x800000FF);

	return 0;
}

static int config_wdma_subfrm(struct mdp_comp_ctx *ctx,
			      struct mdp_cmdq_cmd *cmd, u32 index)
{
	const struct mdp_wdma_subfrm *subfrm = &ctx->param->wdma.subfrms[index];
	phys_addr_t base = ctx->comp->reg_base;
	u8 subsys_id = ctx->comp->subsys_id;

	/* Write Y pixel offset */
	MM_REG_WRITE(cmd, subsys_id, base, WDMA_DST_ADDR_OFFSET,
		     subfrm->offset[0], 0x0FFFFFFF);
	/* Write U pixel offset */
	MM_REG_WRITE(cmd, subsys_id, base, WDMA_DST_U_ADDR_OFFSET,
		     subfrm->offset[1], 0x0FFFFFFF);
	/* Write V pixel offset */
	MM_REG_WRITE(cmd, subsys_id, base, WDMA_DST_V_ADDR_OFFSET,
		     subfrm->offset[2], 0x0FFFFFFF);
	/* Write source size */
	MM_REG_WRITE(cmd, subsys_id, base, WDMA_SRC_SIZE, subfrm->src,
		     0x3FFF3FFF);
	/* Write target size */
	MM_REG_WRITE(cmd, subsys_id, base, WDMA_CLIP_SIZE, subfrm->clip,
		     0x3FFF3FFF);
	/* Write clip offset */
	MM_REG_WRITE(cmd, subsys_id, base, WDMA_CLIP_COORD, subfrm->clip_ofst,
		     0x3FFF3FFF);

	/* Enable WDMA */
	MM_REG_WRITE(cmd, subsys_id, base, WDMA_EN, BIT(0), BIT(0));

	return 0;
}

static int wait_wdma_event(struct mdp_comp_ctx *ctx, struct mdp_cmdq_cmd *cmd)
{
	phys_addr_t base = ctx->comp->reg_base;
	u8 subsys_id = ctx->comp->subsys_id;

	MM_REG_WAIT(cmd, ctx->comp->gce_event[MDP_GCE_EVENT_EOF]);
	/* Disable WDMA */
	MM_REG_WRITE(cmd, subsys_id, base, WDMA_EN, 0x0, BIT(0));
	return 0;
}

static const struct mdp_comp_ops wdma_ops = {
	.get_comp_flag = get_comp_flag,
	.init_comp = init_wdma,
	.config_frame = config_wdma_frame,
	.config_subfrm = config_wdma_subfrm,
	.wait_comp_event = wait_wdma_event,
};

static int init_ccorr(struct mdp_comp_ctx *ctx, struct mdp_cmdq_cmd *cmd)
{
	phys_addr_t base = ctx->comp->reg_base;
	u8 subsys_id = ctx->comp->subsys_id;

	/* CCORR enable */
	MM_REG_WRITE(cmd, subsys_id, base, MDP_CCORR_EN, BIT(0), BIT(0));
	/* Relay mode */
	MM_REG_WRITE(cmd, subsys_id, base, MDP_CCORR_CFG, BIT(0), BIT(0));
	return 0;
}

static int config_ccorr_subfrm(struct mdp_comp_ctx *ctx,
			       struct mdp_cmdq_cmd *cmd, u32 index)
{
	const struct img_comp_subfrm *csf = &ctx->param->subfrms[index];
	phys_addr_t base = ctx->comp->reg_base;
	u8 subsys_id = ctx->comp->subsys_id;
	u32 hsize, vsize;

	hsize = csf->in.right - csf->in.left + 1;
	vsize = csf->in.bottom - csf->in.top + 1;
	MM_REG_WRITE(cmd, subsys_id, base, MDP_CCORR_SIZE,
		     (hsize << 16) + (vsize <<  0), 0x1FFF1FFF);
	return 0;
}

static const struct mdp_comp_ops ccorr_ops = {
	.get_comp_flag = get_comp_flag,
	.init_comp = init_ccorr,
	.config_subfrm = config_ccorr_subfrm,
};

static const struct mdp_comp_ops *mdp_comp_ops[MDP_COMP_TYPE_COUNT] = {
	[MDP_COMP_TYPE_RDMA] =		&rdma_ops,
	[MDP_COMP_TYPE_RSZ] =		&rsz_ops,
	[MDP_COMP_TYPE_WROT] =		&wrot_ops,
	[MDP_COMP_TYPE_WDMA] =		&wdma_ops,
	[MDP_COMP_TYPE_CCORR] =		&ccorr_ops,
};

struct mdp_comp_match {
	enum mdp_comp_type	type;
	u32			alias_id;
};

static const struct mdp_comp_match mdp_comp_matches[MDP_MAX_COMP_COUNT] = {
	[MDP_COMP_WPEI] =	{ MDP_COMP_TYPE_WPEI, 0 },
	[MDP_COMP_WPEO] =	{ MDP_COMP_TYPE_EXTO, 2 },
	[MDP_COMP_WPEI2] =	{ MDP_COMP_TYPE_WPEI, 1 },
	[MDP_COMP_WPEO2] =	{ MDP_COMP_TYPE_EXTO, 3 },
	[MDP_COMP_ISP_IMGI] =	{ MDP_COMP_TYPE_IMGI, 0 },
	[MDP_COMP_ISP_IMGO] =	{ MDP_COMP_TYPE_EXTO, 0 },
	[MDP_COMP_ISP_IMG2O] =	{ MDP_COMP_TYPE_EXTO, 1 },

	[MDP_COMP_CAMIN] =	{ MDP_COMP_TYPE_DL_PATH, 0 },
	[MDP_COMP_CAMIN2] =	{ MDP_COMP_TYPE_DL_PATH, 1 },
	[MDP_COMP_RDMA0] =	{ MDP_COMP_TYPE_RDMA, 0 },
	[MDP_COMP_CCORR0] =	{ MDP_COMP_TYPE_CCORR, 0 },
	[MDP_COMP_RSZ0] =	{ MDP_COMP_TYPE_RSZ, 0 },
	[MDP_COMP_RSZ1] =	{ MDP_COMP_TYPE_RSZ, 1 },
	[MDP_COMP_PATH0_SOUT] =	{ MDP_COMP_TYPE_PATH, 0 },
	[MDP_COMP_PATH1_SOUT] =	{ MDP_COMP_TYPE_PATH, 1 },
	[MDP_COMP_WROT0] =	{ MDP_COMP_TYPE_WROT, 0 },
	[MDP_COMP_WDMA] =	{ MDP_COMP_TYPE_WDMA, 0 },
};

static const struct of_device_id mdp_comp_dt_ids[] = {
	{
		.compatible = "mediatek,mt8183-mdp3-rdma",
		.data = (void *)MDP_COMP_TYPE_RDMA,
	}, {
		.compatible = "mediatek,mt8183-mdp3-ccorr",
		.data = (void *)MDP_COMP_TYPE_CCORR,
	}, {
		.compatible = "mediatek,mt8183-mdp3-rsz",
		.data = (void *)MDP_COMP_TYPE_RSZ,
	}, {
		.compatible = "mediatek,mt8183-mdp3-wrot",
		.data = (void *)MDP_COMP_TYPE_WROT,
	}, {
		.compatible = "mediatek,mt8183-mdp3-wdma",
		.data = (void *)MDP_COMP_TYPE_WDMA,
	},
	{}
};

static const struct of_device_id mdp_sub_comp_dt_ids[] = {
	{
		.compatible = "mediatek,mt8183-mdp3-wdma",
		.data = (void *)MDP_COMP_TYPE_PATH,
	}, {
		.compatible = "mediatek,mt8183-mdp3-wrot",
		.data = (void *)MDP_COMP_TYPE_PATH,
	},
	{}
};

/* Used to describe the item order in MDP property */
struct mdp_comp_info {
	u32	clk_num;
	u32	clk_ofst;
	u32	dts_reg_ofst;
};

static const struct mdp_comp_info mdp_comp_dt_info[MDP_MAX_COMP_COUNT] = {
	[MDP_COMP_RDMA0]	= {2, 0, 0},
	[MDP_COMP_RSZ0]		= {1, 0, 0},
	[MDP_COMP_WROT0]	= {1, 0, 0},
	[MDP_COMP_WDMA]		= {1, 0, 0},
	[MDP_COMP_CCORR0]	= {1, 0, 0},
};

static inline bool is_dma_capable(const enum mdp_comp_type type)
{
	return (type == MDP_COMP_TYPE_RDMA ||
		type == MDP_COMP_TYPE_WROT ||
		type == MDP_COMP_TYPE_WDMA);
}

static inline bool is_bypass_gce_event(const enum mdp_comp_type type)
{
	/*
	 * Subcomponent PATH is only used for the direction of data flow and
	 * dose not need to wait for GCE event.
	 */
	return (type == MDP_COMP_TYPE_PATH);
}

static int mdp_comp_get_id(enum mdp_comp_type type, int alias_id)
{
	int i;

	for (i = 0; i < ARRAY_SIZE(mdp_comp_matches); i++)
		if (mdp_comp_matches[i].type == type &&
		    mdp_comp_matches[i].alias_id == alias_id)
			return i;
	return -ENODEV;
}

int mdp_comp_clock_on(struct device *dev, struct mdp_comp *comp)
{
	int i, ret;

	if (comp->comp_dev) {
		ret = pm_runtime_resume_and_get(comp->comp_dev);
		if (ret < 0) {
			dev_err(dev,
				"Failed to get power, err %d. type:%d id:%d\n",
				ret, comp->type, comp->id);
			return ret;
		}
	}

	for (i = 0; i < ARRAY_SIZE(comp->clks); i++) {
		if (IS_ERR_OR_NULL(comp->clks[i]))
			continue;
		ret = clk_prepare_enable(comp->clks[i]);
		if (ret) {
			dev_err(dev,
				"Failed to enable clk %d. type:%d id:%d\n",
				i, comp->type, comp->id);
<<<<<<< HEAD
			pm_runtime_put(comp->comp_dev);
			return ret;
=======
			goto err_revert;
>>>>>>> 0ee29814
		}
	}

	return 0;

err_revert:
	while (--i >= 0) {
		if (IS_ERR_OR_NULL(comp->clks[i]))
			continue;
		clk_disable_unprepare(comp->clks[i]);
	}
	if (comp->comp_dev)
		pm_runtime_put_sync(comp->comp_dev);

	return ret;
}

void mdp_comp_clock_off(struct device *dev, struct mdp_comp *comp)
{
	int i;

	for (i = 0; i < ARRAY_SIZE(comp->clks); i++) {
		if (IS_ERR_OR_NULL(comp->clks[i]))
			continue;
		clk_disable_unprepare(comp->clks[i]);
	}

	if (comp->comp_dev)
		pm_runtime_put(comp->comp_dev);
}

int mdp_comp_clocks_on(struct device *dev, struct mdp_comp *comps, int num)
{
	int i, ret;

	for (i = 0; i < num; i++) {
		ret = mdp_comp_clock_on(dev, &comps[i]);
		if (ret)
			return ret;
	}

	return 0;
}

void mdp_comp_clocks_off(struct device *dev, struct mdp_comp *comps, int num)
{
	int i;

	for (i = 0; i < num; i++)
		mdp_comp_clock_off(dev, &comps[i]);
}

static int mdp_get_subsys_id(struct device *dev, struct device_node *node,
			     struct mdp_comp *comp)
{
	struct platform_device *comp_pdev;
	struct cmdq_client_reg  cmdq_reg;
	int ret = 0;
	int index = 0;

	if (!dev || !node || !comp)
		return -EINVAL;

	comp_pdev = of_find_device_by_node(node);

	if (!comp_pdev) {
		dev_err(dev, "get comp_pdev fail! comp id=%d type=%d\n",
			comp->id, comp->type);
		return -ENODEV;
	}

	index = mdp_comp_dt_info[comp->id].dts_reg_ofst;
	ret = cmdq_dev_get_client_reg(&comp_pdev->dev, &cmdq_reg, index);
	if (ret != 0) {
		dev_err(&comp_pdev->dev, "cmdq_dev_get_subsys fail!\n");
		return -EINVAL;
	}

	comp->subsys_id = cmdq_reg.subsys;
	dev_dbg(&comp_pdev->dev, "subsys id=%d\n", cmdq_reg.subsys);

	return 0;
}

static void __mdp_comp_init(struct mdp_dev *mdp, struct device_node *node,
			    struct mdp_comp *comp)
{
	struct resource res;
	phys_addr_t base;
	int index = mdp_comp_dt_info[comp->id].dts_reg_ofst;

	if (of_address_to_resource(node, index, &res) < 0)
		base = 0L;
	else
		base = res.start;

	comp->mdp_dev = mdp;
	comp->regs = of_iomap(node, 0);
	comp->reg_base = base;
}

static int mdp_comp_init(struct mdp_dev *mdp, struct device_node *node,
			 struct mdp_comp *comp, enum mtk_mdp_comp_id id)
{
	struct device *dev = &mdp->pdev->dev;
	int clk_num;
	int clk_ofst;
	int i;
	s32 event;

	if (id < 0 || id >= MDP_MAX_COMP_COUNT) {
		dev_err(dev, "Invalid component id %d\n", id);
		return -EINVAL;
	}

	comp->id = id;
	comp->type = mdp_comp_matches[id].type;
	comp->alias_id = mdp_comp_matches[id].alias_id;
	comp->ops = mdp_comp_ops[comp->type];
	__mdp_comp_init(mdp, node, comp);

	clk_num = mdp_comp_dt_info[id].clk_num;
	clk_ofst = mdp_comp_dt_info[id].clk_ofst;

	for (i = 0; i < clk_num; i++) {
		comp->clks[i] = of_clk_get(node, i + clk_ofst);
		if (IS_ERR(comp->clks[i]))
			break;
	}

	mdp_get_subsys_id(dev, node, comp);

	/* Set GCE SOF event */
	if (is_bypass_gce_event(comp->type) ||
	    of_property_read_u32_index(node, "mediatek,gce-events",
				       MDP_GCE_EVENT_SOF, &event))
		event = MDP_GCE_NO_EVENT;

	comp->gce_event[MDP_GCE_EVENT_SOF] = event;

	/* Set GCE EOF event */
	if (is_dma_capable(comp->type)) {
		if (of_property_read_u32_index(node, "mediatek,gce-events",
					       MDP_GCE_EVENT_EOF, &event)) {
			dev_err(dev, "Component id %d has no EOF\n", id);
			return -EINVAL;
		}
	} else {
		event = MDP_GCE_NO_EVENT;
	}

	comp->gce_event[MDP_GCE_EVENT_EOF] = event;

	return 0;
}

static void mdp_comp_deinit(struct mdp_comp *comp)
{
	if (!comp)
		return;

	if (comp->regs)
		iounmap(comp->regs);
}

static struct mdp_comp *mdp_comp_create(struct mdp_dev *mdp,
					struct device_node *node,
					enum mtk_mdp_comp_id id)
{
	struct device *dev = &mdp->pdev->dev;
	struct mdp_comp *comp;
	int ret;

	if (mdp->comp[id])
		return ERR_PTR(-EEXIST);

	comp = devm_kzalloc(dev, sizeof(*comp), GFP_KERNEL);
	if (!comp)
		return ERR_PTR(-ENOMEM);

	ret = mdp_comp_init(mdp, node, comp, id);
	if (ret) {
		devm_kfree(dev, comp);
		return ERR_PTR(ret);
	}
	mdp->comp[id] = comp;
	mdp->comp[id]->mdp_dev = mdp;

	dev_dbg(dev, "%s type:%d alias:%d id:%d base:%#x regs:%p\n",
		dev->of_node->name, comp->type, comp->alias_id, id,
		(u32)comp->reg_base, comp->regs);
	return comp;
}

static int mdp_comp_sub_create(struct mdp_dev *mdp)
{
	struct device *dev = &mdp->pdev->dev;
	struct device_node *node, *parent;

	parent = dev->of_node->parent;

	for_each_child_of_node(parent, node) {
		const struct of_device_id *of_id;
		enum mdp_comp_type type;
		int id, alias_id;
		struct mdp_comp *comp;

		of_id = of_match_node(mdp_sub_comp_dt_ids, node);
		if (!of_id)
			continue;
		if (!of_device_is_available(node)) {
			dev_dbg(dev, "Skipping disabled sub comp. %pOF\n",
				node);
			continue;
		}

		type = (enum mdp_comp_type)(uintptr_t)of_id->data;
		alias_id = mdp_comp_alias_id[type];
		id = mdp_comp_get_id(type, alias_id);
		if (id < 0) {
			dev_err(dev,
				"Fail to get sub comp. id: type %d alias %d\n",
				type, alias_id);
			return -EINVAL;
		}
		mdp_comp_alias_id[type]++;

		comp = mdp_comp_create(mdp, node, id);
		if (IS_ERR(comp))
			return PTR_ERR(comp);
	}

	return 0;
}

void mdp_comp_destroy(struct mdp_dev *mdp)
{
	int i;

	for (i = 0; i < ARRAY_SIZE(mdp->comp); i++) {
		if (mdp->comp[i]) {
			pm_runtime_disable(mdp->comp[i]->comp_dev);
			mdp_comp_deinit(mdp->comp[i]);
			devm_kfree(mdp->comp[i]->comp_dev, mdp->comp[i]);
			mdp->comp[i] = NULL;
		}
	}
}

int mdp_comp_config(struct mdp_dev *mdp)
{
	struct device *dev = &mdp->pdev->dev;
	struct device_node *node, *parent;
	struct platform_device *pdev;
	int ret;

	memset(mdp_comp_alias_id, 0, sizeof(mdp_comp_alias_id));

	parent = dev->of_node->parent;
	/* Iterate over sibling MDP function blocks */
	for_each_child_of_node(parent, node) {
		const struct of_device_id *of_id;
		enum mdp_comp_type type;
		int id, alias_id;
		struct mdp_comp *comp;

		of_id = of_match_node(mdp_comp_dt_ids, node);
		if (!of_id)
			continue;

		if (!of_device_is_available(node)) {
			dev_dbg(dev, "Skipping disabled component %pOF\n",
				node);
			continue;
		}

		type = (enum mdp_comp_type)(uintptr_t)of_id->data;
		alias_id = mdp_comp_alias_id[type];
		id = mdp_comp_get_id(type, alias_id);
		if (id < 0) {
			dev_err(dev,
				"Fail to get component id: type %d alias %d\n",
				type, alias_id);
			continue;
		}
		mdp_comp_alias_id[type]++;

		comp = mdp_comp_create(mdp, node, id);
		if (IS_ERR(comp)) {
			ret = PTR_ERR(comp);
			goto err_init_comps;
		}

		/* Only DMA capable components need the pm control */
		comp->comp_dev = NULL;
		if (!is_dma_capable(comp->type))
			continue;

		pdev = of_find_device_by_node(node);
		if (!pdev) {
			dev_warn(dev, "can't find platform device of node:%s\n",
				 node->name);
			return -ENODEV;
		}

		comp->comp_dev = &pdev->dev;
		pm_runtime_enable(comp->comp_dev);
	}

	ret = mdp_comp_sub_create(mdp);
	if (ret)
		goto err_init_comps;

	return 0;

err_init_comps:
	mdp_comp_destroy(mdp);
	return ret;
}

int mdp_comp_ctx_config(struct mdp_dev *mdp, struct mdp_comp_ctx *ctx,
			const struct img_compparam *param,
			const struct img_ipi_frameparam *frame)
{
	struct device *dev = &mdp->pdev->dev;
	int i;

	if (param->type < 0 || param->type >= MDP_MAX_COMP_COUNT) {
		dev_err(dev, "Invalid component id %d", param->type);
		return -EINVAL;
	}

	ctx->comp = mdp->comp[param->type];
	if (!ctx->comp) {
		dev_err(dev, "Uninit component id %d", param->type);
		return -EINVAL;
	}

	ctx->param = param;
	ctx->input = &frame->inputs[param->input];
	for (i = 0; i < param->num_outputs; i++)
		ctx->outputs[i] = &frame->outputs[param->outputs[i]];
	return 0;
}<|MERGE_RESOLUTION|>--- conflicted
+++ resolved
@@ -699,12 +699,7 @@
 			dev_err(dev,
 				"Failed to enable clk %d. type:%d id:%d\n",
 				i, comp->type, comp->id);
-<<<<<<< HEAD
-			pm_runtime_put(comp->comp_dev);
-			return ret;
-=======
 			goto err_revert;
->>>>>>> 0ee29814
 		}
 	}
 
