--- conflicted
+++ resolved
@@ -129,10 +129,7 @@
 struct cedrus_variant {
 	unsigned int	capabilities;
 	unsigned int	quirks;
-<<<<<<< HEAD
-=======
 	unsigned int	mod_rate;
->>>>>>> 4ff96fb5
 };
 
 struct cedrus_dev {
