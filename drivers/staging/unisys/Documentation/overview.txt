1. Overview
-----------

This document describes the driver set for Unisys Secure Partitioning
(s-Par(R)).

s-Par is firmware that provides hardware partitioning capabilities for
splitting large-scale Intel x86 servers into multiple isolated
partitions. s-Par provides a set of para-virtualized device drivers to
allow guest partitions on the same server to share devices that would
normally be unsharable, specifically:

* visornic - network interface
* visorhba - scsi disk adapter
* visorinput - keyboard and mouse

These drivers conform to the standard Linux bus/device model described
within Documentation/driver-model/, and utilize a driver named visorbus to
present the virtual busses involved. Drivers in the 'visor*' driver set are
commonly referred to as "guest drivers" or "client drivers".  All drivers
except visorbus expose a device of a specific usable class to the Linux guest
environment (e.g., block, network, or input), and are collectively referred
to as "function drivers".

The back-end for each device is owned and managed by a small,
single-purpose service partition in the s-Par firmware, which communicates
with each guest partition sharing that device through an area of shared memory
called a "channel". In s-Par nomenclature, the back-end is often referred to
as the "service partition", "IO partition" (for virtual network and scsi disk
devices), or "console partition" (for virtual keyboard and mouse devices).

Each virtual device requires exactly 1 dedicated channel, which the guest
driver and back-end use to communicate.  The hypervisor need not intervene
(other than normal interrupt handling) in the interactions that occur across
this channel.

NOT covered in this document:

* s-Par also supports sharing physical PCI adapters via SR-IOV, but
  because this requires no specific support in the guest partitions, it will
  not be discussed in this document.  Shared SR-IOV devices should be used
  wherever possible for highest performance.

* Because the s-Par back-end provides a standard EFI framebuffer to each
  guest, the already-existing efifb Linux driver is used to provide guest
  video access. Thus, the only s-Par-unique support that is necessary to
  provide a guest graphics console are for keyboard and mouse (via visorinput).


2. Driver Descriptions
----------------------

2.1. visorbus
-------------

2.1.1. Overview
---------------

The visorbus driver handles the virtual busses on which all of the virtual
devices reside. It provides a registration function named
visorbus_register_visor_driver() that is called by each of the function
drivers at initialization time, which the function driver uses to tell
visorbus about the device classes (via specifying a list of device type
GUIDs) it wants to handle. For use by function drivers, visorbus provides
implementation for struct visor_driver and struct visor_device, as well
as utility functions for communicating with the back-end.

visorbus is associated with ACPI id "PNP0A07" in modules.alias, so if built
as a module it will typically be loaded automatically via standard udev or
systemd (God help us) configurations.

visorbus can similarly force auto-loading of function drivers for virtual
devices it discovers, as it includes a MODALIAS environment variable of this
form in the hotplug uevent environment when each virtual device is
discovered:

    visorbus:<device type GUID>

visorbus notifies each function driver when a device of its registered class
arrives and departs, by calling the function driver's probe() and remove()
methods.

The actual struct device objects that correspond to each virtual bus and
each virtual device are created and owned by visorbus.  These device objects
are created in response to messages from the s-Par back-end received on a
special control channel called the "controlvm channel" (each guest partition
has access to exactly 1 controlvm channel), and have a lifetime that is
independent of the function drivers that control them.

2.1.2. "struct visor device" Function Driver Interfaces
-------------------------------------------------------

The interface between visorbus and its function drivers is defined in
visorbus.h, and described below.

When a visor function driver loads, it calls visorbus_register_visor_driver()
to register itself with visorbus. The significant information passed in this
exchange is as follows:

* the GUID(s) of the channel type(s) that are handled by this driver, as
  well as a "friendly name" identifying each (this will be published under
  /sys/devices/visorbus<x>/dev<y>)

* the addresses of callback functions to be called whenever a virtual
  device/channel with the appropriate channel-type GUID(s) appears or
  disappears

* the address of a "channel_interrupt" function, which will be automatically
  called at specific intervals to enable the driver to poll the device
  channel for activity

The following functions implemented within each function driver will be
called automatically by the visorbus driver at appropriate times:

* The probe() function notifies about the creation of each new virtual
  device/channel instance.

* The remove() function notifies about the destruction of a virtual
  device/channel instance.

* The channel_interrupt() function is called at frequent intervals to
  give the function driver an opportunity to poll the virtual device channel
  for requests.  Information is passed to this function to enable the
  function driver to use the visorchannel_signalinsert() and
  visorchannel_signalremove() functions to respond to and initiate activity
  over the channel.  (Note that since it is the visorbus driver that
  determines when this is called, it is very easy to switch to
  interrupt-driven mechanisms when available for particular virtual device
  types.)

* The pause() function is called should it ever be necessary to direct the
  function driver to temporarily stop accessing the device channel.  An
  example of when this is needed is when the service partition implementing
  the back-end of the virtual device needs to be recovered.  After a
  successful return of pause(), the function driver must not access the
  device channel until a subsequent resume() occurs.

* The resume() function is the "book-end" to pause(), and is described above.

2.1.3. sysfs Advertised Information
-----------------------------------

Because visorbus is a standard Linux bus driver in the model described in
Documentation/driver-model/, the hierarchy of s-Par virtual devices is
published in the sysfs tree beneath /bus/visorbus/, e.g.,
/sys/bus/visorbus/devices/ might look like:

    vbus1:dev1 -> ../../../devices/visorbus1/vbus1:dev1
    vbus1:dev2 -> ../../../devices/visorbus1/vbus1:dev2
    vbus1:dev3 -> ../../../devices/visorbus1/vbus1:dev3
    vbus2:dev0 -> ../../../devices/visorbus2/vbus2:dev0
    vbus2:dev1 -> ../../../devices/visorbus2/vbus2:dev1
    vbus2:dev2 -> ../../../devices/visorbus2/vbus2:dev2
    visorbus1 -> ../../../devices/visorbus1
    visorbus2 -> ../../../devices/visorbus2

visor_device notes:

* Each visorbus<n> entry denotes the existence of a struct visor_device
  denoting virtual bus #<n>.  A unique s-Par channel exists for each such
  virtual bus.

* Virtual bus numbers uniquely identify s-Par back-end service partitions.
  In this example, bus 1 corresponds to the s-Par console partition
  (controls keyboard, video, and mouse), whereas bus 2 corresponds to the
  s-Par IO partition (controls network and disk).

* Each vbus<x>:dev<y> entry denotes the existence of a struct visor_device
  denoting virtual device #<y> outboard of virtual bus #<x>.  A unique s-Par
  channel exists for each such virtual device.

* If a function driver has loaded and claimed a particular device, the
  bus/visorbus/devices/vbus<x>:dev<y>/driver symlink will indicate that
  function driver.

Every active visorbus device will have a sysfs subtree under:

    /sys/devices/visorbus<x>/vbus<x>:dev<y>/

The following files exist under /sys/devices/visorbus<x>/vbus<x>:dev<y>:

    subsystem                 link to sysfs tree that describes the
                              visorbus bus type; e.g.:
                                  ../../../bus/visorbus

    driver                    link to sysfs tree that describes the
                              function driver controlling this device;
                              e.g.:
                                  ../../../bus/visorbus/drivers/visorhba
                              Note that this "driver" link will not exist
                              if the appropriate function driver has not
                              been loaded yet.

    channel                   properties of the device channel (all in
                              ascii text format)

        clientpartition       handle identifying the guest (client) side
                              of this channel, e.g. 0x10000000.

        nbytes                total size of this channel in bytes

        physaddr              the guest physical address for the base of
                              the channel

        typeguid              a GUID identifying the channel type, in
                              xxxxxxxx-xxxx-xxxx-xxxx-xxxxxxxxxxxx notation

        typename              a "friendly name" for this channel type, e.g.,
                              "keyboard".  Note that this name is provided by
                              a particular function driver, so "typename"
                              will return an empty string until AFTER the
                              appropriate function driver controlling this
                              channel type is loaded

        zoneguid              a GUID identifying the channel zone, in
                              xxxxxxxx-xxxx-xxxx-xxxx-xxxxxxxxxxxx notation


2.2. visorhba
-------------

The visorhba driver registers with visorbus as the function driver to
handle virtual scsi disk devices, specified using the
<<<<<<< HEAD
VISOR_VHBA_CHANNEL_UUID type in the visorbus_register_visor_driver()
=======
VISOR_VHBA_CHANNEL_GUID type in the visorbus_register_visor_driver()
>>>>>>> bb176f67
call. visorhba uses scsi_add_host() to expose a Linux block device
(e.g., /sys/block/) in the guest environment for each s-Par virtual device.

visorhba provides access to a shared SCSI host bus adapter and one or more
disk devices, by proxying SCSI commands between the guest and the service
partition that owns the shared SCSI adapter, using a channel between the
guest and the service partition. The disks that appear on the shared bus
are defined by the s-Par configuration and enforced by the service partition,
while the guest driver handles sending commands and handling responses. Each
disk is shared as a whole to a guest. Sharing the bus adapter in this way
provides resiliency; should the device encounter an error, only the service
partition is rebooted, and the device is reinitialized. This allows
guests to continue running and to recover from the error.

When compiled as a module, visorhba can be autoloaded by visorbus in
standard udev/systemd environments, as it includes the modules.alias
definition:

<<<<<<< HEAD
    "visorbus:"+VISOR_VHBA_CHANNEL_UUID_STR
=======
    "visorbus:"+VISOR_VHBA_CHANNEL_GUID_STR
>>>>>>> bb176f67

i.e.:

    alias visorbus:414815ed-c58c-11da-95a9-00e08161165f visorhba


2.3. visornic
-------------

The visornic driver registers with visorbus as the function driver to
handle virtual network devices, specified using the
<<<<<<< HEAD
VISOR_VNIC_CHANNEL_UUID type in the visorbus_register_visor_driver()
=======
VISOR_VNIC_CHANNEL_GUID type in the visorbus_register_visor_driver()
>>>>>>> bb176f67
call. visornic uses register_netdev() to expose a Linux device of class net
(e.g., /sys/class/net/) in the guest environment for each s-Par virtual
device.

visornic provides a paravirtualized network interface to a
guest by proxying buffer information between the guest and the service
partition that owns the shared network interface, using a channel
between the guest and the service partition. The connectivity of this
interface with the shared interface and possibly other guest
partitions is defined by the s-Par configuration and enforced by the
service partition; the guest driver handles communication and link
status.

When compiled as a module, visornic can be autoloaded by visorbus in
standard udev/systemd environments, as it includes the modules.alias
definition:

<<<<<<< HEAD
    "visorbus:"+VISOR_VNIC_CHANNEL_UUID_STR
=======
    "visorbus:"+VISOR_VNIC_CHANNEL_GUID_STR
>>>>>>> bb176f67

i.e.:

    alias visorbus:8cd5994d-c58e-11da-95a9-00e08161165f visornic


2.4. visorinput
---------------

The visorinput driver registers with visorbus as the function driver to
handle human input devices, specified using the
<<<<<<< HEAD
VISOR_KEYBOARD_CHANNEL_UUID and VISOR_MOUSE_CHANNEL_UUID
=======
VISOR_KEYBOARD_CHANNEL_GUID and VISOR_MOUSE_CHANNEL_GUID
>>>>>>> bb176f67
types in the visorbus_register_visor_driver() call. visorinput uses
input_register_device() to expose devices of class input
(e.g., /sys/class/input/) for virtual keyboard and virtual mouse devices.
A s-Par virtual keyboard device maps 1-to-1 with a Linux input device
named "visor Keyboard", while a s-Par virtual mouse device has 2 Linux input
devices created for it: 1 named "visor Wheel", and 1 named "visor Mouse".

By registering as input class devices, modern versions of X will
automatically find and properly use s-Par virtual keyboard and mouse devices.
As the s-Par back-end reports keyboard and mouse activity via events on the
virtual device channel, the visorinput driver delivers the activity to the
Linux environment by calling input_report_key() and input_report_abs().

You can interact with the guest console using the usyscon Partition Desktop
(a.k.a., "pd") application, provided as part of s-Par.  After installing the
usyscon Partition Desktop into a Linux environment via the
usyscon_partitiondesktop-*.rpm, or into a Windows environment via
PartitionDesktop.msi, you will be able to launch a console for your guest
Linux environment by clicking the console icon in the s-Par web UI.

When compiled as a module, visorinput can be autoloaded by visorbus in
standard udev/systemd environments, as it includes the modules.alias
definition:

<<<<<<< HEAD
    "visorbus:"+VISOR_MOUSE_CHANNEL_UUID_STR
    "visorbus:"+VISOR_KEYBOARD_CHANNEL_UUID_STR
=======
    "visorbus:"+VISOR_MOUSE_CHANNEL_GUID_STR
    "visorbus:"+VISOR_KEYBOARD_CHANNEL_GUID_STR
>>>>>>> bb176f67

i.e.:

    alias visorbus:c73416d0-b0b8-44af-b304-9d2ae99f1b3d visorinput
    alias visorbus:addf07d4-94a9-46e2-81c3-61abcdbdbd87 visorinput


3. Minimum Required Driver Set
------------------------------

visorbus is required for every Linux guest running under s-Par.

visorhba is typically required for a Linux guest running under s-Par, as it
is required if your guest boot disk is a virtual device provided by the s-Par
back-end, which is the default configuration.  However, for advanced
configurations where the Linux guest boots via an SR-IOV-provided HBA or
SAN disk for example, visorhba is not technically required.

visornic is typically required for a Linux guest running under s-Par, as it
is required if your guest network interface is a virtual device provided by
the s-Par back-end, which is the default configuration.  However, for
configurations where the Linux guest is provided with an SR-IOV NIC
for example, visornic is not technically required.

visorinput is only required for a Linux guest running under s-Par if you
require graphics-mode access to your guest console.<|MERGE_RESOLUTION|>--- conflicted
+++ resolved
@@ -221,11 +221,7 @@
 
 The visorhba driver registers with visorbus as the function driver to
 handle virtual scsi disk devices, specified using the
-<<<<<<< HEAD
-VISOR_VHBA_CHANNEL_UUID type in the visorbus_register_visor_driver()
-=======
 VISOR_VHBA_CHANNEL_GUID type in the visorbus_register_visor_driver()
->>>>>>> bb176f67
 call. visorhba uses scsi_add_host() to expose a Linux block device
 (e.g., /sys/block/) in the guest environment for each s-Par virtual device.
 
@@ -244,11 +240,7 @@
 standard udev/systemd environments, as it includes the modules.alias
 definition:
 
-<<<<<<< HEAD
-    "visorbus:"+VISOR_VHBA_CHANNEL_UUID_STR
-=======
     "visorbus:"+VISOR_VHBA_CHANNEL_GUID_STR
->>>>>>> bb176f67
 
 i.e.:
 
@@ -260,11 +252,7 @@
 
 The visornic driver registers with visorbus as the function driver to
 handle virtual network devices, specified using the
-<<<<<<< HEAD
-VISOR_VNIC_CHANNEL_UUID type in the visorbus_register_visor_driver()
-=======
 VISOR_VNIC_CHANNEL_GUID type in the visorbus_register_visor_driver()
->>>>>>> bb176f67
 call. visornic uses register_netdev() to expose a Linux device of class net
 (e.g., /sys/class/net/) in the guest environment for each s-Par virtual
 device.
@@ -282,11 +270,7 @@
 standard udev/systemd environments, as it includes the modules.alias
 definition:
 
-<<<<<<< HEAD
-    "visorbus:"+VISOR_VNIC_CHANNEL_UUID_STR
-=======
     "visorbus:"+VISOR_VNIC_CHANNEL_GUID_STR
->>>>>>> bb176f67
 
 i.e.:
 
@@ -298,11 +282,7 @@
 
 The visorinput driver registers with visorbus as the function driver to
 handle human input devices, specified using the
-<<<<<<< HEAD
-VISOR_KEYBOARD_CHANNEL_UUID and VISOR_MOUSE_CHANNEL_UUID
-=======
 VISOR_KEYBOARD_CHANNEL_GUID and VISOR_MOUSE_CHANNEL_GUID
->>>>>>> bb176f67
 types in the visorbus_register_visor_driver() call. visorinput uses
 input_register_device() to expose devices of class input
 (e.g., /sys/class/input/) for virtual keyboard and virtual mouse devices.
@@ -327,13 +307,8 @@
 standard udev/systemd environments, as it includes the modules.alias
 definition:
 
-<<<<<<< HEAD
-    "visorbus:"+VISOR_MOUSE_CHANNEL_UUID_STR
-    "visorbus:"+VISOR_KEYBOARD_CHANNEL_UUID_STR
-=======
     "visorbus:"+VISOR_MOUSE_CHANNEL_GUID_STR
     "visorbus:"+VISOR_KEYBOARD_CHANNEL_GUID_STR
->>>>>>> bb176f67
 
 i.e.:
 
