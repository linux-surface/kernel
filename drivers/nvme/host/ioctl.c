--- conflicted
+++ resolved
@@ -11,11 +11,8 @@
 static bool nvme_cmd_allowed(struct nvme_ns *ns, struct nvme_command *c,
 		fmode_t mode)
 {
-<<<<<<< HEAD
-=======
 	u32 effects;
 
->>>>>>> 310bc395
 	if (capable(CAP_SYS_ADMIN))
 		return true;
 
@@ -48,13 +45,6 @@
 	}
 
 	/*
-<<<<<<< HEAD
-	 * Only allow I/O commands that transfer data to the controller if the
-	 * special file is open for writing, but always allow I/O commands that
-	 * transfer data from the controller.
-	 */
-	if (nvme_is_write(c))
-=======
 	 * Check if the controller provides a Commands Supported and Effects log
 	 * and marks this command as supported.  If not reject unprivileged
 	 * passthrough.
@@ -78,7 +68,6 @@
 	 * writing.
 	 */
 	if (nvme_is_write(c) || (effects & NVME_CMD_EFFECTS_LBCC))
->>>>>>> 310bc395
 		return mode & FMODE_WRITE;
 	return true;
 }
