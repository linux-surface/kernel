// SPDX-License-Identifier: GPL-2.0-only
/*
 * Intel Low Power Subsystem PWM controller PCI driver
 *
 * Copyright (C) 2014, Intel Corporation
 *
 * Derived from the original pwm-lpss.c
 */

#include <linux/kernel.h>
#include <linux/module.h>
#include <linux/pci.h>
#include <linux/pm_runtime.h>

#include "pwm-lpss.h"

static int pwm_lpss_probe_pci(struct pci_dev *pdev,
			      const struct pci_device_id *id)
{
	const struct pwm_lpss_boardinfo *info;
	struct pwm_lpss_chip *lpwm;
	int err;

	err = pcim_enable_device(pdev);
	if (err < 0)
		return err;

	err = pcim_iomap_regions(pdev, BIT(0), pci_name(pdev));
	if (err)
		return err;

	info = (struct pwm_lpss_boardinfo *)id->driver_data;
<<<<<<< HEAD
	lpwm = pwm_lpss_probe(&pdev->dev, pcim_iomap_table(pdev)[0], info);
=======
	lpwm = devm_pwm_lpss_probe(&pdev->dev, pcim_iomap_table(pdev)[0], info);
>>>>>>> 0ee29814
	if (IS_ERR(lpwm))
		return PTR_ERR(lpwm);

	pci_set_drvdata(pdev, lpwm);

	pm_runtime_put(&pdev->dev);
	pm_runtime_allow(&pdev->dev);

	return 0;
}

static void pwm_lpss_remove_pci(struct pci_dev *pdev)
{
	pm_runtime_forbid(&pdev->dev);
	pm_runtime_get_sync(&pdev->dev);
}

static int pwm_lpss_runtime_suspend_pci(struct device *dev)
{
	/*
	 * The PCI core will handle transition to D3 automatically. We only
	 * need to provide runtime PM hooks for that to happen.
	 */
	return 0;
}

static int pwm_lpss_runtime_resume_pci(struct device *dev)
{
	return 0;
}

static DEFINE_RUNTIME_DEV_PM_OPS(pwm_lpss_pci_pm,
				 pwm_lpss_runtime_suspend_pci,
				 pwm_lpss_runtime_resume_pci,
				 NULL);

static const struct pci_device_id pwm_lpss_pci_ids[] = {
	{ PCI_VDEVICE(INTEL, 0x0ac8), (unsigned long)&pwm_lpss_bxt_info},
	{ PCI_VDEVICE(INTEL, 0x0f08), (unsigned long)&pwm_lpss_byt_info},
	{ PCI_VDEVICE(INTEL, 0x0f09), (unsigned long)&pwm_lpss_byt_info},
	{ PCI_VDEVICE(INTEL, 0x11a5), (unsigned long)&pwm_lpss_tng_info},
	{ PCI_VDEVICE(INTEL, 0x1ac8), (unsigned long)&pwm_lpss_bxt_info},
	{ PCI_VDEVICE(INTEL, 0x2288), (unsigned long)&pwm_lpss_bsw_info},
	{ PCI_VDEVICE(INTEL, 0x2289), (unsigned long)&pwm_lpss_bsw_info},
	{ PCI_VDEVICE(INTEL, 0x31c8), (unsigned long)&pwm_lpss_bxt_info},
	{ PCI_VDEVICE(INTEL, 0x5ac8), (unsigned long)&pwm_lpss_bxt_info},
	{ },
};
MODULE_DEVICE_TABLE(pci, pwm_lpss_pci_ids);

static struct pci_driver pwm_lpss_driver_pci = {
	.name = "pwm-lpss",
	.id_table = pwm_lpss_pci_ids,
	.probe = pwm_lpss_probe_pci,
	.remove = pwm_lpss_remove_pci,
	.driver = {
		.pm = pm_ptr(&pwm_lpss_pci_pm),
	},
};
module_pci_driver(pwm_lpss_driver_pci);

MODULE_DESCRIPTION("PWM PCI driver for Intel LPSS");
MODULE_LICENSE("GPL v2");
MODULE_IMPORT_NS(PWM_LPSS);<|MERGE_RESOLUTION|>--- conflicted
+++ resolved
@@ -30,11 +30,7 @@
 		return err;
 
 	info = (struct pwm_lpss_boardinfo *)id->driver_data;
-<<<<<<< HEAD
-	lpwm = pwm_lpss_probe(&pdev->dev, pcim_iomap_table(pdev)[0], info);
-=======
 	lpwm = devm_pwm_lpss_probe(&pdev->dev, pcim_iomap_table(pdev)[0], info);
->>>>>>> 0ee29814
 	if (IS_ERR(lpwm))
 		return PTR_ERR(lpwm);
 
