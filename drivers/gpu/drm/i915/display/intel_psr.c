--- conflicted
+++ resolved
@@ -1331,21 +1331,12 @@
 			intel_de_rmw(dev_priv,
 				     TRANS_SET_CONTEXT_LATENCY(intel_dp->psr.transcoder),
 				     TRANS_SET_CONTEXT_LATENCY_MASK, 0);
-<<<<<<< HEAD
 
 		/* Wa_16012604467:adlp */
 		if (IS_ALDERLAKE_P(dev_priv))
 			intel_de_rmw(dev_priv, CLKGATE_DIS_MISC,
 				     CLKGATE_DIS_MISC_DMASC_GATING_DIS, 0);
 
-=======
-
-		/* Wa_16012604467:adlp */
-		if (IS_ALDERLAKE_P(dev_priv))
-			intel_de_rmw(dev_priv, CLKGATE_DIS_MISC,
-				     CLKGATE_DIS_MISC_DMASC_GATING_DIS, 0);
-
->>>>>>> 88084a3d
 		/* Wa_16013835468:tgl[b0+], dg1 */
 		if (IS_TGL_DISPLAY_STEP(dev_priv, STEP_B0, STEP_FOREVER) ||
 		    IS_DG1(dev_priv))
