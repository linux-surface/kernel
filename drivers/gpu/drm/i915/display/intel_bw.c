--- conflicted
+++ resolved
@@ -6,10 +6,7 @@
 #include <drm/drm_atomic_state_helper.h>
 
 #include "i915_reg.h"
-<<<<<<< HEAD
-=======
 #include "i915_utils.h"
->>>>>>> 88084a3d
 #include "intel_atomic.h"
 #include "intel_bw.h"
 #include "intel_cdclk.h"
@@ -699,65 +696,12 @@
 	return to_intel_bw_state(bw_state);
 }
 
-<<<<<<< HEAD
-static void skl_crtc_calc_dbuf_bw(struct intel_bw_state *bw_state,
-				  const struct intel_crtc_state *crtc_state)
-{
-	struct intel_crtc *crtc = to_intel_crtc(crtc_state->uapi.crtc);
-	struct drm_i915_private *i915 = to_i915(crtc->base.dev);
-	struct intel_dbuf_bw *crtc_bw = &bw_state->dbuf_bw[crtc->pipe];
-	enum plane_id plane_id;
-
-	memset(&crtc_bw->used_bw, 0, sizeof(crtc_bw->used_bw));
-
-	if (!crtc_state->hw.active)
-		return;
-
-	for_each_plane_id_on_crtc(crtc, plane_id) {
-		const struct skl_ddb_entry *ddb_y =
-			&crtc_state->wm.skl.plane_ddb_y[plane_id];
-		const struct skl_ddb_entry *ddb_uv =
-			&crtc_state->wm.skl.plane_ddb_uv[plane_id];
-		unsigned int data_rate = crtc_state->data_rate[plane_id];
-		unsigned int dbuf_mask = 0;
-		enum dbuf_slice slice;
-
-		dbuf_mask |= skl_ddb_dbuf_slice_mask(i915, ddb_y);
-		dbuf_mask |= skl_ddb_dbuf_slice_mask(i915, ddb_uv);
-
-		/*
-		 * FIXME: To calculate that more properly we probably
-		 * need to split per plane data_rate into data_rate_y
-		 * and data_rate_uv for multiplanar formats in order not
-		 * to get accounted those twice if they happen to reside
-		 * on different slices.
-		 * However for pre-icl this would work anyway because
-		 * we have only single slice and for icl+ uv plane has
-		 * non-zero data rate.
-		 * So in worst case those calculation are a bit
-		 * pessimistic, which shouldn't pose any significant
-		 * problem anyway.
-		 */
-		for_each_dbuf_slice_in_mask(i915, slice, dbuf_mask)
-			crtc_bw->used_bw[slice] += data_rate;
-	}
-}
-
-int skl_bw_calc_min_cdclk(struct intel_atomic_state *state)
-=======
 static bool intel_bw_state_changed(struct drm_i915_private *i915,
 				   const struct intel_bw_state *old_bw_state,
 				   const struct intel_bw_state *new_bw_state)
->>>>>>> 88084a3d
 {
 	enum pipe pipe;
 
-<<<<<<< HEAD
-	for_each_new_intel_crtc_in_state(state, crtc, crtc_state, i) {
-		new_bw_state = intel_atomic_get_bw_state(state);
-		if (IS_ERR(new_bw_state))
-			return PTR_ERR(new_bw_state);
-=======
 	for_each_pipe(i915, pipe) {
 		const struct intel_dbuf_bw *old_crtc_bw =
 			&old_bw_state->dbuf_bw[pipe];
@@ -770,15 +714,11 @@
 			    old_crtc_bw->active_planes[slice] != new_crtc_bw->active_planes[slice])
 				return true;
 		}
->>>>>>> 88084a3d
 
 		if (old_bw_state->min_cdclk[pipe] != new_bw_state->min_cdclk[pipe])
 			return true;
 	}
 
-<<<<<<< HEAD
-		skl_crtc_calc_dbuf_bw(new_bw_state, crtc_state);
-=======
 	return false;
 }
 
@@ -832,7 +772,6 @@
 			skl_plane_calc_dbuf_bw(bw_state, crtc, plane_id,
 					       &crtc_state->wm.skl.plane_ddb_y[plane_id],
 					       crtc_state->data_rate[plane_id]);
->>>>>>> 88084a3d
 	}
 }
 
@@ -959,11 +898,7 @@
 {
 	unsigned int num_psf_gv_points = i915->max_bw[0].num_psf_gv_points;
 	unsigned int num_qgv_points = i915->max_bw[0].num_qgv_points;
-<<<<<<< HEAD
-	u16 mask = 0;
-=======
 	u16 qgv_points = 0, psf_points = 0;
->>>>>>> 88084a3d
 
 	/*
 	 * We can _not_ use the whole ADLS_QGV_PT_MASK here, as PCode rejects
@@ -977,16 +912,6 @@
 		psf_points = GENMASK(num_psf_gv_points - 1, 0);
 
 	return ICL_PCODE_REQ_QGV_PT(qgv_points) | ADLS_PCODE_REQ_PSF_PT(psf_points);
-}
-
-static int intel_bw_check_data_rate(struct intel_atomic_state *state, bool *changed)
-{
-	struct drm_i915_private *i915 = to_i915(state->base.dev);
-	const struct intel_crtc_state *new_crtc_state, *old_crtc_state;
-	struct intel_crtc *crtc;
-	int i;
-
-	return mask;
 }
 
 static int intel_bw_check_data_rate(struct intel_atomic_state *state, bool *changed)
@@ -1043,11 +968,7 @@
 	unsigned int data_rate;
 	unsigned int num_active_planes;
 	int i, ret;
-<<<<<<< HEAD
-	u32 allowed_points = 0;
-=======
 	u16 qgv_points = 0, psf_points = 0;
->>>>>>> 88084a3d
 	unsigned int max_bw_point = 0, max_bw = 0;
 	unsigned int num_qgv_points = dev_priv->max_bw[0].num_qgv_points;
 	unsigned int num_psf_gv_points = dev_priv->max_bw[0].num_psf_gv_points;
@@ -1147,12 +1068,7 @@
 	 * cause.
 	 */
 	if (!intel_can_enable_sagv(dev_priv, new_bw_state)) {
-<<<<<<< HEAD
-		allowed_points &= ADLS_PSF_PT_MASK;
-		allowed_points |= BIT(max_bw_point);
-=======
 		qgv_points = BIT(max_bw_point);
->>>>>>> 88084a3d
 		drm_dbg_kms(&dev_priv->drm, "No SAGV, using single QGV point %d\n",
 			    max_bw_point);
 	}
@@ -1161,13 +1077,9 @@
 	 * We store the ones which need to be masked as that is what PCode
 	 * actually accepts as a parameter.
 	 */
-<<<<<<< HEAD
-	new_bw_state->qgv_points_mask = ~allowed_points &
-=======
 	new_bw_state->qgv_points_mask =
 		~(ICL_PCODE_REQ_QGV_PT(qgv_points) |
 		  ADLS_PCODE_REQ_PSF_PT(psf_points)) &
->>>>>>> 88084a3d
 		icl_qgv_points_mask(dev_priv);
 
 	/*
