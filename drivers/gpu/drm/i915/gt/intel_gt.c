--- conflicted
+++ resolved
@@ -278,11 +278,7 @@
 		intel_uncore_posting_read(uncore,
 					  XELPMP_RING_FAULT_REG);
 
-<<<<<<< HEAD
-	} else if (GRAPHICS_VER_FULL(i915) >= IP_VER(12, 50)) {
-=======
 	} else if (GRAPHICS_VER_FULL(i915) >= IP_VER(12, 55)) {
->>>>>>> 0c383648
 		intel_gt_mcr_multicast_rmw(gt, XEHP_RING_FAULT_REG,
 					   RING_FAULT_VALID, 0);
 		intel_gt_mcr_read_any(gt, XEHP_RING_FAULT_REG);
