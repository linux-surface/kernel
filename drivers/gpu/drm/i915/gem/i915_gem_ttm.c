--- conflicted
+++ resolved
@@ -989,8 +989,6 @@
 		return VM_FAULT_SIGBUS;
 	}
 
-<<<<<<< HEAD
-=======
 	if (!i915_ttm_resource_mappable(bo->resource)) {
 		int err = -ENODEV;
 		int i;
@@ -1016,7 +1014,6 @@
 		}
 	}
 
->>>>>>> 95cd2cdc
 	if (drm_dev_enter(dev, &idx)) {
 		ret = ttm_bo_vm_fault_reserved(vmf, vmf->vma->vm_page_prot,
 					       TTM_BO_VM_NUM_PREFAULT);
@@ -1092,11 +1089,7 @@
 	.get_pages = i915_ttm_get_pages,
 	.put_pages = i915_ttm_put_pages,
 	.truncate = i915_ttm_truncate,
-<<<<<<< HEAD
-	.shrinker_release_pages = i915_ttm_shrinker_release_pages,
-=======
 	.shrink = i915_ttm_shrink,
->>>>>>> 95cd2cdc
 
 	.adjust_lru = i915_ttm_adjust_lru,
 	.delayed_free = i915_ttm_delayed_free,
