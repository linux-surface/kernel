/*
 * Copyright 2019 Advanced Micro Devices, Inc.
 *
 * Permission is hereby granted, free of charge, to any person obtaining a
 * copy of this software and associated documentation files (the "Software"),
 * to deal in the Software without restriction, including without limitation
 * the rights to use, copy, modify, merge, publish, distribute, sublicense,
 * and/or sell copies of the Software, and to permit persons to whom the
 * Software is furnished to do so, subject to the following conditions:
 *
 * The above copyright notice and this permission notice shall be included in
 * all copies or substantial portions of the Software.
 *
 * THE SOFTWARE IS PROVIDED "AS IS", WITHOUT WARRANTY OF ANY KIND, EXPRESS OR
 * IMPLIED, INCLUDING BUT NOT LIMITED TO THE WARRANTIES OF MERCHANTABILITY,
 * FITNESS FOR A PARTICULAR PURPOSE AND NONINFRINGEMENT.  IN NO EVENT SHALL
 * THE COPYRIGHT HOLDER(S) OR AUTHOR(S) BE LIABLE FOR ANY CLAIM, DAMAGES OR
 * OTHER LIABILITY, WHETHER IN AN ACTION OF CONTRACT, TORT OR OTHERWISE,
 * ARISING FROM, OUT OF OR IN CONNECTION WITH THE SOFTWARE OR THE USE OR
 * OTHER DEALINGS IN THE SOFTWARE.
 *
 */
#include <linux/firmware.h>
#include <linux/slab.h>
#include <linux/module.h>
#include <linux/pci.h>

#include <drm/amdgpu_drm.h>

#include "amdgpu.h"
#include "amdgpu_atombios.h"
#include "amdgpu_ih.h"
#include "amdgpu_uvd.h"
#include "amdgpu_vce.h"
#include "amdgpu_ucode.h"
#include "amdgpu_psp.h"
#include "atom.h"
#include "amd_pcie.h"

#include "gc/gc_10_1_0_offset.h"
#include "gc/gc_10_1_0_sh_mask.h"
#include "mp/mp_11_0_offset.h"

#include "soc15.h"
#include "soc15_common.h"
#include "gmc_v10_0.h"
#include "gfxhub_v2_0.h"
#include "mmhub_v2_0.h"
#include "nbio_v2_3.h"
#include "nbio_v7_2.h"
#include "hdp_v5_0.h"
#include "nv.h"
#include "navi10_ih.h"
#include "gfx_v10_0.h"
#include "sdma_v5_0.h"
#include "sdma_v5_2.h"
#include "vcn_v2_0.h"
#include "jpeg_v2_0.h"
#include "vcn_v3_0.h"
#include "jpeg_v3_0.h"
#include "amdgpu_vkms.h"
#include "mes_v10_1.h"
#include "mxgpu_nv.h"
#include "smuio_v11_0.h"
#include "smuio_v11_0_6.h"

static const struct amd_ip_funcs nv_common_ip_funcs;

/* Navi */
static const struct amdgpu_video_codec_info nv_video_codecs_encode_array[] =
{
	{codec_info_build(AMDGPU_INFO_VIDEO_CAPS_CODEC_IDX_MPEG4_AVC, 4096, 2304, 0)},
	{codec_info_build(AMDGPU_INFO_VIDEO_CAPS_CODEC_IDX_HEVC, 4096, 2304, 0)},
};

static const struct amdgpu_video_codecs nv_video_codecs_encode =
{
	.codec_count = ARRAY_SIZE(nv_video_codecs_encode_array),
	.codec_array = nv_video_codecs_encode_array,
};

/* Navi1x */
static const struct amdgpu_video_codec_info nv_video_codecs_decode_array[] =
{
	{codec_info_build(AMDGPU_INFO_VIDEO_CAPS_CODEC_IDX_MPEG2, 4096, 4096, 3)},
	{codec_info_build(AMDGPU_INFO_VIDEO_CAPS_CODEC_IDX_MPEG4, 4096, 4096, 5)},
	{codec_info_build(AMDGPU_INFO_VIDEO_CAPS_CODEC_IDX_MPEG4_AVC, 4096, 4096, 52)},
	{codec_info_build(AMDGPU_INFO_VIDEO_CAPS_CODEC_IDX_VC1, 4096, 4096, 4)},
	{codec_info_build(AMDGPU_INFO_VIDEO_CAPS_CODEC_IDX_HEVC, 8192, 4352, 186)},
	{codec_info_build(AMDGPU_INFO_VIDEO_CAPS_CODEC_IDX_JPEG, 4096, 4096, 0)},
	{codec_info_build(AMDGPU_INFO_VIDEO_CAPS_CODEC_IDX_VP9, 8192, 4352, 0)},
};

static const struct amdgpu_video_codecs nv_video_codecs_decode =
{
	.codec_count = ARRAY_SIZE(nv_video_codecs_decode_array),
	.codec_array = nv_video_codecs_decode_array,
};

/* Sienna Cichlid */
static const struct amdgpu_video_codec_info sc_video_codecs_decode_array_vcn0[] =
{
	{codec_info_build(AMDGPU_INFO_VIDEO_CAPS_CODEC_IDX_MPEG2, 4096, 4096, 3)},
	{codec_info_build(AMDGPU_INFO_VIDEO_CAPS_CODEC_IDX_MPEG4, 4096, 4096, 5)},
	{codec_info_build(AMDGPU_INFO_VIDEO_CAPS_CODEC_IDX_MPEG4_AVC, 4096, 4096, 52)},
	{codec_info_build(AMDGPU_INFO_VIDEO_CAPS_CODEC_IDX_VC1, 4096, 4096, 4)},
	{codec_info_build(AMDGPU_INFO_VIDEO_CAPS_CODEC_IDX_HEVC, 8192, 4352, 186)},
	{codec_info_build(AMDGPU_INFO_VIDEO_CAPS_CODEC_IDX_JPEG, 4096, 4096, 0)},
	{codec_info_build(AMDGPU_INFO_VIDEO_CAPS_CODEC_IDX_VP9, 8192, 4352, 0)},
	{codec_info_build(AMDGPU_INFO_VIDEO_CAPS_CODEC_IDX_AV1, 8192, 4352, 0)},
};

static const struct amdgpu_video_codec_info sc_video_codecs_decode_array_vcn1[] =
{
	{codec_info_build(AMDGPU_INFO_VIDEO_CAPS_CODEC_IDX_MPEG2, 4096, 4096, 3)},
	{codec_info_build(AMDGPU_INFO_VIDEO_CAPS_CODEC_IDX_MPEG4, 4096, 4096, 5)},
	{codec_info_build(AMDGPU_INFO_VIDEO_CAPS_CODEC_IDX_MPEG4_AVC, 4096, 4096, 52)},
	{codec_info_build(AMDGPU_INFO_VIDEO_CAPS_CODEC_IDX_VC1, 4096, 4096, 4)},
	{codec_info_build(AMDGPU_INFO_VIDEO_CAPS_CODEC_IDX_HEVC, 8192, 4352, 186)},
	{codec_info_build(AMDGPU_INFO_VIDEO_CAPS_CODEC_IDX_JPEG, 4096, 4096, 0)},
	{codec_info_build(AMDGPU_INFO_VIDEO_CAPS_CODEC_IDX_VP9, 8192, 4352, 0)},
};

static const struct amdgpu_video_codecs sc_video_codecs_decode_vcn0 =
{
	.codec_count = ARRAY_SIZE(sc_video_codecs_decode_array_vcn0),
	.codec_array = sc_video_codecs_decode_array_vcn0,
};

static const struct amdgpu_video_codecs sc_video_codecs_decode_vcn1 =
{
	.codec_count = ARRAY_SIZE(sc_video_codecs_decode_array_vcn1),
	.codec_array = sc_video_codecs_decode_array_vcn1,
};

/* SRIOV Sienna Cichlid, not const since data is controlled by host */
static struct amdgpu_video_codec_info sriov_sc_video_codecs_encode_array[] =
{
	{codec_info_build(AMDGPU_INFO_VIDEO_CAPS_CODEC_IDX_MPEG4_AVC, 4096, 2304, 0)},
	{codec_info_build(AMDGPU_INFO_VIDEO_CAPS_CODEC_IDX_HEVC, 4096, 2304, 0)},
};

static struct amdgpu_video_codec_info sriov_sc_video_codecs_decode_array_vcn0[] =
{
	{codec_info_build(AMDGPU_INFO_VIDEO_CAPS_CODEC_IDX_MPEG2, 4096, 4096, 3)},
	{codec_info_build(AMDGPU_INFO_VIDEO_CAPS_CODEC_IDX_MPEG4, 4096, 4096, 5)},
	{codec_info_build(AMDGPU_INFO_VIDEO_CAPS_CODEC_IDX_MPEG4_AVC, 4096, 4096, 52)},
	{codec_info_build(AMDGPU_INFO_VIDEO_CAPS_CODEC_IDX_VC1, 4096, 4096, 4)},
	{codec_info_build(AMDGPU_INFO_VIDEO_CAPS_CODEC_IDX_HEVC, 8192, 4352, 186)},
	{codec_info_build(AMDGPU_INFO_VIDEO_CAPS_CODEC_IDX_JPEG, 4096, 4096, 0)},
	{codec_info_build(AMDGPU_INFO_VIDEO_CAPS_CODEC_IDX_VP9, 8192, 4352, 0)},
	{codec_info_build(AMDGPU_INFO_VIDEO_CAPS_CODEC_IDX_AV1, 8192, 4352, 0)},
};

static struct amdgpu_video_codec_info sriov_sc_video_codecs_decode_array_vcn1[] =
{
	{codec_info_build(AMDGPU_INFO_VIDEO_CAPS_CODEC_IDX_MPEG2, 4096, 4096, 3)},
	{codec_info_build(AMDGPU_INFO_VIDEO_CAPS_CODEC_IDX_MPEG4, 4096, 4096, 5)},
	{codec_info_build(AMDGPU_INFO_VIDEO_CAPS_CODEC_IDX_MPEG4_AVC, 4096, 4096, 52)},
	{codec_info_build(AMDGPU_INFO_VIDEO_CAPS_CODEC_IDX_VC1, 4096, 4096, 4)},
	{codec_info_build(AMDGPU_INFO_VIDEO_CAPS_CODEC_IDX_HEVC, 8192, 4352, 186)},
	{codec_info_build(AMDGPU_INFO_VIDEO_CAPS_CODEC_IDX_JPEG, 4096, 4096, 0)},
	{codec_info_build(AMDGPU_INFO_VIDEO_CAPS_CODEC_IDX_VP9, 8192, 4352, 0)},
};

static struct amdgpu_video_codecs sriov_sc_video_codecs_encode =
{
	.codec_count = ARRAY_SIZE(sriov_sc_video_codecs_encode_array),
	.codec_array = sriov_sc_video_codecs_encode_array,
};

static struct amdgpu_video_codecs sriov_sc_video_codecs_decode_vcn0 =
{
	.codec_count = ARRAY_SIZE(sriov_sc_video_codecs_decode_array_vcn0),
	.codec_array = sriov_sc_video_codecs_decode_array_vcn0,
};

static struct amdgpu_video_codecs sriov_sc_video_codecs_decode_vcn1 =
{
	.codec_count = ARRAY_SIZE(sriov_sc_video_codecs_decode_array_vcn1),
	.codec_array = sriov_sc_video_codecs_decode_array_vcn1,
};

/* Beige Goby*/
static const struct amdgpu_video_codec_info bg_video_codecs_decode_array[] = {
	{codec_info_build(AMDGPU_INFO_VIDEO_CAPS_CODEC_IDX_MPEG4_AVC, 4096, 4096, 52)},
	{codec_info_build(AMDGPU_INFO_VIDEO_CAPS_CODEC_IDX_HEVC, 8192, 4352, 186)},
	{codec_info_build(AMDGPU_INFO_VIDEO_CAPS_CODEC_IDX_VP9, 8192, 4352, 0)},
};

static const struct amdgpu_video_codecs bg_video_codecs_decode = {
	.codec_count = ARRAY_SIZE(bg_video_codecs_decode_array),
	.codec_array = bg_video_codecs_decode_array,
};

static const struct amdgpu_video_codecs bg_video_codecs_encode = {
	.codec_count = 0,
	.codec_array = NULL,
};

/* Yellow Carp*/
static const struct amdgpu_video_codec_info yc_video_codecs_decode_array[] = {
	{codec_info_build(AMDGPU_INFO_VIDEO_CAPS_CODEC_IDX_MPEG4_AVC, 4096, 4096, 52)},
	{codec_info_build(AMDGPU_INFO_VIDEO_CAPS_CODEC_IDX_HEVC, 8192, 4352, 186)},
	{codec_info_build(AMDGPU_INFO_VIDEO_CAPS_CODEC_IDX_VP9, 8192, 4352, 0)},
	{codec_info_build(AMDGPU_INFO_VIDEO_CAPS_CODEC_IDX_JPEG, 4096, 4096, 0)},
	{codec_info_build(AMDGPU_INFO_VIDEO_CAPS_CODEC_IDX_AV1, 8192, 4352, 0)},
};

static const struct amdgpu_video_codecs yc_video_codecs_decode = {
	.codec_count = ARRAY_SIZE(yc_video_codecs_decode_array),
	.codec_array = yc_video_codecs_decode_array,
};

static int nv_query_video_codecs(struct amdgpu_device *adev, bool encode,
				 const struct amdgpu_video_codecs **codecs)
{
	if (adev->vcn.num_vcn_inst == hweight8(adev->vcn.harvest_config))
		return -EINVAL;

	switch (adev->ip_versions[UVD_HWIP][0]) {
	case IP_VERSION(3, 0, 0):
	case IP_VERSION(3, 0, 64):
	case IP_VERSION(3, 0, 192):
		if (amdgpu_sriov_vf(adev)) {
			if (adev->vcn.harvest_config & AMDGPU_VCN_HARVEST_VCN0) {
				if (encode)
					*codecs = &sriov_sc_video_codecs_encode;
				else
					*codecs = &sriov_sc_video_codecs_decode_vcn1;
			} else {
				if (encode)
					*codecs = &sriov_sc_video_codecs_encode;
				else
					*codecs = &sriov_sc_video_codecs_decode_vcn0;
			}
		} else {
			if (adev->vcn.harvest_config & AMDGPU_VCN_HARVEST_VCN0) {
				if (encode)
					*codecs = &nv_video_codecs_encode;
				else
					*codecs = &sc_video_codecs_decode_vcn1;
			} else {
				if (encode)
					*codecs = &nv_video_codecs_encode;
				else
					*codecs = &sc_video_codecs_decode_vcn0;
			}
		}
		return 0;
	case IP_VERSION(3, 0, 16):
	case IP_VERSION(3, 0, 2):
		if (encode)
			*codecs = &nv_video_codecs_encode;
		else
			*codecs = &sc_video_codecs_decode_vcn0;
		return 0;
	case IP_VERSION(3, 1, 1):
	case IP_VERSION(3, 1, 2):
		if (encode)
			*codecs = &nv_video_codecs_encode;
		else
			*codecs = &yc_video_codecs_decode;
		return 0;
	case IP_VERSION(3, 0, 33):
		if (encode)
			*codecs = &bg_video_codecs_encode;
		else
			*codecs = &bg_video_codecs_decode;
		return 0;
	case IP_VERSION(2, 0, 0):
	case IP_VERSION(2, 0, 2):
		if (encode)
			*codecs = &nv_video_codecs_encode;
		else
			*codecs = &nv_video_codecs_decode;
		return 0;
	default:
		return -EINVAL;
	}
}

/*
 * Indirect registers accessor
 */
static u32 nv_pcie_rreg(struct amdgpu_device *adev, u32 reg)
{
	unsigned long address, data;
	address = adev->nbio.funcs->get_pcie_index_offset(adev);
	data = adev->nbio.funcs->get_pcie_data_offset(adev);

	return amdgpu_device_indirect_rreg(adev, address, data, reg);
}

static void nv_pcie_wreg(struct amdgpu_device *adev, u32 reg, u32 v)
{
	unsigned long address, data;

	address = adev->nbio.funcs->get_pcie_index_offset(adev);
	data = adev->nbio.funcs->get_pcie_data_offset(adev);

	amdgpu_device_indirect_wreg(adev, address, data, reg, v);
}

static u64 nv_pcie_rreg64(struct amdgpu_device *adev, u32 reg)
{
	unsigned long address, data;
	address = adev->nbio.funcs->get_pcie_index_offset(adev);
	data = adev->nbio.funcs->get_pcie_data_offset(adev);

	return amdgpu_device_indirect_rreg64(adev, address, data, reg);
}

static void nv_pcie_wreg64(struct amdgpu_device *adev, u32 reg, u64 v)
{
	unsigned long address, data;

	address = adev->nbio.funcs->get_pcie_index_offset(adev);
	data = adev->nbio.funcs->get_pcie_data_offset(adev);

	amdgpu_device_indirect_wreg64(adev, address, data, reg, v);
}

static u32 nv_didt_rreg(struct amdgpu_device *adev, u32 reg)
{
	unsigned long flags, address, data;
	u32 r;

	address = SOC15_REG_OFFSET(GC, 0, mmDIDT_IND_INDEX);
	data = SOC15_REG_OFFSET(GC, 0, mmDIDT_IND_DATA);

	spin_lock_irqsave(&adev->didt_idx_lock, flags);
	WREG32(address, (reg));
	r = RREG32(data);
	spin_unlock_irqrestore(&adev->didt_idx_lock, flags);
	return r;
}

static void nv_didt_wreg(struct amdgpu_device *adev, u32 reg, u32 v)
{
	unsigned long flags, address, data;

	address = SOC15_REG_OFFSET(GC, 0, mmDIDT_IND_INDEX);
	data = SOC15_REG_OFFSET(GC, 0, mmDIDT_IND_DATA);

	spin_lock_irqsave(&adev->didt_idx_lock, flags);
	WREG32(address, (reg));
	WREG32(data, (v));
	spin_unlock_irqrestore(&adev->didt_idx_lock, flags);
}

static u32 nv_get_config_memsize(struct amdgpu_device *adev)
{
	return adev->nbio.funcs->get_memsize(adev);
}

static u32 nv_get_xclk(struct amdgpu_device *adev)
{
	return adev->clock.spll.reference_freq;
}


void nv_grbm_select(struct amdgpu_device *adev,
		     u32 me, u32 pipe, u32 queue, u32 vmid)
{
	u32 grbm_gfx_cntl = 0;
	grbm_gfx_cntl = REG_SET_FIELD(grbm_gfx_cntl, GRBM_GFX_CNTL, PIPEID, pipe);
	grbm_gfx_cntl = REG_SET_FIELD(grbm_gfx_cntl, GRBM_GFX_CNTL, MEID, me);
	grbm_gfx_cntl = REG_SET_FIELD(grbm_gfx_cntl, GRBM_GFX_CNTL, VMID, vmid);
	grbm_gfx_cntl = REG_SET_FIELD(grbm_gfx_cntl, GRBM_GFX_CNTL, QUEUEID, queue);

	WREG32_SOC15(GC, 0, mmGRBM_GFX_CNTL, grbm_gfx_cntl);
}

static void nv_vga_set_state(struct amdgpu_device *adev, bool state)
{
	/* todo */
}

static bool nv_read_disabled_bios(struct amdgpu_device *adev)
{
	/* todo */
	return false;
}

static struct soc15_allowed_register_entry nv_allowed_read_registers[] = {
	{ SOC15_REG_ENTRY(GC, 0, mmGRBM_STATUS)},
	{ SOC15_REG_ENTRY(GC, 0, mmGRBM_STATUS2)},
	{ SOC15_REG_ENTRY(GC, 0, mmGRBM_STATUS_SE0)},
	{ SOC15_REG_ENTRY(GC, 0, mmGRBM_STATUS_SE1)},
	{ SOC15_REG_ENTRY(GC, 0, mmGRBM_STATUS_SE2)},
	{ SOC15_REG_ENTRY(GC, 0, mmGRBM_STATUS_SE3)},
	{ SOC15_REG_ENTRY(SDMA0, 0, mmSDMA0_STATUS_REG)},
	{ SOC15_REG_ENTRY(SDMA1, 0, mmSDMA1_STATUS_REG)},
	{ SOC15_REG_ENTRY(GC, 0, mmCP_STAT)},
	{ SOC15_REG_ENTRY(GC, 0, mmCP_STALLED_STAT1)},
	{ SOC15_REG_ENTRY(GC, 0, mmCP_STALLED_STAT2)},
	{ SOC15_REG_ENTRY(GC, 0, mmCP_STALLED_STAT3)},
	{ SOC15_REG_ENTRY(GC, 0, mmCP_CPF_BUSY_STAT)},
	{ SOC15_REG_ENTRY(GC, 0, mmCP_CPF_STALLED_STAT1)},
	{ SOC15_REG_ENTRY(GC, 0, mmCP_CPF_STATUS)},
	{ SOC15_REG_ENTRY(GC, 0, mmCP_CPC_BUSY_STAT)},
	{ SOC15_REG_ENTRY(GC, 0, mmCP_CPC_STALLED_STAT1)},
	{ SOC15_REG_ENTRY(GC, 0, mmCP_CPC_STATUS)},
	{ SOC15_REG_ENTRY(GC, 0, mmGB_ADDR_CONFIG)},
};

static uint32_t nv_read_indexed_register(struct amdgpu_device *adev, u32 se_num,
					 u32 sh_num, u32 reg_offset)
{
	uint32_t val;

	mutex_lock(&adev->grbm_idx_mutex);
	if (se_num != 0xffffffff || sh_num != 0xffffffff)
		amdgpu_gfx_select_se_sh(adev, se_num, sh_num, 0xffffffff);

	val = RREG32(reg_offset);

	if (se_num != 0xffffffff || sh_num != 0xffffffff)
		amdgpu_gfx_select_se_sh(adev, 0xffffffff, 0xffffffff, 0xffffffff);
	mutex_unlock(&adev->grbm_idx_mutex);
	return val;
}

static uint32_t nv_get_register_value(struct amdgpu_device *adev,
				      bool indexed, u32 se_num,
				      u32 sh_num, u32 reg_offset)
{
	if (indexed) {
		return nv_read_indexed_register(adev, se_num, sh_num, reg_offset);
	} else {
		if (reg_offset == SOC15_REG_OFFSET(GC, 0, mmGB_ADDR_CONFIG))
			return adev->gfx.config.gb_addr_config;
		return RREG32(reg_offset);
	}
}

static int nv_read_register(struct amdgpu_device *adev, u32 se_num,
			    u32 sh_num, u32 reg_offset, u32 *value)
{
	uint32_t i;
	struct soc15_allowed_register_entry  *en;

	*value = 0;
	for (i = 0; i < ARRAY_SIZE(nv_allowed_read_registers); i++) {
		en = &nv_allowed_read_registers[i];
		if (!adev->reg_offset[en->hwip][en->inst])
			continue;
		else if (reg_offset != (adev->reg_offset[en->hwip][en->inst][en->seg]
					+ en->reg_offset))
			continue;

		*value = nv_get_register_value(adev,
					       nv_allowed_read_registers[i].grbm_indexed,
					       se_num, sh_num, reg_offset);
		return 0;
	}
	return -EINVAL;
}

static int nv_asic_mode2_reset(struct amdgpu_device *adev)
{
	u32 i;
	int ret = 0;

	amdgpu_atombios_scratch_regs_engine_hung(adev, true);

	/* disable BM */
	pci_clear_master(adev->pdev);

	amdgpu_device_cache_pci_state(adev->pdev);

	ret = amdgpu_dpm_mode2_reset(adev);
	if (ret)
		dev_err(adev->dev, "GPU mode2 reset failed\n");

	amdgpu_device_load_pci_state(adev->pdev);

	/* wait for asic to come out of reset */
	for (i = 0; i < adev->usec_timeout; i++) {
		u32 memsize = adev->nbio.funcs->get_memsize(adev);

		if (memsize != 0xffffffff)
			break;
		udelay(1);
	}

	amdgpu_atombios_scratch_regs_engine_hung(adev, false);

	return ret;
}

static enum amd_reset_method
nv_asic_reset_method(struct amdgpu_device *adev)
{
	if (amdgpu_reset_method == AMD_RESET_METHOD_MODE1 ||
	    amdgpu_reset_method == AMD_RESET_METHOD_MODE2 ||
	    amdgpu_reset_method == AMD_RESET_METHOD_BACO ||
	    amdgpu_reset_method == AMD_RESET_METHOD_PCI)
		return amdgpu_reset_method;

	if (amdgpu_reset_method != -1)
		dev_warn(adev->dev, "Specified reset method:%d isn't supported, using AUTO instead.\n",
				  amdgpu_reset_method);

	switch (adev->ip_versions[MP1_HWIP][0]) {
	case IP_VERSION(11, 5, 0):
	case IP_VERSION(13, 0, 1):
	case IP_VERSION(13, 0, 3):
	case IP_VERSION(13, 0, 5):
	case IP_VERSION(13, 0, 8):
		return AMD_RESET_METHOD_MODE2;
	case IP_VERSION(11, 0, 7):
	case IP_VERSION(11, 0, 11):
	case IP_VERSION(11, 0, 12):
	case IP_VERSION(11, 0, 13):
		return AMD_RESET_METHOD_MODE1;
	default:
		if (amdgpu_dpm_is_baco_supported(adev))
			return AMD_RESET_METHOD_BACO;
		else
			return AMD_RESET_METHOD_MODE1;
	}
}

static int nv_asic_reset(struct amdgpu_device *adev)
{
	int ret = 0;

	switch (nv_asic_reset_method(adev)) {
	case AMD_RESET_METHOD_PCI:
		dev_info(adev->dev, "PCI reset\n");
		ret = amdgpu_device_pci_reset(adev);
		break;
	case AMD_RESET_METHOD_BACO:
		dev_info(adev->dev, "BACO reset\n");
		ret = amdgpu_dpm_baco_reset(adev);
		break;
	case AMD_RESET_METHOD_MODE2:
		dev_info(adev->dev, "MODE2 reset\n");
		ret = nv_asic_mode2_reset(adev);
		break;
	default:
		dev_info(adev->dev, "MODE1 reset\n");
		ret = amdgpu_device_mode1_reset(adev);
		break;
	}

	return ret;
}

static int nv_set_uvd_clocks(struct amdgpu_device *adev, u32 vclk, u32 dclk)
{
	/* todo */
	return 0;
}

static int nv_set_vce_clocks(struct amdgpu_device *adev, u32 evclk, u32 ecclk)
{
	/* todo */
	return 0;
}

static void nv_pcie_gen3_enable(struct amdgpu_device *adev)
{
	if (pci_is_root_bus(adev->pdev->bus))
		return;

	if (amdgpu_pcie_gen2 == 0)
		return;

	if (!(adev->pm.pcie_gen_mask & (CAIL_PCIE_LINK_SPEED_SUPPORT_GEN2 |
					CAIL_PCIE_LINK_SPEED_SUPPORT_GEN3)))
		return;

	/* todo */
}

static void nv_program_aspm(struct amdgpu_device *adev)
{
	if (!amdgpu_device_should_use_aspm(adev) || !amdgpu_device_aspm_support_quirk())
		return;

	if (!(adev->flags & AMD_IS_APU) &&
	    (adev->nbio.funcs->program_aspm))
		adev->nbio.funcs->program_aspm(adev);

}

static void nv_enable_doorbell_aperture(struct amdgpu_device *adev,
					bool enable)
{
	adev->nbio.funcs->enable_doorbell_aperture(adev, enable);
	adev->nbio.funcs->enable_doorbell_selfring_aperture(adev, enable);
}

const struct amdgpu_ip_block_version nv_common_ip_block =
{
	.type = AMD_IP_BLOCK_TYPE_COMMON,
	.major = 1,
	.minor = 0,
	.rev = 0,
	.funcs = &nv_common_ip_funcs,
};

void nv_set_virt_ops(struct amdgpu_device *adev)
{
	adev->virt.ops = &xgpu_nv_virt_ops;
}

static uint32_t nv_get_rev_id(struct amdgpu_device *adev)
{
	return adev->nbio.funcs->get_rev_id(adev);
}

static bool nv_need_full_reset(struct amdgpu_device *adev)
{
	return true;
}

static bool nv_need_reset_on_init(struct amdgpu_device *adev)
{
	u32 sol_reg;

	if (adev->flags & AMD_IS_APU)
		return false;

	/* Check sOS sign of life register to confirm sys driver and sOS
	 * are already been loaded.
	 */
	sol_reg = RREG32_SOC15(MP0, 0, mmMP0_SMN_C2PMSG_81);
	if (sol_reg)
		return true;

	return false;
}

static uint64_t nv_get_pcie_replay_count(struct amdgpu_device *adev)
{

	/* TODO
	 * dummy implement for pcie_replay_count sysfs interface
	 * */

	return 0;
}

static void nv_init_doorbell_index(struct amdgpu_device *adev)
{
	adev->doorbell_index.kiq = AMDGPU_NAVI10_DOORBELL_KIQ;
	adev->doorbell_index.mec_ring0 = AMDGPU_NAVI10_DOORBELL_MEC_RING0;
	adev->doorbell_index.mec_ring1 = AMDGPU_NAVI10_DOORBELL_MEC_RING1;
	adev->doorbell_index.mec_ring2 = AMDGPU_NAVI10_DOORBELL_MEC_RING2;
	adev->doorbell_index.mec_ring3 = AMDGPU_NAVI10_DOORBELL_MEC_RING3;
	adev->doorbell_index.mec_ring4 = AMDGPU_NAVI10_DOORBELL_MEC_RING4;
	adev->doorbell_index.mec_ring5 = AMDGPU_NAVI10_DOORBELL_MEC_RING5;
	adev->doorbell_index.mec_ring6 = AMDGPU_NAVI10_DOORBELL_MEC_RING6;
	adev->doorbell_index.mec_ring7 = AMDGPU_NAVI10_DOORBELL_MEC_RING7;
	adev->doorbell_index.userqueue_start = AMDGPU_NAVI10_DOORBELL_USERQUEUE_START;
	adev->doorbell_index.userqueue_end = AMDGPU_NAVI10_DOORBELL_USERQUEUE_END;
	adev->doorbell_index.gfx_ring0 = AMDGPU_NAVI10_DOORBELL_GFX_RING0;
	adev->doorbell_index.gfx_ring1 = AMDGPU_NAVI10_DOORBELL_GFX_RING1;
	adev->doorbell_index.gfx_userqueue_start =
		AMDGPU_NAVI10_DOORBELL_GFX_USERQUEUE_START;
	adev->doorbell_index.gfx_userqueue_end =
		AMDGPU_NAVI10_DOORBELL_GFX_USERQUEUE_END;
	adev->doorbell_index.mes_ring0 = AMDGPU_NAVI10_DOORBELL_MES_RING0;
	adev->doorbell_index.mes_ring1 = AMDGPU_NAVI10_DOORBELL_MES_RING1;
	adev->doorbell_index.sdma_engine[0] = AMDGPU_NAVI10_DOORBELL_sDMA_ENGINE0;
	adev->doorbell_index.sdma_engine[1] = AMDGPU_NAVI10_DOORBELL_sDMA_ENGINE1;
	adev->doorbell_index.sdma_engine[2] = AMDGPU_NAVI10_DOORBELL_sDMA_ENGINE2;
	adev->doorbell_index.sdma_engine[3] = AMDGPU_NAVI10_DOORBELL_sDMA_ENGINE3;
	adev->doorbell_index.ih = AMDGPU_NAVI10_DOORBELL_IH;
	adev->doorbell_index.vcn.vcn_ring0_1 = AMDGPU_NAVI10_DOORBELL64_VCN0_1;
	adev->doorbell_index.vcn.vcn_ring2_3 = AMDGPU_NAVI10_DOORBELL64_VCN2_3;
	adev->doorbell_index.vcn.vcn_ring4_5 = AMDGPU_NAVI10_DOORBELL64_VCN4_5;
	adev->doorbell_index.vcn.vcn_ring6_7 = AMDGPU_NAVI10_DOORBELL64_VCN6_7;
	adev->doorbell_index.first_non_cp = AMDGPU_NAVI10_DOORBELL64_FIRST_NON_CP;
	adev->doorbell_index.last_non_cp = AMDGPU_NAVI10_DOORBELL64_LAST_NON_CP;

	adev->doorbell_index.max_assignment = AMDGPU_NAVI10_DOORBELL_MAX_ASSIGNMENT << 1;
	adev->doorbell_index.sdma_doorbell_range = 20;
}

static void nv_pre_asic_init(struct amdgpu_device *adev)
{
}

static int nv_update_umd_stable_pstate(struct amdgpu_device *adev,
				       bool enter)
{
	if (enter)
		amdgpu_gfx_rlc_enter_safe_mode(adev);
	else
		amdgpu_gfx_rlc_exit_safe_mode(adev);

	if (adev->gfx.funcs->update_perfmon_mgcg)
		adev->gfx.funcs->update_perfmon_mgcg(adev, !enter);

	if (!(adev->flags & AMD_IS_APU) &&
	    (adev->nbio.funcs->enable_aspm) &&
	     amdgpu_device_should_use_aspm(adev))
		adev->nbio.funcs->enable_aspm(adev, !enter);

	return 0;
}

static const struct amdgpu_asic_funcs nv_asic_funcs =
{
	.read_disabled_bios = &nv_read_disabled_bios,
	.read_bios_from_rom = &amdgpu_soc15_read_bios_from_rom,
	.read_register = &nv_read_register,
	.reset = &nv_asic_reset,
	.reset_method = &nv_asic_reset_method,
	.set_vga_state = &nv_vga_set_state,
	.get_xclk = &nv_get_xclk,
	.set_uvd_clocks = &nv_set_uvd_clocks,
	.set_vce_clocks = &nv_set_vce_clocks,
	.get_config_memsize = &nv_get_config_memsize,
	.init_doorbell_index = &nv_init_doorbell_index,
	.need_full_reset = &nv_need_full_reset,
	.need_reset_on_init = &nv_need_reset_on_init,
	.get_pcie_replay_count = &nv_get_pcie_replay_count,
	.supports_baco = &amdgpu_dpm_is_baco_supported,
	.pre_asic_init = &nv_pre_asic_init,
	.update_umd_stable_pstate = &nv_update_umd_stable_pstate,
	.query_video_codecs = &nv_query_video_codecs,
};

static int nv_common_early_init(void *handle)
{
#define MMIO_REG_HOLE_OFFSET (0x80000 - PAGE_SIZE)
	struct amdgpu_device *adev = (struct amdgpu_device *)handle;

	if (!amdgpu_sriov_vf(adev)) {
		adev->rmmio_remap.reg_offset = MMIO_REG_HOLE_OFFSET;
		adev->rmmio_remap.bus_addr = adev->rmmio_base + MMIO_REG_HOLE_OFFSET;
	}
	adev->smc_rreg = NULL;
	adev->smc_wreg = NULL;
	adev->pcie_rreg = &nv_pcie_rreg;
	adev->pcie_wreg = &nv_pcie_wreg;
	adev->pcie_rreg64 = &nv_pcie_rreg64;
	adev->pcie_wreg64 = &nv_pcie_wreg64;
	adev->pciep_rreg = amdgpu_device_pcie_port_rreg;
	adev->pciep_wreg = amdgpu_device_pcie_port_wreg;

	/* TODO: will add them during VCN v2 implementation */
	adev->uvd_ctx_rreg = NULL;
	adev->uvd_ctx_wreg = NULL;

	adev->didt_rreg = &nv_didt_rreg;
	adev->didt_wreg = &nv_didt_wreg;

	adev->asic_funcs = &nv_asic_funcs;

	adev->rev_id = nv_get_rev_id(adev);
	adev->external_rev_id = 0xff;
	/* TODO: split the GC and PG flags based on the relevant IP version for which
	 * they are relevant.
	 */
	switch (adev->ip_versions[GC_HWIP][0]) {
	case IP_VERSION(10, 1, 10):
		adev->cg_flags = AMD_CG_SUPPORT_GFX_MGCG |
			AMD_CG_SUPPORT_GFX_CGCG |
			AMD_CG_SUPPORT_IH_CG |
			AMD_CG_SUPPORT_HDP_MGCG |
			AMD_CG_SUPPORT_HDP_LS |
			AMD_CG_SUPPORT_SDMA_MGCG |
			AMD_CG_SUPPORT_SDMA_LS |
			AMD_CG_SUPPORT_MC_MGCG |
			AMD_CG_SUPPORT_MC_LS |
			AMD_CG_SUPPORT_ATHUB_MGCG |
			AMD_CG_SUPPORT_ATHUB_LS |
			AMD_CG_SUPPORT_VCN_MGCG |
			AMD_CG_SUPPORT_JPEG_MGCG |
			AMD_CG_SUPPORT_BIF_MGCG |
			AMD_CG_SUPPORT_BIF_LS;
		adev->pg_flags = AMD_PG_SUPPORT_VCN |
			AMD_PG_SUPPORT_VCN_DPG |
			AMD_PG_SUPPORT_JPEG |
			AMD_PG_SUPPORT_ATHUB;
		adev->external_rev_id = adev->rev_id + 0x1;
		break;
	case IP_VERSION(10, 1, 1):
		adev->cg_flags = AMD_CG_SUPPORT_GFX_MGCG |
			AMD_CG_SUPPORT_GFX_CGCG |
			AMD_CG_SUPPORT_IH_CG |
			AMD_CG_SUPPORT_HDP_MGCG |
			AMD_CG_SUPPORT_HDP_LS |
			AMD_CG_SUPPORT_SDMA_MGCG |
			AMD_CG_SUPPORT_SDMA_LS |
			AMD_CG_SUPPORT_MC_MGCG |
			AMD_CG_SUPPORT_MC_LS |
			AMD_CG_SUPPORT_ATHUB_MGCG |
			AMD_CG_SUPPORT_ATHUB_LS |
			AMD_CG_SUPPORT_VCN_MGCG |
			AMD_CG_SUPPORT_JPEG_MGCG |
			AMD_CG_SUPPORT_BIF_MGCG |
			AMD_CG_SUPPORT_BIF_LS;
		adev->pg_flags = AMD_PG_SUPPORT_VCN |
			AMD_PG_SUPPORT_JPEG |
			AMD_PG_SUPPORT_VCN_DPG;
		adev->external_rev_id = adev->rev_id + 20;
		break;
	case IP_VERSION(10, 1, 2):
		adev->cg_flags = AMD_CG_SUPPORT_GFX_MGCG |
			AMD_CG_SUPPORT_GFX_MGLS |
			AMD_CG_SUPPORT_GFX_CGCG |
			AMD_CG_SUPPORT_GFX_CP_LS |
			AMD_CG_SUPPORT_GFX_RLC_LS |
			AMD_CG_SUPPORT_IH_CG |
			AMD_CG_SUPPORT_HDP_MGCG |
			AMD_CG_SUPPORT_HDP_LS |
			AMD_CG_SUPPORT_SDMA_MGCG |
			AMD_CG_SUPPORT_SDMA_LS |
			AMD_CG_SUPPORT_MC_MGCG |
			AMD_CG_SUPPORT_MC_LS |
			AMD_CG_SUPPORT_ATHUB_MGCG |
			AMD_CG_SUPPORT_ATHUB_LS |
			AMD_CG_SUPPORT_VCN_MGCG |
			AMD_CG_SUPPORT_JPEG_MGCG;
		adev->pg_flags = AMD_PG_SUPPORT_VCN |
			AMD_PG_SUPPORT_VCN_DPG |
			AMD_PG_SUPPORT_JPEG |
			AMD_PG_SUPPORT_ATHUB;
		/* guest vm gets 0xffffffff when reading RCC_DEV0_EPF0_STRAP0,
		 * as a consequence, the rev_id and external_rev_id are wrong.
		 * workaround it by hardcoding rev_id to 0 (default value).
		 */
		if (amdgpu_sriov_vf(adev))
			adev->rev_id = 0;
		adev->external_rev_id = adev->rev_id + 0xa;
		break;
	case IP_VERSION(10, 3, 0):
		adev->cg_flags = AMD_CG_SUPPORT_GFX_MGCG |
			AMD_CG_SUPPORT_GFX_CGCG |
			AMD_CG_SUPPORT_GFX_CGLS |
			AMD_CG_SUPPORT_GFX_3D_CGCG |
			AMD_CG_SUPPORT_MC_MGCG |
			AMD_CG_SUPPORT_VCN_MGCG |
			AMD_CG_SUPPORT_JPEG_MGCG |
			AMD_CG_SUPPORT_HDP_MGCG |
			AMD_CG_SUPPORT_HDP_LS |
			AMD_CG_SUPPORT_IH_CG |
			AMD_CG_SUPPORT_MC_LS;
		adev->pg_flags = AMD_PG_SUPPORT_VCN |
			AMD_PG_SUPPORT_VCN_DPG |
			AMD_PG_SUPPORT_JPEG |
			AMD_PG_SUPPORT_ATHUB |
			AMD_PG_SUPPORT_MMHUB;
		if (amdgpu_sriov_vf(adev)) {
			/* hypervisor control CG and PG enablement */
			adev->cg_flags = 0;
			adev->pg_flags = 0;
		}
		adev->external_rev_id = adev->rev_id + 0x28;
		break;
	case IP_VERSION(10, 3, 2):
		adev->cg_flags = AMD_CG_SUPPORT_GFX_MGCG |
			AMD_CG_SUPPORT_GFX_CGCG |
			AMD_CG_SUPPORT_GFX_CGLS |
			AMD_CG_SUPPORT_GFX_3D_CGCG |
			AMD_CG_SUPPORT_VCN_MGCG |
			AMD_CG_SUPPORT_JPEG_MGCG |
			AMD_CG_SUPPORT_MC_MGCG |
			AMD_CG_SUPPORT_MC_LS |
			AMD_CG_SUPPORT_HDP_MGCG |
			AMD_CG_SUPPORT_HDP_LS |
			AMD_CG_SUPPORT_IH_CG;
		adev->pg_flags = AMD_PG_SUPPORT_VCN |
			AMD_PG_SUPPORT_VCN_DPG |
			AMD_PG_SUPPORT_JPEG |
			AMD_PG_SUPPORT_ATHUB |
			AMD_PG_SUPPORT_MMHUB;
		adev->external_rev_id = adev->rev_id + 0x32;
		break;
	case IP_VERSION(10, 3, 1):
		adev->cg_flags = AMD_CG_SUPPORT_GFX_MGCG |
			AMD_CG_SUPPORT_GFX_MGLS |
			AMD_CG_SUPPORT_GFX_CP_LS |
			AMD_CG_SUPPORT_GFX_RLC_LS |
			AMD_CG_SUPPORT_GFX_CGCG |
			AMD_CG_SUPPORT_GFX_CGLS |
			AMD_CG_SUPPORT_GFX_3D_CGCG |
			AMD_CG_SUPPORT_GFX_3D_CGLS |
			AMD_CG_SUPPORT_MC_MGCG |
			AMD_CG_SUPPORT_MC_LS |
			AMD_CG_SUPPORT_GFX_FGCG |
			AMD_CG_SUPPORT_VCN_MGCG |
			AMD_CG_SUPPORT_SDMA_MGCG |
			AMD_CG_SUPPORT_SDMA_LS |
			AMD_CG_SUPPORT_JPEG_MGCG;
		adev->pg_flags = AMD_PG_SUPPORT_GFX_PG |
			AMD_PG_SUPPORT_VCN |
			AMD_PG_SUPPORT_VCN_DPG |
			AMD_PG_SUPPORT_JPEG;
		if (adev->apu_flags & AMD_APU_IS_VANGOGH)
			adev->external_rev_id = adev->rev_id + 0x01;
		break;
	case IP_VERSION(10, 3, 4):
		adev->cg_flags = AMD_CG_SUPPORT_GFX_MGCG |
			AMD_CG_SUPPORT_GFX_CGCG |
			AMD_CG_SUPPORT_GFX_CGLS |
			AMD_CG_SUPPORT_GFX_3D_CGCG |
			AMD_CG_SUPPORT_VCN_MGCG |
			AMD_CG_SUPPORT_JPEG_MGCG |
			AMD_CG_SUPPORT_MC_MGCG |
			AMD_CG_SUPPORT_MC_LS |
			AMD_CG_SUPPORT_HDP_MGCG |
			AMD_CG_SUPPORT_HDP_LS |
			AMD_CG_SUPPORT_IH_CG;
		adev->pg_flags = AMD_PG_SUPPORT_VCN |
			AMD_PG_SUPPORT_VCN_DPG |
			AMD_PG_SUPPORT_JPEG |
			AMD_PG_SUPPORT_ATHUB |
			AMD_PG_SUPPORT_MMHUB;
		adev->external_rev_id = adev->rev_id + 0x3c;
		break;
	case IP_VERSION(10, 3, 5):
		adev->cg_flags = AMD_CG_SUPPORT_GFX_MGCG |
			AMD_CG_SUPPORT_GFX_CGCG |
			AMD_CG_SUPPORT_GFX_CGLS |
			AMD_CG_SUPPORT_GFX_3D_CGCG |
			AMD_CG_SUPPORT_MC_MGCG |
			AMD_CG_SUPPORT_MC_LS |
			AMD_CG_SUPPORT_HDP_MGCG |
			AMD_CG_SUPPORT_HDP_LS |
			AMD_CG_SUPPORT_IH_CG |
			AMD_CG_SUPPORT_VCN_MGCG;
		adev->pg_flags = AMD_PG_SUPPORT_VCN |
			AMD_PG_SUPPORT_VCN_DPG |
			AMD_PG_SUPPORT_ATHUB |
			AMD_PG_SUPPORT_MMHUB;
		adev->external_rev_id = adev->rev_id + 0x46;
		break;
	case IP_VERSION(10, 3, 3):
		adev->cg_flags = AMD_CG_SUPPORT_GFX_MGCG |
			AMD_CG_SUPPORT_GFX_MGLS |
			AMD_CG_SUPPORT_GFX_CGCG |
			AMD_CG_SUPPORT_GFX_CGLS |
			AMD_CG_SUPPORT_GFX_3D_CGCG |
			AMD_CG_SUPPORT_GFX_3D_CGLS |
			AMD_CG_SUPPORT_GFX_RLC_LS |
			AMD_CG_SUPPORT_GFX_CP_LS |
			AMD_CG_SUPPORT_GFX_FGCG |
			AMD_CG_SUPPORT_MC_MGCG |
			AMD_CG_SUPPORT_MC_LS |
			AMD_CG_SUPPORT_SDMA_LS |
			AMD_CG_SUPPORT_HDP_MGCG |
			AMD_CG_SUPPORT_HDP_LS |
			AMD_CG_SUPPORT_ATHUB_MGCG |
			AMD_CG_SUPPORT_ATHUB_LS |
			AMD_CG_SUPPORT_IH_CG |
			AMD_CG_SUPPORT_VCN_MGCG |
			AMD_CG_SUPPORT_JPEG_MGCG;
		adev->pg_flags = AMD_PG_SUPPORT_GFX_PG |
			AMD_PG_SUPPORT_VCN |
			AMD_PG_SUPPORT_VCN_DPG |
			AMD_PG_SUPPORT_JPEG;
		if (adev->pdev->device == 0x1681)
			adev->external_rev_id = 0x20;
		else
			adev->external_rev_id = adev->rev_id + 0x01;
		break;
	case IP_VERSION(10, 1, 3):
	case IP_VERSION(10, 1, 4):
		adev->cg_flags = 0;
		adev->pg_flags = 0;
		adev->external_rev_id = adev->rev_id + 0x82;
		break;
	case IP_VERSION(10, 3, 6):
		adev->cg_flags = AMD_CG_SUPPORT_GFX_MGCG |
			AMD_CG_SUPPORT_GFX_MGLS |
			AMD_CG_SUPPORT_GFX_CGCG |
			AMD_CG_SUPPORT_GFX_CGLS |
			AMD_CG_SUPPORT_GFX_3D_CGCG |
			AMD_CG_SUPPORT_GFX_3D_CGLS |
			AMD_CG_SUPPORT_GFX_RLC_LS |
			AMD_CG_SUPPORT_GFX_CP_LS |
			AMD_CG_SUPPORT_GFX_FGCG |
			AMD_CG_SUPPORT_MC_MGCG |
			AMD_CG_SUPPORT_MC_LS |
			AMD_CG_SUPPORT_SDMA_LS |
			AMD_CG_SUPPORT_HDP_MGCG |
			AMD_CG_SUPPORT_HDP_LS |
			AMD_CG_SUPPORT_ATHUB_MGCG |
			AMD_CG_SUPPORT_ATHUB_LS |
			AMD_CG_SUPPORT_IH_CG |
			AMD_CG_SUPPORT_VCN_MGCG |
			AMD_CG_SUPPORT_JPEG_MGCG;
		adev->pg_flags = AMD_PG_SUPPORT_GFX_PG |
			AMD_PG_SUPPORT_VCN |
			AMD_PG_SUPPORT_VCN_DPG |
			AMD_PG_SUPPORT_JPEG;
		adev->external_rev_id = adev->rev_id + 0x01;
		break;
	case IP_VERSION(10, 3, 7):
		adev->cg_flags =  AMD_CG_SUPPORT_GFX_MGCG |
			AMD_CG_SUPPORT_GFX_MGLS |
			AMD_CG_SUPPORT_GFX_CGCG |
			AMD_CG_SUPPORT_GFX_CGLS |
			AMD_CG_SUPPORT_GFX_3D_CGCG |
			AMD_CG_SUPPORT_GFX_3D_CGLS |
			AMD_CG_SUPPORT_GFX_RLC_LS |
			AMD_CG_SUPPORT_GFX_CP_LS |
			AMD_CG_SUPPORT_GFX_FGCG |
			AMD_CG_SUPPORT_MC_MGCG |
			AMD_CG_SUPPORT_MC_LS |
			AMD_CG_SUPPORT_SDMA_LS |
			AMD_CG_SUPPORT_HDP_MGCG |
			AMD_CG_SUPPORT_HDP_LS |
			AMD_CG_SUPPORT_ATHUB_MGCG |
			AMD_CG_SUPPORT_ATHUB_LS |
			AMD_CG_SUPPORT_IH_CG |
			AMD_CG_SUPPORT_VCN_MGCG |
			AMD_CG_SUPPORT_JPEG_MGCG;
		adev->pg_flags = AMD_PG_SUPPORT_VCN |
			AMD_PG_SUPPORT_VCN_DPG |
			AMD_PG_SUPPORT_JPEG |
			AMD_PG_SUPPORT_GFX_PG;
		adev->external_rev_id = adev->rev_id + 0x01;
		break;
	default:
		/* FIXME: not supported yet */
		return -EINVAL;
	}

	if (adev->harvest_ip_mask & AMD_HARVEST_IP_VCN_MASK)
		adev->pg_flags &= ~(AMD_PG_SUPPORT_VCN |
				    AMD_PG_SUPPORT_VCN_DPG |
				    AMD_PG_SUPPORT_JPEG);

	if (amdgpu_sriov_vf(adev)) {
		amdgpu_virt_init_setting(adev);
		xgpu_nv_mailbox_set_irq_funcs(adev);
	}

	return 0;
}

static int nv_common_late_init(void *handle)
{
	struct amdgpu_device *adev = (struct amdgpu_device *)handle;

	if (amdgpu_sriov_vf(adev)) {
		xgpu_nv_mailbox_get_irq(adev);
		if (adev->vcn.harvest_config & AMDGPU_VCN_HARVEST_VCN0) {
			amdgpu_virt_update_sriov_video_codec(adev,
							     sriov_sc_video_codecs_encode_array,
							     ARRAY_SIZE(sriov_sc_video_codecs_encode_array),
							     sriov_sc_video_codecs_decode_array_vcn1,
							     ARRAY_SIZE(sriov_sc_video_codecs_decode_array_vcn1));
		} else {
			amdgpu_virt_update_sriov_video_codec(adev,
							     sriov_sc_video_codecs_encode_array,
							     ARRAY_SIZE(sriov_sc_video_codecs_encode_array),
<<<<<<< HEAD
							     sriov_sc_video_codecs_decode_array_vcn1,
							     ARRAY_SIZE(sriov_sc_video_codecs_decode_array_vcn1));
=======
							     sriov_sc_video_codecs_decode_array_vcn0,
							     ARRAY_SIZE(sriov_sc_video_codecs_decode_array_vcn0));
>>>>>>> 8455cbb2
		}
	}

	return 0;
}

static int nv_common_sw_init(void *handle)
{
	struct amdgpu_device *adev = (struct amdgpu_device *)handle;

	if (amdgpu_sriov_vf(adev))
		xgpu_nv_mailbox_add_irq_id(adev);

	return 0;
}

static int nv_common_sw_fini(void *handle)
{
	return 0;
}

static int nv_common_hw_init(void *handle)
{
	struct amdgpu_device *adev = (struct amdgpu_device *)handle;

	if (adev->nbio.funcs->apply_lc_spc_mode_wa)
		adev->nbio.funcs->apply_lc_spc_mode_wa(adev);

	if (adev->nbio.funcs->apply_l1_link_width_reconfig_wa)
		adev->nbio.funcs->apply_l1_link_width_reconfig_wa(adev);

	/* enable pcie gen2/3 link */
	nv_pcie_gen3_enable(adev);
	/* enable aspm */
	nv_program_aspm(adev);
	/* setup nbio registers */
	adev->nbio.funcs->init_registers(adev);
	/* remap HDP registers to a hole in mmio space,
	 * for the purpose of expose those registers
	 * to process space
	 */
	if (adev->nbio.funcs->remap_hdp_registers && !amdgpu_sriov_vf(adev))
		adev->nbio.funcs->remap_hdp_registers(adev);
	/* enable the doorbell aperture */
	nv_enable_doorbell_aperture(adev, true);

	return 0;
}

static int nv_common_hw_fini(void *handle)
{
	struct amdgpu_device *adev = (struct amdgpu_device *)handle;

	/* disable the doorbell aperture */
	nv_enable_doorbell_aperture(adev, false);

	return 0;
}

static int nv_common_suspend(void *handle)
{
	struct amdgpu_device *adev = (struct amdgpu_device *)handle;

	return nv_common_hw_fini(adev);
}

static int nv_common_resume(void *handle)
{
	struct amdgpu_device *adev = (struct amdgpu_device *)handle;

	return nv_common_hw_init(adev);
}

static bool nv_common_is_idle(void *handle)
{
	return true;
}

static int nv_common_wait_for_idle(void *handle)
{
	return 0;
}

static int nv_common_soft_reset(void *handle)
{
	return 0;
}

static int nv_common_set_clockgating_state(void *handle,
					   enum amd_clockgating_state state)
{
	struct amdgpu_device *adev = (struct amdgpu_device *)handle;

	if (amdgpu_sriov_vf(adev))
		return 0;

	switch (adev->ip_versions[NBIO_HWIP][0]) {
	case IP_VERSION(2, 3, 0):
	case IP_VERSION(2, 3, 1):
	case IP_VERSION(2, 3, 2):
	case IP_VERSION(3, 3, 0):
	case IP_VERSION(3, 3, 1):
	case IP_VERSION(3, 3, 2):
	case IP_VERSION(3, 3, 3):
		adev->nbio.funcs->update_medium_grain_clock_gating(adev,
				state == AMD_CG_STATE_GATE);
		adev->nbio.funcs->update_medium_grain_light_sleep(adev,
				state == AMD_CG_STATE_GATE);
		adev->hdp.funcs->update_clock_gating(adev,
				state == AMD_CG_STATE_GATE);
		adev->smuio.funcs->update_rom_clock_gating(adev,
				state == AMD_CG_STATE_GATE);
		break;
	default:
		break;
	}
	return 0;
}

static int nv_common_set_powergating_state(void *handle,
					   enum amd_powergating_state state)
{
	/* TODO */
	return 0;
}

static void nv_common_get_clockgating_state(void *handle, u64 *flags)
{
	struct amdgpu_device *adev = (struct amdgpu_device *)handle;

	if (amdgpu_sriov_vf(adev))
		*flags = 0;

	adev->nbio.funcs->get_clockgating_state(adev, flags);

	adev->hdp.funcs->get_clock_gating_state(adev, flags);

	adev->smuio.funcs->get_clock_gating_state(adev, flags);

	return;
}

static const struct amd_ip_funcs nv_common_ip_funcs = {
	.name = "nv_common",
	.early_init = nv_common_early_init,
	.late_init = nv_common_late_init,
	.sw_init = nv_common_sw_init,
	.sw_fini = nv_common_sw_fini,
	.hw_init = nv_common_hw_init,
	.hw_fini = nv_common_hw_fini,
	.suspend = nv_common_suspend,
	.resume = nv_common_resume,
	.is_idle = nv_common_is_idle,
	.wait_for_idle = nv_common_wait_for_idle,
	.soft_reset = nv_common_soft_reset,
	.set_clockgating_state = nv_common_set_clockgating_state,
	.set_powergating_state = nv_common_set_powergating_state,
	.get_clockgating_state = nv_common_get_clockgating_state,
};<|MERGE_RESOLUTION|>--- conflicted
+++ resolved
@@ -1055,13 +1055,8 @@
 			amdgpu_virt_update_sriov_video_codec(adev,
 							     sriov_sc_video_codecs_encode_array,
 							     ARRAY_SIZE(sriov_sc_video_codecs_encode_array),
-<<<<<<< HEAD
-							     sriov_sc_video_codecs_decode_array_vcn1,
-							     ARRAY_SIZE(sriov_sc_video_codecs_decode_array_vcn1));
-=======
 							     sriov_sc_video_codecs_decode_array_vcn0,
 							     ARRAY_SIZE(sriov_sc_video_codecs_decode_array_vcn0));
->>>>>>> 8455cbb2
 		}
 	}
 
