--- conflicted
+++ resolved
@@ -5601,15 +5601,9 @@
 		~*peer_adev->dev->dma_mask : ~((1ULL << 32) - 1);
 	resource_size_t aper_limit =
 		adev->gmc.aper_base + adev->gmc.aper_size - 1;
-<<<<<<< HEAD
-	bool p2p_access = !adev->gmc.xgmi.connected_to_cpu &&
-			  !(pci_p2pdma_distance_many(adev->pdev,
-					&peer_adev->dev, 1, true) < 0);
-=======
 	bool p2p_access =
 		!adev->gmc.xgmi.connected_to_cpu &&
 		!(pci_p2pdma_distance(adev->pdev, peer_adev->dev, false) < 0);
->>>>>>> 9abf2313
 
 	return pcie_p2p && p2p_access && (adev->gmc.visible_vram_size &&
 		adev->gmc.real_vram_size == adev->gmc.visible_vram_size &&
