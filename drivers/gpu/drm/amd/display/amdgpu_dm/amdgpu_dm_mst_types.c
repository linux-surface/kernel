--- conflicted
+++ resolved
@@ -707,11 +707,7 @@
 
 			if (retry == 3) {
 				DRM_ERROR("Failed to ack MST event.\n");
-<<<<<<< HEAD
-				return;
-=======
 				break;
->>>>>>> b5ac0880
 			}
 
 			drm_dp_mst_hpd_irq_send_new_request(&aconnector->mst_mgr);
