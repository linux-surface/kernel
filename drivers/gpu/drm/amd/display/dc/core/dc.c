--- conflicted
+++ resolved
@@ -1807,9 +1807,6 @@
 		pipe = &context->res_ctx.pipe_ctx[i];
 		dc->hwss.wait_for_mpcc_disconnect(dc, dc->res_pool, pipe);
 	}
-
-	if (dc->hwss.subvp_pipe_control_lock)
-		dc->hwss.subvp_pipe_control_lock(dc, context, true, true, NULL, subvp_prev_use);
 
 	result = dc->hwss.apply_ctx_to_hw(dc, context);
 
@@ -3067,11 +3064,7 @@
 		 * Ensures that we have enough pipes for newly added MPO planes
 		 */
 		if (dc->res_pool->funcs->remove_phantom_pipes)
-<<<<<<< HEAD
-			dc->res_pool->funcs->remove_phantom_pipes(dc, context);
-=======
 			dc->res_pool->funcs->remove_phantom_pipes(dc, context, false);
->>>>>>> 0ee29814
 
 		/*remove old surfaces from context */
 		if (!dc_rem_all_planes_for_stream(dc, stream, context)) {
@@ -3763,10 +3756,7 @@
 
 	struct dc_stream_status *cur_stream_status = stream_get_status(dc->current_state, stream);
 	bool force_minimal_pipe_splitting = false;
-<<<<<<< HEAD
-=======
 	bool subvp_active = false;
->>>>>>> 0ee29814
 	uint32_t i;
 
 	*is_plane_addition = false;
@@ -3799,35 +3789,6 @@
 		}
 	}
 
-<<<<<<< HEAD
-	/* For SubVP pipe split case when adding MPO video
-	 * we need to add a minimal transition. In this case
-	 * there will be 2 streams (1 main stream, 1 phantom
-	 * stream).
-	 */
-	if (cur_stream_status &&
-			dc->current_state->stream_count == 2 &&
-			stream->mall_stream_config.type == SUBVP_MAIN) {
-		bool is_pipe_split = false;
-
-		for (i = 0; i < dc->res_pool->pipe_count; i++) {
-			if (dc->current_state->res_ctx.pipe_ctx[i].stream == stream &&
-					(dc->current_state->res_ctx.pipe_ctx[i].bottom_pipe ||
-					dc->current_state->res_ctx.pipe_ctx[i].next_odm_pipe)) {
-				is_pipe_split = true;
-				break;
-			}
-		}
-
-		/* determine if minimal transition is required due to SubVP*/
-		if (surface_count > 0 && is_pipe_split) {
-			if (cur_stream_status->plane_count > surface_count) {
-				force_minimal_pipe_splitting = true;
-			} else if (cur_stream_status->plane_count < surface_count) {
-				force_minimal_pipe_splitting = true;
-				*is_plane_addition = true;
-			}
-=======
 	for (i = 0; i < dc->res_pool->pipe_count; i++) {
 		struct pipe_ctx *pipe = &dc->current_state->res_ctx.pipe_ctx[i];
 
@@ -3853,7 +3814,6 @@
 		} else if (cur_stream_status->plane_count < surface_count) {
 			force_minimal_pipe_splitting = true;
 			*is_plane_addition = true;
->>>>>>> 0ee29814
 		}
 	}
 
@@ -4943,28 +4903,12 @@
 }
 
 /**
-<<<<<<< HEAD
- *****************************************************************************
- *  Function: dc_process_dmub_dpia_hpd_int_enable
- *
- *  @brief
- *		Submits dpia hpd int enable command to dmub via inbox message
- *
- *  @param
- *		[in] dc: dc structure
- *		[in] hpd_int_enable: 1 for hpd int enable, 0 to disable
- *
- *	@return
- *		None
- *****************************************************************************
-=======
  * dc_process_dmub_dpia_hpd_int_enable - Submits DPIA DPD interruption
  *
  * @dc [in]: dc structure
  * @hpd_int_enable [in]: 1 for hpd int enable, 0 to disable
  *
  * Submits dpia hpd int enable command to dmub via inbox message
->>>>>>> 0ee29814
  */
 void dc_process_dmub_dpia_hpd_int_enable(const struct dc *dc,
 				uint32_t hpd_int_enable)
