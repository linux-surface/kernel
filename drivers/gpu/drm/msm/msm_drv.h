--- conflicted
+++ resolved
@@ -100,11 +100,6 @@
 	struct drm_device *dev;
 	unsigned int crtc_id;
 	struct kthread_worker *worker;
-};
-
-/* DSC config */
-struct msm_display_dsc_config {
-	struct drm_dsc_config *drm;
 };
 
 struct msm_drm_private {
@@ -187,8 +182,6 @@
 		 */
 		struct drm_gem_lru willneed;
 
-<<<<<<< HEAD
-=======
 		/**
 		 * dontneed:
 		 *
@@ -207,7 +200,6 @@
 
 	struct workqueue_struct *wq;
 
->>>>>>> 7365df19
 	unsigned int num_crtcs;
 	struct drm_crtc *crtcs[MAX_CRTCS];
 
@@ -331,11 +323,7 @@
 bool msm_dsi_is_cmd_mode(struct msm_dsi *msm_dsi);
 bool msm_dsi_is_bonded_dsi(struct msm_dsi *msm_dsi);
 bool msm_dsi_is_master_dsi(struct msm_dsi *msm_dsi);
-<<<<<<< HEAD
-struct msm_display_dsc_config *msm_dsi_get_dsc_config(struct msm_dsi *msm_dsi);
-=======
 struct drm_dsc_config *msm_dsi_get_dsc_config(struct msm_dsi *msm_dsi);
->>>>>>> 7365df19
 #else
 static inline void __init msm_dsi_register(void)
 {
@@ -365,11 +353,7 @@
 	return false;
 }
 
-<<<<<<< HEAD
-static inline struct msm_display_dsc_config *msm_dsi_get_dsc_config(struct msm_dsi *msm_dsi)
-=======
 static inline struct drm_dsc_config *msm_dsi_get_dsc_config(struct msm_dsi *msm_dsi)
->>>>>>> 7365df19
 {
 	return NULL;
 }
@@ -419,7 +403,6 @@
 	return false;
 }
 
-<<<<<<< HEAD
 #endif
 
 #ifdef CONFIG_DRM_MSM_MDP4
@@ -446,34 +429,6 @@
 static inline void msm_dpu_unregister(void) {}
 #endif
 
-=======
-#endif
-
-#ifdef CONFIG_DRM_MSM_MDP4
-void msm_mdp4_register(void);
-void msm_mdp4_unregister(void);
-#else
-static inline void msm_mdp4_register(void) {}
-static inline void msm_mdp4_unregister(void) {}
-#endif
-
-#ifdef CONFIG_DRM_MSM_MDP5
-void msm_mdp_register(void);
-void msm_mdp_unregister(void);
-#else
-static inline void msm_mdp_register(void) {}
-static inline void msm_mdp_unregister(void) {}
-#endif
-
-#ifdef CONFIG_DRM_MSM_DPU
-void msm_dpu_register(void);
-void msm_dpu_unregister(void);
-#else
-static inline void msm_dpu_register(void) {}
-static inline void msm_dpu_unregister(void) {}
-#endif
-
->>>>>>> 7365df19
 #ifdef CONFIG_DRM_MSM_MDSS
 void msm_mdss_register(void);
 void msm_mdss_unregister(void);
