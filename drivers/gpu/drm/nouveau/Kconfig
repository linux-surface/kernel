# SPDX-License-Identifier: GPL-2.0-only
config DRM_NOUVEAU
	tristate "Nouveau (NVIDIA) cards"
	depends on DRM && PCI && MMU
        select FW_LOADER
	select DRM_KMS_HELPER
	select DRM_TTM
	select BACKLIGHT_CLASS_DEVICE if DRM_NOUVEAU_BACKLIGHT
<<<<<<< HEAD
	select BACKLIGHT_LCD_SUPPORT if DRM_NOUVEAU_BACKLIGHT
=======
>>>>>>> 0ecfebd2
	select ACPI_VIDEO if ACPI && X86 && BACKLIGHT_CLASS_DEVICE && INPUT
	select X86_PLATFORM_DEVICES if ACPI && X86
	select ACPI_WMI if ACPI && X86
	select MXM_WMI if ACPI && X86
	select POWER_SUPPLY
	# Similar to i915, we need to select ACPI_VIDEO and it's dependencies
	select BACKLIGHT_CLASS_DEVICE if ACPI && X86
	select INPUT if ACPI && X86
	select THERMAL if ACPI && X86
	select ACPI_VIDEO if ACPI && X86
	help
	  Choose this option for open-source NVIDIA support.

config NOUVEAU_LEGACY_CTX_SUPPORT
	bool "Nouveau legacy context support"
	depends on DRM_NOUVEAU
	select DRM_LEGACY
	default y
	help
	  There was a version of the nouveau DDX that relied on legacy
	  ctx ioctls not erroring out. But that was back in time a long
	  ways, so offer a way to disable it now. For uapi compat with
	  old nouveau ddx this should be on by default, but modern distros
	  should consider turning it off.

config NOUVEAU_PLATFORM_DRIVER
	bool "Nouveau (NVIDIA) SoC GPUs"
	depends on DRM_NOUVEAU && ARCH_TEGRA
	default y
	help
	  Support for Nouveau platform driver, used for SoC GPUs as found
	  on NVIDIA Tegra K1.

config NOUVEAU_DEBUG
	int "Maximum debug level"
	depends on DRM_NOUVEAU
	range 0 7
	default 5
	help
	  Selects the maximum debug level to compile support for.

	  0 - fatal
	  1 - error
	  2 - warning
	  3 - info
	  4 - debug
	  5 - trace (recommended)
	  6 - paranoia
	  7 - spam

	  The paranoia and spam levels will add a lot of extra checks which
	  may potentially slow down driver operation.

config NOUVEAU_DEBUG_DEFAULT
	int "Default debug level"
	depends on DRM_NOUVEAU
	range 0 7
	default 3
	help
	  Selects the default debug level

config NOUVEAU_DEBUG_MMU
	bool "Enable additional MMU debugging"
	depends on DRM_NOUVEAU
	default n
	help
	  Say Y here if you want to enable verbose MMU debug output.

config DRM_NOUVEAU_BACKLIGHT
	bool "Support for backlight control"
	depends on DRM_NOUVEAU
	default y
	help
	  Say Y here if you want to control the backlight of your display
	  (e.g. a laptop panel).

config DRM_NOUVEAU_SVM
	bool "(EXPERIMENTAL) Enable SVM (Shared Virtual Memory) support"
	depends on ARCH_HAS_HMM
	depends on DRM_NOUVEAU
	depends on STAGING
	select HMM_MIRROR
	select DEVICE_PRIVATE
	default n
	help
	  Say Y here if you want to enable experimental support for
	  Shared Virtual Memory (SVM).<|MERGE_RESOLUTION|>--- conflicted
+++ resolved
@@ -6,10 +6,6 @@
 	select DRM_KMS_HELPER
 	select DRM_TTM
 	select BACKLIGHT_CLASS_DEVICE if DRM_NOUVEAU_BACKLIGHT
-<<<<<<< HEAD
-	select BACKLIGHT_LCD_SUPPORT if DRM_NOUVEAU_BACKLIGHT
-=======
->>>>>>> 0ecfebd2
 	select ACPI_VIDEO if ACPI && X86 && BACKLIGHT_CLASS_DEVICE && INPUT
 	select X86_PLATFORM_DEVICES if ACPI && X86
 	select ACPI_WMI if ACPI && X86
