--- conflicted
+++ resolved
@@ -919,13 +919,8 @@
 	current_timeo = *timeo_p;
 	noblock = (*timeo_p ? false : true);
 	if (csk_mem_free(cdev, sk)) {
-<<<<<<< HEAD
-		current_timeo = prandom_u32_max(HZ / 5) + 2;
-		vm_wait = prandom_u32_max(HZ / 5) + 2;
-=======
 		current_timeo = get_random_u32_below(HZ / 5) + 2;
 		vm_wait = get_random_u32_below(HZ / 5) + 2;
->>>>>>> 0ee29814
 	}
 
 	add_wait_queue(sk_sleep(sk), &wait);
