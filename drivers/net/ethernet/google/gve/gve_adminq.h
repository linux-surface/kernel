--- conflicted
+++ resolved
@@ -133,8 +133,6 @@
 
 static_assert(sizeof(struct gve_device_option_buffer_sizes) == 8);
 
-<<<<<<< HEAD
-=======
 struct gve_device_option_modify_ring {
 	__be32 supported_featured_mask;
 	__be16 max_rx_ring_size;
@@ -145,7 +143,6 @@
 
 static_assert(sizeof(struct gve_device_option_modify_ring) == 12);
 
->>>>>>> 0c383648
 /* Terminology:
  *
  * RDA - Raw DMA Addressing - Buffers associated with SKBs are directly DMA
@@ -155,30 +152,6 @@
  *       the device for read/write and data is copied from/to SKBs.
  */
 enum gve_dev_opt_id {
-<<<<<<< HEAD
-	GVE_DEV_OPT_ID_GQI_RAW_ADDRESSING = 0x1,
-	GVE_DEV_OPT_ID_GQI_RDA = 0x2,
-	GVE_DEV_OPT_ID_GQI_QPL = 0x3,
-	GVE_DEV_OPT_ID_DQO_RDA = 0x4,
-	GVE_DEV_OPT_ID_DQO_QPL = 0x7,
-	GVE_DEV_OPT_ID_JUMBO_FRAMES = 0x8,
-	GVE_DEV_OPT_ID_BUFFER_SIZES = 0xa,
-};
-
-enum gve_dev_opt_req_feat_mask {
-	GVE_DEV_OPT_REQ_FEAT_MASK_GQI_RAW_ADDRESSING = 0x0,
-	GVE_DEV_OPT_REQ_FEAT_MASK_GQI_RDA = 0x0,
-	GVE_DEV_OPT_REQ_FEAT_MASK_GQI_QPL = 0x0,
-	GVE_DEV_OPT_REQ_FEAT_MASK_DQO_RDA = 0x0,
-	GVE_DEV_OPT_REQ_FEAT_MASK_JUMBO_FRAMES = 0x0,
-	GVE_DEV_OPT_REQ_FEAT_MASK_DQO_QPL = 0x0,
-	GVE_DEV_OPT_REQ_FEAT_MASK_BUFFER_SIZES = 0x0,
-};
-
-enum gve_sup_feature_mask {
-	GVE_SUP_JUMBO_FRAMES_MASK = 1 << 2,
-	GVE_SUP_BUFFER_SIZES_MASK = 1 << 4,
-=======
 	GVE_DEV_OPT_ID_GQI_RAW_ADDRESSING	= 0x1,
 	GVE_DEV_OPT_ID_GQI_RDA			= 0x2,
 	GVE_DEV_OPT_ID_GQI_QPL			= 0x3,
@@ -204,7 +177,6 @@
 	GVE_SUP_MODIFY_RING_MASK	= 1 << 0,
 	GVE_SUP_JUMBO_FRAMES_MASK	= 1 << 2,
 	GVE_SUP_BUFFER_SIZES_MASK	= 1 << 4,
->>>>>>> 0c383648
 };
 
 #define GVE_DEV_OPT_LEN_GQI_RAW_ADDRESSING 0x0
