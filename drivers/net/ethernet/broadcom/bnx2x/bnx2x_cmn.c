/* bnx2x_cmn.c: Broadcom Everest network driver.
 *
 * Copyright (c) 2007-2011 Broadcom Corporation
 *
 * This program is free software; you can redistribute it and/or modify
 * it under the terms of the GNU General Public License as published by
 * the Free Software Foundation.
 *
 * Maintained by: Eilon Greenstein <eilong@broadcom.com>
 * Written by: Eliezer Tamir
 * Based on code from Michael Chan's bnx2 driver
 * UDP CSUM errata workaround by Arik Gendelman
 * Slowpath and fastpath rework by Vladislav Zolotarov
 * Statistics and Link management by Yitchak Gertner
 *
 */

#define pr_fmt(fmt) KBUILD_MODNAME ": " fmt

#include <linux/etherdevice.h>
#include <linux/if_vlan.h>
#include <linux/interrupt.h>
#include <linux/ip.h>
#include <net/ipv6.h>
#include <net/ip6_checksum.h>
#include <linux/firmware.h>
#include <linux/prefetch.h>
#include "bnx2x_cmn.h"
#include "bnx2x_init.h"
#include "bnx2x_sp.h"



/**
 * bnx2x_bz_fp - zero content of the fastpath structure.
 *
 * @bp:		driver handle
 * @index:	fastpath index to be zeroed
 *
 * Makes sure the contents of the bp->fp[index].napi is kept
 * intact.
 */
static inline void bnx2x_bz_fp(struct bnx2x *bp, int index)
{
	struct bnx2x_fastpath *fp = &bp->fp[index];
	struct napi_struct orig_napi = fp->napi;
	/* bzero bnx2x_fastpath contents */
	memset(fp, 0, sizeof(*fp));

	/* Restore the NAPI object as it has been already initialized */
	fp->napi = orig_napi;

	fp->bp = bp;
	fp->index = index;
	if (IS_ETH_FP(fp))
		fp->max_cos = bp->max_cos;
	else
		/* Special queues support only one CoS */
		fp->max_cos = 1;

	/*
	 * set the tpa flag for each queue. The tpa flag determines the queue
	 * minimal size so it must be set prior to queue memory allocation
	 */
	fp->disable_tpa = ((bp->flags & TPA_ENABLE_FLAG) == 0);

#ifdef BCM_CNIC
	/* We don't want TPA on an FCoE L2 ring */
	if (IS_FCOE_FP(fp))
		fp->disable_tpa = 1;
#endif
}

/**
 * bnx2x_move_fp - move content of the fastpath structure.
 *
 * @bp:		driver handle
 * @from:	source FP index
 * @to:		destination FP index
 *
 * Makes sure the contents of the bp->fp[to].napi is kept
 * intact. This is done by first copying the napi struct from
 * the target to the source, and then mem copying the entire
 * source onto the target
 */
static inline void bnx2x_move_fp(struct bnx2x *bp, int from, int to)
{
	struct bnx2x_fastpath *from_fp = &bp->fp[from];
	struct bnx2x_fastpath *to_fp = &bp->fp[to];

	/* Copy the NAPI object as it has been already initialized */
	from_fp->napi = to_fp->napi;

	/* Move bnx2x_fastpath contents */
	memcpy(to_fp, from_fp, sizeof(*to_fp));
	to_fp->index = to;
}

int load_count[2][3] = { {0} }; /* per-path: 0-common, 1-port0, 2-port1 */

/* free skb in the packet ring at pos idx
 * return idx of last bd freed
 */
static u16 bnx2x_free_tx_pkt(struct bnx2x *bp, struct bnx2x_fp_txdata *txdata,
			     u16 idx, unsigned int *pkts_compl,
			     unsigned int *bytes_compl)
{
	struct sw_tx_bd *tx_buf = &txdata->tx_buf_ring[idx];
	struct eth_tx_start_bd *tx_start_bd;
	struct eth_tx_bd *tx_data_bd;
	struct sk_buff *skb = tx_buf->skb;
	u16 bd_idx = TX_BD(tx_buf->first_bd), new_cons;
	int nbd;

	/* prefetch skb end pointer to speedup dev_kfree_skb() */
	prefetch(&skb->end);

	DP(BNX2X_MSG_FP, "fp[%d]: pkt_idx %d  buff @(%p)->skb %p\n",
	   txdata->txq_index, idx, tx_buf, skb);

	/* unmap first bd */
	DP(BNX2X_MSG_OFF, "free bd_idx %d\n", bd_idx);
	tx_start_bd = &txdata->tx_desc_ring[bd_idx].start_bd;
	dma_unmap_single(&bp->pdev->dev, BD_UNMAP_ADDR(tx_start_bd),
			 BD_UNMAP_LEN(tx_start_bd), DMA_TO_DEVICE);


	nbd = le16_to_cpu(tx_start_bd->nbd) - 1;
#ifdef BNX2X_STOP_ON_ERROR
	if ((nbd - 1) > (MAX_SKB_FRAGS + 2)) {
		BNX2X_ERR("BAD nbd!\n");
		bnx2x_panic();
	}
#endif
	new_cons = nbd + tx_buf->first_bd;

	/* Get the next bd */
	bd_idx = TX_BD(NEXT_TX_IDX(bd_idx));

	/* Skip a parse bd... */
	--nbd;
	bd_idx = TX_BD(NEXT_TX_IDX(bd_idx));

	/* ...and the TSO split header bd since they have no mapping */
	if (tx_buf->flags & BNX2X_TSO_SPLIT_BD) {
		--nbd;
		bd_idx = TX_BD(NEXT_TX_IDX(bd_idx));
	}

	/* now free frags */
	while (nbd > 0) {

		DP(BNX2X_MSG_OFF, "free frag bd_idx %d\n", bd_idx);
		tx_data_bd = &txdata->tx_desc_ring[bd_idx].reg_bd;
		dma_unmap_page(&bp->pdev->dev, BD_UNMAP_ADDR(tx_data_bd),
			       BD_UNMAP_LEN(tx_data_bd), DMA_TO_DEVICE);
		if (--nbd)
			bd_idx = TX_BD(NEXT_TX_IDX(bd_idx));
	}

	/* release skb */
	WARN_ON(!skb);
	if (skb) {
		(*pkts_compl)++;
		(*bytes_compl) += skb->len;
	}
	dev_kfree_skb_any(skb);
	tx_buf->first_bd = 0;
	tx_buf->skb = NULL;

	return new_cons;
}

int bnx2x_tx_int(struct bnx2x *bp, struct bnx2x_fp_txdata *txdata)
{
	struct netdev_queue *txq;
	u16 hw_cons, sw_cons, bd_cons = txdata->tx_bd_cons;
	unsigned int pkts_compl = 0, bytes_compl = 0;

#ifdef BNX2X_STOP_ON_ERROR
	if (unlikely(bp->panic))
		return -1;
#endif

	txq = netdev_get_tx_queue(bp->dev, txdata->txq_index);
	hw_cons = le16_to_cpu(*txdata->tx_cons_sb);
	sw_cons = txdata->tx_pkt_cons;

	while (sw_cons != hw_cons) {
		u16 pkt_cons;

		pkt_cons = TX_BD(sw_cons);

		DP(NETIF_MSG_TX_DONE, "queue[%d]: hw_cons %u  sw_cons %u "
				      " pkt_cons %u\n",
		   txdata->txq_index, hw_cons, sw_cons, pkt_cons);

		bd_cons = bnx2x_free_tx_pkt(bp, txdata, pkt_cons,
		    &pkts_compl, &bytes_compl);

		sw_cons++;
	}

	netdev_tx_completed_queue(txq, pkts_compl, bytes_compl);

	txdata->tx_pkt_cons = sw_cons;
	txdata->tx_bd_cons = bd_cons;

	/* Need to make the tx_bd_cons update visible to start_xmit()
	 * before checking for netif_tx_queue_stopped().  Without the
	 * memory barrier, there is a small possibility that
	 * start_xmit() will miss it and cause the queue to be stopped
	 * forever.
	 * On the other hand we need an rmb() here to ensure the proper
	 * ordering of bit testing in the following
	 * netif_tx_queue_stopped(txq) call.
	 */
	smp_mb();

	if (unlikely(netif_tx_queue_stopped(txq))) {
		/* Taking tx_lock() is needed to prevent reenabling the queue
		 * while it's empty. This could have happen if rx_action() gets
		 * suspended in bnx2x_tx_int() after the condition before
		 * netif_tx_wake_queue(), while tx_action (bnx2x_start_xmit()):
		 *
		 * stops the queue->sees fresh tx_bd_cons->releases the queue->
		 * sends some packets consuming the whole queue again->
		 * stops the queue
		 */

		__netif_tx_lock(txq, smp_processor_id());

		if ((netif_tx_queue_stopped(txq)) &&
		    (bp->state == BNX2X_STATE_OPEN) &&
		    (bnx2x_tx_avail(bp, txdata) >= MAX_SKB_FRAGS + 3))
			netif_tx_wake_queue(txq);

		__netif_tx_unlock(txq);
	}
	return 0;
}

static inline void bnx2x_update_last_max_sge(struct bnx2x_fastpath *fp,
					     u16 idx)
{
	u16 last_max = fp->last_max_sge;

	if (SUB_S16(idx, last_max) > 0)
		fp->last_max_sge = idx;
}

static void bnx2x_update_sge_prod(struct bnx2x_fastpath *fp,
				  struct eth_fast_path_rx_cqe *fp_cqe)
{
	struct bnx2x *bp = fp->bp;
	u16 sge_len = SGE_PAGE_ALIGN(le16_to_cpu(fp_cqe->pkt_len) -
				     le16_to_cpu(fp_cqe->len_on_bd)) >>
		      SGE_PAGE_SHIFT;
	u16 last_max, last_elem, first_elem;
	u16 delta = 0;
	u16 i;

	if (!sge_len)
		return;

	/* First mark all used pages */
	for (i = 0; i < sge_len; i++)
		BIT_VEC64_CLEAR_BIT(fp->sge_mask,
			RX_SGE(le16_to_cpu(fp_cqe->sgl_or_raw_data.sgl[i])));

	DP(NETIF_MSG_RX_STATUS, "fp_cqe->sgl[%d] = %d\n",
	   sge_len - 1, le16_to_cpu(fp_cqe->sgl_or_raw_data.sgl[sge_len - 1]));

	/* Here we assume that the last SGE index is the biggest */
	prefetch((void *)(fp->sge_mask));
	bnx2x_update_last_max_sge(fp,
		le16_to_cpu(fp_cqe->sgl_or_raw_data.sgl[sge_len - 1]));

	last_max = RX_SGE(fp->last_max_sge);
	last_elem = last_max >> BIT_VEC64_ELEM_SHIFT;
	first_elem = RX_SGE(fp->rx_sge_prod) >> BIT_VEC64_ELEM_SHIFT;

	/* If ring is not full */
	if (last_elem + 1 != first_elem)
		last_elem++;

	/* Now update the prod */
	for (i = first_elem; i != last_elem; i = NEXT_SGE_MASK_ELEM(i)) {
		if (likely(fp->sge_mask[i]))
			break;

		fp->sge_mask[i] = BIT_VEC64_ELEM_ONE_MASK;
		delta += BIT_VEC64_ELEM_SZ;
	}

	if (delta > 0) {
		fp->rx_sge_prod += delta;
		/* clear page-end entries */
		bnx2x_clear_sge_mask_next_elems(fp);
	}

	DP(NETIF_MSG_RX_STATUS,
	   "fp->last_max_sge = %d  fp->rx_sge_prod = %d\n",
	   fp->last_max_sge, fp->rx_sge_prod);
}

/* Set Toeplitz hash value in the skb using the value from the
 * CQE (calculated by HW).
 */
static u32 bnx2x_get_rxhash(const struct bnx2x *bp,
			    const struct eth_fast_path_rx_cqe *cqe)
{
	/* Set Toeplitz hash from CQE */
	if ((bp->dev->features & NETIF_F_RXHASH) &&
	    (cqe->status_flags & ETH_FAST_PATH_RX_CQE_RSS_HASH_FLG))
		return le32_to_cpu(cqe->rss_hash_result);
	return 0;
}

static void bnx2x_tpa_start(struct bnx2x_fastpath *fp, u16 queue,
			    u16 cons, u16 prod,
			    struct eth_fast_path_rx_cqe *cqe)
{
	struct bnx2x *bp = fp->bp;
	struct sw_rx_bd *cons_rx_buf = &fp->rx_buf_ring[cons];
	struct sw_rx_bd *prod_rx_buf = &fp->rx_buf_ring[prod];
	struct eth_rx_bd *prod_bd = &fp->rx_desc_ring[prod];
	dma_addr_t mapping;
	struct bnx2x_agg_info *tpa_info = &fp->tpa_info[queue];
	struct sw_rx_bd *first_buf = &tpa_info->first_buf;

	/* print error if current state != stop */
	if (tpa_info->tpa_state != BNX2X_TPA_STOP)
		BNX2X_ERR("start of bin not in stop [%d]\n", queue);

	/* Try to map an empty data buffer from the aggregation info  */
	mapping = dma_map_single(&bp->pdev->dev,
				 first_buf->data + NET_SKB_PAD,
				 fp->rx_buf_size, DMA_FROM_DEVICE);
	/*
	 *  ...if it fails - move the skb from the consumer to the producer
	 *  and set the current aggregation state as ERROR to drop it
	 *  when TPA_STOP arrives.
	 */

	if (unlikely(dma_mapping_error(&bp->pdev->dev, mapping))) {
		/* Move the BD from the consumer to the producer */
		bnx2x_reuse_rx_data(fp, cons, prod);
		tpa_info->tpa_state = BNX2X_TPA_ERROR;
		return;
	}

	/* move empty data from pool to prod */
	prod_rx_buf->data = first_buf->data;
	dma_unmap_addr_set(prod_rx_buf, mapping, mapping);
	/* point prod_bd to new data */
	prod_bd->addr_hi = cpu_to_le32(U64_HI(mapping));
	prod_bd->addr_lo = cpu_to_le32(U64_LO(mapping));

	/* move partial skb from cons to pool (don't unmap yet) */
	*first_buf = *cons_rx_buf;

	/* mark bin state as START */
	tpa_info->parsing_flags =
		le16_to_cpu(cqe->pars_flags.flags);
	tpa_info->vlan_tag = le16_to_cpu(cqe->vlan_tag);
	tpa_info->tpa_state = BNX2X_TPA_START;
	tpa_info->len_on_bd = le16_to_cpu(cqe->len_on_bd);
	tpa_info->placement_offset = cqe->placement_offset;
	tpa_info->rxhash = bnx2x_get_rxhash(bp, cqe);

#ifdef BNX2X_STOP_ON_ERROR
	fp->tpa_queue_used |= (1 << queue);
#ifdef _ASM_GENERIC_INT_L64_H
	DP(NETIF_MSG_RX_STATUS, "fp->tpa_queue_used = 0x%lx\n",
#else
	DP(NETIF_MSG_RX_STATUS, "fp->tpa_queue_used = 0x%llx\n",
#endif
	   fp->tpa_queue_used);
#endif
}

/* Timestamp option length allowed for TPA aggregation:
 *
 *		nop nop kind length echo val
 */
#define TPA_TSTAMP_OPT_LEN	12
/**
 * bnx2x_set_lro_mss - calculate the approximate value of the MSS
 *
 * @bp:			driver handle
 * @parsing_flags:	parsing flags from the START CQE
 * @len_on_bd:		total length of the first packet for the
 *			aggregation.
 *
 * Approximate value of the MSS for this aggregation calculated using
 * the first packet of it.
 */
static inline u16 bnx2x_set_lro_mss(struct bnx2x *bp, u16 parsing_flags,
				    u16 len_on_bd)
{
	/*
	 * TPA arrgregation won't have either IP options or TCP options
	 * other than timestamp or IPv6 extension headers.
	 */
	u16 hdrs_len = ETH_HLEN + sizeof(struct tcphdr);

	if (GET_FLAG(parsing_flags, PARSING_FLAGS_OVER_ETHERNET_PROTOCOL) ==
	    PRS_FLAG_OVERETH_IPV6)
		hdrs_len += sizeof(struct ipv6hdr);
	else /* IPv4 */
		hdrs_len += sizeof(struct iphdr);


	/* Check if there was a TCP timestamp, if there is it's will
	 * always be 12 bytes length: nop nop kind length echo val.
	 *
	 * Otherwise FW would close the aggregation.
	 */
	if (parsing_flags & PARSING_FLAGS_TIME_STAMP_EXIST_FLAG)
		hdrs_len += TPA_TSTAMP_OPT_LEN;

	return len_on_bd - hdrs_len;
}

static int bnx2x_fill_frag_skb(struct bnx2x *bp, struct bnx2x_fastpath *fp,
			       u16 queue, struct sk_buff *skb,
			       struct eth_end_agg_rx_cqe *cqe,
			       u16 cqe_idx)
{
	struct sw_rx_page *rx_pg, old_rx_pg;
	u32 i, frag_len, frag_size, pages;
	int err;
	int j;
	struct bnx2x_agg_info *tpa_info = &fp->tpa_info[queue];
	u16 len_on_bd = tpa_info->len_on_bd;

	frag_size = le16_to_cpu(cqe->pkt_len) - len_on_bd;
	pages = SGE_PAGE_ALIGN(frag_size) >> SGE_PAGE_SHIFT;

	/* This is needed in order to enable forwarding support */
	if (frag_size)
		skb_shinfo(skb)->gso_size = bnx2x_set_lro_mss(bp,
					tpa_info->parsing_flags, len_on_bd);

#ifdef BNX2X_STOP_ON_ERROR
	if (pages > min_t(u32, 8, MAX_SKB_FRAGS)*SGE_PAGE_SIZE*PAGES_PER_SGE) {
		BNX2X_ERR("SGL length is too long: %d. CQE index is %d\n",
			  pages, cqe_idx);
		BNX2X_ERR("cqe->pkt_len = %d\n", cqe->pkt_len);
		bnx2x_panic();
		return -EINVAL;
	}
#endif

	/* Run through the SGL and compose the fragmented skb */
	for (i = 0, j = 0; i < pages; i += PAGES_PER_SGE, j++) {
		u16 sge_idx = RX_SGE(le16_to_cpu(cqe->sgl_or_raw_data.sgl[j]));

		/* FW gives the indices of the SGE as if the ring is an array
		   (meaning that "next" element will consume 2 indices) */
		frag_len = min(frag_size, (u32)(SGE_PAGE_SIZE*PAGES_PER_SGE));
		rx_pg = &fp->rx_page_ring[sge_idx];
		old_rx_pg = *rx_pg;

		/* If we fail to allocate a substitute page, we simply stop
		   where we are and drop the whole packet */
		err = bnx2x_alloc_rx_sge(bp, fp, sge_idx);
		if (unlikely(err)) {
			fp->eth_q_stats.rx_skb_alloc_failed++;
			return err;
		}

		/* Unmap the page as we r going to pass it to the stack */
		dma_unmap_page(&bp->pdev->dev,
			       dma_unmap_addr(&old_rx_pg, mapping),
			       SGE_PAGE_SIZE*PAGES_PER_SGE, DMA_FROM_DEVICE);

		/* Add one frag and update the appropriate fields in the skb */
		skb_fill_page_desc(skb, j, old_rx_pg.page, 0, frag_len);

		skb->data_len += frag_len;
		skb->truesize += SGE_PAGE_SIZE * PAGES_PER_SGE;
		skb->len += frag_len;

		frag_size -= frag_len;
	}

	return 0;
}

static void bnx2x_tpa_stop(struct bnx2x *bp, struct bnx2x_fastpath *fp,
			   u16 queue, struct eth_end_agg_rx_cqe *cqe,
			   u16 cqe_idx)
{
	struct bnx2x_agg_info *tpa_info = &fp->tpa_info[queue];
	struct sw_rx_bd *rx_buf = &tpa_info->first_buf;
	u32 pad = tpa_info->placement_offset;
	u16 len = tpa_info->len_on_bd;
	struct sk_buff *skb = NULL;
	u8 *data = rx_buf->data;
	/* alloc new skb */
	u8 *new_data;
	u8 old_tpa_state = tpa_info->tpa_state;

	tpa_info->tpa_state = BNX2X_TPA_STOP;

	/* If we there was an error during the handling of the TPA_START -
	 * drop this aggregation.
	 */
	if (old_tpa_state == BNX2X_TPA_ERROR)
		goto drop;

	/* Try to allocate the new data */
	new_data = kmalloc(fp->rx_buf_size + NET_SKB_PAD, GFP_ATOMIC);

	/* Unmap skb in the pool anyway, as we are going to change
	   pool entry status to BNX2X_TPA_STOP even if new skb allocation
	   fails. */
	dma_unmap_single(&bp->pdev->dev, dma_unmap_addr(rx_buf, mapping),
			 fp->rx_buf_size, DMA_FROM_DEVICE);
	if (likely(new_data))
		skb = build_skb(data);

	if (likely(skb)) {
<<<<<<< HEAD

=======
>>>>>>> e2920638
#ifdef BNX2X_STOP_ON_ERROR
		if (pad + len > fp->rx_buf_size) {
			BNX2X_ERR("skb_put is about to fail...  "
				  "pad %d  len %d  rx_buf_size %d\n",
				  pad, len, fp->rx_buf_size);
			bnx2x_panic();
			return;
		}
#endif

		skb_reserve(skb, pad + NET_SKB_PAD);
		skb_put(skb, len);
		skb->rxhash = tpa_info->rxhash;

		skb->protocol = eth_type_trans(skb, bp->dev);
		skb->ip_summed = CHECKSUM_UNNECESSARY;

		if (!bnx2x_fill_frag_skb(bp, fp, queue, skb, cqe, cqe_idx)) {
			if (tpa_info->parsing_flags & PARSING_FLAGS_VLAN)
				__vlan_hwaccel_put_tag(skb, tpa_info->vlan_tag);
			napi_gro_receive(&fp->napi, skb);
		} else {
			DP(NETIF_MSG_RX_STATUS, "Failed to allocate new pages"
			   " - dropping packet!\n");
			dev_kfree_skb_any(skb);
		}


		/* put new data in bin */
		rx_buf->data = new_data;

		return;
	}
	kfree(new_data);
drop:
	/* drop the packet and keep the buffer in the bin */
	DP(NETIF_MSG_RX_STATUS,
	   "Failed to allocate or map a new skb - dropping packet!\n");
	fp->eth_q_stats.rx_skb_alloc_failed++;
}


int bnx2x_rx_int(struct bnx2x_fastpath *fp, int budget)
{
	struct bnx2x *bp = fp->bp;
	u16 bd_cons, bd_prod, bd_prod_fw, comp_ring_cons;
	u16 hw_comp_cons, sw_comp_cons, sw_comp_prod;
	int rx_pkt = 0;

#ifdef BNX2X_STOP_ON_ERROR
	if (unlikely(bp->panic))
		return 0;
#endif

	/* CQ "next element" is of the size of the regular element,
	   that's why it's ok here */
	hw_comp_cons = le16_to_cpu(*fp->rx_cons_sb);
	if ((hw_comp_cons & MAX_RCQ_DESC_CNT) == MAX_RCQ_DESC_CNT)
		hw_comp_cons++;

	bd_cons = fp->rx_bd_cons;
	bd_prod = fp->rx_bd_prod;
	bd_prod_fw = bd_prod;
	sw_comp_cons = fp->rx_comp_cons;
	sw_comp_prod = fp->rx_comp_prod;

	/* Memory barrier necessary as speculative reads of the rx
	 * buffer can be ahead of the index in the status block
	 */
	rmb();

	DP(NETIF_MSG_RX_STATUS,
	   "queue[%d]:  hw_comp_cons %u  sw_comp_cons %u\n",
	   fp->index, hw_comp_cons, sw_comp_cons);

	while (sw_comp_cons != hw_comp_cons) {
		struct sw_rx_bd *rx_buf = NULL;
		struct sk_buff *skb;
		union eth_rx_cqe *cqe;
		struct eth_fast_path_rx_cqe *cqe_fp;
		u8 cqe_fp_flags;
		enum eth_rx_cqe_type cqe_fp_type;
		u16 len, pad;
		u8 *data;

#ifdef BNX2X_STOP_ON_ERROR
		if (unlikely(bp->panic))
			return 0;
#endif

		comp_ring_cons = RCQ_BD(sw_comp_cons);
		bd_prod = RX_BD(bd_prod);
		bd_cons = RX_BD(bd_cons);

		cqe = &fp->rx_comp_ring[comp_ring_cons];
		cqe_fp = &cqe->fast_path_cqe;
		cqe_fp_flags = cqe_fp->type_error_flags;
		cqe_fp_type = cqe_fp_flags & ETH_FAST_PATH_RX_CQE_TYPE;

		DP(NETIF_MSG_RX_STATUS, "CQE type %x  err %x  status %x"
		   "  queue %x  vlan %x  len %u\n", CQE_TYPE(cqe_fp_flags),
		   cqe_fp_flags, cqe_fp->status_flags,
		   le32_to_cpu(cqe_fp->rss_hash_result),
		   le16_to_cpu(cqe_fp->vlan_tag), le16_to_cpu(cqe_fp->pkt_len));

		/* is this a slowpath msg? */
		if (unlikely(CQE_TYPE_SLOW(cqe_fp_type))) {
			bnx2x_sp_event(fp, cqe);
			goto next_cqe;
		}
		rx_buf = &fp->rx_buf_ring[bd_cons];
		data = rx_buf->data;

		if (!CQE_TYPE_FAST(cqe_fp_type)) {
#ifdef BNX2X_STOP_ON_ERROR
			/* sanity check */
			if (fp->disable_tpa &&
			    (CQE_TYPE_START(cqe_fp_type) ||
			     CQE_TYPE_STOP(cqe_fp_type)))
				BNX2X_ERR("START/STOP packet while "
					  "disable_tpa type %x\n",
					  CQE_TYPE(cqe_fp_type));
#endif

			if (CQE_TYPE_START(cqe_fp_type)) {
				u16 queue = cqe_fp->queue_index;
				DP(NETIF_MSG_RX_STATUS,
				   "calling tpa_start on queue %d\n",
				   queue);

				bnx2x_tpa_start(fp, queue,
						bd_cons, bd_prod,
						cqe_fp);
				goto next_rx;
			} else {
				u16 queue =
					cqe->end_agg_cqe.queue_index;
				DP(NETIF_MSG_RX_STATUS,
				   "calling tpa_stop on queue %d\n",
				   queue);

				bnx2x_tpa_stop(bp, fp, queue,
					       &cqe->end_agg_cqe,
					       comp_ring_cons);
#ifdef BNX2X_STOP_ON_ERROR
				if (bp->panic)
					return 0;
#endif

				bnx2x_update_sge_prod(fp, cqe_fp);
				goto next_cqe;
			}
		}
		/* non TPA */
		len = le16_to_cpu(cqe_fp->pkt_len);
		pad = cqe_fp->placement_offset;
		dma_sync_single_for_cpu(&bp->pdev->dev,
					dma_unmap_addr(rx_buf, mapping),
					pad + RX_COPY_THRESH,
					DMA_FROM_DEVICE);
		pad += NET_SKB_PAD;
		prefetch(data + pad); /* speedup eth_type_trans() */
		/* is this an error packet? */
		if (unlikely(cqe_fp_flags & ETH_RX_ERROR_FALGS)) {
			DP(NETIF_MSG_RX_ERR,
			   "ERROR  flags %x  rx packet %u\n",
			   cqe_fp_flags, sw_comp_cons);
			fp->eth_q_stats.rx_err_discard_pkt++;
			goto reuse_rx;
		}

		/* Since we don't have a jumbo ring
		 * copy small packets if mtu > 1500
		 */
		if ((bp->dev->mtu > ETH_MAX_PACKET_SIZE) &&
		    (len <= RX_COPY_THRESH)) {
			skb = netdev_alloc_skb_ip_align(bp->dev, len);
			if (skb == NULL) {
				DP(NETIF_MSG_RX_ERR,
				   "ERROR  packet dropped because of alloc failure\n");
				fp->eth_q_stats.rx_skb_alloc_failed++;
				goto reuse_rx;
			}
			memcpy(skb->data, data + pad, len);
			bnx2x_reuse_rx_data(fp, bd_cons, bd_prod);
		} else {
			if (likely(bnx2x_alloc_rx_data(bp, fp, bd_prod) == 0)) {
				dma_unmap_single(&bp->pdev->dev,
						 dma_unmap_addr(rx_buf, mapping),
						 fp->rx_buf_size,
						 DMA_FROM_DEVICE);
				skb = build_skb(data);
				if (unlikely(!skb)) {
					kfree(data);
					fp->eth_q_stats.rx_skb_alloc_failed++;
					goto next_rx;
				}
				skb_reserve(skb, pad);
			} else {
				DP(NETIF_MSG_RX_ERR,
				   "ERROR  packet dropped because "
				   "of alloc failure\n");
				fp->eth_q_stats.rx_skb_alloc_failed++;
reuse_rx:
				bnx2x_reuse_rx_data(fp, bd_cons, bd_prod);
				goto next_rx;
			}
		}

		skb_put(skb, len);
		skb->protocol = eth_type_trans(skb, bp->dev);

		/* Set Toeplitz hash for a none-LRO skb */
		skb->rxhash = bnx2x_get_rxhash(bp, cqe_fp);

		skb_checksum_none_assert(skb);

		if (bp->dev->features & NETIF_F_RXCSUM) {

			if (likely(BNX2X_RX_CSUM_OK(cqe)))
				skb->ip_summed = CHECKSUM_UNNECESSARY;
			else
				fp->eth_q_stats.hw_csum_err++;
		}

		skb_record_rx_queue(skb, fp->rx_queue);

		if (le16_to_cpu(cqe_fp->pars_flags.flags) &
		    PARSING_FLAGS_VLAN)
			__vlan_hwaccel_put_tag(skb,
					       le16_to_cpu(cqe_fp->vlan_tag));
		napi_gro_receive(&fp->napi, skb);


next_rx:
		rx_buf->data = NULL;

		bd_cons = NEXT_RX_IDX(bd_cons);
		bd_prod = NEXT_RX_IDX(bd_prod);
		bd_prod_fw = NEXT_RX_IDX(bd_prod_fw);
		rx_pkt++;
next_cqe:
		sw_comp_prod = NEXT_RCQ_IDX(sw_comp_prod);
		sw_comp_cons = NEXT_RCQ_IDX(sw_comp_cons);

		if (rx_pkt == budget)
			break;
	} /* while */

	fp->rx_bd_cons = bd_cons;
	fp->rx_bd_prod = bd_prod_fw;
	fp->rx_comp_cons = sw_comp_cons;
	fp->rx_comp_prod = sw_comp_prod;

	/* Update producers */
	bnx2x_update_rx_prod(bp, fp, bd_prod_fw, sw_comp_prod,
			     fp->rx_sge_prod);

	fp->rx_pkt += rx_pkt;
	fp->rx_calls++;

	return rx_pkt;
}

static irqreturn_t bnx2x_msix_fp_int(int irq, void *fp_cookie)
{
	struct bnx2x_fastpath *fp = fp_cookie;
	struct bnx2x *bp = fp->bp;
	u8 cos;

	DP(BNX2X_MSG_FP, "got an MSI-X interrupt on IDX:SB "
			 "[fp %d fw_sd %d igusb %d]\n",
	   fp->index, fp->fw_sb_id, fp->igu_sb_id);
	bnx2x_ack_sb(bp, fp->igu_sb_id, USTORM_ID, 0, IGU_INT_DISABLE, 0);

#ifdef BNX2X_STOP_ON_ERROR
	if (unlikely(bp->panic))
		return IRQ_HANDLED;
#endif

	/* Handle Rx and Tx according to MSI-X vector */
	prefetch(fp->rx_cons_sb);

	for_each_cos_in_tx_queue(fp, cos)
		prefetch(fp->txdata[cos].tx_cons_sb);

	prefetch(&fp->sb_running_index[SM_RX_ID]);
	napi_schedule(&bnx2x_fp(bp, fp->index, napi));

	return IRQ_HANDLED;
}

/* HW Lock for shared dual port PHYs */
void bnx2x_acquire_phy_lock(struct bnx2x *bp)
{
	mutex_lock(&bp->port.phy_mutex);

	if (bp->port.need_hw_lock)
		bnx2x_acquire_hw_lock(bp, HW_LOCK_RESOURCE_MDIO);
}

void bnx2x_release_phy_lock(struct bnx2x *bp)
{
	if (bp->port.need_hw_lock)
		bnx2x_release_hw_lock(bp, HW_LOCK_RESOURCE_MDIO);

	mutex_unlock(&bp->port.phy_mutex);
}

/* calculates MF speed according to current linespeed and MF configuration */
u16 bnx2x_get_mf_speed(struct bnx2x *bp)
{
	u16 line_speed = bp->link_vars.line_speed;
	if (IS_MF(bp)) {
		u16 maxCfg = bnx2x_extract_max_cfg(bp,
						   bp->mf_config[BP_VN(bp)]);

		/* Calculate the current MAX line speed limit for the MF
		 * devices
		 */
		if (IS_MF_SI(bp))
			line_speed = (line_speed * maxCfg) / 100;
		else { /* SD mode */
			u16 vn_max_rate = maxCfg * 100;

			if (vn_max_rate < line_speed)
				line_speed = vn_max_rate;
		}
	}

	return line_speed;
}

/**
 * bnx2x_fill_report_data - fill link report data to report
 *
 * @bp:		driver handle
 * @data:	link state to update
 *
 * It uses a none-atomic bit operations because is called under the mutex.
 */
static inline void bnx2x_fill_report_data(struct bnx2x *bp,
					  struct bnx2x_link_report_data *data)
{
	u16 line_speed = bnx2x_get_mf_speed(bp);

	memset(data, 0, sizeof(*data));

	/* Fill the report data: efective line speed */
	data->line_speed = line_speed;

	/* Link is down */
	if (!bp->link_vars.link_up || (bp->flags & MF_FUNC_DIS))
		__set_bit(BNX2X_LINK_REPORT_LINK_DOWN,
			  &data->link_report_flags);

	/* Full DUPLEX */
	if (bp->link_vars.duplex == DUPLEX_FULL)
		__set_bit(BNX2X_LINK_REPORT_FD, &data->link_report_flags);

	/* Rx Flow Control is ON */
	if (bp->link_vars.flow_ctrl & BNX2X_FLOW_CTRL_RX)
		__set_bit(BNX2X_LINK_REPORT_RX_FC_ON, &data->link_report_flags);

	/* Tx Flow Control is ON */
	if (bp->link_vars.flow_ctrl & BNX2X_FLOW_CTRL_TX)
		__set_bit(BNX2X_LINK_REPORT_TX_FC_ON, &data->link_report_flags);
}

/**
 * bnx2x_link_report - report link status to OS.
 *
 * @bp:		driver handle
 *
 * Calls the __bnx2x_link_report() under the same locking scheme
 * as a link/PHY state managing code to ensure a consistent link
 * reporting.
 */

void bnx2x_link_report(struct bnx2x *bp)
{
	bnx2x_acquire_phy_lock(bp);
	__bnx2x_link_report(bp);
	bnx2x_release_phy_lock(bp);
}

/**
 * __bnx2x_link_report - report link status to OS.
 *
 * @bp:		driver handle
 *
 * None atomic inmlementation.
 * Should be called under the phy_lock.
 */
void __bnx2x_link_report(struct bnx2x *bp)
{
	struct bnx2x_link_report_data cur_data;

	/* reread mf_cfg */
	if (!CHIP_IS_E1(bp))
		bnx2x_read_mf_cfg(bp);

	/* Read the current link report info */
	bnx2x_fill_report_data(bp, &cur_data);

	/* Don't report link down or exactly the same link status twice */
	if (!memcmp(&cur_data, &bp->last_reported_link, sizeof(cur_data)) ||
	    (test_bit(BNX2X_LINK_REPORT_LINK_DOWN,
		      &bp->last_reported_link.link_report_flags) &&
	     test_bit(BNX2X_LINK_REPORT_LINK_DOWN,
		      &cur_data.link_report_flags)))
		return;

	bp->link_cnt++;

	/* We are going to report a new link parameters now -
	 * remember the current data for the next time.
	 */
	memcpy(&bp->last_reported_link, &cur_data, sizeof(cur_data));

	if (test_bit(BNX2X_LINK_REPORT_LINK_DOWN,
		     &cur_data.link_report_flags)) {
		netif_carrier_off(bp->dev);
		netdev_err(bp->dev, "NIC Link is Down\n");
		return;
	} else {
		const char *duplex;
		const char *flow;

		netif_carrier_on(bp->dev);

		if (test_and_clear_bit(BNX2X_LINK_REPORT_FD,
				       &cur_data.link_report_flags))
			duplex = "full";
		else
			duplex = "half";

		/* Handle the FC at the end so that only these flags would be
		 * possibly set. This way we may easily check if there is no FC
		 * enabled.
		 */
		if (cur_data.link_report_flags) {
			if (test_bit(BNX2X_LINK_REPORT_RX_FC_ON,
				     &cur_data.link_report_flags)) {
				if (test_bit(BNX2X_LINK_REPORT_TX_FC_ON,
				     &cur_data.link_report_flags))
					flow = "ON - receive & transmit";
				else
					flow = "ON - receive";
			} else {
				flow = "ON - transmit";
			}
		} else {
			flow = "none";
		}
		netdev_info(bp->dev, "NIC Link is Up, %d Mbps %s duplex, Flow control: %s\n",
			    cur_data.line_speed, duplex, flow);
	}
}

void bnx2x_init_rx_rings(struct bnx2x *bp)
{
	int func = BP_FUNC(bp);
	u16 ring_prod;
	int i, j;

	/* Allocate TPA resources */
	for_each_rx_queue(bp, j) {
		struct bnx2x_fastpath *fp = &bp->fp[j];

		DP(NETIF_MSG_IFUP,
		   "mtu %d  rx_buf_size %d\n", bp->dev->mtu, fp->rx_buf_size);

		if (!fp->disable_tpa) {
			/* Fill the per-aggregtion pool */
			for (i = 0; i < MAX_AGG_QS(bp); i++) {
				struct bnx2x_agg_info *tpa_info =
					&fp->tpa_info[i];
				struct sw_rx_bd *first_buf =
					&tpa_info->first_buf;

				first_buf->data = kmalloc(fp->rx_buf_size + NET_SKB_PAD,
							  GFP_ATOMIC);
				if (!first_buf->data) {
					BNX2X_ERR("Failed to allocate TPA "
						  "skb pool for queue[%d] - "
						  "disabling TPA on this "
						  "queue!\n", j);
					bnx2x_free_tpa_pool(bp, fp, i);
					fp->disable_tpa = 1;
					break;
				}
				dma_unmap_addr_set(first_buf, mapping, 0);
				tpa_info->tpa_state = BNX2X_TPA_STOP;
			}

			/* "next page" elements initialization */
			bnx2x_set_next_page_sgl(fp);

			/* set SGEs bit mask */
			bnx2x_init_sge_ring_bit_mask(fp);

			/* Allocate SGEs and initialize the ring elements */
			for (i = 0, ring_prod = 0;
			     i < MAX_RX_SGE_CNT*NUM_RX_SGE_PAGES; i++) {

				if (bnx2x_alloc_rx_sge(bp, fp, ring_prod) < 0) {
					BNX2X_ERR("was only able to allocate "
						  "%d rx sges\n", i);
					BNX2X_ERR("disabling TPA for "
						  "queue[%d]\n", j);
					/* Cleanup already allocated elements */
					bnx2x_free_rx_sge_range(bp, fp,
								ring_prod);
					bnx2x_free_tpa_pool(bp, fp,
							    MAX_AGG_QS(bp));
					fp->disable_tpa = 1;
					ring_prod = 0;
					break;
				}
				ring_prod = NEXT_SGE_IDX(ring_prod);
			}

			fp->rx_sge_prod = ring_prod;
		}
	}

	for_each_rx_queue(bp, j) {
		struct bnx2x_fastpath *fp = &bp->fp[j];

		fp->rx_bd_cons = 0;

		/* Activate BD ring */
		/* Warning!
		 * this will generate an interrupt (to the TSTORM)
		 * must only be done after chip is initialized
		 */
		bnx2x_update_rx_prod(bp, fp, fp->rx_bd_prod, fp->rx_comp_prod,
				     fp->rx_sge_prod);

		if (j != 0)
			continue;

		if (CHIP_IS_E1(bp)) {
			REG_WR(bp, BAR_USTRORM_INTMEM +
			       USTORM_MEM_WORKAROUND_ADDRESS_OFFSET(func),
			       U64_LO(fp->rx_comp_mapping));
			REG_WR(bp, BAR_USTRORM_INTMEM +
			       USTORM_MEM_WORKAROUND_ADDRESS_OFFSET(func) + 4,
			       U64_HI(fp->rx_comp_mapping));
		}
	}
}

static void bnx2x_free_tx_skbs(struct bnx2x *bp)
{
	int i;
	u8 cos;

	for_each_tx_queue(bp, i) {
		struct bnx2x_fastpath *fp = &bp->fp[i];
		for_each_cos_in_tx_queue(fp, cos) {
			struct bnx2x_fp_txdata *txdata = &fp->txdata[cos];
			unsigned pkts_compl = 0, bytes_compl = 0;

			u16 sw_prod = txdata->tx_pkt_prod;
			u16 sw_cons = txdata->tx_pkt_cons;

			while (sw_cons != sw_prod) {
				bnx2x_free_tx_pkt(bp, txdata, TX_BD(sw_cons),
				    &pkts_compl, &bytes_compl);
				sw_cons++;
			}
			netdev_tx_reset_queue(
			    netdev_get_tx_queue(bp->dev, txdata->txq_index));
		}
	}
}

static void bnx2x_free_rx_bds(struct bnx2x_fastpath *fp)
{
	struct bnx2x *bp = fp->bp;
	int i;

	/* ring wasn't allocated */
	if (fp->rx_buf_ring == NULL)
		return;

	for (i = 0; i < NUM_RX_BD; i++) {
		struct sw_rx_bd *rx_buf = &fp->rx_buf_ring[i];
		u8 *data = rx_buf->data;

		if (data == NULL)
			continue;
		dma_unmap_single(&bp->pdev->dev,
				 dma_unmap_addr(rx_buf, mapping),
				 fp->rx_buf_size, DMA_FROM_DEVICE);

		rx_buf->data = NULL;
		kfree(data);
	}
}

static void bnx2x_free_rx_skbs(struct bnx2x *bp)
{
	int j;

	for_each_rx_queue(bp, j) {
		struct bnx2x_fastpath *fp = &bp->fp[j];

		bnx2x_free_rx_bds(fp);

		if (!fp->disable_tpa)
			bnx2x_free_tpa_pool(bp, fp, MAX_AGG_QS(bp));
	}
}

void bnx2x_free_skbs(struct bnx2x *bp)
{
	bnx2x_free_tx_skbs(bp);
	bnx2x_free_rx_skbs(bp);
}

void bnx2x_update_max_mf_config(struct bnx2x *bp, u32 value)
{
	/* load old values */
	u32 mf_cfg = bp->mf_config[BP_VN(bp)];

	if (value != bnx2x_extract_max_cfg(bp, mf_cfg)) {
		/* leave all but MAX value */
		mf_cfg &= ~FUNC_MF_CFG_MAX_BW_MASK;

		/* set new MAX value */
		mf_cfg |= (value << FUNC_MF_CFG_MAX_BW_SHIFT)
				& FUNC_MF_CFG_MAX_BW_MASK;

		bnx2x_fw_command(bp, DRV_MSG_CODE_SET_MF_BW, mf_cfg);
	}
}

/**
 * bnx2x_free_msix_irqs - free previously requested MSI-X IRQ vectors
 *
 * @bp:		driver handle
 * @nvecs:	number of vectors to be released
 */
static void bnx2x_free_msix_irqs(struct bnx2x *bp, int nvecs)
{
	int i, offset = 0;

	if (nvecs == offset)
		return;
	free_irq(bp->msix_table[offset].vector, bp->dev);
	DP(NETIF_MSG_IFDOWN, "released sp irq (%d)\n",
	   bp->msix_table[offset].vector);
	offset++;
#ifdef BCM_CNIC
	if (nvecs == offset)
		return;
	offset++;
#endif

	for_each_eth_queue(bp, i) {
		if (nvecs == offset)
			return;
		DP(NETIF_MSG_IFDOWN, "about to release fp #%d->%d "
		   "irq\n", i, bp->msix_table[offset].vector);

		free_irq(bp->msix_table[offset++].vector, &bp->fp[i]);
	}
}

void bnx2x_free_irq(struct bnx2x *bp)
{
	if (bp->flags & USING_MSIX_FLAG)
		bnx2x_free_msix_irqs(bp, BNX2X_NUM_ETH_QUEUES(bp) +
				     CNIC_PRESENT + 1);
	else if (bp->flags & USING_MSI_FLAG)
		free_irq(bp->pdev->irq, bp->dev);
	else
		free_irq(bp->pdev->irq, bp->dev);
}

int bnx2x_enable_msix(struct bnx2x *bp)
{
	int msix_vec = 0, i, rc, req_cnt;

	bp->msix_table[msix_vec].entry = msix_vec;
	DP(NETIF_MSG_IFUP, "msix_table[0].entry = %d (slowpath)\n",
	   bp->msix_table[0].entry);
	msix_vec++;

#ifdef BCM_CNIC
	bp->msix_table[msix_vec].entry = msix_vec;
	DP(NETIF_MSG_IFUP, "msix_table[%d].entry = %d (CNIC)\n",
	   bp->msix_table[msix_vec].entry, bp->msix_table[msix_vec].entry);
	msix_vec++;
#endif
	/* We need separate vectors for ETH queues only (not FCoE) */
	for_each_eth_queue(bp, i) {
		bp->msix_table[msix_vec].entry = msix_vec;
		DP(NETIF_MSG_IFUP, "msix_table[%d].entry = %d "
		   "(fastpath #%u)\n", msix_vec, msix_vec, i);
		msix_vec++;
	}

	req_cnt = BNX2X_NUM_ETH_QUEUES(bp) + CNIC_PRESENT + 1;

	rc = pci_enable_msix(bp->pdev, &bp->msix_table[0], req_cnt);

	/*
	 * reconfigure number of tx/rx queues according to available
	 * MSI-X vectors
	 */
	if (rc >= BNX2X_MIN_MSIX_VEC_CNT) {
		/* how less vectors we will have? */
		int diff = req_cnt - rc;

		DP(NETIF_MSG_IFUP,
		   "Trying to use less MSI-X vectors: %d\n", rc);

		rc = pci_enable_msix(bp->pdev, &bp->msix_table[0], rc);

		if (rc) {
			DP(NETIF_MSG_IFUP,
			   "MSI-X is not attainable  rc %d\n", rc);
			return rc;
		}
		/*
		 * decrease number of queues by number of unallocated entries
		 */
		bp->num_queues -= diff;

		DP(NETIF_MSG_IFUP, "New queue configuration set: %d\n",
				  bp->num_queues);
	} else if (rc) {
		/* fall to INTx if not enough memory */
		if (rc == -ENOMEM)
			bp->flags |= DISABLE_MSI_FLAG;
		DP(NETIF_MSG_IFUP, "MSI-X is not attainable  rc %d\n", rc);
		return rc;
	}

	bp->flags |= USING_MSIX_FLAG;

	return 0;
}

static int bnx2x_req_msix_irqs(struct bnx2x *bp)
{
	int i, rc, offset = 0;

	rc = request_irq(bp->msix_table[offset++].vector,
			 bnx2x_msix_sp_int, 0,
			 bp->dev->name, bp->dev);
	if (rc) {
		BNX2X_ERR("request sp irq failed\n");
		return -EBUSY;
	}

#ifdef BCM_CNIC
	offset++;
#endif
	for_each_eth_queue(bp, i) {
		struct bnx2x_fastpath *fp = &bp->fp[i];
		snprintf(fp->name, sizeof(fp->name), "%s-fp-%d",
			 bp->dev->name, i);

		rc = request_irq(bp->msix_table[offset].vector,
				 bnx2x_msix_fp_int, 0, fp->name, fp);
		if (rc) {
			BNX2X_ERR("request fp #%d irq (%d) failed  rc %d\n", i,
			      bp->msix_table[offset].vector, rc);
			bnx2x_free_msix_irqs(bp, offset);
			return -EBUSY;
		}

		offset++;
	}

	i = BNX2X_NUM_ETH_QUEUES(bp);
	offset = 1 + CNIC_PRESENT;
	netdev_info(bp->dev, "using MSI-X  IRQs: sp %d  fp[%d] %d"
	       " ... fp[%d] %d\n",
	       bp->msix_table[0].vector,
	       0, bp->msix_table[offset].vector,
	       i - 1, bp->msix_table[offset + i - 1].vector);

	return 0;
}

int bnx2x_enable_msi(struct bnx2x *bp)
{
	int rc;

	rc = pci_enable_msi(bp->pdev);
	if (rc) {
		DP(NETIF_MSG_IFUP, "MSI is not attainable\n");
		return -1;
	}
	bp->flags |= USING_MSI_FLAG;

	return 0;
}

static int bnx2x_req_irq(struct bnx2x *bp)
{
	unsigned long flags;
	int rc;

	if (bp->flags & USING_MSI_FLAG)
		flags = 0;
	else
		flags = IRQF_SHARED;

	rc = request_irq(bp->pdev->irq, bnx2x_interrupt, flags,
			 bp->dev->name, bp->dev);
	return rc;
}

static inline int bnx2x_setup_irqs(struct bnx2x *bp)
{
	int rc = 0;
	if (bp->flags & USING_MSIX_FLAG) {
		rc = bnx2x_req_msix_irqs(bp);
		if (rc)
			return rc;
	} else {
		bnx2x_ack_int(bp);
		rc = bnx2x_req_irq(bp);
		if (rc) {
			BNX2X_ERR("IRQ request failed  rc %d, aborting\n", rc);
			return rc;
		}
		if (bp->flags & USING_MSI_FLAG) {
			bp->dev->irq = bp->pdev->irq;
			netdev_info(bp->dev, "using MSI  IRQ %d\n",
			       bp->pdev->irq);
		}
	}

	return 0;
}

static inline void bnx2x_napi_enable(struct bnx2x *bp)
{
	int i;

	for_each_rx_queue(bp, i)
		napi_enable(&bnx2x_fp(bp, i, napi));
}

static inline void bnx2x_napi_disable(struct bnx2x *bp)
{
	int i;

	for_each_rx_queue(bp, i)
		napi_disable(&bnx2x_fp(bp, i, napi));
}

void bnx2x_netif_start(struct bnx2x *bp)
{
	if (netif_running(bp->dev)) {
		bnx2x_napi_enable(bp);
		bnx2x_int_enable(bp);
		if (bp->state == BNX2X_STATE_OPEN)
			netif_tx_wake_all_queues(bp->dev);
	}
}

void bnx2x_netif_stop(struct bnx2x *bp, int disable_hw)
{
	bnx2x_int_disable_sync(bp, disable_hw);
	bnx2x_napi_disable(bp);
}

u16 bnx2x_select_queue(struct net_device *dev, struct sk_buff *skb)
{
	struct bnx2x *bp = netdev_priv(dev);

#ifdef BCM_CNIC
	if (!NO_FCOE(bp)) {
		struct ethhdr *hdr = (struct ethhdr *)skb->data;
		u16 ether_type = ntohs(hdr->h_proto);

		/* Skip VLAN tag if present */
		if (ether_type == ETH_P_8021Q) {
			struct vlan_ethhdr *vhdr =
				(struct vlan_ethhdr *)skb->data;

			ether_type = ntohs(vhdr->h_vlan_encapsulated_proto);
		}

		/* If ethertype is FCoE or FIP - use FCoE ring */
		if ((ether_type == ETH_P_FCOE) || (ether_type == ETH_P_FIP))
			return bnx2x_fcoe_tx(bp, txq_index);
	}
#endif
	/* select a non-FCoE queue */
	return __skb_tx_hash(dev, skb, BNX2X_NUM_ETH_QUEUES(bp));
}

void bnx2x_set_num_queues(struct bnx2x *bp)
{
	switch (bp->multi_mode) {
	case ETH_RSS_MODE_DISABLED:
		bp->num_queues = 1;
		break;
	case ETH_RSS_MODE_REGULAR:
		bp->num_queues = bnx2x_calc_num_queues(bp);
		break;

	default:
		bp->num_queues = 1;
		break;
	}

#ifdef BCM_CNIC
	/* override in ISCSI SD mod */
	if (IS_MF_ISCSI_SD(bp))
		bp->num_queues = 1;
#endif
	/* Add special queues */
	bp->num_queues += NON_ETH_CONTEXT_USE;
}

/**
 * bnx2x_set_real_num_queues - configure netdev->real_num_[tx,rx]_queues
 *
 * @bp:		Driver handle
 *
 * We currently support for at most 16 Tx queues for each CoS thus we will
 * allocate a multiple of 16 for ETH L2 rings according to the value of the
 * bp->max_cos.
 *
 * If there is an FCoE L2 queue the appropriate Tx queue will have the next
 * index after all ETH L2 indices.
 *
 * If the actual number of Tx queues (for each CoS) is less than 16 then there
 * will be the holes at the end of each group of 16 ETh L2 indices (0..15,
 * 16..31,...) with indicies that are not coupled with any real Tx queue.
 *
 * The proper configuration of skb->queue_mapping is handled by
 * bnx2x_select_queue() and __skb_tx_hash().
 *
 * bnx2x_setup_tc() takes care of the proper TC mappings so that __skb_tx_hash()
 * will return a proper Tx index if TC is enabled (netdev->num_tc > 0).
 */
static inline int bnx2x_set_real_num_queues(struct bnx2x *bp)
{
	int rc, tx, rx;

	tx = MAX_TXQS_PER_COS * bp->max_cos;
	rx = BNX2X_NUM_ETH_QUEUES(bp);

/* account for fcoe queue */
#ifdef BCM_CNIC
	if (!NO_FCOE(bp)) {
		rx += FCOE_PRESENT;
		tx += FCOE_PRESENT;
	}
#endif

	rc = netif_set_real_num_tx_queues(bp->dev, tx);
	if (rc) {
		BNX2X_ERR("Failed to set real number of Tx queues: %d\n", rc);
		return rc;
	}
	rc = netif_set_real_num_rx_queues(bp->dev, rx);
	if (rc) {
		BNX2X_ERR("Failed to set real number of Rx queues: %d\n", rc);
		return rc;
	}

	DP(NETIF_MSG_DRV, "Setting real num queues to (tx, rx) (%d, %d)\n",
			  tx, rx);

	return rc;
}

static inline void bnx2x_set_rx_buf_size(struct bnx2x *bp)
{
	int i;

	for_each_queue(bp, i) {
		struct bnx2x_fastpath *fp = &bp->fp[i];
		u32 mtu;

		/* Always use a mini-jumbo MTU for the FCoE L2 ring */
		if (IS_FCOE_IDX(i))
			/*
			 * Although there are no IP frames expected to arrive to
			 * this ring we still want to add an
			 * IP_HEADER_ALIGNMENT_PADDING to prevent a buffer
			 * overrun attack.
			 */
			mtu = BNX2X_FCOE_MINI_JUMBO_MTU;
		else
			mtu = bp->dev->mtu;
		fp->rx_buf_size = BNX2X_FW_RX_ALIGN_START +
				  IP_HEADER_ALIGNMENT_PADDING +
				  ETH_OVREHEAD +
				  mtu +
				  BNX2X_FW_RX_ALIGN_END;
		/* Note : rx_buf_size doesnt take into account NET_SKB_PAD */
	}
}

static inline int bnx2x_init_rss_pf(struct bnx2x *bp)
{
	int i;
	u8 ind_table[T_ETH_INDIRECTION_TABLE_SIZE] = {0};
	u8 num_eth_queues = BNX2X_NUM_ETH_QUEUES(bp);

	/*
	 * Prepare the inital contents fo the indirection table if RSS is
	 * enabled
	 */
	if (bp->multi_mode != ETH_RSS_MODE_DISABLED) {
		for (i = 0; i < sizeof(ind_table); i++)
			ind_table[i] =
				bp->fp->cl_id +
				ethtool_rxfh_indir_default(i, num_eth_queues);
	}

	/*
	 * For 57710 and 57711 SEARCHER configuration (rss_keys) is
	 * per-port, so if explicit configuration is needed , do it only
	 * for a PMF.
	 *
	 * For 57712 and newer on the other hand it's a per-function
	 * configuration.
	 */
	return bnx2x_config_rss_pf(bp, ind_table,
				   bp->port.pmf || !CHIP_IS_E1x(bp));
}

int bnx2x_config_rss_pf(struct bnx2x *bp, u8 *ind_table, bool config_hash)
{
	struct bnx2x_config_rss_params params = {0};
	int i;

	/* Although RSS is meaningless when there is a single HW queue we
	 * still need it enabled in order to have HW Rx hash generated.
	 *
	 * if (!is_eth_multi(bp))
	 *      bp->multi_mode = ETH_RSS_MODE_DISABLED;
	 */

	params.rss_obj = &bp->rss_conf_obj;

	__set_bit(RAMROD_COMP_WAIT, &params.ramrod_flags);

	/* RSS mode */
	switch (bp->multi_mode) {
	case ETH_RSS_MODE_DISABLED:
		__set_bit(BNX2X_RSS_MODE_DISABLED, &params.rss_flags);
		break;
	case ETH_RSS_MODE_REGULAR:
		__set_bit(BNX2X_RSS_MODE_REGULAR, &params.rss_flags);
		break;
	case ETH_RSS_MODE_VLAN_PRI:
		__set_bit(BNX2X_RSS_MODE_VLAN_PRI, &params.rss_flags);
		break;
	case ETH_RSS_MODE_E1HOV_PRI:
		__set_bit(BNX2X_RSS_MODE_E1HOV_PRI, &params.rss_flags);
		break;
	case ETH_RSS_MODE_IP_DSCP:
		__set_bit(BNX2X_RSS_MODE_IP_DSCP, &params.rss_flags);
		break;
	default:
		BNX2X_ERR("Unknown multi_mode: %d\n", bp->multi_mode);
		return -EINVAL;
	}

	/* If RSS is enabled */
	if (bp->multi_mode != ETH_RSS_MODE_DISABLED) {
		/* RSS configuration */
		__set_bit(BNX2X_RSS_IPV4, &params.rss_flags);
		__set_bit(BNX2X_RSS_IPV4_TCP, &params.rss_flags);
		__set_bit(BNX2X_RSS_IPV6, &params.rss_flags);
		__set_bit(BNX2X_RSS_IPV6_TCP, &params.rss_flags);

		/* Hash bits */
		params.rss_result_mask = MULTI_MASK;

		memcpy(params.ind_table, ind_table, sizeof(params.ind_table));

		if (config_hash) {
			/* RSS keys */
			for (i = 0; i < sizeof(params.rss_key) / 4; i++)
				params.rss_key[i] = random32();

			__set_bit(BNX2X_RSS_SET_SRCH, &params.rss_flags);
		}
	}

	return bnx2x_config_rss(bp, &params);
}

static inline int bnx2x_init_hw(struct bnx2x *bp, u32 load_code)
{
	struct bnx2x_func_state_params func_params = {0};

	/* Prepare parameters for function state transitions */
	__set_bit(RAMROD_COMP_WAIT, &func_params.ramrod_flags);

	func_params.f_obj = &bp->func_obj;
	func_params.cmd = BNX2X_F_CMD_HW_INIT;

	func_params.params.hw_init.load_phase = load_code;

	return bnx2x_func_state_change(bp, &func_params);
}

/*
 * Cleans the object that have internal lists without sending
 * ramrods. Should be run when interrutps are disabled.
 */
static void bnx2x_squeeze_objects(struct bnx2x *bp)
{
	int rc;
	unsigned long ramrod_flags = 0, vlan_mac_flags = 0;
	struct bnx2x_mcast_ramrod_params rparam = {0};
	struct bnx2x_vlan_mac_obj *mac_obj = &bp->fp->mac_obj;

	/***************** Cleanup MACs' object first *************************/

	/* Wait for completion of requested */
	__set_bit(RAMROD_COMP_WAIT, &ramrod_flags);
	/* Perform a dry cleanup */
	__set_bit(RAMROD_DRV_CLR_ONLY, &ramrod_flags);

	/* Clean ETH primary MAC */
	__set_bit(BNX2X_ETH_MAC, &vlan_mac_flags);
	rc = mac_obj->delete_all(bp, &bp->fp->mac_obj, &vlan_mac_flags,
				 &ramrod_flags);
	if (rc != 0)
		BNX2X_ERR("Failed to clean ETH MACs: %d\n", rc);

	/* Cleanup UC list */
	vlan_mac_flags = 0;
	__set_bit(BNX2X_UC_LIST_MAC, &vlan_mac_flags);
	rc = mac_obj->delete_all(bp, mac_obj, &vlan_mac_flags,
				 &ramrod_flags);
	if (rc != 0)
		BNX2X_ERR("Failed to clean UC list MACs: %d\n", rc);

	/***************** Now clean mcast object *****************************/
	rparam.mcast_obj = &bp->mcast_obj;
	__set_bit(RAMROD_DRV_CLR_ONLY, &rparam.ramrod_flags);

	/* Add a DEL command... */
	rc = bnx2x_config_mcast(bp, &rparam, BNX2X_MCAST_CMD_DEL);
	if (rc < 0)
		BNX2X_ERR("Failed to add a new DEL command to a multi-cast "
			  "object: %d\n", rc);

	/* ...and wait until all pending commands are cleared */
	rc = bnx2x_config_mcast(bp, &rparam, BNX2X_MCAST_CMD_CONT);
	while (rc != 0) {
		if (rc < 0) {
			BNX2X_ERR("Failed to clean multi-cast object: %d\n",
				  rc);
			return;
		}

		rc = bnx2x_config_mcast(bp, &rparam, BNX2X_MCAST_CMD_CONT);
	}
}

#ifndef BNX2X_STOP_ON_ERROR
#define LOAD_ERROR_EXIT(bp, label) \
	do { \
		(bp)->state = BNX2X_STATE_ERROR; \
		goto label; \
	} while (0)
#else
#define LOAD_ERROR_EXIT(bp, label) \
	do { \
		(bp)->state = BNX2X_STATE_ERROR; \
		(bp)->panic = 1; \
		return -EBUSY; \
	} while (0)
#endif

/* must be called with rtnl_lock */
int bnx2x_nic_load(struct bnx2x *bp, int load_mode)
{
	int port = BP_PORT(bp);
	u32 load_code;
	int i, rc;

#ifdef BNX2X_STOP_ON_ERROR
	if (unlikely(bp->panic))
		return -EPERM;
#endif

	bp->state = BNX2X_STATE_OPENING_WAIT4_LOAD;

	/* Set the initial link reported state to link down */
	bnx2x_acquire_phy_lock(bp);
	memset(&bp->last_reported_link, 0, sizeof(bp->last_reported_link));
	__set_bit(BNX2X_LINK_REPORT_LINK_DOWN,
		&bp->last_reported_link.link_report_flags);
	bnx2x_release_phy_lock(bp);

	/* must be called before memory allocation and HW init */
	bnx2x_ilt_set_info(bp);

	/*
	 * Zero fastpath structures preserving invariants like napi, which are
	 * allocated only once, fp index, max_cos, bp pointer.
	 * Also set fp->disable_tpa.
	 */
	for_each_queue(bp, i)
		bnx2x_bz_fp(bp, i);


	/* Set the receive queues buffer size */
	bnx2x_set_rx_buf_size(bp);

	if (bnx2x_alloc_mem(bp))
		return -ENOMEM;

	/* As long as bnx2x_alloc_mem() may possibly update
	 * bp->num_queues, bnx2x_set_real_num_queues() should always
	 * come after it.
	 */
	rc = bnx2x_set_real_num_queues(bp);
	if (rc) {
		BNX2X_ERR("Unable to set real_num_queues\n");
		LOAD_ERROR_EXIT(bp, load_error0);
	}

	/* configure multi cos mappings in kernel.
	 * this configuration may be overriden by a multi class queue discipline
	 * or by a dcbx negotiation result.
	 */
	bnx2x_setup_tc(bp->dev, bp->max_cos);

	bnx2x_napi_enable(bp);

	/* Send LOAD_REQUEST command to MCP
	 * Returns the type of LOAD command:
	 * if it is the first port to be initialized
	 * common blocks should be initialized, otherwise - not
	 */
	if (!BP_NOMCP(bp)) {
		load_code = bnx2x_fw_command(bp, DRV_MSG_CODE_LOAD_REQ, 0);
		if (!load_code) {
			BNX2X_ERR("MCP response failure, aborting\n");
			rc = -EBUSY;
			LOAD_ERROR_EXIT(bp, load_error1);
		}
		if (load_code == FW_MSG_CODE_DRV_LOAD_REFUSED) {
			rc = -EBUSY; /* other port in diagnostic mode */
			LOAD_ERROR_EXIT(bp, load_error1);
		}

	} else {
		int path = BP_PATH(bp);

		DP(NETIF_MSG_IFUP, "NO MCP - load counts[%d]      %d, %d, %d\n",
		   path, load_count[path][0], load_count[path][1],
		   load_count[path][2]);
		load_count[path][0]++;
		load_count[path][1 + port]++;
		DP(NETIF_MSG_IFUP, "NO MCP - new load counts[%d]  %d, %d, %d\n",
		   path, load_count[path][0], load_count[path][1],
		   load_count[path][2]);
		if (load_count[path][0] == 1)
			load_code = FW_MSG_CODE_DRV_LOAD_COMMON;
		else if (load_count[path][1 + port] == 1)
			load_code = FW_MSG_CODE_DRV_LOAD_PORT;
		else
			load_code = FW_MSG_CODE_DRV_LOAD_FUNCTION;
	}

	if ((load_code == FW_MSG_CODE_DRV_LOAD_COMMON) ||
	    (load_code == FW_MSG_CODE_DRV_LOAD_COMMON_CHIP) ||
	    (load_code == FW_MSG_CODE_DRV_LOAD_PORT)) {
		bp->port.pmf = 1;
		/*
		 * We need the barrier to ensure the ordering between the
		 * writing to bp->port.pmf here and reading it from the
		 * bnx2x_periodic_task().
		 */
		smp_mb();
		queue_delayed_work(bnx2x_wq, &bp->period_task, 0);
	} else
		bp->port.pmf = 0;

	DP(NETIF_MSG_LINK, "pmf %d\n", bp->port.pmf);

	/* Init Function state controlling object */
	bnx2x__init_func_obj(bp);

	/* Initialize HW */
	rc = bnx2x_init_hw(bp, load_code);
	if (rc) {
		BNX2X_ERR("HW init failed, aborting\n");
		bnx2x_fw_command(bp, DRV_MSG_CODE_LOAD_DONE, 0);
		LOAD_ERROR_EXIT(bp, load_error2);
	}

	/* Connect to IRQs */
	rc = bnx2x_setup_irqs(bp);
	if (rc) {
		bnx2x_fw_command(bp, DRV_MSG_CODE_LOAD_DONE, 0);
		LOAD_ERROR_EXIT(bp, load_error2);
	}

	/* Setup NIC internals and enable interrupts */
	bnx2x_nic_init(bp, load_code);

	/* Init per-function objects */
	bnx2x_init_bp_objs(bp);

	if (((load_code == FW_MSG_CODE_DRV_LOAD_COMMON) ||
	    (load_code == FW_MSG_CODE_DRV_LOAD_COMMON_CHIP)) &&
	    (bp->common.shmem2_base)) {
		if (SHMEM2_HAS(bp, dcc_support))
			SHMEM2_WR(bp, dcc_support,
				  (SHMEM_DCC_SUPPORT_DISABLE_ENABLE_PF_TLV |
				   SHMEM_DCC_SUPPORT_BANDWIDTH_ALLOCATION_TLV));
	}

	bp->state = BNX2X_STATE_OPENING_WAIT4_PORT;
	rc = bnx2x_func_start(bp);
	if (rc) {
		BNX2X_ERR("Function start failed!\n");
		bnx2x_fw_command(bp, DRV_MSG_CODE_LOAD_DONE, 0);
		LOAD_ERROR_EXIT(bp, load_error3);
	}

	/* Send LOAD_DONE command to MCP */
	if (!BP_NOMCP(bp)) {
		load_code = bnx2x_fw_command(bp, DRV_MSG_CODE_LOAD_DONE, 0);
		if (!load_code) {
			BNX2X_ERR("MCP response failure, aborting\n");
			rc = -EBUSY;
			LOAD_ERROR_EXIT(bp, load_error3);
		}
	}

	rc = bnx2x_setup_leading(bp);
	if (rc) {
		BNX2X_ERR("Setup leading failed!\n");
		LOAD_ERROR_EXIT(bp, load_error3);
	}

#ifdef BCM_CNIC
	/* Enable Timer scan */
	REG_WR(bp, TM_REG_EN_LINEAR0_TIMER + port*4, 1);
#endif

	for_each_nondefault_queue(bp, i) {
		rc = bnx2x_setup_queue(bp, &bp->fp[i], 0);
		if (rc)
			LOAD_ERROR_EXIT(bp, load_error4);
	}

	rc = bnx2x_init_rss_pf(bp);
	if (rc)
		LOAD_ERROR_EXIT(bp, load_error4);

	/* Now when Clients are configured we are ready to work */
	bp->state = BNX2X_STATE_OPEN;

	/* Configure a ucast MAC */
	rc = bnx2x_set_eth_mac(bp, true);
	if (rc)
		LOAD_ERROR_EXIT(bp, load_error4);

	if (bp->pending_max) {
		bnx2x_update_max_mf_config(bp, bp->pending_max);
		bp->pending_max = 0;
	}

	if (bp->port.pmf)
		bnx2x_initial_phy_init(bp, load_mode);

	/* Start fast path */

	/* Initialize Rx filter. */
	netif_addr_lock_bh(bp->dev);
	bnx2x_set_rx_mode(bp->dev);
	netif_addr_unlock_bh(bp->dev);

	/* Start the Tx */
	switch (load_mode) {
	case LOAD_NORMAL:
		/* Tx queue should be only reenabled */
		netif_tx_wake_all_queues(bp->dev);
		break;

	case LOAD_OPEN:
		netif_tx_start_all_queues(bp->dev);
		smp_mb__after_clear_bit();
		break;

	case LOAD_DIAG:
		bp->state = BNX2X_STATE_DIAG;
		break;

	default:
		break;
	}

	if (bp->port.pmf)
		bnx2x_update_drv_flags(bp, DRV_FLAGS_DCB_CONFIGURED, 0);
	else
		bnx2x__link_status_update(bp);

	/* start the timer */
	mod_timer(&bp->timer, jiffies + bp->current_interval);

#ifdef BCM_CNIC
	/* re-read iscsi info */
	bnx2x_get_iscsi_info(bp);
	bnx2x_setup_cnic_irq_info(bp);
	if (bp->state == BNX2X_STATE_OPEN)
		bnx2x_cnic_notify(bp, CNIC_CTL_START_CMD);
#endif
	bnx2x_inc_load_cnt(bp);

	/* Wait for all pending SP commands to complete */
	if (!bnx2x_wait_sp_comp(bp, ~0x0UL)) {
		BNX2X_ERR("Timeout waiting for SP elements to complete\n");
		bnx2x_nic_unload(bp, UNLOAD_CLOSE);
		return -EBUSY;
	}

	bnx2x_dcbx_init(bp);
	return 0;

#ifndef BNX2X_STOP_ON_ERROR
load_error4:
#ifdef BCM_CNIC
	/* Disable Timer scan */
	REG_WR(bp, TM_REG_EN_LINEAR0_TIMER + port*4, 0);
#endif
load_error3:
	bnx2x_int_disable_sync(bp, 1);

	/* Clean queueable objects */
	bnx2x_squeeze_objects(bp);

	/* Free SKBs, SGEs, TPA pool and driver internals */
	bnx2x_free_skbs(bp);
	for_each_rx_queue(bp, i)
		bnx2x_free_rx_sge_range(bp, bp->fp + i, NUM_RX_SGE);

	/* Release IRQs */
	bnx2x_free_irq(bp);
load_error2:
	if (!BP_NOMCP(bp)) {
		bnx2x_fw_command(bp, DRV_MSG_CODE_UNLOAD_REQ_WOL_MCP, 0);
		bnx2x_fw_command(bp, DRV_MSG_CODE_UNLOAD_DONE, 0);
	}

	bp->port.pmf = 0;
load_error1:
	bnx2x_napi_disable(bp);
load_error0:
	bnx2x_free_mem(bp);

	return rc;
#endif /* ! BNX2X_STOP_ON_ERROR */
}

/* must be called with rtnl_lock */
int bnx2x_nic_unload(struct bnx2x *bp, int unload_mode)
{
	int i;
	bool global = false;

	if ((bp->state == BNX2X_STATE_CLOSED) ||
	    (bp->state == BNX2X_STATE_ERROR)) {
		/* We can get here if the driver has been unloaded
		 * during parity error recovery and is either waiting for a
		 * leader to complete or for other functions to unload and
		 * then ifdown has been issued. In this case we want to
		 * unload and let other functions to complete a recovery
		 * process.
		 */
		bp->recovery_state = BNX2X_RECOVERY_DONE;
		bp->is_leader = 0;
		bnx2x_release_leader_lock(bp);
		smp_mb();

		DP(NETIF_MSG_HW, "Releasing a leadership...\n");

		return -EINVAL;
	}

	/*
	 * It's important to set the bp->state to the value different from
	 * BNX2X_STATE_OPEN and only then stop the Tx. Otherwise bnx2x_tx_int()
	 * may restart the Tx from the NAPI context (see bnx2x_tx_int()).
	 */
	bp->state = BNX2X_STATE_CLOSING_WAIT4_HALT;
	smp_mb();

	/* Stop Tx */
	bnx2x_tx_disable(bp);

#ifdef BCM_CNIC
	bnx2x_cnic_notify(bp, CNIC_CTL_STOP_CMD);
#endif

	bp->rx_mode = BNX2X_RX_MODE_NONE;

	del_timer_sync(&bp->timer);

	/* Set ALWAYS_ALIVE bit in shmem */
	bp->fw_drv_pulse_wr_seq |= DRV_PULSE_ALWAYS_ALIVE;

	bnx2x_drv_pulse(bp);

	bnx2x_stats_handle(bp, STATS_EVENT_STOP);

	/* Cleanup the chip if needed */
	if (unload_mode != UNLOAD_RECOVERY)
		bnx2x_chip_cleanup(bp, unload_mode);
	else {
		/* Send the UNLOAD_REQUEST to the MCP */
		bnx2x_send_unload_req(bp, unload_mode);

		/*
		 * Prevent transactions to host from the functions on the
		 * engine that doesn't reset global blocks in case of global
		 * attention once gloabl blocks are reset and gates are opened
		 * (the engine which leader will perform the recovery
		 * last).
		 */
		if (!CHIP_IS_E1x(bp))
			bnx2x_pf_disable(bp);

		/* Disable HW interrupts, NAPI */
		bnx2x_netif_stop(bp, 1);

		/* Release IRQs */
		bnx2x_free_irq(bp);

		/* Report UNLOAD_DONE to MCP */
		bnx2x_send_unload_done(bp);
	}

	/*
	 * At this stage no more interrupts will arrive so we may safly clean
	 * the queueable objects here in case they failed to get cleaned so far.
	 */
	bnx2x_squeeze_objects(bp);

	/* There should be no more pending SP commands at this stage */
	bp->sp_state = 0;

	bp->port.pmf = 0;

	/* Free SKBs, SGEs, TPA pool and driver internals */
	bnx2x_free_skbs(bp);
	for_each_rx_queue(bp, i)
		bnx2x_free_rx_sge_range(bp, bp->fp + i, NUM_RX_SGE);

	bnx2x_free_mem(bp);

	bp->state = BNX2X_STATE_CLOSED;

	/* Check if there are pending parity attentions. If there are - set
	 * RECOVERY_IN_PROGRESS.
	 */
	if (bnx2x_chk_parity_attn(bp, &global, false)) {
		bnx2x_set_reset_in_progress(bp);

		/* Set RESET_IS_GLOBAL if needed */
		if (global)
			bnx2x_set_reset_global(bp);
	}


	/* The last driver must disable a "close the gate" if there is no
	 * parity attention or "process kill" pending.
	 */
	if (!bnx2x_dec_load_cnt(bp) && bnx2x_reset_is_done(bp, BP_PATH(bp)))
		bnx2x_disable_close_the_gate(bp);

	return 0;
}

int bnx2x_set_power_state(struct bnx2x *bp, pci_power_t state)
{
	u16 pmcsr;

	/* If there is no power capability, silently succeed */
	if (!bp->pm_cap) {
		DP(NETIF_MSG_HW, "No power capability. Breaking.\n");
		return 0;
	}

	pci_read_config_word(bp->pdev, bp->pm_cap + PCI_PM_CTRL, &pmcsr);

	switch (state) {
	case PCI_D0:
		pci_write_config_word(bp->pdev, bp->pm_cap + PCI_PM_CTRL,
				      ((pmcsr & ~PCI_PM_CTRL_STATE_MASK) |
				       PCI_PM_CTRL_PME_STATUS));

		if (pmcsr & PCI_PM_CTRL_STATE_MASK)
			/* delay required during transition out of D3hot */
			msleep(20);
		break;

	case PCI_D3hot:
		/* If there are other clients above don't
		   shut down the power */
		if (atomic_read(&bp->pdev->enable_cnt) != 1)
			return 0;
		/* Don't shut down the power for emulation and FPGA */
		if (CHIP_REV_IS_SLOW(bp))
			return 0;

		pmcsr &= ~PCI_PM_CTRL_STATE_MASK;
		pmcsr |= 3;

		if (bp->wol)
			pmcsr |= PCI_PM_CTRL_PME_ENABLE;

		pci_write_config_word(bp->pdev, bp->pm_cap + PCI_PM_CTRL,
				      pmcsr);

		/* No more memory access after this point until
		* device is brought back to D0.
		*/
		break;

	default:
		return -EINVAL;
	}
	return 0;
}

/*
 * net_device service functions
 */
int bnx2x_poll(struct napi_struct *napi, int budget)
{
	int work_done = 0;
	u8 cos;
	struct bnx2x_fastpath *fp = container_of(napi, struct bnx2x_fastpath,
						 napi);
	struct bnx2x *bp = fp->bp;

	while (1) {
#ifdef BNX2X_STOP_ON_ERROR
		if (unlikely(bp->panic)) {
			napi_complete(napi);
			return 0;
		}
#endif

		for_each_cos_in_tx_queue(fp, cos)
			if (bnx2x_tx_queue_has_work(&fp->txdata[cos]))
				bnx2x_tx_int(bp, &fp->txdata[cos]);


		if (bnx2x_has_rx_work(fp)) {
			work_done += bnx2x_rx_int(fp, budget - work_done);

			/* must not complete if we consumed full budget */
			if (work_done >= budget)
				break;
		}

		/* Fall out from the NAPI loop if needed */
		if (!(bnx2x_has_rx_work(fp) || bnx2x_has_tx_work(fp))) {
#ifdef BCM_CNIC
			/* No need to update SB for FCoE L2 ring as long as
			 * it's connected to the default SB and the SB
			 * has been updated when NAPI was scheduled.
			 */
			if (IS_FCOE_FP(fp)) {
				napi_complete(napi);
				break;
			}
#endif

			bnx2x_update_fpsb_idx(fp);
			/* bnx2x_has_rx_work() reads the status block,
			 * thus we need to ensure that status block indices
			 * have been actually read (bnx2x_update_fpsb_idx)
			 * prior to this check (bnx2x_has_rx_work) so that
			 * we won't write the "newer" value of the status block
			 * to IGU (if there was a DMA right after
			 * bnx2x_has_rx_work and if there is no rmb, the memory
			 * reading (bnx2x_update_fpsb_idx) may be postponed
			 * to right before bnx2x_ack_sb). In this case there
			 * will never be another interrupt until there is
			 * another update of the status block, while there
			 * is still unhandled work.
			 */
			rmb();

			if (!(bnx2x_has_rx_work(fp) || bnx2x_has_tx_work(fp))) {
				napi_complete(napi);
				/* Re-enable interrupts */
				DP(NETIF_MSG_HW,
				   "Update index to %d\n", fp->fp_hc_idx);
				bnx2x_ack_sb(bp, fp->igu_sb_id, USTORM_ID,
					     le16_to_cpu(fp->fp_hc_idx),
					     IGU_INT_ENABLE, 1);
				break;
			}
		}
	}

	return work_done;
}

/* we split the first BD into headers and data BDs
 * to ease the pain of our fellow microcode engineers
 * we use one mapping for both BDs
 * So far this has only been observed to happen
 * in Other Operating Systems(TM)
 */
static noinline u16 bnx2x_tx_split(struct bnx2x *bp,
				   struct bnx2x_fp_txdata *txdata,
				   struct sw_tx_bd *tx_buf,
				   struct eth_tx_start_bd **tx_bd, u16 hlen,
				   u16 bd_prod, int nbd)
{
	struct eth_tx_start_bd *h_tx_bd = *tx_bd;
	struct eth_tx_bd *d_tx_bd;
	dma_addr_t mapping;
	int old_len = le16_to_cpu(h_tx_bd->nbytes);

	/* first fix first BD */
	h_tx_bd->nbd = cpu_to_le16(nbd);
	h_tx_bd->nbytes = cpu_to_le16(hlen);

	DP(NETIF_MSG_TX_QUEUED,	"TSO split header size is %d "
	   "(%x:%x) nbd %d\n", h_tx_bd->nbytes, h_tx_bd->addr_hi,
	   h_tx_bd->addr_lo, h_tx_bd->nbd);

	/* now get a new data BD
	 * (after the pbd) and fill it */
	bd_prod = TX_BD(NEXT_TX_IDX(bd_prod));
	d_tx_bd = &txdata->tx_desc_ring[bd_prod].reg_bd;

	mapping = HILO_U64(le32_to_cpu(h_tx_bd->addr_hi),
			   le32_to_cpu(h_tx_bd->addr_lo)) + hlen;

	d_tx_bd->addr_hi = cpu_to_le32(U64_HI(mapping));
	d_tx_bd->addr_lo = cpu_to_le32(U64_LO(mapping));
	d_tx_bd->nbytes = cpu_to_le16(old_len - hlen);

	/* this marks the BD as one that has no individual mapping */
	tx_buf->flags |= BNX2X_TSO_SPLIT_BD;

	DP(NETIF_MSG_TX_QUEUED,
	   "TSO split data size is %d (%x:%x)\n",
	   d_tx_bd->nbytes, d_tx_bd->addr_hi, d_tx_bd->addr_lo);

	/* update tx_bd */
	*tx_bd = (struct eth_tx_start_bd *)d_tx_bd;

	return bd_prod;
}

static inline u16 bnx2x_csum_fix(unsigned char *t_header, u16 csum, s8 fix)
{
	if (fix > 0)
		csum = (u16) ~csum_fold(csum_sub(csum,
				csum_partial(t_header - fix, fix, 0)));

	else if (fix < 0)
		csum = (u16) ~csum_fold(csum_add(csum,
				csum_partial(t_header, -fix, 0)));

	return swab16(csum);
}

static inline u32 bnx2x_xmit_type(struct bnx2x *bp, struct sk_buff *skb)
{
	u32 rc;

	if (skb->ip_summed != CHECKSUM_PARTIAL)
		rc = XMIT_PLAIN;

	else {
		if (vlan_get_protocol(skb) == htons(ETH_P_IPV6)) {
			rc = XMIT_CSUM_V6;
			if (ipv6_hdr(skb)->nexthdr == IPPROTO_TCP)
				rc |= XMIT_CSUM_TCP;

		} else {
			rc = XMIT_CSUM_V4;
			if (ip_hdr(skb)->protocol == IPPROTO_TCP)
				rc |= XMIT_CSUM_TCP;
		}
	}

	if (skb_is_gso_v6(skb))
		rc |= XMIT_GSO_V6 | XMIT_CSUM_TCP | XMIT_CSUM_V6;
	else if (skb_is_gso(skb))
		rc |= XMIT_GSO_V4 | XMIT_CSUM_V4 | XMIT_CSUM_TCP;

	return rc;
}

#if (MAX_SKB_FRAGS >= MAX_FETCH_BD - 3)
/* check if packet requires linearization (packet is too fragmented)
   no need to check fragmentation if page size > 8K (there will be no
   violation to FW restrictions) */
static int bnx2x_pkt_req_lin(struct bnx2x *bp, struct sk_buff *skb,
			     u32 xmit_type)
{
	int to_copy = 0;
	int hlen = 0;
	int first_bd_sz = 0;

	/* 3 = 1 (for linear data BD) + 2 (for PBD and last BD) */
	if (skb_shinfo(skb)->nr_frags >= (MAX_FETCH_BD - 3)) {

		if (xmit_type & XMIT_GSO) {
			unsigned short lso_mss = skb_shinfo(skb)->gso_size;
			/* Check if LSO packet needs to be copied:
			   3 = 1 (for headers BD) + 2 (for PBD and last BD) */
			int wnd_size = MAX_FETCH_BD - 3;
			/* Number of windows to check */
			int num_wnds = skb_shinfo(skb)->nr_frags - wnd_size;
			int wnd_idx = 0;
			int frag_idx = 0;
			u32 wnd_sum = 0;

			/* Headers length */
			hlen = (int)(skb_transport_header(skb) - skb->data) +
				tcp_hdrlen(skb);

			/* Amount of data (w/o headers) on linear part of SKB*/
			first_bd_sz = skb_headlen(skb) - hlen;

			wnd_sum  = first_bd_sz;

			/* Calculate the first sum - it's special */
			for (frag_idx = 0; frag_idx < wnd_size - 1; frag_idx++)
				wnd_sum +=
					skb_frag_size(&skb_shinfo(skb)->frags[frag_idx]);

			/* If there was data on linear skb data - check it */
			if (first_bd_sz > 0) {
				if (unlikely(wnd_sum < lso_mss)) {
					to_copy = 1;
					goto exit_lbl;
				}

				wnd_sum -= first_bd_sz;
			}

			/* Others are easier: run through the frag list and
			   check all windows */
			for (wnd_idx = 0; wnd_idx <= num_wnds; wnd_idx++) {
				wnd_sum +=
			  skb_frag_size(&skb_shinfo(skb)->frags[wnd_idx + wnd_size - 1]);

				if (unlikely(wnd_sum < lso_mss)) {
					to_copy = 1;
					break;
				}
				wnd_sum -=
					skb_frag_size(&skb_shinfo(skb)->frags[wnd_idx]);
			}
		} else {
			/* in non-LSO too fragmented packet should always
			   be linearized */
			to_copy = 1;
		}
	}

exit_lbl:
	if (unlikely(to_copy))
		DP(NETIF_MSG_TX_QUEUED,
		   "Linearization IS REQUIRED for %s packet. "
		   "num_frags %d  hlen %d  first_bd_sz %d\n",
		   (xmit_type & XMIT_GSO) ? "LSO" : "non-LSO",
		   skb_shinfo(skb)->nr_frags, hlen, first_bd_sz);

	return to_copy;
}
#endif

static inline void bnx2x_set_pbd_gso_e2(struct sk_buff *skb, u32 *parsing_data,
					u32 xmit_type)
{
	*parsing_data |= (skb_shinfo(skb)->gso_size <<
			      ETH_TX_PARSE_BD_E2_LSO_MSS_SHIFT) &
			      ETH_TX_PARSE_BD_E2_LSO_MSS;
	if ((xmit_type & XMIT_GSO_V6) &&
	    (ipv6_hdr(skb)->nexthdr == NEXTHDR_IPV6))
		*parsing_data |= ETH_TX_PARSE_BD_E2_IPV6_WITH_EXT_HDR;
}

/**
 * bnx2x_set_pbd_gso - update PBD in GSO case.
 *
 * @skb:	packet skb
 * @pbd:	parse BD
 * @xmit_type:	xmit flags
 */
static inline void bnx2x_set_pbd_gso(struct sk_buff *skb,
				     struct eth_tx_parse_bd_e1x *pbd,
				     u32 xmit_type)
{
	pbd->lso_mss = cpu_to_le16(skb_shinfo(skb)->gso_size);
	pbd->tcp_send_seq = swab32(tcp_hdr(skb)->seq);
	pbd->tcp_flags = pbd_tcp_flags(skb);

	if (xmit_type & XMIT_GSO_V4) {
		pbd->ip_id = swab16(ip_hdr(skb)->id);
		pbd->tcp_pseudo_csum =
			swab16(~csum_tcpudp_magic(ip_hdr(skb)->saddr,
						  ip_hdr(skb)->daddr,
						  0, IPPROTO_TCP, 0));

	} else
		pbd->tcp_pseudo_csum =
			swab16(~csum_ipv6_magic(&ipv6_hdr(skb)->saddr,
						&ipv6_hdr(skb)->daddr,
						0, IPPROTO_TCP, 0));

	pbd->global_data |= ETH_TX_PARSE_BD_E1X_PSEUDO_CS_WITHOUT_LEN;
}

/**
 * bnx2x_set_pbd_csum_e2 - update PBD with checksum and return header length
 *
 * @bp:			driver handle
 * @skb:		packet skb
 * @parsing_data:	data to be updated
 * @xmit_type:		xmit flags
 *
 * 57712 related
 */
static inline  u8 bnx2x_set_pbd_csum_e2(struct bnx2x *bp, struct sk_buff *skb,
	u32 *parsing_data, u32 xmit_type)
{
	*parsing_data |=
			((((u8 *)skb_transport_header(skb) - skb->data) >> 1) <<
			ETH_TX_PARSE_BD_E2_TCP_HDR_START_OFFSET_W_SHIFT) &
			ETH_TX_PARSE_BD_E2_TCP_HDR_START_OFFSET_W;

	if (xmit_type & XMIT_CSUM_TCP) {
		*parsing_data |= ((tcp_hdrlen(skb) / 4) <<
			ETH_TX_PARSE_BD_E2_TCP_HDR_LENGTH_DW_SHIFT) &
			ETH_TX_PARSE_BD_E2_TCP_HDR_LENGTH_DW;

		return skb_transport_header(skb) + tcp_hdrlen(skb) - skb->data;
	} else
		/* We support checksum offload for TCP and UDP only.
		 * No need to pass the UDP header length - it's a constant.
		 */
		return skb_transport_header(skb) +
				sizeof(struct udphdr) - skb->data;
}

static inline void bnx2x_set_sbd_csum(struct bnx2x *bp, struct sk_buff *skb,
	struct eth_tx_start_bd *tx_start_bd, u32 xmit_type)
{
	tx_start_bd->bd_flags.as_bitfield |= ETH_TX_BD_FLAGS_L4_CSUM;

	if (xmit_type & XMIT_CSUM_V4)
		tx_start_bd->bd_flags.as_bitfield |=
					ETH_TX_BD_FLAGS_IP_CSUM;
	else
		tx_start_bd->bd_flags.as_bitfield |=
					ETH_TX_BD_FLAGS_IPV6;

	if (!(xmit_type & XMIT_CSUM_TCP))
		tx_start_bd->bd_flags.as_bitfield |= ETH_TX_BD_FLAGS_IS_UDP;
}

/**
 * bnx2x_set_pbd_csum - update PBD with checksum and return header length
 *
 * @bp:		driver handle
 * @skb:	packet skb
 * @pbd:	parse BD to be updated
 * @xmit_type:	xmit flags
 */
static inline u8 bnx2x_set_pbd_csum(struct bnx2x *bp, struct sk_buff *skb,
	struct eth_tx_parse_bd_e1x *pbd,
	u32 xmit_type)
{
	u8 hlen = (skb_network_header(skb) - skb->data) >> 1;

	/* for now NS flag is not used in Linux */
	pbd->global_data =
		(hlen | ((skb->protocol == cpu_to_be16(ETH_P_8021Q)) <<
			 ETH_TX_PARSE_BD_E1X_LLC_SNAP_EN_SHIFT));

	pbd->ip_hlen_w = (skb_transport_header(skb) -
			skb_network_header(skb)) >> 1;

	hlen += pbd->ip_hlen_w;

	/* We support checksum offload for TCP and UDP only */
	if (xmit_type & XMIT_CSUM_TCP)
		hlen += tcp_hdrlen(skb) / 2;
	else
		hlen += sizeof(struct udphdr) / 2;

	pbd->total_hlen_w = cpu_to_le16(hlen);
	hlen = hlen*2;

	if (xmit_type & XMIT_CSUM_TCP) {
		pbd->tcp_pseudo_csum = swab16(tcp_hdr(skb)->check);

	} else {
		s8 fix = SKB_CS_OFF(skb); /* signed! */

		DP(NETIF_MSG_TX_QUEUED,
		   "hlen %d  fix %d  csum before fix %x\n",
		   le16_to_cpu(pbd->total_hlen_w), fix, SKB_CS(skb));

		/* HW bug: fixup the CSUM */
		pbd->tcp_pseudo_csum =
			bnx2x_csum_fix(skb_transport_header(skb),
				       SKB_CS(skb), fix);

		DP(NETIF_MSG_TX_QUEUED, "csum after fix %x\n",
		   pbd->tcp_pseudo_csum);
	}

	return hlen;
}

/* called with netif_tx_lock
 * bnx2x_tx_int() runs without netif_tx_lock unless it needs to call
 * netif_wake_queue()
 */
netdev_tx_t bnx2x_start_xmit(struct sk_buff *skb, struct net_device *dev)
{
	struct bnx2x *bp = netdev_priv(dev);

	struct bnx2x_fastpath *fp;
	struct netdev_queue *txq;
	struct bnx2x_fp_txdata *txdata;
	struct sw_tx_bd *tx_buf;
	struct eth_tx_start_bd *tx_start_bd, *first_bd;
	struct eth_tx_bd *tx_data_bd, *total_pkt_bd = NULL;
	struct eth_tx_parse_bd_e1x *pbd_e1x = NULL;
	struct eth_tx_parse_bd_e2 *pbd_e2 = NULL;
	u32 pbd_e2_parsing_data = 0;
	u16 pkt_prod, bd_prod;
	int nbd, txq_index, fp_index, txdata_index;
	dma_addr_t mapping;
	u32 xmit_type = bnx2x_xmit_type(bp, skb);
	int i;
	u8 hlen = 0;
	__le16 pkt_size = 0;
	struct ethhdr *eth;
	u8 mac_type = UNICAST_ADDRESS;

#ifdef BNX2X_STOP_ON_ERROR
	if (unlikely(bp->panic))
		return NETDEV_TX_BUSY;
#endif

	txq_index = skb_get_queue_mapping(skb);
	txq = netdev_get_tx_queue(dev, txq_index);

	BUG_ON(txq_index >= MAX_ETH_TXQ_IDX(bp) + FCOE_PRESENT);

	/* decode the fastpath index and the cos index from the txq */
	fp_index = TXQ_TO_FP(txq_index);
	txdata_index = TXQ_TO_COS(txq_index);

#ifdef BCM_CNIC
	/*
	 * Override the above for the FCoE queue:
	 *   - FCoE fp entry is right after the ETH entries.
	 *   - FCoE L2 queue uses bp->txdata[0] only.
	 */
	if (unlikely(!NO_FCOE(bp) && (txq_index ==
				      bnx2x_fcoe_tx(bp, txq_index)))) {
		fp_index = FCOE_IDX;
		txdata_index = 0;
	}
#endif

	/* enable this debug print to view the transmission queue being used
	DP(BNX2X_MSG_FP, "indices: txq %d, fp %d, txdata %d\n",
	   txq_index, fp_index, txdata_index); */

	/* locate the fastpath and the txdata */
	fp = &bp->fp[fp_index];
	txdata = &fp->txdata[txdata_index];

	/* enable this debug print to view the tranmission details
	DP(BNX2X_MSG_FP,"transmitting packet cid %d fp index %d txdata_index %d"
			" tx_data ptr %p fp pointer %p\n",
	   txdata->cid, fp_index, txdata_index, txdata, fp); */

	if (unlikely(bnx2x_tx_avail(bp, txdata) <
		     (skb_shinfo(skb)->nr_frags + 3))) {
		fp->eth_q_stats.driver_xoff++;
		netif_tx_stop_queue(txq);
		BNX2X_ERR("BUG! Tx ring full when queue awake!\n");
		return NETDEV_TX_BUSY;
	}

	DP(NETIF_MSG_TX_QUEUED, "queue[%d]: SKB: summed %x  protocol %x  "
				"protocol(%x,%x) gso type %x  xmit_type %x\n",
	   txq_index, skb->ip_summed, skb->protocol, ipv6_hdr(skb)->nexthdr,
	   ip_hdr(skb)->protocol, skb_shinfo(skb)->gso_type, xmit_type);

	eth = (struct ethhdr *)skb->data;

	/* set flag according to packet type (UNICAST_ADDRESS is default)*/
	if (unlikely(is_multicast_ether_addr(eth->h_dest))) {
		if (is_broadcast_ether_addr(eth->h_dest))
			mac_type = BROADCAST_ADDRESS;
		else
			mac_type = MULTICAST_ADDRESS;
	}

#if (MAX_SKB_FRAGS >= MAX_FETCH_BD - 3)
	/* First, check if we need to linearize the skb (due to FW
	   restrictions). No need to check fragmentation if page size > 8K
	   (there will be no violation to FW restrictions) */
	if (bnx2x_pkt_req_lin(bp, skb, xmit_type)) {
		/* Statistics of linearization */
		bp->lin_cnt++;
		if (skb_linearize(skb) != 0) {
			DP(NETIF_MSG_TX_QUEUED, "SKB linearization failed - "
			   "silently dropping this SKB\n");
			dev_kfree_skb_any(skb);
			return NETDEV_TX_OK;
		}
	}
#endif
	/* Map skb linear data for DMA */
	mapping = dma_map_single(&bp->pdev->dev, skb->data,
				 skb_headlen(skb), DMA_TO_DEVICE);
	if (unlikely(dma_mapping_error(&bp->pdev->dev, mapping))) {
		DP(NETIF_MSG_TX_QUEUED, "SKB mapping failed - "
		   "silently dropping this SKB\n");
		dev_kfree_skb_any(skb);
		return NETDEV_TX_OK;
	}
	/*
	Please read carefully. First we use one BD which we mark as start,
	then we have a parsing info BD (used for TSO or xsum),
	and only then we have the rest of the TSO BDs.
	(don't forget to mark the last one as last,
	and to unmap only AFTER you write to the BD ...)
	And above all, all pdb sizes are in words - NOT DWORDS!
	*/

	/* get current pkt produced now - advance it just before sending packet
	 * since mapping of pages may fail and cause packet to be dropped
	 */
	pkt_prod = txdata->tx_pkt_prod;
	bd_prod = TX_BD(txdata->tx_bd_prod);

	/* get a tx_buf and first BD
	 * tx_start_bd may be changed during SPLIT,
	 * but first_bd will always stay first
	 */
	tx_buf = &txdata->tx_buf_ring[TX_BD(pkt_prod)];
	tx_start_bd = &txdata->tx_desc_ring[bd_prod].start_bd;
	first_bd = tx_start_bd;

	tx_start_bd->bd_flags.as_bitfield = ETH_TX_BD_FLAGS_START_BD;
	SET_FLAG(tx_start_bd->general_data, ETH_TX_START_BD_ETH_ADDR_TYPE,
		 mac_type);

	/* header nbd */
	SET_FLAG(tx_start_bd->general_data, ETH_TX_START_BD_HDR_NBDS, 1);

	/* remember the first BD of the packet */
	tx_buf->first_bd = txdata->tx_bd_prod;
	tx_buf->skb = skb;
	tx_buf->flags = 0;

	DP(NETIF_MSG_TX_QUEUED,
	   "sending pkt %u @%p  next_idx %u  bd %u @%p\n",
	   pkt_prod, tx_buf, txdata->tx_pkt_prod, bd_prod, tx_start_bd);

	if (vlan_tx_tag_present(skb)) {
		tx_start_bd->vlan_or_ethertype =
		    cpu_to_le16(vlan_tx_tag_get(skb));
		tx_start_bd->bd_flags.as_bitfield |=
		    (X_ETH_OUTBAND_VLAN << ETH_TX_BD_FLAGS_VLAN_MODE_SHIFT);
	} else
		tx_start_bd->vlan_or_ethertype = cpu_to_le16(pkt_prod);

	/* turn on parsing and get a BD */
	bd_prod = TX_BD(NEXT_TX_IDX(bd_prod));

	if (xmit_type & XMIT_CSUM)
		bnx2x_set_sbd_csum(bp, skb, tx_start_bd, xmit_type);

	if (!CHIP_IS_E1x(bp)) {
		pbd_e2 = &txdata->tx_desc_ring[bd_prod].parse_bd_e2;
		memset(pbd_e2, 0, sizeof(struct eth_tx_parse_bd_e2));
		/* Set PBD in checksum offload case */
		if (xmit_type & XMIT_CSUM)
			hlen = bnx2x_set_pbd_csum_e2(bp, skb,
						     &pbd_e2_parsing_data,
						     xmit_type);
		if (IS_MF_SI(bp)) {
			/*
			 * fill in the MAC addresses in the PBD - for local
			 * switching
			 */
			bnx2x_set_fw_mac_addr(&pbd_e2->src_mac_addr_hi,
					      &pbd_e2->src_mac_addr_mid,
					      &pbd_e2->src_mac_addr_lo,
					      eth->h_source);
			bnx2x_set_fw_mac_addr(&pbd_e2->dst_mac_addr_hi,
					      &pbd_e2->dst_mac_addr_mid,
					      &pbd_e2->dst_mac_addr_lo,
					      eth->h_dest);
		}
	} else {
		pbd_e1x = &txdata->tx_desc_ring[bd_prod].parse_bd_e1x;
		memset(pbd_e1x, 0, sizeof(struct eth_tx_parse_bd_e1x));
		/* Set PBD in checksum offload case */
		if (xmit_type & XMIT_CSUM)
			hlen = bnx2x_set_pbd_csum(bp, skb, pbd_e1x, xmit_type);

	}

	/* Setup the data pointer of the first BD of the packet */
	tx_start_bd->addr_hi = cpu_to_le32(U64_HI(mapping));
	tx_start_bd->addr_lo = cpu_to_le32(U64_LO(mapping));
	nbd = 2; /* start_bd + pbd + frags (updated when pages are mapped) */
	tx_start_bd->nbytes = cpu_to_le16(skb_headlen(skb));
	pkt_size = tx_start_bd->nbytes;

	DP(NETIF_MSG_TX_QUEUED, "first bd @%p  addr (%x:%x)  nbd %d"
	   "  nbytes %d  flags %x  vlan %x\n",
	   tx_start_bd, tx_start_bd->addr_hi, tx_start_bd->addr_lo,
	   le16_to_cpu(tx_start_bd->nbd), le16_to_cpu(tx_start_bd->nbytes),
	   tx_start_bd->bd_flags.as_bitfield,
	   le16_to_cpu(tx_start_bd->vlan_or_ethertype));

	if (xmit_type & XMIT_GSO) {

		DP(NETIF_MSG_TX_QUEUED,
		   "TSO packet len %d  hlen %d  total len %d  tso size %d\n",
		   skb->len, hlen, skb_headlen(skb),
		   skb_shinfo(skb)->gso_size);

		tx_start_bd->bd_flags.as_bitfield |= ETH_TX_BD_FLAGS_SW_LSO;

		if (unlikely(skb_headlen(skb) > hlen))
			bd_prod = bnx2x_tx_split(bp, txdata, tx_buf,
						 &tx_start_bd, hlen,
						 bd_prod, ++nbd);
		if (!CHIP_IS_E1x(bp))
			bnx2x_set_pbd_gso_e2(skb, &pbd_e2_parsing_data,
					     xmit_type);
		else
			bnx2x_set_pbd_gso(skb, pbd_e1x, xmit_type);
	}

	/* Set the PBD's parsing_data field if not zero
	 * (for the chips newer than 57711).
	 */
	if (pbd_e2_parsing_data)
		pbd_e2->parsing_data = cpu_to_le32(pbd_e2_parsing_data);

	tx_data_bd = (struct eth_tx_bd *)tx_start_bd;

	/* Handle fragmented skb */
	for (i = 0; i < skb_shinfo(skb)->nr_frags; i++) {
		skb_frag_t *frag = &skb_shinfo(skb)->frags[i];

		mapping = skb_frag_dma_map(&bp->pdev->dev, frag, 0,
					   skb_frag_size(frag), DMA_TO_DEVICE);
		if (unlikely(dma_mapping_error(&bp->pdev->dev, mapping))) {
			unsigned int pkts_compl = 0, bytes_compl = 0;

			DP(NETIF_MSG_TX_QUEUED, "Unable to map page - "
						"dropping packet...\n");

			/* we need unmap all buffers already mapped
			 * for this SKB;
			 * first_bd->nbd need to be properly updated
			 * before call to bnx2x_free_tx_pkt
			 */
			first_bd->nbd = cpu_to_le16(nbd);
			bnx2x_free_tx_pkt(bp, txdata,
					  TX_BD(txdata->tx_pkt_prod),
					  &pkts_compl, &bytes_compl);
			return NETDEV_TX_OK;
		}

		bd_prod = TX_BD(NEXT_TX_IDX(bd_prod));
		tx_data_bd = &txdata->tx_desc_ring[bd_prod].reg_bd;
		if (total_pkt_bd == NULL)
			total_pkt_bd = &txdata->tx_desc_ring[bd_prod].reg_bd;

		tx_data_bd->addr_hi = cpu_to_le32(U64_HI(mapping));
		tx_data_bd->addr_lo = cpu_to_le32(U64_LO(mapping));
		tx_data_bd->nbytes = cpu_to_le16(skb_frag_size(frag));
		le16_add_cpu(&pkt_size, skb_frag_size(frag));
		nbd++;

		DP(NETIF_MSG_TX_QUEUED,
		   "frag %d  bd @%p  addr (%x:%x)  nbytes %d\n",
		   i, tx_data_bd, tx_data_bd->addr_hi, tx_data_bd->addr_lo,
		   le16_to_cpu(tx_data_bd->nbytes));
	}

	DP(NETIF_MSG_TX_QUEUED, "last bd @%p\n", tx_data_bd);

	/* update with actual num BDs */
	first_bd->nbd = cpu_to_le16(nbd);

	bd_prod = TX_BD(NEXT_TX_IDX(bd_prod));

	/* now send a tx doorbell, counting the next BD
	 * if the packet contains or ends with it
	 */
	if (TX_BD_POFF(bd_prod) < nbd)
		nbd++;

	/* total_pkt_bytes should be set on the first data BD if
	 * it's not an LSO packet and there is more than one
	 * data BD. In this case pkt_size is limited by an MTU value.
	 * However we prefer to set it for an LSO packet (while we don't
	 * have to) in order to save some CPU cycles in a none-LSO
	 * case, when we much more care about them.
	 */
	if (total_pkt_bd != NULL)
		total_pkt_bd->total_pkt_bytes = pkt_size;

	if (pbd_e1x)
		DP(NETIF_MSG_TX_QUEUED,
		   "PBD (E1X) @%p  ip_data %x  ip_hlen %u  ip_id %u  lso_mss %u"
		   "  tcp_flags %x  xsum %x  seq %u  hlen %u\n",
		   pbd_e1x, pbd_e1x->global_data, pbd_e1x->ip_hlen_w,
		   pbd_e1x->ip_id, pbd_e1x->lso_mss, pbd_e1x->tcp_flags,
		   pbd_e1x->tcp_pseudo_csum, pbd_e1x->tcp_send_seq,
		    le16_to_cpu(pbd_e1x->total_hlen_w));
	if (pbd_e2)
		DP(NETIF_MSG_TX_QUEUED,
		   "PBD (E2) @%p  dst %x %x %x src %x %x %x parsing_data %x\n",
		   pbd_e2, pbd_e2->dst_mac_addr_hi, pbd_e2->dst_mac_addr_mid,
		   pbd_e2->dst_mac_addr_lo, pbd_e2->src_mac_addr_hi,
		   pbd_e2->src_mac_addr_mid, pbd_e2->src_mac_addr_lo,
		   pbd_e2->parsing_data);
	DP(NETIF_MSG_TX_QUEUED, "doorbell: nbd %d  bd %u\n", nbd, bd_prod);

	netdev_tx_sent_queue(txq, skb->len);

	txdata->tx_pkt_prod++;
	/*
	 * Make sure that the BD data is updated before updating the producer
	 * since FW might read the BD right after the producer is updated.
	 * This is only applicable for weak-ordered memory model archs such
	 * as IA-64. The following barrier is also mandatory since FW will
	 * assumes packets must have BDs.
	 */
	wmb();

	txdata->tx_db.data.prod += nbd;
	barrier();

	DOORBELL(bp, txdata->cid, txdata->tx_db.raw);

	mmiowb();

	txdata->tx_bd_prod += nbd;

	if (unlikely(bnx2x_tx_avail(bp, txdata) < MAX_SKB_FRAGS + 3)) {
		netif_tx_stop_queue(txq);

		/* paired memory barrier is in bnx2x_tx_int(), we have to keep
		 * ordering of set_bit() in netif_tx_stop_queue() and read of
		 * fp->bd_tx_cons */
		smp_mb();

		fp->eth_q_stats.driver_xoff++;
		if (bnx2x_tx_avail(bp, txdata) >= MAX_SKB_FRAGS + 3)
			netif_tx_wake_queue(txq);
	}
	txdata->tx_pkt++;

	return NETDEV_TX_OK;
}

/**
 * bnx2x_setup_tc - routine to configure net_device for multi tc
 *
 * @netdev: net device to configure
 * @tc: number of traffic classes to enable
 *
 * callback connected to the ndo_setup_tc function pointer
 */
int bnx2x_setup_tc(struct net_device *dev, u8 num_tc)
{
	int cos, prio, count, offset;
	struct bnx2x *bp = netdev_priv(dev);

	/* setup tc must be called under rtnl lock */
	ASSERT_RTNL();

	/* no traffic classes requested. aborting */
	if (!num_tc) {
		netdev_reset_tc(dev);
		return 0;
	}

	/* requested to support too many traffic classes */
	if (num_tc > bp->max_cos) {
		DP(NETIF_MSG_TX_ERR, "support for too many traffic classes"
				     " requested: %d. max supported is %d\n",
				     num_tc, bp->max_cos);
		return -EINVAL;
	}

	/* declare amount of supported traffic classes */
	if (netdev_set_num_tc(dev, num_tc)) {
		DP(NETIF_MSG_TX_ERR, "failed to declare %d traffic classes\n",
				     num_tc);
		return -EINVAL;
	}

	/* configure priority to traffic class mapping */
	for (prio = 0; prio < BNX2X_MAX_PRIORITY; prio++) {
		netdev_set_prio_tc_map(dev, prio, bp->prio_to_cos[prio]);
		DP(BNX2X_MSG_SP, "mapping priority %d to tc %d\n",
		   prio, bp->prio_to_cos[prio]);
	}


	/* Use this configuration to diffrentiate tc0 from other COSes
	   This can be used for ets or pfc, and save the effort of setting
	   up a multio class queue disc or negotiating DCBX with a switch
	netdev_set_prio_tc_map(dev, 0, 0);
	DP(BNX2X_MSG_SP, "mapping priority %d to tc %d\n", 0, 0);
	for (prio = 1; prio < 16; prio++) {
		netdev_set_prio_tc_map(dev, prio, 1);
		DP(BNX2X_MSG_SP, "mapping priority %d to tc %d\n", prio, 1);
	} */

	/* configure traffic class to transmission queue mapping */
	for (cos = 0; cos < bp->max_cos; cos++) {
		count = BNX2X_NUM_ETH_QUEUES(bp);
		offset = cos * MAX_TXQS_PER_COS;
		netdev_set_tc_queue(dev, cos, count, offset);
		DP(BNX2X_MSG_SP, "mapping tc %d to offset %d count %d\n",
		   cos, offset, count);
	}

	return 0;
}

/* called with rtnl_lock */
int bnx2x_change_mac_addr(struct net_device *dev, void *p)
{
	struct sockaddr *addr = p;
	struct bnx2x *bp = netdev_priv(dev);
	int rc = 0;

	if (!bnx2x_is_valid_ether_addr(bp, addr->sa_data))
		return -EINVAL;

#ifdef BCM_CNIC
	if (IS_MF_ISCSI_SD(bp) && !is_zero_ether_addr(addr->sa_data))
		return -EINVAL;
#endif

	if (netif_running(dev))  {
		rc = bnx2x_set_eth_mac(bp, false);
		if (rc)
			return rc;
	}

	memcpy(dev->dev_addr, addr->sa_data, dev->addr_len);

	if (netif_running(dev))
		rc = bnx2x_set_eth_mac(bp, true);

	return rc;
}

static void bnx2x_free_fp_mem_at(struct bnx2x *bp, int fp_index)
{
	union host_hc_status_block *sb = &bnx2x_fp(bp, fp_index, status_blk);
	struct bnx2x_fastpath *fp = &bp->fp[fp_index];
	u8 cos;

	/* Common */
#ifdef BCM_CNIC
	if (IS_FCOE_IDX(fp_index)) {
		memset(sb, 0, sizeof(union host_hc_status_block));
		fp->status_blk_mapping = 0;

	} else {
#endif
		/* status blocks */
		if (!CHIP_IS_E1x(bp))
			BNX2X_PCI_FREE(sb->e2_sb,
				       bnx2x_fp(bp, fp_index,
						status_blk_mapping),
				       sizeof(struct host_hc_status_block_e2));
		else
			BNX2X_PCI_FREE(sb->e1x_sb,
				       bnx2x_fp(bp, fp_index,
						status_blk_mapping),
				       sizeof(struct host_hc_status_block_e1x));
#ifdef BCM_CNIC
	}
#endif
	/* Rx */
	if (!skip_rx_queue(bp, fp_index)) {
		bnx2x_free_rx_bds(fp);

		/* fastpath rx rings: rx_buf rx_desc rx_comp */
		BNX2X_FREE(bnx2x_fp(bp, fp_index, rx_buf_ring));
		BNX2X_PCI_FREE(bnx2x_fp(bp, fp_index, rx_desc_ring),
			       bnx2x_fp(bp, fp_index, rx_desc_mapping),
			       sizeof(struct eth_rx_bd) * NUM_RX_BD);

		BNX2X_PCI_FREE(bnx2x_fp(bp, fp_index, rx_comp_ring),
			       bnx2x_fp(bp, fp_index, rx_comp_mapping),
			       sizeof(struct eth_fast_path_rx_cqe) *
			       NUM_RCQ_BD);

		/* SGE ring */
		BNX2X_FREE(bnx2x_fp(bp, fp_index, rx_page_ring));
		BNX2X_PCI_FREE(bnx2x_fp(bp, fp_index, rx_sge_ring),
			       bnx2x_fp(bp, fp_index, rx_sge_mapping),
			       BCM_PAGE_SIZE * NUM_RX_SGE_PAGES);
	}

	/* Tx */
	if (!skip_tx_queue(bp, fp_index)) {
		/* fastpath tx rings: tx_buf tx_desc */
		for_each_cos_in_tx_queue(fp, cos) {
			struct bnx2x_fp_txdata *txdata = &fp->txdata[cos];

			DP(BNX2X_MSG_SP,
			   "freeing tx memory of fp %d cos %d cid %d\n",
			   fp_index, cos, txdata->cid);

			BNX2X_FREE(txdata->tx_buf_ring);
			BNX2X_PCI_FREE(txdata->tx_desc_ring,
				txdata->tx_desc_mapping,
				sizeof(union eth_tx_bd_types) * NUM_TX_BD);
		}
	}
	/* end of fastpath */
}

void bnx2x_free_fp_mem(struct bnx2x *bp)
{
	int i;
	for_each_queue(bp, i)
		bnx2x_free_fp_mem_at(bp, i);
}

static inline void set_sb_shortcuts(struct bnx2x *bp, int index)
{
	union host_hc_status_block status_blk = bnx2x_fp(bp, index, status_blk);
	if (!CHIP_IS_E1x(bp)) {
		bnx2x_fp(bp, index, sb_index_values) =
			(__le16 *)status_blk.e2_sb->sb.index_values;
		bnx2x_fp(bp, index, sb_running_index) =
			(__le16 *)status_blk.e2_sb->sb.running_index;
	} else {
		bnx2x_fp(bp, index, sb_index_values) =
			(__le16 *)status_blk.e1x_sb->sb.index_values;
		bnx2x_fp(bp, index, sb_running_index) =
			(__le16 *)status_blk.e1x_sb->sb.running_index;
	}
}

static int bnx2x_alloc_fp_mem_at(struct bnx2x *bp, int index)
{
	union host_hc_status_block *sb;
	struct bnx2x_fastpath *fp = &bp->fp[index];
	int ring_size = 0;
	u8 cos;
	int rx_ring_size = 0;

#ifdef BCM_CNIC
<<<<<<< HEAD
	if (IS_MF_ISCSI_SD(bp)) {
=======
	if (!bp->rx_ring_size && IS_MF_ISCSI_SD(bp)) {
>>>>>>> e2920638
		rx_ring_size = MIN_RX_SIZE_NONTPA;
		bp->rx_ring_size = rx_ring_size;
	} else
#endif
	if (!bp->rx_ring_size) {

		rx_ring_size = MAX_RX_AVAIL/BNX2X_NUM_RX_QUEUES(bp);

		/* allocate at least number of buffers required by FW */
		rx_ring_size = max_t(int, bp->disable_tpa ? MIN_RX_SIZE_NONTPA :
				     MIN_RX_SIZE_TPA, rx_ring_size);

		bp->rx_ring_size = rx_ring_size;
	} else /* if rx_ring_size specified - use it */
		rx_ring_size = bp->rx_ring_size;

	/* Common */
	sb = &bnx2x_fp(bp, index, status_blk);
#ifdef BCM_CNIC
	if (!IS_FCOE_IDX(index)) {
#endif
		/* status blocks */
		if (!CHIP_IS_E1x(bp))
			BNX2X_PCI_ALLOC(sb->e2_sb,
				&bnx2x_fp(bp, index, status_blk_mapping),
				sizeof(struct host_hc_status_block_e2));
		else
			BNX2X_PCI_ALLOC(sb->e1x_sb,
				&bnx2x_fp(bp, index, status_blk_mapping),
			    sizeof(struct host_hc_status_block_e1x));
#ifdef BCM_CNIC
	}
#endif

	/* FCoE Queue uses Default SB and doesn't ACK the SB, thus no need to
	 * set shortcuts for it.
	 */
	if (!IS_FCOE_IDX(index))
		set_sb_shortcuts(bp, index);

	/* Tx */
	if (!skip_tx_queue(bp, index)) {
		/* fastpath tx rings: tx_buf tx_desc */
		for_each_cos_in_tx_queue(fp, cos) {
			struct bnx2x_fp_txdata *txdata = &fp->txdata[cos];

			DP(BNX2X_MSG_SP, "allocating tx memory of "
					 "fp %d cos %d\n",
			   index, cos);

			BNX2X_ALLOC(txdata->tx_buf_ring,
				sizeof(struct sw_tx_bd) * NUM_TX_BD);
			BNX2X_PCI_ALLOC(txdata->tx_desc_ring,
				&txdata->tx_desc_mapping,
				sizeof(union eth_tx_bd_types) * NUM_TX_BD);
		}
	}

	/* Rx */
	if (!skip_rx_queue(bp, index)) {
		/* fastpath rx rings: rx_buf rx_desc rx_comp */
		BNX2X_ALLOC(bnx2x_fp(bp, index, rx_buf_ring),
				sizeof(struct sw_rx_bd) * NUM_RX_BD);
		BNX2X_PCI_ALLOC(bnx2x_fp(bp, index, rx_desc_ring),
				&bnx2x_fp(bp, index, rx_desc_mapping),
				sizeof(struct eth_rx_bd) * NUM_RX_BD);

		BNX2X_PCI_ALLOC(bnx2x_fp(bp, index, rx_comp_ring),
				&bnx2x_fp(bp, index, rx_comp_mapping),
				sizeof(struct eth_fast_path_rx_cqe) *
				NUM_RCQ_BD);

		/* SGE ring */
		BNX2X_ALLOC(bnx2x_fp(bp, index, rx_page_ring),
				sizeof(struct sw_rx_page) * NUM_RX_SGE);
		BNX2X_PCI_ALLOC(bnx2x_fp(bp, index, rx_sge_ring),
				&bnx2x_fp(bp, index, rx_sge_mapping),
				BCM_PAGE_SIZE * NUM_RX_SGE_PAGES);
		/* RX BD ring */
		bnx2x_set_next_page_rx_bd(fp);

		/* CQ ring */
		bnx2x_set_next_page_rx_cq(fp);

		/* BDs */
		ring_size = bnx2x_alloc_rx_bds(fp, rx_ring_size);
		if (ring_size < rx_ring_size)
			goto alloc_mem_err;
	}

	return 0;

/* handles low memory cases */
alloc_mem_err:
	BNX2X_ERR("Unable to allocate full memory for queue %d (size %d)\n",
						index, ring_size);
	/* FW will drop all packets if queue is not big enough,
	 * In these cases we disable the queue
	 * Min size is different for OOO, TPA and non-TPA queues
	 */
	if (ring_size < (fp->disable_tpa ?
				MIN_RX_SIZE_NONTPA : MIN_RX_SIZE_TPA)) {
			/* release memory allocated for this queue */
			bnx2x_free_fp_mem_at(bp, index);
			return -ENOMEM;
	}
	return 0;
}

int bnx2x_alloc_fp_mem(struct bnx2x *bp)
{
	int i;

	/**
	 * 1. Allocate FP for leading - fatal if error
	 * 2. {CNIC} Allocate FCoE FP - fatal if error
	 * 3. {CNIC} Allocate OOO + FWD - disable OOO if error
	 * 4. Allocate RSS - fix number of queues if error
	 */

	/* leading */
	if (bnx2x_alloc_fp_mem_at(bp, 0))
		return -ENOMEM;

#ifdef BCM_CNIC
	if (!NO_FCOE(bp))
		/* FCoE */
		if (bnx2x_alloc_fp_mem_at(bp, FCOE_IDX))
			/* we will fail load process instead of mark
			 * NO_FCOE_FLAG
			 */
			return -ENOMEM;
#endif

	/* RSS */
	for_each_nondefault_eth_queue(bp, i)
		if (bnx2x_alloc_fp_mem_at(bp, i))
			break;

	/* handle memory failures */
	if (i != BNX2X_NUM_ETH_QUEUES(bp)) {
		int delta = BNX2X_NUM_ETH_QUEUES(bp) - i;

		WARN_ON(delta < 0);
#ifdef BCM_CNIC
		/**
		 * move non eth FPs next to last eth FP
		 * must be done in that order
		 * FCOE_IDX < FWD_IDX < OOO_IDX
		 */

		/* move FCoE fp even NO_FCOE_FLAG is on */
		bnx2x_move_fp(bp, FCOE_IDX, FCOE_IDX - delta);
#endif
		bp->num_queues -= delta;
		BNX2X_ERR("Adjusted num of queues from %d to %d\n",
			  bp->num_queues + delta, bp->num_queues);
	}

	return 0;
}

void bnx2x_free_mem_bp(struct bnx2x *bp)
{
	kfree(bp->fp);
	kfree(bp->msix_table);
	kfree(bp->ilt);
}

int __devinit bnx2x_alloc_mem_bp(struct bnx2x *bp)
{
	struct bnx2x_fastpath *fp;
	struct msix_entry *tbl;
	struct bnx2x_ilt *ilt;
	int msix_table_size = 0;

	/*
	 * The biggest MSI-X table we might need is as a maximum number of fast
	 * path IGU SBs plus default SB (for PF).
	 */
	msix_table_size = bp->igu_sb_cnt + 1;

	/* fp array: RSS plus CNIC related L2 queues */
	fp = kcalloc(BNX2X_MAX_RSS_COUNT(bp) + NON_ETH_CONTEXT_USE,
		     sizeof(*fp), GFP_KERNEL);
	if (!fp)
		goto alloc_err;
	bp->fp = fp;

	/* msix table */
	tbl = kcalloc(msix_table_size, sizeof(*tbl), GFP_KERNEL);
	if (!tbl)
		goto alloc_err;
	bp->msix_table = tbl;

	/* ilt */
	ilt = kzalloc(sizeof(*ilt), GFP_KERNEL);
	if (!ilt)
		goto alloc_err;
	bp->ilt = ilt;

	return 0;
alloc_err:
	bnx2x_free_mem_bp(bp);
	return -ENOMEM;

}

int bnx2x_reload_if_running(struct net_device *dev)
{
	struct bnx2x *bp = netdev_priv(dev);

	if (unlikely(!netif_running(dev)))
		return 0;

	bnx2x_nic_unload(bp, UNLOAD_NORMAL);
	return bnx2x_nic_load(bp, LOAD_NORMAL);
}

int bnx2x_get_cur_phy_idx(struct bnx2x *bp)
{
	u32 sel_phy_idx = 0;
	if (bp->link_params.num_phys <= 1)
		return INT_PHY;

	if (bp->link_vars.link_up) {
		sel_phy_idx = EXT_PHY1;
		/* In case link is SERDES, check if the EXT_PHY2 is the one */
		if ((bp->link_vars.link_status & LINK_STATUS_SERDES_LINK) &&
		    (bp->link_params.phy[EXT_PHY2].supported & SUPPORTED_FIBRE))
			sel_phy_idx = EXT_PHY2;
	} else {

		switch (bnx2x_phy_selection(&bp->link_params)) {
		case PORT_HW_CFG_PHY_SELECTION_HARDWARE_DEFAULT:
		case PORT_HW_CFG_PHY_SELECTION_FIRST_PHY:
		case PORT_HW_CFG_PHY_SELECTION_FIRST_PHY_PRIORITY:
		       sel_phy_idx = EXT_PHY1;
		       break;
		case PORT_HW_CFG_PHY_SELECTION_SECOND_PHY:
		case PORT_HW_CFG_PHY_SELECTION_SECOND_PHY_PRIORITY:
		       sel_phy_idx = EXT_PHY2;
		       break;
		}
	}

	return sel_phy_idx;

}
int bnx2x_get_link_cfg_idx(struct bnx2x *bp)
{
	u32 sel_phy_idx = bnx2x_get_cur_phy_idx(bp);
	/*
	 * The selected actived PHY is always after swapping (in case PHY
	 * swapping is enabled). So when swapping is enabled, we need to reverse
	 * the configuration
	 */

	if (bp->link_params.multi_phy_config &
	    PORT_HW_CFG_PHY_SWAPPED_ENABLED) {
		if (sel_phy_idx == EXT_PHY1)
			sel_phy_idx = EXT_PHY2;
		else if (sel_phy_idx == EXT_PHY2)
			sel_phy_idx = EXT_PHY1;
	}
	return LINK_CONFIG_IDX(sel_phy_idx);
}

#if defined(NETDEV_FCOE_WWNN) && defined(BCM_CNIC)
int bnx2x_fcoe_get_wwn(struct net_device *dev, u64 *wwn, int type)
{
	struct bnx2x *bp = netdev_priv(dev);
	struct cnic_eth_dev *cp = &bp->cnic_eth_dev;

	switch (type) {
	case NETDEV_FCOE_WWNN:
		*wwn = HILO_U64(cp->fcoe_wwn_node_name_hi,
				cp->fcoe_wwn_node_name_lo);
		break;
	case NETDEV_FCOE_WWPN:
		*wwn = HILO_U64(cp->fcoe_wwn_port_name_hi,
				cp->fcoe_wwn_port_name_lo);
		break;
	default:
		return -EINVAL;
	}

	return 0;
}
#endif

/* called with rtnl_lock */
int bnx2x_change_mtu(struct net_device *dev, int new_mtu)
{
	struct bnx2x *bp = netdev_priv(dev);

	if (bp->recovery_state != BNX2X_RECOVERY_DONE) {
		pr_err("Handling parity error recovery. Try again later\n");
		return -EAGAIN;
	}

	if ((new_mtu > ETH_MAX_JUMBO_PACKET_SIZE) ||
	    ((new_mtu + ETH_HLEN) < ETH_MIN_PACKET_SIZE))
		return -EINVAL;

	/* This does not race with packet allocation
	 * because the actual alloc size is
	 * only updated as part of load
	 */
	dev->mtu = new_mtu;

	return bnx2x_reload_if_running(dev);
}

netdev_features_t bnx2x_fix_features(struct net_device *dev,
	netdev_features_t features)
{
	struct bnx2x *bp = netdev_priv(dev);

	/* TPA requires Rx CSUM offloading */
	if (!(features & NETIF_F_RXCSUM) || bp->disable_tpa)
		features &= ~NETIF_F_LRO;

	return features;
}

int bnx2x_set_features(struct net_device *dev, netdev_features_t features)
{
	struct bnx2x *bp = netdev_priv(dev);
	u32 flags = bp->flags;
	bool bnx2x_reload = false;

	if (features & NETIF_F_LRO)
		flags |= TPA_ENABLE_FLAG;
	else
		flags &= ~TPA_ENABLE_FLAG;

	if (features & NETIF_F_LOOPBACK) {
		if (bp->link_params.loopback_mode != LOOPBACK_BMAC) {
			bp->link_params.loopback_mode = LOOPBACK_BMAC;
			bnx2x_reload = true;
		}
	} else {
		if (bp->link_params.loopback_mode != LOOPBACK_NONE) {
			bp->link_params.loopback_mode = LOOPBACK_NONE;
			bnx2x_reload = true;
		}
	}

	if (flags ^ bp->flags) {
		bp->flags = flags;
		bnx2x_reload = true;
	}

	if (bnx2x_reload) {
		if (bp->recovery_state == BNX2X_RECOVERY_DONE)
			return bnx2x_reload_if_running(dev);
		/* else: bnx2x_nic_load() will be called at end of recovery */
	}

	return 0;
}

void bnx2x_tx_timeout(struct net_device *dev)
{
	struct bnx2x *bp = netdev_priv(dev);

#ifdef BNX2X_STOP_ON_ERROR
	if (!bp->panic)
		bnx2x_panic();
#endif

	smp_mb__before_clear_bit();
	set_bit(BNX2X_SP_RTNL_TX_TIMEOUT, &bp->sp_rtnl_state);
	smp_mb__after_clear_bit();

	/* This allows the netif to be shutdown gracefully before resetting */
	schedule_delayed_work(&bp->sp_rtnl_task, 0);
}

int bnx2x_suspend(struct pci_dev *pdev, pm_message_t state)
{
	struct net_device *dev = pci_get_drvdata(pdev);
	struct bnx2x *bp;

	if (!dev) {
		dev_err(&pdev->dev, "BAD net device from bnx2x_init_one\n");
		return -ENODEV;
	}
	bp = netdev_priv(dev);

	rtnl_lock();

	pci_save_state(pdev);

	if (!netif_running(dev)) {
		rtnl_unlock();
		return 0;
	}

	netif_device_detach(dev);

	bnx2x_nic_unload(bp, UNLOAD_CLOSE);

	bnx2x_set_power_state(bp, pci_choose_state(pdev, state));

	rtnl_unlock();

	return 0;
}

int bnx2x_resume(struct pci_dev *pdev)
{
	struct net_device *dev = pci_get_drvdata(pdev);
	struct bnx2x *bp;
	int rc;

	if (!dev) {
		dev_err(&pdev->dev, "BAD net device from bnx2x_init_one\n");
		return -ENODEV;
	}
	bp = netdev_priv(dev);

	if (bp->recovery_state != BNX2X_RECOVERY_DONE) {
		pr_err("Handling parity error recovery. Try again later\n");
		return -EAGAIN;
	}

	rtnl_lock();

	pci_restore_state(pdev);

	if (!netif_running(dev)) {
		rtnl_unlock();
		return 0;
	}

	bnx2x_set_power_state(bp, PCI_D0);
	netif_device_attach(dev);

	/* Since the chip was reset, clear the FW sequence number */
	bp->fw_seq = 0;
	rc = bnx2x_nic_load(bp, LOAD_OPEN);

	rtnl_unlock();

	return rc;
}


void bnx2x_set_ctx_validation(struct bnx2x *bp, struct eth_context *cxt,
			      u32 cid)
{
	/* ustorm cxt validation */
	cxt->ustorm_ag_context.cdu_usage =
		CDU_RSRVD_VALUE_TYPE_A(HW_CID(bp, cid),
			CDU_REGION_NUMBER_UCM_AG, ETH_CONNECTION_TYPE);
	/* xcontext validation */
	cxt->xstorm_ag_context.cdu_reserved =
		CDU_RSRVD_VALUE_TYPE_A(HW_CID(bp, cid),
			CDU_REGION_NUMBER_XCM_AG, ETH_CONNECTION_TYPE);
}

static inline void storm_memset_hc_timeout(struct bnx2x *bp, u8 port,
					     u8 fw_sb_id, u8 sb_index,
					     u8 ticks)
{

	u32 addr = BAR_CSTRORM_INTMEM +
		   CSTORM_STATUS_BLOCK_DATA_TIMEOUT_OFFSET(fw_sb_id, sb_index);
	REG_WR8(bp, addr, ticks);
	DP(NETIF_MSG_HW, "port %x fw_sb_id %d sb_index %d ticks %d\n",
			  port, fw_sb_id, sb_index, ticks);
}

static inline void storm_memset_hc_disable(struct bnx2x *bp, u8 port,
					     u16 fw_sb_id, u8 sb_index,
					     u8 disable)
{
	u32 enable_flag = disable ? 0 : (1 << HC_INDEX_DATA_HC_ENABLED_SHIFT);
	u32 addr = BAR_CSTRORM_INTMEM +
		   CSTORM_STATUS_BLOCK_DATA_FLAGS_OFFSET(fw_sb_id, sb_index);
	u16 flags = REG_RD16(bp, addr);
	/* clear and set */
	flags &= ~HC_INDEX_DATA_HC_ENABLED;
	flags |= enable_flag;
	REG_WR16(bp, addr, flags);
	DP(NETIF_MSG_HW, "port %x fw_sb_id %d sb_index %d disable %d\n",
			  port, fw_sb_id, sb_index, disable);
}

void bnx2x_update_coalesce_sb_index(struct bnx2x *bp, u8 fw_sb_id,
				    u8 sb_index, u8 disable, u16 usec)
{
	int port = BP_PORT(bp);
	u8 ticks = usec / BNX2X_BTR;

	storm_memset_hc_timeout(bp, port, fw_sb_id, sb_index, ticks);

	disable = disable ? 1 : (usec ? 0 : 1);
	storm_memset_hc_disable(bp, port, fw_sb_id, sb_index, disable);
}<|MERGE_RESOLUTION|>--- conflicted
+++ resolved
@@ -523,10 +523,6 @@
 		skb = build_skb(data);
 
 	if (likely(skb)) {
-<<<<<<< HEAD
-
-=======
->>>>>>> e2920638
 #ifdef BNX2X_STOP_ON_ERROR
 		if (pad + len > fp->rx_buf_size) {
 			BNX2X_ERR("skb_put is about to fail...  "
@@ -3120,11 +3116,7 @@
 	int rx_ring_size = 0;
 
 #ifdef BCM_CNIC
-<<<<<<< HEAD
-	if (IS_MF_ISCSI_SD(bp)) {
-=======
 	if (!bp->rx_ring_size && IS_MF_ISCSI_SD(bp)) {
->>>>>>> e2920638
 		rx_ring_size = MIN_RX_SIZE_NONTPA;
 		bp->rx_ring_size = rx_ring_size;
 	} else
