--- conflicted
+++ resolved
@@ -4103,11 +4103,7 @@
 	for (i = 0; i < MAX_CM_SK_TBL_SZ; i++)
 		atomic_set(&cp->csk_tbl[i].ref_count, 0);
 
-<<<<<<< HEAD
-	port_id = prandom_u32_max(CNIC_LOCAL_PORT_RANGE);
-=======
 	port_id = get_random_u32_below(CNIC_LOCAL_PORT_RANGE);
->>>>>>> 0ee29814
 	if (cnic_init_id_tbl(&cp->csk_port_tbl, CNIC_LOCAL_PORT_RANGE,
 			     CNIC_LOCAL_PORT_MIN, port_id)) {
 		cnic_cm_free_mem(dev);
