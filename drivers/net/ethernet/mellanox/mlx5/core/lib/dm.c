--- conflicted
+++ resolved
@@ -64,12 +64,7 @@
 			    MLX5_LOG_SW_ICM_BLOCK_SIZE(dev));
 
 		dm->header_modify_pattern_sw_icm_alloc_blocks =
-<<<<<<< HEAD
-			kcalloc(BITS_TO_LONGS(header_modify_pattern_icm_blocks),
-				sizeof(unsigned long), GFP_KERNEL);
-=======
 			bitmap_zalloc(header_modify_pattern_icm_blocks, GFP_KERNEL);
->>>>>>> b945804d
 		if (!dm->header_modify_pattern_sw_icm_alloc_blocks)
 			goto err_pattern;
 	}
@@ -77,11 +72,7 @@
 	return dm;
 
 err_pattern:
-<<<<<<< HEAD
-	kfree(dm->header_modify_sw_icm_alloc_blocks);
-=======
 	bitmap_free(dm->header_modify_sw_icm_alloc_blocks);
->>>>>>> b945804d
 
 err_modify_hdr:
 	bitmap_free(dm->steering_sw_icm_alloc_blocks);
@@ -120,14 +111,6 @@
 							   log_header_modify_pattern_sw_icm_size) -
 					  MLX5_LOG_SW_ICM_BLOCK_SIZE(dev))));
 		bitmap_free(dm->header_modify_pattern_sw_icm_alloc_blocks);
-	}
-
-	if (dm->header_modify_pattern_sw_icm_alloc_blocks) {
-		WARN_ON(!bitmap_empty(dm->header_modify_pattern_sw_icm_alloc_blocks,
-				      BIT(MLX5_CAP_DEV_MEM(dev,
-							   log_header_modify_pattern_sw_icm_size) -
-					  MLX5_LOG_SW_ICM_BLOCK_SIZE(dev))));
-		kfree(dm->header_modify_pattern_sw_icm_alloc_blocks);
 	}
 
 	kfree(dm);
