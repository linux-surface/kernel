--- conflicted
+++ resolved
@@ -121,16 +121,6 @@
 	/* return max tc number, max tc id need to plus 1 */
 	return max_tc_id + 1;
 }
-<<<<<<< HEAD
-
-static int hclge_ets_sch_mode_validate(struct hclge_dev *hdev,
-				       struct ieee_ets *ets, bool *changed)
-{
-	bool has_ets_tc = false;
-	u32 total_ets_bw = 0;
-	u8 i;
-=======
->>>>>>> df0cc57e
 
 static int hclge_ets_sch_mode_validate(struct hclge_dev *hdev,
 				       struct ieee_ets *ets, bool *changed)
@@ -299,21 +289,15 @@
 	struct hclge_vport *vport = hclge_get_vport(h);
 	struct hclge_dev *hdev = vport->back;
 	int ret;
-	u8 i;
 
 	memset(pfc, 0, sizeof(*pfc));
 	pfc->pfc_cap = hdev->pfc_max;
 	pfc->pfc_en = hdev->tm_info.pfc_en;
 
-<<<<<<< HEAD
-	ret = hclge_pfc_tx_stats_get(hdev, requests);
-	if (ret)
-=======
 	ret = hclge_mac_update_stats(hdev);
 	if (ret) {
 		dev_err(&hdev->pdev->dev,
 			"failed to update MAC stats, ret = %d.\n", ret);
->>>>>>> df0cc57e
 		return ret;
 	}
 
