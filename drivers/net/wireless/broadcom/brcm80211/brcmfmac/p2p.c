--- conflicted
+++ resolved
@@ -1128,11 +1128,7 @@
 	if (afx_hdl->is_listen && afx_hdl->my_listen_chan)
 		/* 100ms ~ 300ms */
 		err = brcmf_p2p_discover_listen(p2p, afx_hdl->my_listen_chan,
-<<<<<<< HEAD
-						100 * (1 + prandom_u32_max(3)));
-=======
 						100 * get_random_u32_inclusive(1, 3));
->>>>>>> 0ee29814
 	else
 		err = brcmf_p2p_act_frm_search(p2p, afx_hdl->peer_listen_chan);
 
