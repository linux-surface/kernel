/*
 * Copyright (c) 2010 Atheros Communications Inc.
 *
 * Permission to use, copy, modify, and/or distribute this software for any
 * purpose with or without fee is hereby granted, provided that the above
 * copyright notice and this permission notice appear in all copies.
 *
 * THE SOFTWARE IS PROVIDED "AS IS" AND THE AUTHOR DISCLAIMS ALL WARRANTIES
 * WITH REGARD TO THIS SOFTWARE INCLUDING ALL IMPLIED WARRANTIES OF
 * MERCHANTABILITY AND FITNESS. IN NO EVENT SHALL THE AUTHOR BE LIABLE FOR
 * ANY SPECIAL, DIRECT, INDIRECT, OR CONSEQUENTIAL DAMAGES OR ANY DAMAGES
 * WHATSOEVER RESULTING FROM LOSS OF USE, DATA OR PROFITS, WHETHER IN AN
 * ACTION OF CONTRACT, NEGLIGENCE OR OTHER TORTIOUS ACTION, ARISING OUT OF
 * OR IN CONNECTION WITH THE USE OR PERFORMANCE OF THIS SOFTWARE.
 */

#include "hw.h"
#include "ar9003_phy.h"

static const int firstep_table[] =
/* level:  0   1   2   3   4   5   6   7   8  */
	{ -4, -2,  0,  2,  4,  6,  8, 10, 12 }; /* lvl 0-8, default 2 */

static const int cycpwrThr1_table[] =
/* level:  0   1   2   3   4   5   6   7   8  */
	{ -6, -4, -2,  0,  2,  4,  6,  8 };     /* lvl 0-7, default 3 */

/*
 * register values to turn OFDM weak signal detection OFF
 */
static const int m1ThreshLow_off = 127;
static const int m2ThreshLow_off = 127;
static const int m1Thresh_off = 127;
static const int m2Thresh_off = 127;
static const int m2CountThr_off =  31;
static const int m2CountThrLow_off =  63;
static const int m1ThreshLowExt_off = 127;
static const int m2ThreshLowExt_off = 127;
static const int m1ThreshExt_off = 127;
static const int m2ThreshExt_off = 127;

/**
 * ar9003_hw_set_channel - set channel on single-chip device
 * @ah: atheros hardware structure
 * @chan:
 *
 * This is the function to change channel on single-chip devices, that is
 * all devices after ar9280.
 *
 * This function takes the channel value in MHz and sets
 * hardware channel value. Assumes writes have been enabled to analog bus.
 *
 * Actual Expression,
 *
 * For 2GHz channel,
 * Channel Frequency = (3/4) * freq_ref * (chansel[8:0] + chanfrac[16:0]/2^17)
 * (freq_ref = 40MHz)
 *
 * For 5GHz channel,
 * Channel Frequency = (3/2) * freq_ref * (chansel[8:0] + chanfrac[16:0]/2^10)
 * (freq_ref = 40MHz/(24>>amodeRefSel))
 *
 * For 5GHz channels which are 5MHz spaced,
 * Channel Frequency = (3/2) * freq_ref * (chansel[8:0] + chanfrac[16:0]/2^17)
 * (freq_ref = 40MHz)
 */
static int ar9003_hw_set_channel(struct ath_hw *ah, struct ath9k_channel *chan)
{
	u16 bMode, fracMode = 0, aModeRefSel = 0;
	u32 freq, channelSel = 0, reg32 = 0;
	struct chan_centers centers;
	int loadSynthChannel;

	ath9k_hw_get_channel_centers(ah, chan, &centers);
	freq = centers.synth_center;

	if (freq < 4800) {     /* 2 GHz, fractional mode */
		if (AR_SREV_9485(ah)) {
			u32 chan_frac;

			/*
			 * freq_ref = 40 / (refdiva >> amoderefsel); where refdiva=1 and amoderefsel=0
			 * ndiv = ((chan_mhz * 4) / 3) / freq_ref;
			 * chansel = int(ndiv), chanfrac = (ndiv - chansel) * 0x20000
			 */
			channelSel = (freq * 4) / 120;
			chan_frac = (((freq * 4) % 120) * 0x20000) / 120;
			channelSel = (channelSel << 17) | chan_frac;
<<<<<<< HEAD
=======
		} else if (AR_SREV_9340(ah)) {
			if (ah->is_clk_25mhz) {
				u32 chan_frac;

				channelSel = (freq * 2) / 75;
				chan_frac = (((freq * 2) % 75) * 0x20000) / 75;
				channelSel = (channelSel << 17) | chan_frac;
			} else
				channelSel = CHANSEL_2G(freq) >> 1;
>>>>>>> eaef6a93
		} else
			channelSel = CHANSEL_2G(freq);
		/* Set to 2G mode */
		bMode = 1;
	} else {
		if (AR_SREV_9340(ah) && ah->is_clk_25mhz) {
			u32 chan_frac;

			channelSel = (freq * 2) / 75;
			chan_frac = ((freq % 75) * 0x20000) / 75;
			channelSel = (channelSel << 17) | chan_frac;
		} else {
			channelSel = CHANSEL_5G(freq);
			/* Doubler is ON, so, divide channelSel by 2. */
			channelSel >>= 1;
		}
		/* Set to 5G mode */
		bMode = 0;
	}

	/* Enable fractional mode for all channels */
	fracMode = 1;
	aModeRefSel = 0;
	loadSynthChannel = 0;

	reg32 = (bMode << 29);
	REG_WRITE(ah, AR_PHY_SYNTH_CONTROL, reg32);

	/* Enable Long shift Select for Synthesizer */
	REG_RMW_FIELD(ah, AR_PHY_65NM_CH0_SYNTH4,
		      AR_PHY_SYNTH4_LONG_SHIFT_SELECT, 1);

	/* Program Synth. setting */
	reg32 = (channelSel << 2) | (fracMode << 30) |
		(aModeRefSel << 28) | (loadSynthChannel << 31);
	REG_WRITE(ah, AR_PHY_65NM_CH0_SYNTH7, reg32);

	/* Toggle Load Synth channel bit */
	loadSynthChannel = 1;
	reg32 = (channelSel << 2) | (fracMode << 30) |
		(aModeRefSel << 28) | (loadSynthChannel << 31);
	REG_WRITE(ah, AR_PHY_65NM_CH0_SYNTH7, reg32);

	ah->curchan = chan;
	ah->curchan_rad_index = -1;

	return 0;
}

/**
 * ar9003_hw_spur_mitigate_mrc_cck - convert baseband spur frequency
 * @ah: atheros hardware structure
 * @chan:
 *
 * For single-chip solutions. Converts to baseband spur frequency given the
 * input channel frequency and compute register settings below.
 *
 * Spur mitigation for MRC CCK
 */
static void ar9003_hw_spur_mitigate_mrc_cck(struct ath_hw *ah,
					    struct ath9k_channel *chan)
{
	static const u32 spur_freq[4] = { 2420, 2440, 2464, 2480 };
	int cur_bb_spur, negative = 0, cck_spur_freq;
	int i;
	int range, max_spur_cnts, synth_freq;
	u8 *spur_fbin_ptr = NULL;

	/*
	 * Need to verify range +/- 10 MHz in control channel, otherwise spur
	 * is out-of-band and can be ignored.
	 */

	if (AR_SREV_9485(ah) || AR_SREV_9340(ah)) {
		spur_fbin_ptr = ar9003_get_spur_chan_ptr(ah,
							 IS_CHAN_2GHZ(chan));
		if (spur_fbin_ptr[0] == 0) /* No spur */
			return;
		max_spur_cnts = 5;
		if (IS_CHAN_HT40(chan)) {
			range = 19;
			if (REG_READ_FIELD(ah, AR_PHY_GEN_CTRL,
					   AR_PHY_GC_DYN2040_PRI_CH) == 0)
				synth_freq = chan->channel + 10;
			else
				synth_freq = chan->channel - 10;
		} else {
			range = 10;
			synth_freq = chan->channel;
		}
	} else {
		range = 10;
		max_spur_cnts = 4;
		synth_freq = chan->channel;
	}

	for (i = 0; i < max_spur_cnts; i++) {
		negative = 0;
		if (AR_SREV_9485(ah) || AR_SREV_9340(ah))
			cur_bb_spur = FBIN2FREQ(spur_fbin_ptr[i],
					IS_CHAN_2GHZ(chan)) - synth_freq;
		else
			cur_bb_spur = spur_freq[i] - synth_freq;

		if (cur_bb_spur < 0) {
			negative = 1;
			cur_bb_spur = -cur_bb_spur;
		}
		if (cur_bb_spur < range) {
			cck_spur_freq = (int)((cur_bb_spur << 19) / 11);

			if (negative == 1)
				cck_spur_freq = -cck_spur_freq;

			cck_spur_freq = cck_spur_freq & 0xfffff;

			REG_RMW_FIELD(ah, AR_PHY_AGC_CONTROL,
				      AR_PHY_AGC_CONTROL_YCOK_MAX, 0x7);
			REG_RMW_FIELD(ah, AR_PHY_CCK_SPUR_MIT,
				      AR_PHY_CCK_SPUR_MIT_SPUR_RSSI_THR, 0x7f);
			REG_RMW_FIELD(ah, AR_PHY_CCK_SPUR_MIT,
				      AR_PHY_CCK_SPUR_MIT_SPUR_FILTER_TYPE,
				      0x2);
			REG_RMW_FIELD(ah, AR_PHY_CCK_SPUR_MIT,
				      AR_PHY_CCK_SPUR_MIT_USE_CCK_SPUR_MIT,
				      0x1);
			REG_RMW_FIELD(ah, AR_PHY_CCK_SPUR_MIT,
				      AR_PHY_CCK_SPUR_MIT_CCK_SPUR_FREQ,
				      cck_spur_freq);

			return;
		}
	}

	REG_RMW_FIELD(ah, AR_PHY_AGC_CONTROL,
		      AR_PHY_AGC_CONTROL_YCOK_MAX, 0x5);
	REG_RMW_FIELD(ah, AR_PHY_CCK_SPUR_MIT,
		      AR_PHY_CCK_SPUR_MIT_USE_CCK_SPUR_MIT, 0x0);
	REG_RMW_FIELD(ah, AR_PHY_CCK_SPUR_MIT,
		      AR_PHY_CCK_SPUR_MIT_CCK_SPUR_FREQ, 0x0);
}

/* Clean all spur register fields */
static void ar9003_hw_spur_ofdm_clear(struct ath_hw *ah)
{
	REG_RMW_FIELD(ah, AR_PHY_TIMING4,
		      AR_PHY_TIMING4_ENABLE_SPUR_FILTER, 0);
	REG_RMW_FIELD(ah, AR_PHY_TIMING11,
		      AR_PHY_TIMING11_SPUR_FREQ_SD, 0);
	REG_RMW_FIELD(ah, AR_PHY_TIMING11,
		      AR_PHY_TIMING11_SPUR_DELTA_PHASE, 0);
	REG_RMW_FIELD(ah, AR_PHY_SFCORR_EXT,
		      AR_PHY_SFCORR_EXT_SPUR_SUBCHANNEL_SD, 0);
	REG_RMW_FIELD(ah, AR_PHY_TIMING11,
		      AR_PHY_TIMING11_USE_SPUR_FILTER_IN_AGC, 0);
	REG_RMW_FIELD(ah, AR_PHY_TIMING11,
		      AR_PHY_TIMING11_USE_SPUR_FILTER_IN_SELFCOR, 0);
	REG_RMW_FIELD(ah, AR_PHY_TIMING4,
		      AR_PHY_TIMING4_ENABLE_SPUR_RSSI, 0);
	REG_RMW_FIELD(ah, AR_PHY_SPUR_REG,
		      AR_PHY_SPUR_REG_EN_VIT_SPUR_RSSI, 0);
	REG_RMW_FIELD(ah, AR_PHY_SPUR_REG,
		      AR_PHY_SPUR_REG_ENABLE_NF_RSSI_SPUR_MIT, 0);

	REG_RMW_FIELD(ah, AR_PHY_SPUR_REG,
		      AR_PHY_SPUR_REG_ENABLE_MASK_PPM, 0);
	REG_RMW_FIELD(ah, AR_PHY_TIMING4,
		      AR_PHY_TIMING4_ENABLE_PILOT_MASK, 0);
	REG_RMW_FIELD(ah, AR_PHY_TIMING4,
		      AR_PHY_TIMING4_ENABLE_CHAN_MASK, 0);
	REG_RMW_FIELD(ah, AR_PHY_PILOT_SPUR_MASK,
		      AR_PHY_PILOT_SPUR_MASK_CF_PILOT_MASK_IDX_A, 0);
	REG_RMW_FIELD(ah, AR_PHY_SPUR_MASK_A,
		      AR_PHY_SPUR_MASK_A_CF_PUNC_MASK_IDX_A, 0);
	REG_RMW_FIELD(ah, AR_PHY_CHAN_SPUR_MASK,
		      AR_PHY_CHAN_SPUR_MASK_CF_CHAN_MASK_IDX_A, 0);
	REG_RMW_FIELD(ah, AR_PHY_PILOT_SPUR_MASK,
		      AR_PHY_PILOT_SPUR_MASK_CF_PILOT_MASK_A, 0);
	REG_RMW_FIELD(ah, AR_PHY_CHAN_SPUR_MASK,
		      AR_PHY_CHAN_SPUR_MASK_CF_CHAN_MASK_A, 0);
	REG_RMW_FIELD(ah, AR_PHY_SPUR_MASK_A,
		      AR_PHY_SPUR_MASK_A_CF_PUNC_MASK_A, 0);
	REG_RMW_FIELD(ah, AR_PHY_SPUR_REG,
		      AR_PHY_SPUR_REG_MASK_RATE_CNTL, 0);
}

static void ar9003_hw_spur_ofdm(struct ath_hw *ah,
				int freq_offset,
				int spur_freq_sd,
				int spur_delta_phase,
				int spur_subchannel_sd)
{
	int mask_index = 0;

	/* OFDM Spur mitigation */
	REG_RMW_FIELD(ah, AR_PHY_TIMING4,
		 AR_PHY_TIMING4_ENABLE_SPUR_FILTER, 0x1);
	REG_RMW_FIELD(ah, AR_PHY_TIMING11,
		      AR_PHY_TIMING11_SPUR_FREQ_SD, spur_freq_sd);
	REG_RMW_FIELD(ah, AR_PHY_TIMING11,
		      AR_PHY_TIMING11_SPUR_DELTA_PHASE, spur_delta_phase);
	REG_RMW_FIELD(ah, AR_PHY_SFCORR_EXT,
		      AR_PHY_SFCORR_EXT_SPUR_SUBCHANNEL_SD, spur_subchannel_sd);
	REG_RMW_FIELD(ah, AR_PHY_TIMING11,
		      AR_PHY_TIMING11_USE_SPUR_FILTER_IN_AGC, 0x1);
	REG_RMW_FIELD(ah, AR_PHY_TIMING11,
		      AR_PHY_TIMING11_USE_SPUR_FILTER_IN_SELFCOR, 0x1);
	REG_RMW_FIELD(ah, AR_PHY_TIMING4,
		      AR_PHY_TIMING4_ENABLE_SPUR_RSSI, 0x1);
	REG_RMW_FIELD(ah, AR_PHY_SPUR_REG,
		      AR_PHY_SPUR_REG_SPUR_RSSI_THRESH, 34);
	REG_RMW_FIELD(ah, AR_PHY_SPUR_REG,
		      AR_PHY_SPUR_REG_EN_VIT_SPUR_RSSI, 1);

	if (REG_READ_FIELD(ah, AR_PHY_MODE,
			   AR_PHY_MODE_DYNAMIC) == 0x1)
		REG_RMW_FIELD(ah, AR_PHY_SPUR_REG,
			      AR_PHY_SPUR_REG_ENABLE_NF_RSSI_SPUR_MIT, 1);

	mask_index = (freq_offset << 4) / 5;
	if (mask_index < 0)
		mask_index = mask_index - 1;

	mask_index = mask_index & 0x7f;

	REG_RMW_FIELD(ah, AR_PHY_SPUR_REG,
		      AR_PHY_SPUR_REG_ENABLE_MASK_PPM, 0x1);
	REG_RMW_FIELD(ah, AR_PHY_TIMING4,
		      AR_PHY_TIMING4_ENABLE_PILOT_MASK, 0x1);
	REG_RMW_FIELD(ah, AR_PHY_TIMING4,
		      AR_PHY_TIMING4_ENABLE_CHAN_MASK, 0x1);
	REG_RMW_FIELD(ah, AR_PHY_PILOT_SPUR_MASK,
		      AR_PHY_PILOT_SPUR_MASK_CF_PILOT_MASK_IDX_A, mask_index);
	REG_RMW_FIELD(ah, AR_PHY_SPUR_MASK_A,
		      AR_PHY_SPUR_MASK_A_CF_PUNC_MASK_IDX_A, mask_index);
	REG_RMW_FIELD(ah, AR_PHY_CHAN_SPUR_MASK,
		      AR_PHY_CHAN_SPUR_MASK_CF_CHAN_MASK_IDX_A, mask_index);
	REG_RMW_FIELD(ah, AR_PHY_PILOT_SPUR_MASK,
		      AR_PHY_PILOT_SPUR_MASK_CF_PILOT_MASK_A, 0xc);
	REG_RMW_FIELD(ah, AR_PHY_CHAN_SPUR_MASK,
		      AR_PHY_CHAN_SPUR_MASK_CF_CHAN_MASK_A, 0xc);
	REG_RMW_FIELD(ah, AR_PHY_SPUR_MASK_A,
		      AR_PHY_SPUR_MASK_A_CF_PUNC_MASK_A, 0xa0);
	REG_RMW_FIELD(ah, AR_PHY_SPUR_REG,
		      AR_PHY_SPUR_REG_MASK_RATE_CNTL, 0xff);
}

static void ar9003_hw_spur_ofdm_work(struct ath_hw *ah,
				     struct ath9k_channel *chan,
				     int freq_offset)
{
	int spur_freq_sd = 0;
	int spur_subchannel_sd = 0;
	int spur_delta_phase = 0;

	if (IS_CHAN_HT40(chan)) {
		if (freq_offset < 0) {
			if (REG_READ_FIELD(ah, AR_PHY_GEN_CTRL,
					   AR_PHY_GC_DYN2040_PRI_CH) == 0x0)
				spur_subchannel_sd = 1;
			else
				spur_subchannel_sd = 0;

			spur_freq_sd = ((freq_offset + 10) << 9) / 11;

		} else {
			if (REG_READ_FIELD(ah, AR_PHY_GEN_CTRL,
			    AR_PHY_GC_DYN2040_PRI_CH) == 0x0)
				spur_subchannel_sd = 0;
			else
				spur_subchannel_sd = 1;

			spur_freq_sd = ((freq_offset - 10) << 9) / 11;

		}

		spur_delta_phase = (freq_offset << 17) / 5;

	} else {
		spur_subchannel_sd = 0;
		spur_freq_sd = (freq_offset << 9) /11;
		spur_delta_phase = (freq_offset << 18) / 5;
	}

	spur_freq_sd = spur_freq_sd & 0x3ff;
	spur_delta_phase = spur_delta_phase & 0xfffff;

	ar9003_hw_spur_ofdm(ah,
			    freq_offset,
			    spur_freq_sd,
			    spur_delta_phase,
			    spur_subchannel_sd);
}

/* Spur mitigation for OFDM */
static void ar9003_hw_spur_mitigate_ofdm(struct ath_hw *ah,
					 struct ath9k_channel *chan)
{
	int synth_freq;
	int range = 10;
	int freq_offset = 0;
	int mode;
	u8* spurChansPtr;
	unsigned int i;
	struct ar9300_eeprom *eep = &ah->eeprom.ar9300_eep;

	if (IS_CHAN_5GHZ(chan)) {
		spurChansPtr = &(eep->modalHeader5G.spurChans[0]);
		mode = 0;
	}
	else {
		spurChansPtr = &(eep->modalHeader2G.spurChans[0]);
		mode = 1;
	}

	if (spurChansPtr[0] == 0)
		return; /* No spur in the mode */

	if (IS_CHAN_HT40(chan)) {
		range = 19;
		if (REG_READ_FIELD(ah, AR_PHY_GEN_CTRL,
				   AR_PHY_GC_DYN2040_PRI_CH) == 0x0)
			synth_freq = chan->channel - 10;
		else
			synth_freq = chan->channel + 10;
	} else {
		range = 10;
		synth_freq = chan->channel;
	}

	ar9003_hw_spur_ofdm_clear(ah);

	for (i = 0; i < AR_EEPROM_MODAL_SPURS && spurChansPtr[i]; i++) {
		freq_offset = FBIN2FREQ(spurChansPtr[i], mode) - synth_freq;
		if (abs(freq_offset) < range) {
			ar9003_hw_spur_ofdm_work(ah, chan, freq_offset);
			break;
		}
	}
}

static void ar9003_hw_spur_mitigate(struct ath_hw *ah,
				    struct ath9k_channel *chan)
{
	ar9003_hw_spur_mitigate_mrc_cck(ah, chan);
	ar9003_hw_spur_mitigate_ofdm(ah, chan);
}

static u32 ar9003_hw_compute_pll_control(struct ath_hw *ah,
					 struct ath9k_channel *chan)
{
	u32 pll;

	pll = SM(0x5, AR_RTC_9300_PLL_REFDIV);

	if (chan && IS_CHAN_HALF_RATE(chan))
		pll |= SM(0x1, AR_RTC_9300_PLL_CLKSEL);
	else if (chan && IS_CHAN_QUARTER_RATE(chan))
		pll |= SM(0x2, AR_RTC_9300_PLL_CLKSEL);

	pll |= SM(0x2c, AR_RTC_9300_PLL_DIV);

	return pll;
}

static void ar9003_hw_set_channel_regs(struct ath_hw *ah,
				       struct ath9k_channel *chan)
{
	u32 phymode;
	u32 enableDacFifo = 0;

	enableDacFifo =
		(REG_READ(ah, AR_PHY_GEN_CTRL) & AR_PHY_GC_ENABLE_DAC_FIFO);

	/* Enable 11n HT, 20 MHz */
	phymode = AR_PHY_GC_HT_EN | AR_PHY_GC_SINGLE_HT_LTF1 | AR_PHY_GC_WALSH |
		  AR_PHY_GC_SHORT_GI_40 | enableDacFifo;

	/* Configure baseband for dynamic 20/40 operation */
	if (IS_CHAN_HT40(chan)) {
		phymode |= AR_PHY_GC_DYN2040_EN;
		/* Configure control (primary) channel at +-10MHz */
		if ((chan->chanmode == CHANNEL_A_HT40PLUS) ||
		    (chan->chanmode == CHANNEL_G_HT40PLUS))
			phymode |= AR_PHY_GC_DYN2040_PRI_CH;

	}

	/* make sure we preserve INI settings */
	phymode |= REG_READ(ah, AR_PHY_GEN_CTRL);
	/* turn off Green Field detection for STA for now */
	phymode &= ~AR_PHY_GC_GF_DETECT_EN;

	REG_WRITE(ah, AR_PHY_GEN_CTRL, phymode);

	/* Configure MAC for 20/40 operation */
	ath9k_hw_set11nmac2040(ah);

	/* global transmit timeout (25 TUs default)*/
	REG_WRITE(ah, AR_GTXTO, 25 << AR_GTXTO_TIMEOUT_LIMIT_S);
	/* carrier sense timeout */
	REG_WRITE(ah, AR_CST, 0xF << AR_CST_TIMEOUT_LIMIT_S);
}

static void ar9003_hw_init_bb(struct ath_hw *ah,
			      struct ath9k_channel *chan)
{
	u32 synthDelay;

	/*
	 * Wait for the frequency synth to settle (synth goes on
	 * via AR_PHY_ACTIVE_EN).  Read the phy active delay register.
	 * Value is in 100ns increments.
	 */
	synthDelay = REG_READ(ah, AR_PHY_RX_DELAY) & AR_PHY_RX_DELAY_DELAY;
	if (IS_CHAN_B(chan))
		synthDelay = (4 * synthDelay) / 22;
	else
		synthDelay /= 10;

	/* Activate the PHY (includes baseband activate + synthesizer on) */
	REG_WRITE(ah, AR_PHY_ACTIVE, AR_PHY_ACTIVE_EN);

	/*
	 * There is an issue if the AP starts the calibration before
	 * the base band timeout completes.  This could result in the
	 * rx_clear false triggering.  As a workaround we add delay an
	 * extra BASE_ACTIVATE_DELAY usecs to ensure this condition
	 * does not happen.
	 */
	udelay(synthDelay + BASE_ACTIVATE_DELAY);
}

void ar9003_hw_set_chain_masks(struct ath_hw *ah, u8 rx, u8 tx)
{
	switch (rx) {
	case 0x5:
		REG_SET_BIT(ah, AR_PHY_ANALOG_SWAP,
			    AR_PHY_SWAP_ALT_CHAIN);
	case 0x3:
	case 0x1:
	case 0x2:
	case 0x7:
		REG_WRITE(ah, AR_PHY_RX_CHAINMASK, rx);
		REG_WRITE(ah, AR_PHY_CAL_CHAINMASK, rx);
		break;
	default:
		break;
	}

	if ((ah->caps.hw_caps & ATH9K_HW_CAP_APM) && (tx == 0x7))
		REG_WRITE(ah, AR_SELFGEN_MASK, 0x3);
	else
		REG_WRITE(ah, AR_SELFGEN_MASK, tx);

	if (tx == 0x5) {
		REG_SET_BIT(ah, AR_PHY_ANALOG_SWAP,
			    AR_PHY_SWAP_ALT_CHAIN);
	}
}

/*
 * Override INI values with chip specific configuration.
 */
static void ar9003_hw_override_ini(struct ath_hw *ah)
{
	u32 val;

	/*
	 * Set the RX_ABORT and RX_DIS and clear it only after
	 * RXE is set for MAC. This prevents frames with
	 * corrupted descriptor status.
	 */
	REG_SET_BIT(ah, AR_DIAG_SW, (AR_DIAG_RX_DIS | AR_DIAG_RX_ABORT));

	/*
	 * For AR9280 and above, there is a new feature that allows
	 * Multicast search based on both MAC Address and Key ID. By default,
	 * this feature is enabled. But since the driver is not using this
	 * feature, we switch it off; otherwise multicast search based on
	 * MAC addr only will fail.
	 */
	val = REG_READ(ah, AR_PCU_MISC_MODE2) & (~AR_ADHOC_MCAST_KEYID_ENABLE);
	REG_WRITE(ah, AR_PCU_MISC_MODE2,
		  val | AR_AGG_WEP_ENABLE_FIX | AR_AGG_WEP_ENABLE);
}

static void ar9003_hw_prog_ini(struct ath_hw *ah,
			       struct ar5416IniArray *iniArr,
			       int column)
{
	unsigned int i, regWrites = 0;

	/* New INI format: Array may be undefined (pre, core, post arrays) */
	if (!iniArr->ia_array)
		return;

	/*
	 * New INI format: Pre, core, and post arrays for a given subsystem
	 * may be modal (> 2 columns) or non-modal (2 columns). Determine if
	 * the array is non-modal and force the column to 1.
	 */
	if (column >= iniArr->ia_columns)
		column = 1;

	for (i = 0; i < iniArr->ia_rows; i++) {
		u32 reg = INI_RA(iniArr, i, 0);
		u32 val = INI_RA(iniArr, i, column);

		REG_WRITE(ah, reg, val);

		DO_DELAY(regWrites);
	}
}

static int ar9003_hw_process_ini(struct ath_hw *ah,
				 struct ath9k_channel *chan)
{
	struct ath_regulatory *regulatory = ath9k_hw_regulatory(ah);
	unsigned int regWrites = 0, i;
	struct ieee80211_channel *channel = chan->chan;
	u32 modesIndex;

	switch (chan->chanmode) {
	case CHANNEL_A:
	case CHANNEL_A_HT20:
		modesIndex = 1;
		break;
	case CHANNEL_A_HT40PLUS:
	case CHANNEL_A_HT40MINUS:
		modesIndex = 2;
		break;
	case CHANNEL_G:
	case CHANNEL_G_HT20:
	case CHANNEL_B:
		modesIndex = 4;
		break;
	case CHANNEL_G_HT40PLUS:
	case CHANNEL_G_HT40MINUS:
		modesIndex = 3;
		break;

	default:
		return -EINVAL;
	}

	for (i = 0; i < ATH_INI_NUM_SPLIT; i++) {
		ar9003_hw_prog_ini(ah, &ah->iniSOC[i], modesIndex);
		ar9003_hw_prog_ini(ah, &ah->iniMac[i], modesIndex);
		ar9003_hw_prog_ini(ah, &ah->iniBB[i], modesIndex);
		ar9003_hw_prog_ini(ah, &ah->iniRadio[i], modesIndex);
	}

	REG_WRITE_ARRAY(&ah->iniModesRxGain, 1, regWrites);
	REG_WRITE_ARRAY(&ah->iniModesTxGain, modesIndex, regWrites);

	/*
	 * For 5GHz channels requiring Fast Clock, apply
	 * different modal values.
	 */
	if (IS_CHAN_A_FAST_CLOCK(ah, chan))
		REG_WRITE_ARRAY(&ah->iniModesAdditional,
				modesIndex, regWrites);

	if (AR_SREV_9340(ah) && !ah->is_clk_25mhz)
		REG_WRITE_ARRAY(&ah->iniModesAdditional_40M, 1, regWrites);

	ar9003_hw_override_ini(ah);
	ar9003_hw_set_channel_regs(ah, chan);
	ar9003_hw_set_chain_masks(ah, ah->rxchainmask, ah->txchainmask);

	/* Set TX power */
	ah->eep_ops->set_txpower(ah, chan,
				 ath9k_regd_get_ctl(regulatory, chan),
				 channel->max_antenna_gain * 2,
				 channel->max_power * 2,
				 min((u32) MAX_RATE_POWER,
				 (u32) regulatory->power_limit), false);

	return 0;
}

static void ar9003_hw_set_rfmode(struct ath_hw *ah,
				 struct ath9k_channel *chan)
{
	u32 rfMode = 0;

	if (chan == NULL)
		return;

	rfMode |= (IS_CHAN_B(chan) || IS_CHAN_G(chan))
		? AR_PHY_MODE_DYNAMIC : AR_PHY_MODE_OFDM;

	if (IS_CHAN_A_FAST_CLOCK(ah, chan))
		rfMode |= (AR_PHY_MODE_DYNAMIC | AR_PHY_MODE_DYN_CCK_DISABLE);

	REG_WRITE(ah, AR_PHY_MODE, rfMode);
}

static void ar9003_hw_mark_phy_inactive(struct ath_hw *ah)
{
	REG_WRITE(ah, AR_PHY_ACTIVE, AR_PHY_ACTIVE_DIS);
}

static void ar9003_hw_set_delta_slope(struct ath_hw *ah,
				      struct ath9k_channel *chan)
{
	u32 coef_scaled, ds_coef_exp, ds_coef_man;
	u32 clockMhzScaled = 0x64000000;
	struct chan_centers centers;

	/*
	 * half and quarter rate can divide the scaled clock by 2 or 4
	 * scale for selected channel bandwidth
	 */
	if (IS_CHAN_HALF_RATE(chan))
		clockMhzScaled = clockMhzScaled >> 1;
	else if (IS_CHAN_QUARTER_RATE(chan))
		clockMhzScaled = clockMhzScaled >> 2;

	/*
	 * ALGO -> coef = 1e8/fcarrier*fclock/40;
	 * scaled coef to provide precision for this floating calculation
	 */
	ath9k_hw_get_channel_centers(ah, chan, &centers);
	coef_scaled = clockMhzScaled / centers.synth_center;

	ath9k_hw_get_delta_slope_vals(ah, coef_scaled, &ds_coef_man,
				      &ds_coef_exp);

	REG_RMW_FIELD(ah, AR_PHY_TIMING3,
		      AR_PHY_TIMING3_DSC_MAN, ds_coef_man);
	REG_RMW_FIELD(ah, AR_PHY_TIMING3,
		      AR_PHY_TIMING3_DSC_EXP, ds_coef_exp);

	/*
	 * For Short GI,
	 * scaled coeff is 9/10 that of normal coeff
	 */
	coef_scaled = (9 * coef_scaled) / 10;

	ath9k_hw_get_delta_slope_vals(ah, coef_scaled, &ds_coef_man,
				      &ds_coef_exp);

	/* for short gi */
	REG_RMW_FIELD(ah, AR_PHY_SGI_DELTA,
		      AR_PHY_SGI_DSC_MAN, ds_coef_man);
	REG_RMW_FIELD(ah, AR_PHY_SGI_DELTA,
		      AR_PHY_SGI_DSC_EXP, ds_coef_exp);
}

static bool ar9003_hw_rfbus_req(struct ath_hw *ah)
{
	REG_WRITE(ah, AR_PHY_RFBUS_REQ, AR_PHY_RFBUS_REQ_EN);
	return ath9k_hw_wait(ah, AR_PHY_RFBUS_GRANT, AR_PHY_RFBUS_GRANT_EN,
			     AR_PHY_RFBUS_GRANT_EN, AH_WAIT_TIMEOUT);
}

/*
 * Wait for the frequency synth to settle (synth goes on via PHY_ACTIVE_EN).
 * Read the phy active delay register. Value is in 100ns increments.
 */
static void ar9003_hw_rfbus_done(struct ath_hw *ah)
{
	u32 synthDelay = REG_READ(ah, AR_PHY_RX_DELAY) & AR_PHY_RX_DELAY_DELAY;
	if (IS_CHAN_B(ah->curchan))
		synthDelay = (4 * synthDelay) / 22;
	else
		synthDelay /= 10;

	udelay(synthDelay + BASE_ACTIVATE_DELAY);

	REG_WRITE(ah, AR_PHY_RFBUS_REQ, 0);
}

static void ar9003_hw_set_diversity(struct ath_hw *ah, bool value)
{
	u32 v = REG_READ(ah, AR_PHY_CCK_DETECT);
	if (value)
		v |= AR_PHY_CCK_DETECT_BB_ENABLE_ANT_FAST_DIV;
	else
		v &= ~AR_PHY_CCK_DETECT_BB_ENABLE_ANT_FAST_DIV;
	REG_WRITE(ah, AR_PHY_CCK_DETECT, v);
}

static bool ar9003_hw_ani_control(struct ath_hw *ah,
				  enum ath9k_ani_cmd cmd, int param)
{
	struct ath_common *common = ath9k_hw_common(ah);
	struct ath9k_channel *chan = ah->curchan;
	struct ar5416AniState *aniState = &chan->ani;
	s32 value, value2;

	switch (cmd & ah->ani_function) {
	case ATH9K_ANI_OFDM_WEAK_SIGNAL_DETECTION:{
		/*
		 * on == 1 means ofdm weak signal detection is ON
		 * on == 1 is the default, for less noise immunity
		 *
		 * on == 0 means ofdm weak signal detection is OFF
		 * on == 0 means more noise imm
		 */
		u32 on = param ? 1 : 0;
		/*
		 * make register setting for default
		 * (weak sig detect ON) come from INI file
		 */
		int m1ThreshLow = on ?
			aniState->iniDef.m1ThreshLow : m1ThreshLow_off;
		int m2ThreshLow = on ?
			aniState->iniDef.m2ThreshLow : m2ThreshLow_off;
		int m1Thresh = on ?
			aniState->iniDef.m1Thresh : m1Thresh_off;
		int m2Thresh = on ?
			aniState->iniDef.m2Thresh : m2Thresh_off;
		int m2CountThr = on ?
			aniState->iniDef.m2CountThr : m2CountThr_off;
		int m2CountThrLow = on ?
			aniState->iniDef.m2CountThrLow : m2CountThrLow_off;
		int m1ThreshLowExt = on ?
			aniState->iniDef.m1ThreshLowExt : m1ThreshLowExt_off;
		int m2ThreshLowExt = on ?
			aniState->iniDef.m2ThreshLowExt : m2ThreshLowExt_off;
		int m1ThreshExt = on ?
			aniState->iniDef.m1ThreshExt : m1ThreshExt_off;
		int m2ThreshExt = on ?
			aniState->iniDef.m2ThreshExt : m2ThreshExt_off;

		REG_RMW_FIELD(ah, AR_PHY_SFCORR_LOW,
			      AR_PHY_SFCORR_LOW_M1_THRESH_LOW,
			      m1ThreshLow);
		REG_RMW_FIELD(ah, AR_PHY_SFCORR_LOW,
			      AR_PHY_SFCORR_LOW_M2_THRESH_LOW,
			      m2ThreshLow);
		REG_RMW_FIELD(ah, AR_PHY_SFCORR,
			      AR_PHY_SFCORR_M1_THRESH, m1Thresh);
		REG_RMW_FIELD(ah, AR_PHY_SFCORR,
			      AR_PHY_SFCORR_M2_THRESH, m2Thresh);
		REG_RMW_FIELD(ah, AR_PHY_SFCORR,
			      AR_PHY_SFCORR_M2COUNT_THR, m2CountThr);
		REG_RMW_FIELD(ah, AR_PHY_SFCORR_LOW,
			      AR_PHY_SFCORR_LOW_M2COUNT_THR_LOW,
			      m2CountThrLow);

		REG_RMW_FIELD(ah, AR_PHY_SFCORR_EXT,
			      AR_PHY_SFCORR_EXT_M1_THRESH_LOW, m1ThreshLowExt);
		REG_RMW_FIELD(ah, AR_PHY_SFCORR_EXT,
			      AR_PHY_SFCORR_EXT_M2_THRESH_LOW, m2ThreshLowExt);
		REG_RMW_FIELD(ah, AR_PHY_SFCORR_EXT,
			      AR_PHY_SFCORR_EXT_M1_THRESH, m1ThreshExt);
		REG_RMW_FIELD(ah, AR_PHY_SFCORR_EXT,
			      AR_PHY_SFCORR_EXT_M2_THRESH, m2ThreshExt);

		if (on)
			REG_SET_BIT(ah, AR_PHY_SFCORR_LOW,
				    AR_PHY_SFCORR_LOW_USE_SELF_CORR_LOW);
		else
			REG_CLR_BIT(ah, AR_PHY_SFCORR_LOW,
				    AR_PHY_SFCORR_LOW_USE_SELF_CORR_LOW);

		if (!on != aniState->ofdmWeakSigDetectOff) {
			ath_dbg(common, ATH_DBG_ANI,
				"** ch %d: ofdm weak signal: %s=>%s\n",
				chan->channel,
				!aniState->ofdmWeakSigDetectOff ?
				"on" : "off",
				on ? "on" : "off");
			if (on)
				ah->stats.ast_ani_ofdmon++;
			else
				ah->stats.ast_ani_ofdmoff++;
			aniState->ofdmWeakSigDetectOff = !on;
		}
		break;
	}
	case ATH9K_ANI_FIRSTEP_LEVEL:{
		u32 level = param;

		if (level >= ARRAY_SIZE(firstep_table)) {
			ath_dbg(common, ATH_DBG_ANI,
				"ATH9K_ANI_FIRSTEP_LEVEL: level out of range (%u > %zu)\n",
				level, ARRAY_SIZE(firstep_table));
			return false;
		}

		/*
		 * make register setting relative to default
		 * from INI file & cap value
		 */
		value = firstep_table[level] -
			firstep_table[ATH9K_ANI_FIRSTEP_LVL_NEW] +
			aniState->iniDef.firstep;
		if (value < ATH9K_SIG_FIRSTEP_SETTING_MIN)
			value = ATH9K_SIG_FIRSTEP_SETTING_MIN;
		if (value > ATH9K_SIG_FIRSTEP_SETTING_MAX)
			value = ATH9K_SIG_FIRSTEP_SETTING_MAX;
		REG_RMW_FIELD(ah, AR_PHY_FIND_SIG,
			      AR_PHY_FIND_SIG_FIRSTEP,
			      value);
		/*
		 * we need to set first step low register too
		 * make register setting relative to default
		 * from INI file & cap value
		 */
		value2 = firstep_table[level] -
			 firstep_table[ATH9K_ANI_FIRSTEP_LVL_NEW] +
			 aniState->iniDef.firstepLow;
		if (value2 < ATH9K_SIG_FIRSTEP_SETTING_MIN)
			value2 = ATH9K_SIG_FIRSTEP_SETTING_MIN;
		if (value2 > ATH9K_SIG_FIRSTEP_SETTING_MAX)
			value2 = ATH9K_SIG_FIRSTEP_SETTING_MAX;

		REG_RMW_FIELD(ah, AR_PHY_FIND_SIG_LOW,
			      AR_PHY_FIND_SIG_LOW_FIRSTEP_LOW, value2);

		if (level != aniState->firstepLevel) {
			ath_dbg(common, ATH_DBG_ANI,
				"** ch %d: level %d=>%d[def:%d] firstep[level]=%d ini=%d\n",
				chan->channel,
				aniState->firstepLevel,
				level,
				ATH9K_ANI_FIRSTEP_LVL_NEW,
				value,
				aniState->iniDef.firstep);
			ath_dbg(common, ATH_DBG_ANI,
				"** ch %d: level %d=>%d[def:%d] firstep_low[level]=%d ini=%d\n",
				chan->channel,
				aniState->firstepLevel,
				level,
				ATH9K_ANI_FIRSTEP_LVL_NEW,
				value2,
				aniState->iniDef.firstepLow);
			if (level > aniState->firstepLevel)
				ah->stats.ast_ani_stepup++;
			else if (level < aniState->firstepLevel)
				ah->stats.ast_ani_stepdown++;
			aniState->firstepLevel = level;
		}
		break;
	}
	case ATH9K_ANI_SPUR_IMMUNITY_LEVEL:{
		u32 level = param;

		if (level >= ARRAY_SIZE(cycpwrThr1_table)) {
			ath_dbg(common, ATH_DBG_ANI,
				"ATH9K_ANI_SPUR_IMMUNITY_LEVEL: level out of range (%u > %zu)\n",
				level, ARRAY_SIZE(cycpwrThr1_table));
			return false;
		}
		/*
		 * make register setting relative to default
		 * from INI file & cap value
		 */
		value = cycpwrThr1_table[level] -
			cycpwrThr1_table[ATH9K_ANI_SPUR_IMMUNE_LVL_NEW] +
			aniState->iniDef.cycpwrThr1;
		if (value < ATH9K_SIG_SPUR_IMM_SETTING_MIN)
			value = ATH9K_SIG_SPUR_IMM_SETTING_MIN;
		if (value > ATH9K_SIG_SPUR_IMM_SETTING_MAX)
			value = ATH9K_SIG_SPUR_IMM_SETTING_MAX;
		REG_RMW_FIELD(ah, AR_PHY_TIMING5,
			      AR_PHY_TIMING5_CYCPWR_THR1,
			      value);

		/*
		 * set AR_PHY_EXT_CCA for extension channel
		 * make register setting relative to default
		 * from INI file & cap value
		 */
		value2 = cycpwrThr1_table[level] -
			 cycpwrThr1_table[ATH9K_ANI_SPUR_IMMUNE_LVL_NEW] +
			 aniState->iniDef.cycpwrThr1Ext;
		if (value2 < ATH9K_SIG_SPUR_IMM_SETTING_MIN)
			value2 = ATH9K_SIG_SPUR_IMM_SETTING_MIN;
		if (value2 > ATH9K_SIG_SPUR_IMM_SETTING_MAX)
			value2 = ATH9K_SIG_SPUR_IMM_SETTING_MAX;
		REG_RMW_FIELD(ah, AR_PHY_EXT_CCA,
			      AR_PHY_EXT_CYCPWR_THR1, value2);

		if (level != aniState->spurImmunityLevel) {
			ath_dbg(common, ATH_DBG_ANI,
				"** ch %d: level %d=>%d[def:%d] cycpwrThr1[level]=%d ini=%d\n",
				chan->channel,
				aniState->spurImmunityLevel,
				level,
				ATH9K_ANI_SPUR_IMMUNE_LVL_NEW,
				value,
				aniState->iniDef.cycpwrThr1);
			ath_dbg(common, ATH_DBG_ANI,
				"** ch %d: level %d=>%d[def:%d] cycpwrThr1Ext[level]=%d ini=%d\n",
				chan->channel,
				aniState->spurImmunityLevel,
				level,
				ATH9K_ANI_SPUR_IMMUNE_LVL_NEW,
				value2,
				aniState->iniDef.cycpwrThr1Ext);
			if (level > aniState->spurImmunityLevel)
				ah->stats.ast_ani_spurup++;
			else if (level < aniState->spurImmunityLevel)
				ah->stats.ast_ani_spurdown++;
			aniState->spurImmunityLevel = level;
		}
		break;
	}
	case ATH9K_ANI_MRC_CCK:{
		/*
		 * is_on == 1 means MRC CCK ON (default, less noise imm)
		 * is_on == 0 means MRC CCK is OFF (more noise imm)
		 */
		bool is_on = param ? 1 : 0;
		REG_RMW_FIELD(ah, AR_PHY_MRC_CCK_CTRL,
			      AR_PHY_MRC_CCK_ENABLE, is_on);
		REG_RMW_FIELD(ah, AR_PHY_MRC_CCK_CTRL,
			      AR_PHY_MRC_CCK_MUX_REG, is_on);
		if (!is_on != aniState->mrcCCKOff) {
			ath_dbg(common, ATH_DBG_ANI,
				"** ch %d: MRC CCK: %s=>%s\n",
				chan->channel,
				!aniState->mrcCCKOff ? "on" : "off",
				is_on ? "on" : "off");
		if (is_on)
			ah->stats.ast_ani_ccklow++;
		else
			ah->stats.ast_ani_cckhigh++;
		aniState->mrcCCKOff = !is_on;
		}
	break;
	}
	case ATH9K_ANI_PRESENT:
		break;
	default:
		ath_dbg(common, ATH_DBG_ANI, "invalid cmd %u\n", cmd);
		return false;
	}

	ath_dbg(common, ATH_DBG_ANI,
		"ANI parameters: SI=%d, ofdmWS=%s FS=%d MRCcck=%s listenTime=%d ofdmErrs=%d cckErrs=%d\n",
		aniState->spurImmunityLevel,
		!aniState->ofdmWeakSigDetectOff ? "on" : "off",
		aniState->firstepLevel,
		!aniState->mrcCCKOff ? "on" : "off",
		aniState->listenTime,
		aniState->ofdmPhyErrCount,
		aniState->cckPhyErrCount);
	return true;
}

static void ar9003_hw_do_getnf(struct ath_hw *ah,
			      int16_t nfarray[NUM_NF_READINGS])
{
#define AR_PHY_CH_MINCCA_PWR	0x1FF00000
#define AR_PHY_CH_MINCCA_PWR_S	20
#define AR_PHY_CH_EXT_MINCCA_PWR 0x01FF0000
#define AR_PHY_CH_EXT_MINCCA_PWR_S 16

	int16_t nf;
	int i;

	for (i = 0; i < AR9300_MAX_CHAINS; i++) {
		if (ah->rxchainmask & BIT(i)) {
			nf = MS(REG_READ(ah, ah->nf_regs[i]),
					 AR_PHY_CH_MINCCA_PWR);
			nfarray[i] = sign_extend32(nf, 8);

			if (IS_CHAN_HT40(ah->curchan)) {
				u8 ext_idx = AR9300_MAX_CHAINS + i;

				nf = MS(REG_READ(ah, ah->nf_regs[ext_idx]),
						 AR_PHY_CH_EXT_MINCCA_PWR);
				nfarray[ext_idx] = sign_extend32(nf, 8);
			}
		}
	}
}

static void ar9003_hw_set_nf_limits(struct ath_hw *ah)
{
	ah->nf_2g.max = AR_PHY_CCA_MAX_GOOD_VAL_9300_2GHZ;
	ah->nf_2g.min = AR_PHY_CCA_MIN_GOOD_VAL_9300_2GHZ;
	ah->nf_2g.nominal = AR_PHY_CCA_NOM_VAL_9300_2GHZ;
	ah->nf_5g.max = AR_PHY_CCA_MAX_GOOD_VAL_9300_5GHZ;
	ah->nf_5g.min = AR_PHY_CCA_MIN_GOOD_VAL_9300_5GHZ;
	ah->nf_5g.nominal = AR_PHY_CCA_NOM_VAL_9300_5GHZ;
}

/*
 * Initialize the ANI register values with default (ini) values.
 * This routine is called during a (full) hardware reset after
 * all the registers are initialised from the INI.
 */
static void ar9003_hw_ani_cache_ini_regs(struct ath_hw *ah)
{
	struct ar5416AniState *aniState;
	struct ath_common *common = ath9k_hw_common(ah);
	struct ath9k_channel *chan = ah->curchan;
	struct ath9k_ani_default *iniDef;
	u32 val;

	aniState = &ah->curchan->ani;
	iniDef = &aniState->iniDef;

	ath_dbg(common, ATH_DBG_ANI,
		"ver %d.%d opmode %u chan %d Mhz/0x%x\n",
		ah->hw_version.macVersion,
		ah->hw_version.macRev,
		ah->opmode,
		chan->channel,
		chan->channelFlags);

	val = REG_READ(ah, AR_PHY_SFCORR);
	iniDef->m1Thresh = MS(val, AR_PHY_SFCORR_M1_THRESH);
	iniDef->m2Thresh = MS(val, AR_PHY_SFCORR_M2_THRESH);
	iniDef->m2CountThr = MS(val, AR_PHY_SFCORR_M2COUNT_THR);

	val = REG_READ(ah, AR_PHY_SFCORR_LOW);
	iniDef->m1ThreshLow = MS(val, AR_PHY_SFCORR_LOW_M1_THRESH_LOW);
	iniDef->m2ThreshLow = MS(val, AR_PHY_SFCORR_LOW_M2_THRESH_LOW);
	iniDef->m2CountThrLow = MS(val, AR_PHY_SFCORR_LOW_M2COUNT_THR_LOW);

	val = REG_READ(ah, AR_PHY_SFCORR_EXT);
	iniDef->m1ThreshExt = MS(val, AR_PHY_SFCORR_EXT_M1_THRESH);
	iniDef->m2ThreshExt = MS(val, AR_PHY_SFCORR_EXT_M2_THRESH);
	iniDef->m1ThreshLowExt = MS(val, AR_PHY_SFCORR_EXT_M1_THRESH_LOW);
	iniDef->m2ThreshLowExt = MS(val, AR_PHY_SFCORR_EXT_M2_THRESH_LOW);
	iniDef->firstep = REG_READ_FIELD(ah,
					 AR_PHY_FIND_SIG,
					 AR_PHY_FIND_SIG_FIRSTEP);
	iniDef->firstepLow = REG_READ_FIELD(ah,
					    AR_PHY_FIND_SIG_LOW,
					    AR_PHY_FIND_SIG_LOW_FIRSTEP_LOW);
	iniDef->cycpwrThr1 = REG_READ_FIELD(ah,
					    AR_PHY_TIMING5,
					    AR_PHY_TIMING5_CYCPWR_THR1);
	iniDef->cycpwrThr1Ext = REG_READ_FIELD(ah,
					       AR_PHY_EXT_CCA,
					       AR_PHY_EXT_CYCPWR_THR1);

	/* these levels just got reset to defaults by the INI */
	aniState->spurImmunityLevel = ATH9K_ANI_SPUR_IMMUNE_LVL_NEW;
	aniState->firstepLevel = ATH9K_ANI_FIRSTEP_LVL_NEW;
	aniState->ofdmWeakSigDetectOff = !ATH9K_ANI_USE_OFDM_WEAK_SIG;
	aniState->mrcCCKOff = !ATH9K_ANI_ENABLE_MRC_CCK;
}

static void ar9003_hw_set_radar_params(struct ath_hw *ah,
				       struct ath_hw_radar_conf *conf)
{
	u32 radar_0 = 0, radar_1 = 0;

	if (!conf) {
		REG_CLR_BIT(ah, AR_PHY_RADAR_0, AR_PHY_RADAR_0_ENA);
		return;
	}

	radar_0 |= AR_PHY_RADAR_0_ENA | AR_PHY_RADAR_0_FFT_ENA;
	radar_0 |= SM(conf->fir_power, AR_PHY_RADAR_0_FIRPWR);
	radar_0 |= SM(conf->radar_rssi, AR_PHY_RADAR_0_RRSSI);
	radar_0 |= SM(conf->pulse_height, AR_PHY_RADAR_0_HEIGHT);
	radar_0 |= SM(conf->pulse_rssi, AR_PHY_RADAR_0_PRSSI);
	radar_0 |= SM(conf->pulse_inband, AR_PHY_RADAR_0_INBAND);

	radar_1 |= AR_PHY_RADAR_1_MAX_RRSSI;
	radar_1 |= AR_PHY_RADAR_1_BLOCK_CHECK;
	radar_1 |= SM(conf->pulse_maxlen, AR_PHY_RADAR_1_MAXLEN);
	radar_1 |= SM(conf->pulse_inband_step, AR_PHY_RADAR_1_RELSTEP_THRESH);
	radar_1 |= SM(conf->radar_inband, AR_PHY_RADAR_1_RELPWR_THRESH);

	REG_WRITE(ah, AR_PHY_RADAR_0, radar_0);
	REG_WRITE(ah, AR_PHY_RADAR_1, radar_1);
	if (conf->ext_channel)
		REG_SET_BIT(ah, AR_PHY_RADAR_EXT, AR_PHY_RADAR_EXT_ENA);
	else
		REG_CLR_BIT(ah, AR_PHY_RADAR_EXT, AR_PHY_RADAR_EXT_ENA);
}

static void ar9003_hw_set_radar_conf(struct ath_hw *ah)
{
	struct ath_hw_radar_conf *conf = &ah->radar_conf;

	conf->fir_power = -28;
	conf->radar_rssi = 0;
	conf->pulse_height = 10;
	conf->pulse_rssi = 24;
	conf->pulse_inband = 8;
	conf->pulse_maxlen = 255;
	conf->pulse_inband_step = 12;
	conf->radar_inband = 8;
}

void ar9003_hw_attach_phy_ops(struct ath_hw *ah)
{
	struct ath_hw_private_ops *priv_ops = ath9k_hw_private_ops(ah);
	static const u32 ar9300_cca_regs[6] = {
		AR_PHY_CCA_0,
		AR_PHY_CCA_1,
		AR_PHY_CCA_2,
		AR_PHY_EXT_CCA,
		AR_PHY_EXT_CCA_1,
		AR_PHY_EXT_CCA_2,
	};

	priv_ops->rf_set_freq = ar9003_hw_set_channel;
	priv_ops->spur_mitigate_freq = ar9003_hw_spur_mitigate;
	priv_ops->compute_pll_control = ar9003_hw_compute_pll_control;
	priv_ops->set_channel_regs = ar9003_hw_set_channel_regs;
	priv_ops->init_bb = ar9003_hw_init_bb;
	priv_ops->process_ini = ar9003_hw_process_ini;
	priv_ops->set_rfmode = ar9003_hw_set_rfmode;
	priv_ops->mark_phy_inactive = ar9003_hw_mark_phy_inactive;
	priv_ops->set_delta_slope = ar9003_hw_set_delta_slope;
	priv_ops->rfbus_req = ar9003_hw_rfbus_req;
	priv_ops->rfbus_done = ar9003_hw_rfbus_done;
	priv_ops->set_diversity = ar9003_hw_set_diversity;
	priv_ops->ani_control = ar9003_hw_ani_control;
	priv_ops->do_getnf = ar9003_hw_do_getnf;
	priv_ops->ani_cache_ini_regs = ar9003_hw_ani_cache_ini_regs;
	priv_ops->set_radar_params = ar9003_hw_set_radar_params;

	ar9003_hw_set_nf_limits(ah);
	ar9003_hw_set_radar_conf(ah);
	memcpy(ah->nf_regs, ar9300_cca_regs, sizeof(ah->nf_regs));
}

void ar9003_hw_bb_watchdog_config(struct ath_hw *ah)
{
	struct ath_common *common = ath9k_hw_common(ah);
	u32 idle_tmo_ms = ah->bb_watchdog_timeout_ms;
	u32 val, idle_count;

	if (!idle_tmo_ms) {
		/* disable IRQ, disable chip-reset for BB panic */
		REG_WRITE(ah, AR_PHY_WATCHDOG_CTL_2,
			  REG_READ(ah, AR_PHY_WATCHDOG_CTL_2) &
			  ~(AR_PHY_WATCHDOG_RST_ENABLE |
			    AR_PHY_WATCHDOG_IRQ_ENABLE));

		/* disable watchdog in non-IDLE mode, disable in IDLE mode */
		REG_WRITE(ah, AR_PHY_WATCHDOG_CTL_1,
			  REG_READ(ah, AR_PHY_WATCHDOG_CTL_1) &
			  ~(AR_PHY_WATCHDOG_NON_IDLE_ENABLE |
			    AR_PHY_WATCHDOG_IDLE_ENABLE));

		ath_dbg(common, ATH_DBG_RESET, "Disabled BB Watchdog\n");
		return;
	}

	/* enable IRQ, disable chip-reset for BB watchdog */
	val = REG_READ(ah, AR_PHY_WATCHDOG_CTL_2) & AR_PHY_WATCHDOG_CNTL2_MASK;
	REG_WRITE(ah, AR_PHY_WATCHDOG_CTL_2,
		  (val | AR_PHY_WATCHDOG_IRQ_ENABLE) &
		  ~AR_PHY_WATCHDOG_RST_ENABLE);

	/* bound limit to 10 secs */
	if (idle_tmo_ms > 10000)
		idle_tmo_ms = 10000;

	/*
	 * The time unit for watchdog event is 2^15 44/88MHz cycles.
	 *
	 * For HT20 we have a time unit of 2^15/44 MHz = .74 ms per tick
	 * For HT40 we have a time unit of 2^15/88 MHz = .37 ms per tick
	 *
	 * Given we use fast clock now in 5 GHz, these time units should
	 * be common for both 2 GHz and 5 GHz.
	 */
	idle_count = (100 * idle_tmo_ms) / 74;
	if (ah->curchan && IS_CHAN_HT40(ah->curchan))
		idle_count = (100 * idle_tmo_ms) / 37;

	/*
	 * enable watchdog in non-IDLE mode, disable in IDLE mode,
	 * set idle time-out.
	 */
	REG_WRITE(ah, AR_PHY_WATCHDOG_CTL_1,
		  AR_PHY_WATCHDOG_NON_IDLE_ENABLE |
		  AR_PHY_WATCHDOG_IDLE_MASK |
		  (AR_PHY_WATCHDOG_NON_IDLE_MASK & (idle_count << 2)));

	ath_dbg(common, ATH_DBG_RESET,
		"Enabled BB Watchdog timeout (%u ms)\n",
		idle_tmo_ms);
}

void ar9003_hw_bb_watchdog_read(struct ath_hw *ah)
{
	/*
	 * we want to avoid printing in ISR context so we save the
	 * watchdog status to be printed later in bottom half context.
	 */
	ah->bb_watchdog_last_status = REG_READ(ah, AR_PHY_WATCHDOG_STATUS);

	/*
	 * the watchdog timer should reset on status read but to be sure
	 * sure we write 0 to the watchdog status bit.
	 */
	REG_WRITE(ah, AR_PHY_WATCHDOG_STATUS,
		  ah->bb_watchdog_last_status & ~AR_PHY_WATCHDOG_STATUS_CLR);
}

void ar9003_hw_bb_watchdog_dbg_info(struct ath_hw *ah)
{
	struct ath_common *common = ath9k_hw_common(ah);
	u32 status;

	if (likely(!(common->debug_mask & ATH_DBG_RESET)))
		return;

	status = ah->bb_watchdog_last_status;
	ath_dbg(common, ATH_DBG_RESET,
		"\n==== BB update: BB status=0x%08x ====\n", status);
	ath_dbg(common, ATH_DBG_RESET,
		"** BB state: wd=%u det=%u rdar=%u rOFDM=%d rCCK=%u tOFDM=%u tCCK=%u agc=%u src=%u **\n",
		MS(status, AR_PHY_WATCHDOG_INFO),
		MS(status, AR_PHY_WATCHDOG_DET_HANG),
		MS(status, AR_PHY_WATCHDOG_RADAR_SM),
		MS(status, AR_PHY_WATCHDOG_RX_OFDM_SM),
		MS(status, AR_PHY_WATCHDOG_RX_CCK_SM),
		MS(status, AR_PHY_WATCHDOG_TX_OFDM_SM),
		MS(status, AR_PHY_WATCHDOG_TX_CCK_SM),
		MS(status, AR_PHY_WATCHDOG_AGC_SM),
		MS(status, AR_PHY_WATCHDOG_SRCH_SM));

	ath_dbg(common, ATH_DBG_RESET,
		"** BB WD cntl: cntl1=0x%08x cntl2=0x%08x **\n",
		REG_READ(ah, AR_PHY_WATCHDOG_CTL_1),
		REG_READ(ah, AR_PHY_WATCHDOG_CTL_2));
	ath_dbg(common, ATH_DBG_RESET,
		"** BB mode: BB_gen_controls=0x%08x **\n",
		REG_READ(ah, AR_PHY_GEN_CTRL));

#define PCT(_field) (common->cc_survey._field * 100 / common->cc_survey.cycles)
	if (common->cc_survey.cycles)
		ath_dbg(common, ATH_DBG_RESET,
			"** BB busy times: rx_clear=%d%%, rx_frame=%d%%, tx_frame=%d%% **\n",
			PCT(rx_busy), PCT(rx_frame), PCT(tx_frame));

	ath_dbg(common, ATH_DBG_RESET,
		"==== BB update: done ====\n\n");
}
EXPORT_SYMBOL(ar9003_hw_bb_watchdog_dbg_info);<|MERGE_RESOLUTION|>--- conflicted
+++ resolved
@@ -86,8 +86,6 @@
 			channelSel = (freq * 4) / 120;
 			chan_frac = (((freq * 4) % 120) * 0x20000) / 120;
 			channelSel = (channelSel << 17) | chan_frac;
-<<<<<<< HEAD
-=======
 		} else if (AR_SREV_9340(ah)) {
 			if (ah->is_clk_25mhz) {
 				u32 chan_frac;
@@ -97,7 +95,6 @@
 				channelSel = (channelSel << 17) | chan_frac;
 			} else
 				channelSel = CHANSEL_2G(freq) >> 1;
->>>>>>> eaef6a93
 		} else
 			channelSel = CHANSEL_2G(freq);
 		/* Set to 2G mode */
