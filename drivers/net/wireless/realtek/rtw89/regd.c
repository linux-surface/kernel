--- conflicted
+++ resolved
@@ -345,11 +345,8 @@
 	const struct rtw89_chip_info *chip = rtwdev->chip;
 	struct ieee80211_supported_band *sband;
 	struct rtw89_acpi_dsm_result res = {};
-<<<<<<< HEAD
-=======
 	bool enable_by_fcc;
 	bool enable_by_ic;
->>>>>>> 0c383648
 	int ret;
 	u8 val;
 	int i;
@@ -363,13 +360,9 @@
 		return;
 	}
 
-<<<<<<< HEAD
-	ret = rtw89_acpi_evaluate_dsm(rtwdev, RTW89_ACPI_DSM_FUNC_59G_EN, &res);
-=======
 	bitmap_fill(regulatory->block_unii4, RTW89_REGD_MAX_COUNTRY_NUM);
 
 	ret = rtw89_acpi_evaluate_dsm(rtwdev, RTW89_ACPI_DSM_FUNC_UNII4_SUP, &res);
->>>>>>> 0c383648
 	if (ret) {
 		rtw89_debug(rtwdev, RTW89_DBG_REGD,
 			    "acpi: cannot eval unii 4: %d\n", ret);
@@ -379,11 +372,8 @@
 	}
 
 	val = res.u.value;
-<<<<<<< HEAD
-=======
 	enable_by_fcc = u8_get_bits(val, RTW89_ACPI_CONF_UNII4_FCC);
 	enable_by_ic = u8_get_bits(val, RTW89_ACPI_CONF_UNII4_IC);
->>>>>>> 0c383648
 
 	rtw89_debug(rtwdev, RTW89_DBG_REGD,
 		    "acpi: eval if allow unii-4: 0x%x\n", val);
@@ -523,77 +513,6 @@
 	kfree(ptr);
 }
 
-static void __rtw89_regd_setup_policy_6ghz(struct rtw89_dev *rtwdev, bool block,
-					   const char *alpha2)
-{
-	struct rtw89_regulatory_info *regulatory = &rtwdev->regulatory;
-	u8 index;
-
-	index = rtw89_regd_get_index_by_name(alpha2);
-	if (index == RTW89_REGD_MAX_COUNTRY_NUM) {
-		rtw89_debug(rtwdev, RTW89_DBG_REGD, "%s: unknown alpha2 %c%c\n",
-			    __func__, alpha2[0], alpha2[1]);
-		return;
-	}
-
-	if (block)
-		set_bit(index, regulatory->block_6ghz);
-	else
-		clear_bit(index, regulatory->block_6ghz);
-}
-
-static void rtw89_regd_setup_policy_6ghz(struct rtw89_dev *rtwdev)
-{
-	struct rtw89_regulatory_info *regulatory = &rtwdev->regulatory;
-	const struct rtw89_acpi_country_code *country;
-	const struct rtw89_acpi_policy_6ghz *ptr;
-	struct rtw89_acpi_dsm_result res = {};
-	bool to_block;
-	int i, j;
-	int ret;
-
-	ret = rtw89_acpi_evaluate_dsm(rtwdev, RTW89_ACPI_DSM_FUNC_6G_BP, &res);
-	if (ret) {
-		rtw89_debug(rtwdev, RTW89_DBG_REGD,
-			    "acpi: cannot eval policy 6ghz: %d\n", ret);
-		return;
-	}
-
-	ptr = res.u.policy_6ghz;
-
-	switch (ptr->policy_mode) {
-	case RTW89_ACPI_POLICY_BLOCK:
-		to_block = true;
-		break;
-	case RTW89_ACPI_POLICY_ALLOW:
-		to_block = false;
-		/* only below list is allowed; block all first */
-		bitmap_fill(regulatory->block_6ghz, RTW89_REGD_MAX_COUNTRY_NUM);
-		break;
-	default:
-		rtw89_debug(rtwdev, RTW89_DBG_REGD,
-			    "%s: unknown policy mode: %d\n", __func__,
-			    ptr->policy_mode);
-		goto out;
-	}
-
-	for (i = 0; i < ptr->country_count; i++) {
-		country = &ptr->country_list[i];
-		if (memcmp("EU", country->alpha2, 2) != 0) {
-			__rtw89_regd_setup_policy_6ghz(rtwdev, to_block,
-						       country->alpha2);
-			continue;
-		}
-
-		for (j = 0; j < ARRAY_SIZE(rtw89_alpha2_list_eu); j++)
-			__rtw89_regd_setup_policy_6ghz(rtwdev, to_block,
-						       rtw89_alpha2_list_eu[j]);
-	}
-
-out:
-	kfree(ptr);
-}
-
 static void rtw89_regd_setup_6ghz(struct rtw89_dev *rtwdev, struct wiphy *wiphy)
 {
 	const struct rtw89_chip_info *chip = rtwdev->chip;
@@ -636,10 +555,7 @@
 
 	if (regd_allow_6ghz) {
 		rtw89_regd_setup_policy_6ghz(rtwdev);
-<<<<<<< HEAD
-=======
 		rtw89_regd_setup_policy_6ghz_sp(rtwdev);
->>>>>>> 0c383648
 		return;
 	}
 
@@ -701,30 +617,16 @@
 	return 0;
 }
 
-<<<<<<< HEAD
-static void rtw89_regd_apply_policy_6ghz(struct rtw89_dev *rtwdev,
-					 struct wiphy *wiphy)
-{
-	struct rtw89_regulatory_info *regulatory = &rtwdev->regulatory;
-=======
 static void rtw89_regd_apply_policy_unii4(struct rtw89_dev *rtwdev,
 					  struct wiphy *wiphy)
 {
 	struct rtw89_regulatory_info *regulatory = &rtwdev->regulatory;
 	const struct rtw89_chip_info *chip = rtwdev->chip;
->>>>>>> 0c383648
 	const struct rtw89_regd *regd = regulatory->regd;
 	struct ieee80211_supported_band *sband;
 	u8 index;
 	int i;
 
-<<<<<<< HEAD
-	index = rtw89_regd_get_index(regd);
-	if (index == RTW89_REGD_MAX_COUNTRY_NUM)
-		return;
-
-	if (!test_bit(index, regulatory->block_6ghz))
-=======
 	sband = wiphy->bands[NL80211_BAND_5GHZ];
 	if (!sband)
 		return;
@@ -756,7 +658,6 @@
 	index = rtw89_regd_get_index(regd);
 	if (index != RTW89_REGD_MAX_COUNTRY_NUM &&
 	    !test_bit(index, regulatory->block_6ghz))
->>>>>>> 0c383648
 		return;
 
 	rtw89_debug(rtwdev, RTW89_DBG_REGD, "%c%c 6 GHz is blocked by policy\n",
@@ -785,10 +686,7 @@
 	else
 		wiphy->regulatory_flags &= ~REGULATORY_COUNTRY_IE_IGNORE;
 
-<<<<<<< HEAD
-=======
 	rtw89_regd_apply_policy_unii4(rtwdev, wiphy);
->>>>>>> 0c383648
 	rtw89_regd_apply_policy_6ghz(rtwdev, wiphy);
 }
 
