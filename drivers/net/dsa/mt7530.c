// SPDX-License-Identifier: GPL-2.0-only
/*
 * Mediatek MT7530 DSA Switch driver
 * Copyright (C) 2017 Sean Wang <sean.wang@mediatek.com>
 */
#include <linux/etherdevice.h>
#include <linux/if_bridge.h>
#include <linux/iopoll.h>
#include <linux/mdio.h>
#include <linux/mfd/syscon.h>
#include <linux/module.h>
#include <linux/netdevice.h>
#include <linux/of_irq.h>
#include <linux/of_mdio.h>
#include <linux/of_net.h>
#include <linux/of_platform.h>
#include <linux/phylink.h>
#include <linux/regmap.h>
#include <linux/regulator/consumer.h>
#include <linux/reset.h>
#include <linux/gpio/consumer.h>
#include <linux/gpio/driver.h>
#include <net/dsa.h>

#include "mt7530.h"

static struct mt753x_pcs *pcs_to_mt753x_pcs(struct phylink_pcs *pcs)
{
	return container_of(pcs, struct mt753x_pcs, pcs);
}

/* String, offset, and register size in bytes if different from 4 bytes */
static const struct mt7530_mib_desc mt7530_mib[] = {
	MIB_DESC(1, 0x00, "TxDrop"),
	MIB_DESC(1, 0x04, "TxCrcErr"),
	MIB_DESC(1, 0x08, "TxUnicast"),
	MIB_DESC(1, 0x0c, "TxMulticast"),
	MIB_DESC(1, 0x10, "TxBroadcast"),
	MIB_DESC(1, 0x14, "TxCollision"),
	MIB_DESC(1, 0x18, "TxSingleCollision"),
	MIB_DESC(1, 0x1c, "TxMultipleCollision"),
	MIB_DESC(1, 0x20, "TxDeferred"),
	MIB_DESC(1, 0x24, "TxLateCollision"),
	MIB_DESC(1, 0x28, "TxExcessiveCollistion"),
	MIB_DESC(1, 0x2c, "TxPause"),
	MIB_DESC(1, 0x30, "TxPktSz64"),
	MIB_DESC(1, 0x34, "TxPktSz65To127"),
	MIB_DESC(1, 0x38, "TxPktSz128To255"),
	MIB_DESC(1, 0x3c, "TxPktSz256To511"),
	MIB_DESC(1, 0x40, "TxPktSz512To1023"),
	MIB_DESC(1, 0x44, "Tx1024ToMax"),
	MIB_DESC(2, 0x48, "TxBytes"),
	MIB_DESC(1, 0x60, "RxDrop"),
	MIB_DESC(1, 0x64, "RxFiltering"),
	MIB_DESC(1, 0x68, "RxUnicast"),
	MIB_DESC(1, 0x6c, "RxMulticast"),
	MIB_DESC(1, 0x70, "RxBroadcast"),
	MIB_DESC(1, 0x74, "RxAlignErr"),
	MIB_DESC(1, 0x78, "RxCrcErr"),
	MIB_DESC(1, 0x7c, "RxUnderSizeErr"),
	MIB_DESC(1, 0x80, "RxFragErr"),
	MIB_DESC(1, 0x84, "RxOverSzErr"),
	MIB_DESC(1, 0x88, "RxJabberErr"),
	MIB_DESC(1, 0x8c, "RxPause"),
	MIB_DESC(1, 0x90, "RxPktSz64"),
	MIB_DESC(1, 0x94, "RxPktSz65To127"),
	MIB_DESC(1, 0x98, "RxPktSz128To255"),
	MIB_DESC(1, 0x9c, "RxPktSz256To511"),
	MIB_DESC(1, 0xa0, "RxPktSz512To1023"),
	MIB_DESC(1, 0xa4, "RxPktSz1024ToMax"),
	MIB_DESC(2, 0xa8, "RxBytes"),
	MIB_DESC(1, 0xb0, "RxCtrlDrop"),
	MIB_DESC(1, 0xb4, "RxIngressDrop"),
	MIB_DESC(1, 0xb8, "RxArlDrop"),
};

/* Since phy_device has not yet been created and
 * phy_{read,write}_mmd_indirect is not available, we provide our own
 * core_{read,write}_mmd_indirect with core_{clear,write,set} wrappers
 * to complete this function.
 */
static int
core_read_mmd_indirect(struct mt7530_priv *priv, int prtad, int devad)
{
	struct mii_bus *bus = priv->bus;
	int value, ret;

	/* Write the desired MMD Devad */
	ret = bus->write(bus, 0, MII_MMD_CTRL, devad);
	if (ret < 0)
		goto err;

	/* Write the desired MMD register address */
	ret = bus->write(bus, 0, MII_MMD_DATA, prtad);
	if (ret < 0)
		goto err;

	/* Select the Function : DATA with no post increment */
	ret = bus->write(bus, 0, MII_MMD_CTRL, (devad | MII_MMD_CTRL_NOINCR));
	if (ret < 0)
		goto err;

	/* Read the content of the MMD's selected register */
	value = bus->read(bus, 0, MII_MMD_DATA);

	return value;
err:
	dev_err(&bus->dev,  "failed to read mmd register\n");

	return ret;
}

static int
core_write_mmd_indirect(struct mt7530_priv *priv, int prtad,
			int devad, u32 data)
{
	struct mii_bus *bus = priv->bus;
	int ret;

	/* Write the desired MMD Devad */
	ret = bus->write(bus, 0, MII_MMD_CTRL, devad);
	if (ret < 0)
		goto err;

	/* Write the desired MMD register address */
	ret = bus->write(bus, 0, MII_MMD_DATA, prtad);
	if (ret < 0)
		goto err;

	/* Select the Function : DATA with no post increment */
	ret = bus->write(bus, 0, MII_MMD_CTRL, (devad | MII_MMD_CTRL_NOINCR));
	if (ret < 0)
		goto err;

	/* Write the data into MMD's selected register */
	ret = bus->write(bus, 0, MII_MMD_DATA, data);
err:
	if (ret < 0)
		dev_err(&bus->dev,
			"failed to write mmd register\n");
	return ret;
}

static void
core_write(struct mt7530_priv *priv, u32 reg, u32 val)
{
	struct mii_bus *bus = priv->bus;

	mutex_lock_nested(&bus->mdio_lock, MDIO_MUTEX_NESTED);

	core_write_mmd_indirect(priv, reg, MDIO_MMD_VEND2, val);

	mutex_unlock(&bus->mdio_lock);
}

static void
core_rmw(struct mt7530_priv *priv, u32 reg, u32 mask, u32 set)
{
	struct mii_bus *bus = priv->bus;
	u32 val;

	mutex_lock_nested(&bus->mdio_lock, MDIO_MUTEX_NESTED);

	val = core_read_mmd_indirect(priv, reg, MDIO_MMD_VEND2);
	val &= ~mask;
	val |= set;
	core_write_mmd_indirect(priv, reg, MDIO_MMD_VEND2, val);

	mutex_unlock(&bus->mdio_lock);
}

static void
core_set(struct mt7530_priv *priv, u32 reg, u32 val)
{
	core_rmw(priv, reg, 0, val);
}

static void
core_clear(struct mt7530_priv *priv, u32 reg, u32 val)
{
	core_rmw(priv, reg, val, 0);
}

static int
mt7530_mii_write(struct mt7530_priv *priv, u32 reg, u32 val)
{
	struct mii_bus *bus = priv->bus;
	u16 page, r, lo, hi;
	int ret;

	page = (reg >> 6) & 0x3ff;
	r  = (reg >> 2) & 0xf;
	lo = val & 0xffff;
	hi = val >> 16;

	/* MT7530 uses 31 as the pseudo port */
	ret = bus->write(bus, 0x1f, 0x1f, page);
	if (ret < 0)
		goto err;

	ret = bus->write(bus, 0x1f, r,  lo);
	if (ret < 0)
		goto err;

	ret = bus->write(bus, 0x1f, 0x10, hi);
err:
	if (ret < 0)
		dev_err(&bus->dev,
			"failed to write mt7530 register\n");
	return ret;
}

static u32
mt7530_mii_read(struct mt7530_priv *priv, u32 reg)
{
	struct mii_bus *bus = priv->bus;
	u16 page, r, lo, hi;
	int ret;

	page = (reg >> 6) & 0x3ff;
	r = (reg >> 2) & 0xf;

	/* MT7530 uses 31 as the pseudo port */
	ret = bus->write(bus, 0x1f, 0x1f, page);
	if (ret < 0) {
		dev_err(&bus->dev,
			"failed to read mt7530 register\n");
		return ret;
	}

	lo = bus->read(bus, 0x1f, r);
	hi = bus->read(bus, 0x1f, 0x10);

	return (hi << 16) | (lo & 0xffff);
}

static void
mt7530_write(struct mt7530_priv *priv, u32 reg, u32 val)
{
	struct mii_bus *bus = priv->bus;

	mutex_lock_nested(&bus->mdio_lock, MDIO_MUTEX_NESTED);

	mt7530_mii_write(priv, reg, val);

	mutex_unlock(&bus->mdio_lock);
}

static u32
_mt7530_unlocked_read(struct mt7530_dummy_poll *p)
{
	return mt7530_mii_read(p->priv, p->reg);
}

static u32
_mt7530_read(struct mt7530_dummy_poll *p)
{
	struct mii_bus		*bus = p->priv->bus;
	u32 val;

	mutex_lock_nested(&bus->mdio_lock, MDIO_MUTEX_NESTED);

	val = mt7530_mii_read(p->priv, p->reg);

	mutex_unlock(&bus->mdio_lock);

	return val;
}

static u32
mt7530_read(struct mt7530_priv *priv, u32 reg)
{
	struct mt7530_dummy_poll p;

	INIT_MT7530_DUMMY_POLL(&p, priv, reg);
	return _mt7530_read(&p);
}

static void
mt7530_rmw(struct mt7530_priv *priv, u32 reg,
	   u32 mask, u32 set)
{
	struct mii_bus *bus = priv->bus;
	u32 val;

	mutex_lock_nested(&bus->mdio_lock, MDIO_MUTEX_NESTED);

	val = mt7530_mii_read(priv, reg);
	val &= ~mask;
	val |= set;
	mt7530_mii_write(priv, reg, val);

	mutex_unlock(&bus->mdio_lock);
}

static void
mt7530_set(struct mt7530_priv *priv, u32 reg, u32 val)
{
	mt7530_rmw(priv, reg, 0, val);
}

static void
mt7530_clear(struct mt7530_priv *priv, u32 reg, u32 val)
{
	mt7530_rmw(priv, reg, val, 0);
}

static int
mt7530_fdb_cmd(struct mt7530_priv *priv, enum mt7530_fdb_cmd cmd, u32 *rsp)
{
	u32 val;
	int ret;
	struct mt7530_dummy_poll p;

	/* Set the command operating upon the MAC address entries */
	val = ATC_BUSY | ATC_MAT(0) | cmd;
	mt7530_write(priv, MT7530_ATC, val);

	INIT_MT7530_DUMMY_POLL(&p, priv, MT7530_ATC);
	ret = readx_poll_timeout(_mt7530_read, &p, val,
				 !(val & ATC_BUSY), 20, 20000);
	if (ret < 0) {
		dev_err(priv->dev, "reset timeout\n");
		return ret;
	}

	/* Additional sanity for read command if the specified
	 * entry is invalid
	 */
	val = mt7530_read(priv, MT7530_ATC);
	if ((cmd == MT7530_FDB_READ) && (val & ATC_INVALID))
		return -EINVAL;

	if (rsp)
		*rsp = val;

	return 0;
}

static void
mt7530_fdb_read(struct mt7530_priv *priv, struct mt7530_fdb *fdb)
{
	u32 reg[3];
	int i;

	/* Read from ARL table into an array */
	for (i = 0; i < 3; i++) {
		reg[i] = mt7530_read(priv, MT7530_TSRA1 + (i * 4));

		dev_dbg(priv->dev, "%s(%d) reg[%d]=0x%x\n",
			__func__, __LINE__, i, reg[i]);
	}

	fdb->vid = (reg[1] >> CVID) & CVID_MASK;
	fdb->aging = (reg[2] >> AGE_TIMER) & AGE_TIMER_MASK;
	fdb->port_mask = (reg[2] >> PORT_MAP) & PORT_MAP_MASK;
	fdb->mac[0] = (reg[0] >> MAC_BYTE_0) & MAC_BYTE_MASK;
	fdb->mac[1] = (reg[0] >> MAC_BYTE_1) & MAC_BYTE_MASK;
	fdb->mac[2] = (reg[0] >> MAC_BYTE_2) & MAC_BYTE_MASK;
	fdb->mac[3] = (reg[0] >> MAC_BYTE_3) & MAC_BYTE_MASK;
	fdb->mac[4] = (reg[1] >> MAC_BYTE_4) & MAC_BYTE_MASK;
	fdb->mac[5] = (reg[1] >> MAC_BYTE_5) & MAC_BYTE_MASK;
	fdb->noarp = ((reg[2] >> ENT_STATUS) & ENT_STATUS_MASK) == STATIC_ENT;
}

static void
mt7530_fdb_write(struct mt7530_priv *priv, u16 vid,
		 u8 port_mask, const u8 *mac,
		 u8 aging, u8 type)
{
	u32 reg[3] = { 0 };
	int i;

	reg[1] |= vid & CVID_MASK;
	reg[1] |= ATA2_IVL;
	reg[1] |= ATA2_FID(FID_BRIDGED);
	reg[2] |= (aging & AGE_TIMER_MASK) << AGE_TIMER;
	reg[2] |= (port_mask & PORT_MAP_MASK) << PORT_MAP;
	/* STATIC_ENT indicate that entry is static wouldn't
	 * be aged out and STATIC_EMP specified as erasing an
	 * entry
	 */
	reg[2] |= (type & ENT_STATUS_MASK) << ENT_STATUS;
	reg[1] |= mac[5] << MAC_BYTE_5;
	reg[1] |= mac[4] << MAC_BYTE_4;
	reg[0] |= mac[3] << MAC_BYTE_3;
	reg[0] |= mac[2] << MAC_BYTE_2;
	reg[0] |= mac[1] << MAC_BYTE_1;
	reg[0] |= mac[0] << MAC_BYTE_0;

	/* Write array into the ARL table */
	for (i = 0; i < 3; i++)
		mt7530_write(priv, MT7530_ATA1 + (i * 4), reg[i]);
}

/* Set up switch core clock for MT7530 */
static void mt7530_pll_setup(struct mt7530_priv *priv)
{
<<<<<<< HEAD
=======
	/* Disable core clock */
	core_clear(priv, CORE_TRGMII_GSW_CLK_CG, REG_GSWCK_EN);

>>>>>>> 7e364e56
	/* Disable PLL */
	core_write(priv, CORE_GSWPLL_GRP1, 0);

	/* Set core clock into 500Mhz */
	core_write(priv, CORE_GSWPLL_GRP2,
		   RG_GSWPLL_POSDIV_500M(1) |
		   RG_GSWPLL_FBKDIV_500M(25));

	/* Enable PLL */
	core_write(priv, CORE_GSWPLL_GRP1,
		   RG_GSWPLL_EN_PRE |
		   RG_GSWPLL_POSDIV_200M(2) |
		   RG_GSWPLL_FBKDIV_200M(32));
<<<<<<< HEAD
}

/* Setup TX circuit including relevant PAD and driving */
=======

	udelay(20);

	/* Enable core clock */
	core_set(priv, CORE_TRGMII_GSW_CLK_CG, REG_GSWCK_EN);
}

/* Setup port 6 interface mode and TRGMII TX circuit */
>>>>>>> 7e364e56
static int
mt7530_pad_clk_setup(struct dsa_switch *ds, phy_interface_t interface)
{
	struct mt7530_priv *priv = ds->priv;
	u32 ncpo1, ssc_delta, trgint, xtal;

	xtal = mt7530_read(priv, MT7530_MHWTRAP) & HWTRAP_XTAL_MASK;

	if (xtal == HWTRAP_XTAL_20MHZ) {
		dev_err(priv->dev,
			"%s: MT7530 with a 20MHz XTAL is not supported!\n",
			__func__);
		return -EINVAL;
	}

	switch (interface) {
	case PHY_INTERFACE_MODE_RGMII:
		trgint = 0;
		break;
	case PHY_INTERFACE_MODE_TRGMII:
		trgint = 1;
		if (xtal == HWTRAP_XTAL_25MHZ)
			ssc_delta = 0x57;
		else
			ssc_delta = 0x87;
		if (priv->id == ID_MT7621) {
			/* PLL frequency: 150MHz: 1.2GBit */
			if (xtal == HWTRAP_XTAL_40MHZ)
				ncpo1 = 0x0780;
			if (xtal == HWTRAP_XTAL_25MHZ)
				ncpo1 = 0x0a00;
		} else { /* PLL frequency: 250MHz: 2.0Gbit */
			if (xtal == HWTRAP_XTAL_40MHZ)
				ncpo1 = 0x0c80;
			if (xtal == HWTRAP_XTAL_25MHZ)
				ncpo1 = 0x1400;
		}
		break;
	default:
		dev_err(priv->dev, "xMII interface %d not supported\n",
			interface);
		return -EINVAL;
	}

	mt7530_rmw(priv, MT7530_P6ECR, P6_INTF_MODE_MASK,
		   P6_INTF_MODE(trgint));

<<<<<<< HEAD
	/* Lower Tx Driving for TRGMII path */
	for (i = 0 ; i < NUM_TRGMII_CTRL ; i++)
		mt7530_write(priv, MT7530_TRGMII_TD_ODT(i),
			     TD_DM_DRVP(8) | TD_DM_DRVN(8));

	/* Disable MT7530 core and TRGMII Tx clocks */
	core_clear(priv, CORE_TRGMII_GSW_CLK_CG,
		   REG_GSWCK_EN | REG_TRGMIICK_EN);

	/* Setup the MT7530 TRGMII Tx Clock */
	core_write(priv, CORE_PLL_GROUP5, RG_LCDDS_PCW_NCPO1(ncpo1));
	core_write(priv, CORE_PLL_GROUP6, RG_LCDDS_PCW_NCPO0(0));
	core_write(priv, CORE_PLL_GROUP10, RG_LCDDS_SSC_DELTA(ssc_delta));
	core_write(priv, CORE_PLL_GROUP11, RG_LCDDS_SSC_DELTA1(ssc_delta));
	core_write(priv, CORE_PLL_GROUP4,
		   RG_SYSPLL_DDSFBK_EN | RG_SYSPLL_BIAS_EN |
		   RG_SYSPLL_BIAS_LPF_EN);
	core_write(priv, CORE_PLL_GROUP2,
		   RG_SYSPLL_EN_NORMAL | RG_SYSPLL_VODEN |
		   RG_SYSPLL_POSDIV(1));
	core_write(priv, CORE_PLL_GROUP7,
		   RG_LCDDS_PCW_NCPO_CHG | RG_LCCDS_C(3) |
		   RG_LCDDS_PWDB | RG_LCDDS_ISO_EN);

	/* Enable MT7530 core and TRGMII Tx clocks */
	core_set(priv, CORE_TRGMII_GSW_CLK_CG,
		 REG_GSWCK_EN | REG_TRGMIICK_EN);

	if (!trgint)
		for (i = 0 ; i < NUM_TRGMII_CTRL; i++)
			mt7530_rmw(priv, MT7530_TRGMII_RD(i),
				   RD_TAP_MASK, RD_TAP(16));
=======
	if (trgint) {
		/* Disable the MT7530 TRGMII clocks */
		core_clear(priv, CORE_TRGMII_GSW_CLK_CG, REG_TRGMIICK_EN);

		/* Setup the MT7530 TRGMII Tx Clock */
		core_write(priv, CORE_PLL_GROUP5, RG_LCDDS_PCW_NCPO1(ncpo1));
		core_write(priv, CORE_PLL_GROUP6, RG_LCDDS_PCW_NCPO0(0));
		core_write(priv, CORE_PLL_GROUP10, RG_LCDDS_SSC_DELTA(ssc_delta));
		core_write(priv, CORE_PLL_GROUP11, RG_LCDDS_SSC_DELTA1(ssc_delta));
		core_write(priv, CORE_PLL_GROUP4,
			   RG_SYSPLL_DDSFBK_EN | RG_SYSPLL_BIAS_EN |
			   RG_SYSPLL_BIAS_LPF_EN);
		core_write(priv, CORE_PLL_GROUP2,
			   RG_SYSPLL_EN_NORMAL | RG_SYSPLL_VODEN |
			   RG_SYSPLL_POSDIV(1));
		core_write(priv, CORE_PLL_GROUP7,
			   RG_LCDDS_PCW_NCPO_CHG | RG_LCCDS_C(3) |
			   RG_LCDDS_PWDB | RG_LCDDS_ISO_EN);

		/* Enable the MT7530 TRGMII clocks */
		core_set(priv, CORE_TRGMII_GSW_CLK_CG, REG_TRGMIICK_EN);
	}

>>>>>>> 7e364e56
	return 0;
}

static bool mt7531_dual_sgmii_supported(struct mt7530_priv *priv)
{
	u32 val;

	val = mt7530_read(priv, MT7531_TOP_SIG_SR);

	return (val & PAD_DUAL_SGMII_EN) != 0;
}

static int
mt7531_pad_setup(struct dsa_switch *ds, phy_interface_t interface)
{
	return 0;
}

static void
mt7531_pll_setup(struct mt7530_priv *priv)
{
	u32 top_sig;
	u32 hwstrap;
	u32 xtal;
	u32 val;

	if (mt7531_dual_sgmii_supported(priv))
		return;

	val = mt7530_read(priv, MT7531_CREV);
	top_sig = mt7530_read(priv, MT7531_TOP_SIG_SR);
	hwstrap = mt7530_read(priv, MT7531_HWTRAP);
	if ((val & CHIP_REV_M) > 0)
		xtal = (top_sig & PAD_MCM_SMI_EN) ? HWTRAP_XTAL_FSEL_40MHZ :
						    HWTRAP_XTAL_FSEL_25MHZ;
	else
		xtal = hwstrap & HWTRAP_XTAL_FSEL_MASK;

	/* Step 1 : Disable MT7531 COREPLL */
	val = mt7530_read(priv, MT7531_PLLGP_EN);
	val &= ~EN_COREPLL;
	mt7530_write(priv, MT7531_PLLGP_EN, val);

	/* Step 2: switch to XTAL output */
	val = mt7530_read(priv, MT7531_PLLGP_EN);
	val |= SW_CLKSW;
	mt7530_write(priv, MT7531_PLLGP_EN, val);

	val = mt7530_read(priv, MT7531_PLLGP_CR0);
	val &= ~RG_COREPLL_EN;
	mt7530_write(priv, MT7531_PLLGP_CR0, val);

	/* Step 3: disable PLLGP and enable program PLLGP */
	val = mt7530_read(priv, MT7531_PLLGP_EN);
	val |= SW_PLLGP;
	mt7530_write(priv, MT7531_PLLGP_EN, val);

	/* Step 4: program COREPLL output frequency to 500MHz */
	val = mt7530_read(priv, MT7531_PLLGP_CR0);
	val &= ~RG_COREPLL_POSDIV_M;
	val |= 2 << RG_COREPLL_POSDIV_S;
	mt7530_write(priv, MT7531_PLLGP_CR0, val);
	usleep_range(25, 35);

	switch (xtal) {
	case HWTRAP_XTAL_FSEL_25MHZ:
		val = mt7530_read(priv, MT7531_PLLGP_CR0);
		val &= ~RG_COREPLL_SDM_PCW_M;
		val |= 0x140000 << RG_COREPLL_SDM_PCW_S;
		mt7530_write(priv, MT7531_PLLGP_CR0, val);
		break;
	case HWTRAP_XTAL_FSEL_40MHZ:
		val = mt7530_read(priv, MT7531_PLLGP_CR0);
		val &= ~RG_COREPLL_SDM_PCW_M;
		val |= 0x190000 << RG_COREPLL_SDM_PCW_S;
		mt7530_write(priv, MT7531_PLLGP_CR0, val);
		break;
	}

	/* Set feedback divide ratio update signal to high */
	val = mt7530_read(priv, MT7531_PLLGP_CR0);
	val |= RG_COREPLL_SDM_PCW_CHG;
	mt7530_write(priv, MT7531_PLLGP_CR0, val);
	/* Wait for at least 16 XTAL clocks */
	usleep_range(10, 20);

	/* Step 5: set feedback divide ratio update signal to low */
	val = mt7530_read(priv, MT7531_PLLGP_CR0);
	val &= ~RG_COREPLL_SDM_PCW_CHG;
	mt7530_write(priv, MT7531_PLLGP_CR0, val);

	/* Enable 325M clock for SGMII */
	mt7530_write(priv, MT7531_ANA_PLLGP_CR5, 0xad0000);

	/* Enable 250SSC clock for RGMII */
	mt7530_write(priv, MT7531_ANA_PLLGP_CR2, 0x4f40000);

	/* Step 6: Enable MT7531 PLL */
	val = mt7530_read(priv, MT7531_PLLGP_CR0);
	val |= RG_COREPLL_EN;
	mt7530_write(priv, MT7531_PLLGP_CR0, val);

	val = mt7530_read(priv, MT7531_PLLGP_EN);
	val |= EN_COREPLL;
	mt7530_write(priv, MT7531_PLLGP_EN, val);
	usleep_range(25, 35);
}

static void
mt7530_mib_reset(struct dsa_switch *ds)
{
	struct mt7530_priv *priv = ds->priv;

	mt7530_write(priv, MT7530_MIB_CCR, CCR_MIB_FLUSH);
	mt7530_write(priv, MT7530_MIB_CCR, CCR_MIB_ACTIVATE);
}

static int mt7530_phy_read_c22(struct mt7530_priv *priv, int port, int regnum)
{
	return mdiobus_read_nested(priv->bus, port, regnum);
}

static int mt7530_phy_write_c22(struct mt7530_priv *priv, int port, int regnum,
				u16 val)
{
	return mdiobus_write_nested(priv->bus, port, regnum, val);
}

static int mt7530_phy_read_c45(struct mt7530_priv *priv, int port,
			       int devad, int regnum)
{
	return mdiobus_c45_read_nested(priv->bus, port, devad, regnum);
}

static int mt7530_phy_write_c45(struct mt7530_priv *priv, int port, int devad,
				int regnum, u16 val)
{
	return mdiobus_c45_write_nested(priv->bus, port, devad, regnum, val);
}

static int
mt7531_ind_c45_phy_read(struct mt7530_priv *priv, int port, int devad,
			int regnum)
{
	struct mii_bus *bus = priv->bus;
	struct mt7530_dummy_poll p;
	u32 reg, val;
	int ret;

	INIT_MT7530_DUMMY_POLL(&p, priv, MT7531_PHY_IAC);

	mutex_lock_nested(&bus->mdio_lock, MDIO_MUTEX_NESTED);

	ret = readx_poll_timeout(_mt7530_unlocked_read, &p, val,
				 !(val & MT7531_PHY_ACS_ST), 20, 100000);
	if (ret < 0) {
		dev_err(priv->dev, "poll timeout\n");
		goto out;
	}

	reg = MT7531_MDIO_CL45_ADDR | MT7531_MDIO_PHY_ADDR(port) |
	      MT7531_MDIO_DEV_ADDR(devad) | regnum;
	mt7530_mii_write(priv, MT7531_PHY_IAC, reg | MT7531_PHY_ACS_ST);

	ret = readx_poll_timeout(_mt7530_unlocked_read, &p, val,
				 !(val & MT7531_PHY_ACS_ST), 20, 100000);
	if (ret < 0) {
		dev_err(priv->dev, "poll timeout\n");
		goto out;
	}

	reg = MT7531_MDIO_CL45_READ | MT7531_MDIO_PHY_ADDR(port) |
	      MT7531_MDIO_DEV_ADDR(devad);
	mt7530_mii_write(priv, MT7531_PHY_IAC, reg | MT7531_PHY_ACS_ST);

	ret = readx_poll_timeout(_mt7530_unlocked_read, &p, val,
				 !(val & MT7531_PHY_ACS_ST), 20, 100000);
	if (ret < 0) {
		dev_err(priv->dev, "poll timeout\n");
		goto out;
	}

	ret = val & MT7531_MDIO_RW_DATA_MASK;
out:
	mutex_unlock(&bus->mdio_lock);

	return ret;
}

static int
mt7531_ind_c45_phy_write(struct mt7530_priv *priv, int port, int devad,
			 int regnum, u16 data)
{
	struct mii_bus *bus = priv->bus;
	struct mt7530_dummy_poll p;
	u32 val, reg;
	int ret;

	INIT_MT7530_DUMMY_POLL(&p, priv, MT7531_PHY_IAC);

	mutex_lock_nested(&bus->mdio_lock, MDIO_MUTEX_NESTED);

	ret = readx_poll_timeout(_mt7530_unlocked_read, &p, val,
				 !(val & MT7531_PHY_ACS_ST), 20, 100000);
	if (ret < 0) {
		dev_err(priv->dev, "poll timeout\n");
		goto out;
	}

	reg = MT7531_MDIO_CL45_ADDR | MT7531_MDIO_PHY_ADDR(port) |
	      MT7531_MDIO_DEV_ADDR(devad) | regnum;
	mt7530_mii_write(priv, MT7531_PHY_IAC, reg | MT7531_PHY_ACS_ST);

	ret = readx_poll_timeout(_mt7530_unlocked_read, &p, val,
				 !(val & MT7531_PHY_ACS_ST), 20, 100000);
	if (ret < 0) {
		dev_err(priv->dev, "poll timeout\n");
		goto out;
	}

	reg = MT7531_MDIO_CL45_WRITE | MT7531_MDIO_PHY_ADDR(port) |
	      MT7531_MDIO_DEV_ADDR(devad) | data;
	mt7530_mii_write(priv, MT7531_PHY_IAC, reg | MT7531_PHY_ACS_ST);

	ret = readx_poll_timeout(_mt7530_unlocked_read, &p, val,
				 !(val & MT7531_PHY_ACS_ST), 20, 100000);
	if (ret < 0) {
		dev_err(priv->dev, "poll timeout\n");
		goto out;
	}

out:
	mutex_unlock(&bus->mdio_lock);

	return ret;
}

static int
mt7531_ind_c22_phy_read(struct mt7530_priv *priv, int port, int regnum)
{
	struct mii_bus *bus = priv->bus;
	struct mt7530_dummy_poll p;
	int ret;
	u32 val;

	INIT_MT7530_DUMMY_POLL(&p, priv, MT7531_PHY_IAC);

	mutex_lock_nested(&bus->mdio_lock, MDIO_MUTEX_NESTED);

	ret = readx_poll_timeout(_mt7530_unlocked_read, &p, val,
				 !(val & MT7531_PHY_ACS_ST), 20, 100000);
	if (ret < 0) {
		dev_err(priv->dev, "poll timeout\n");
		goto out;
	}

	val = MT7531_MDIO_CL22_READ | MT7531_MDIO_PHY_ADDR(port) |
	      MT7531_MDIO_REG_ADDR(regnum);

	mt7530_mii_write(priv, MT7531_PHY_IAC, val | MT7531_PHY_ACS_ST);

	ret = readx_poll_timeout(_mt7530_unlocked_read, &p, val,
				 !(val & MT7531_PHY_ACS_ST), 20, 100000);
	if (ret < 0) {
		dev_err(priv->dev, "poll timeout\n");
		goto out;
	}

	ret = val & MT7531_MDIO_RW_DATA_MASK;
out:
	mutex_unlock(&bus->mdio_lock);

	return ret;
}

static int
mt7531_ind_c22_phy_write(struct mt7530_priv *priv, int port, int regnum,
			 u16 data)
{
	struct mii_bus *bus = priv->bus;
	struct mt7530_dummy_poll p;
	int ret;
	u32 reg;

	INIT_MT7530_DUMMY_POLL(&p, priv, MT7531_PHY_IAC);

	mutex_lock_nested(&bus->mdio_lock, MDIO_MUTEX_NESTED);

	ret = readx_poll_timeout(_mt7530_unlocked_read, &p, reg,
				 !(reg & MT7531_PHY_ACS_ST), 20, 100000);
	if (ret < 0) {
		dev_err(priv->dev, "poll timeout\n");
		goto out;
	}

	reg = MT7531_MDIO_CL22_WRITE | MT7531_MDIO_PHY_ADDR(port) |
	      MT7531_MDIO_REG_ADDR(regnum) | data;

	mt7530_mii_write(priv, MT7531_PHY_IAC, reg | MT7531_PHY_ACS_ST);

	ret = readx_poll_timeout(_mt7530_unlocked_read, &p, reg,
				 !(reg & MT7531_PHY_ACS_ST), 20, 100000);
	if (ret < 0) {
		dev_err(priv->dev, "poll timeout\n");
		goto out;
	}

out:
	mutex_unlock(&bus->mdio_lock);

	return ret;
}

static int
mt753x_phy_read_c22(struct mii_bus *bus, int port, int regnum)
{
	struct mt7530_priv *priv = bus->priv;

	return priv->info->phy_read_c22(priv, port, regnum);
}

static int
mt753x_phy_read_c45(struct mii_bus *bus, int port, int devad, int regnum)
{
	struct mt7530_priv *priv = bus->priv;

	return priv->info->phy_read_c45(priv, port, devad, regnum);
}

static int
mt753x_phy_write_c22(struct mii_bus *bus, int port, int regnum, u16 val)
{
	struct mt7530_priv *priv = bus->priv;

	return priv->info->phy_write_c22(priv, port, regnum, val);
}

static int
mt753x_phy_write_c45(struct mii_bus *bus, int port, int devad, int regnum,
		     u16 val)
{
	struct mt7530_priv *priv = bus->priv;

	return priv->info->phy_write_c45(priv, port, devad, regnum, val);
}

static void
mt7530_get_strings(struct dsa_switch *ds, int port, u32 stringset,
		   uint8_t *data)
{
	int i;

	if (stringset != ETH_SS_STATS)
		return;

	for (i = 0; i < ARRAY_SIZE(mt7530_mib); i++)
		strncpy(data + i * ETH_GSTRING_LEN, mt7530_mib[i].name,
			ETH_GSTRING_LEN);
}

static void
mt7530_get_ethtool_stats(struct dsa_switch *ds, int port,
			 uint64_t *data)
{
	struct mt7530_priv *priv = ds->priv;
	const struct mt7530_mib_desc *mib;
	u32 reg, i;
	u64 hi;

	for (i = 0; i < ARRAY_SIZE(mt7530_mib); i++) {
		mib = &mt7530_mib[i];
		reg = MT7530_PORT_MIB_COUNTER(port) + mib->offset;

		data[i] = mt7530_read(priv, reg);
		if (mib->size == 2) {
			hi = mt7530_read(priv, reg + 4);
			data[i] |= hi << 32;
		}
	}
}

static int
mt7530_get_sset_count(struct dsa_switch *ds, int port, int sset)
{
	if (sset != ETH_SS_STATS)
		return 0;

	return ARRAY_SIZE(mt7530_mib);
}

static int
mt7530_set_ageing_time(struct dsa_switch *ds, unsigned int msecs)
{
	struct mt7530_priv *priv = ds->priv;
	unsigned int secs = msecs / 1000;
	unsigned int tmp_age_count;
	unsigned int error = -1;
	unsigned int age_count;
	unsigned int age_unit;

	/* Applied timer is (AGE_CNT + 1) * (AGE_UNIT + 1) seconds */
	if (secs < 1 || secs > (AGE_CNT_MAX + 1) * (AGE_UNIT_MAX + 1))
		return -ERANGE;

	/* iterate through all possible age_count to find the closest pair */
	for (tmp_age_count = 0; tmp_age_count <= AGE_CNT_MAX; ++tmp_age_count) {
		unsigned int tmp_age_unit = secs / (tmp_age_count + 1) - 1;

		if (tmp_age_unit <= AGE_UNIT_MAX) {
			unsigned int tmp_error = secs -
				(tmp_age_count + 1) * (tmp_age_unit + 1);

			/* found a closer pair */
			if (error > tmp_error) {
				error = tmp_error;
				age_count = tmp_age_count;
				age_unit = tmp_age_unit;
			}

			/* found the exact match, so break the loop */
			if (!error)
				break;
		}
	}

	mt7530_write(priv, MT7530_AAC, AGE_CNT(age_count) | AGE_UNIT(age_unit));

	return 0;
}

static void mt7530_setup_port5(struct dsa_switch *ds, phy_interface_t interface)
{
	struct mt7530_priv *priv = ds->priv;
	u8 tx_delay = 0;
	int val;

	mutex_lock(&priv->reg_mutex);

	val = mt7530_read(priv, MT7530_MHWTRAP);

	val |= MHWTRAP_MANUAL | MHWTRAP_P5_MAC_SEL | MHWTRAP_P5_DIS;
	val &= ~MHWTRAP_P5_RGMII_MODE & ~MHWTRAP_PHY0_SEL;

	switch (priv->p5_intf_sel) {
	case P5_INTF_SEL_PHY_P0:
		/* MT7530_P5_MODE_GPHY_P0: 2nd GMAC -> P5 -> P0 */
		val |= MHWTRAP_PHY0_SEL;
		fallthrough;
	case P5_INTF_SEL_PHY_P4:
		/* MT7530_P5_MODE_GPHY_P4: 2nd GMAC -> P5 -> P4 */
		val &= ~MHWTRAP_P5_MAC_SEL & ~MHWTRAP_P5_DIS;

		/* Setup the MAC by default for the cpu port */
		mt7530_write(priv, MT7530_PMCR_P(5), 0x56300);
		break;
	case P5_INTF_SEL_GMAC5:
		/* MT7530_P5_MODE_GMAC: P5 -> External phy or 2nd GMAC */
		val &= ~MHWTRAP_P5_DIS;
		break;
	case P5_DISABLED:
		interface = PHY_INTERFACE_MODE_NA;
		break;
	default:
		dev_err(ds->dev, "Unsupported p5_intf_sel %d\n",
			priv->p5_intf_sel);
		goto unlock_exit;
	}

	/* Setup RGMII settings */
	if (phy_interface_mode_is_rgmii(interface)) {
		val |= MHWTRAP_P5_RGMII_MODE;

		/* P5 RGMII RX Clock Control: delay setting for 1000M */
		mt7530_write(priv, MT7530_P5RGMIIRXCR, CSR_RGMII_EDGE_ALIGN);

		/* Don't set delay in DSA mode */
		if (!dsa_is_dsa_port(priv->ds, 5) &&
		    (interface == PHY_INTERFACE_MODE_RGMII_TXID ||
		     interface == PHY_INTERFACE_MODE_RGMII_ID))
			tx_delay = 4; /* n * 0.5 ns */

		/* P5 RGMII TX Clock Control: delay x */
		mt7530_write(priv, MT7530_P5RGMIITXCR,
			     CSR_RGMII_TXC_CFG(0x10 + tx_delay));

		/* reduce P5 RGMII Tx driving, 8mA */
		mt7530_write(priv, MT7530_IO_DRV_CR,
			     P5_IO_CLK_DRV(1) | P5_IO_DATA_DRV(1));
	}

	mt7530_write(priv, MT7530_MHWTRAP, val);

	dev_dbg(ds->dev, "Setup P5, HWTRAP=0x%x, intf_sel=%s, phy-mode=%s\n",
		val, p5_intf_modes(priv->p5_intf_sel), phy_modes(interface));

	priv->p5_interface = interface;

unlock_exit:
	mutex_unlock(&priv->reg_mutex);
}

static int
mt753x_cpu_port_enable(struct dsa_switch *ds, int port)
{
	struct mt7530_priv *priv = ds->priv;
	int ret;

	/* Setup max capability of CPU port at first */
	if (priv->info->cpu_port_config) {
		ret = priv->info->cpu_port_config(ds, port);
		if (ret)
			return ret;
	}

	/* Enable Mediatek header mode on the cpu port */
	mt7530_write(priv, MT7530_PVC_P(port),
		     PORT_SPEC_TAG);

	/* Disable flooding by default */
	mt7530_rmw(priv, MT7530_MFC, BC_FFP_MASK | UNM_FFP_MASK | UNU_FFP_MASK,
		   BC_FFP(BIT(port)) | UNM_FFP(BIT(port)) | UNU_FFP(BIT(port)));

	/* Set CPU port number */
	if (priv->id == ID_MT7621)
		mt7530_rmw(priv, MT7530_MFC, CPU_MASK, CPU_EN | CPU_PORT(port));

	/* CPU port gets connected to all user ports of
	 * the switch.
	 */
	mt7530_write(priv, MT7530_PCR_P(port),
		     PCR_MATRIX(dsa_user_ports(priv->ds)));

	/* Set to fallback mode for independent VLAN learning */
	mt7530_rmw(priv, MT7530_PCR_P(port), PCR_PORT_VLAN_MASK,
		   MT7530_PORT_FALLBACK_MODE);

	return 0;
}

static int
mt7530_port_enable(struct dsa_switch *ds, int port,
		   struct phy_device *phy)
{
	struct dsa_port *dp = dsa_to_port(ds, port);
	struct mt7530_priv *priv = ds->priv;

	mutex_lock(&priv->reg_mutex);

	/* Allow the user port gets connected to the cpu port and also
	 * restore the port matrix if the port is the member of a certain
	 * bridge.
	 */
	if (dsa_port_is_user(dp)) {
		struct dsa_port *cpu_dp = dp->cpu_dp;

		priv->ports[port].pm |= PCR_MATRIX(BIT(cpu_dp->index));
	}
	priv->ports[port].enable = true;
	mt7530_rmw(priv, MT7530_PCR_P(port), PCR_MATRIX_MASK,
		   priv->ports[port].pm);
	mt7530_clear(priv, MT7530_PMCR_P(port), PMCR_LINK_SETTINGS_MASK);

	mutex_unlock(&priv->reg_mutex);

	return 0;
}

static void
mt7530_port_disable(struct dsa_switch *ds, int port)
{
	struct mt7530_priv *priv = ds->priv;

	mutex_lock(&priv->reg_mutex);

	/* Clear up all port matrix which could be restored in the next
	 * enablement for the port.
	 */
	priv->ports[port].enable = false;
	mt7530_rmw(priv, MT7530_PCR_P(port), PCR_MATRIX_MASK,
		   PCR_MATRIX_CLR);
	mt7530_clear(priv, MT7530_PMCR_P(port), PMCR_LINK_SETTINGS_MASK);

	mutex_unlock(&priv->reg_mutex);
}

static int
mt7530_port_change_mtu(struct dsa_switch *ds, int port, int new_mtu)
{
	struct mt7530_priv *priv = ds->priv;
	struct mii_bus *bus = priv->bus;
	int length;
	u32 val;

	/* When a new MTU is set, DSA always set the CPU port's MTU to the
	 * largest MTU of the slave ports. Because the switch only has a global
	 * RX length register, only allowing CPU port here is enough.
	 */
	if (!dsa_is_cpu_port(ds, port))
		return 0;

	mutex_lock_nested(&bus->mdio_lock, MDIO_MUTEX_NESTED);

	val = mt7530_mii_read(priv, MT7530_GMACCR);
	val &= ~MAX_RX_PKT_LEN_MASK;

	/* RX length also includes Ethernet header, MTK tag, and FCS length */
	length = new_mtu + ETH_HLEN + MTK_HDR_LEN + ETH_FCS_LEN;
	if (length <= 1522) {
		val |= MAX_RX_PKT_LEN_1522;
	} else if (length <= 1536) {
		val |= MAX_RX_PKT_LEN_1536;
	} else if (length <= 1552) {
		val |= MAX_RX_PKT_LEN_1552;
	} else {
		val &= ~MAX_RX_JUMBO_MASK;
		val |= MAX_RX_JUMBO(DIV_ROUND_UP(length, 1024));
		val |= MAX_RX_PKT_LEN_JUMBO;
	}

	mt7530_mii_write(priv, MT7530_GMACCR, val);

	mutex_unlock(&bus->mdio_lock);

	return 0;
}

static int
mt7530_port_max_mtu(struct dsa_switch *ds, int port)
{
	return MT7530_MAX_MTU;
}

static void
mt7530_stp_state_set(struct dsa_switch *ds, int port, u8 state)
{
	struct mt7530_priv *priv = ds->priv;
	u32 stp_state;

	switch (state) {
	case BR_STATE_DISABLED:
		stp_state = MT7530_STP_DISABLED;
		break;
	case BR_STATE_BLOCKING:
		stp_state = MT7530_STP_BLOCKING;
		break;
	case BR_STATE_LISTENING:
		stp_state = MT7530_STP_LISTENING;
		break;
	case BR_STATE_LEARNING:
		stp_state = MT7530_STP_LEARNING;
		break;
	case BR_STATE_FORWARDING:
	default:
		stp_state = MT7530_STP_FORWARDING;
		break;
	}

	mt7530_rmw(priv, MT7530_SSP_P(port), FID_PST_MASK(FID_BRIDGED),
		   FID_PST(FID_BRIDGED, stp_state));
}

static int
mt7530_port_pre_bridge_flags(struct dsa_switch *ds, int port,
			     struct switchdev_brport_flags flags,
			     struct netlink_ext_ack *extack)
{
	if (flags.mask & ~(BR_LEARNING | BR_FLOOD | BR_MCAST_FLOOD |
			   BR_BCAST_FLOOD))
		return -EINVAL;

	return 0;
}

static int
mt7530_port_bridge_flags(struct dsa_switch *ds, int port,
			 struct switchdev_brport_flags flags,
			 struct netlink_ext_ack *extack)
{
	struct mt7530_priv *priv = ds->priv;

	if (flags.mask & BR_LEARNING)
		mt7530_rmw(priv, MT7530_PSC_P(port), SA_DIS,
			   flags.val & BR_LEARNING ? 0 : SA_DIS);

	if (flags.mask & BR_FLOOD)
		mt7530_rmw(priv, MT7530_MFC, UNU_FFP(BIT(port)),
			   flags.val & BR_FLOOD ? UNU_FFP(BIT(port)) : 0);

	if (flags.mask & BR_MCAST_FLOOD)
		mt7530_rmw(priv, MT7530_MFC, UNM_FFP(BIT(port)),
			   flags.val & BR_MCAST_FLOOD ? UNM_FFP(BIT(port)) : 0);

	if (flags.mask & BR_BCAST_FLOOD)
		mt7530_rmw(priv, MT7530_MFC, BC_FFP(BIT(port)),
			   flags.val & BR_BCAST_FLOOD ? BC_FFP(BIT(port)) : 0);

	return 0;
}

static int
mt7530_port_bridge_join(struct dsa_switch *ds, int port,
			struct dsa_bridge bridge, bool *tx_fwd_offload,
			struct netlink_ext_ack *extack)
{
	struct dsa_port *dp = dsa_to_port(ds, port), *other_dp;
	struct dsa_port *cpu_dp = dp->cpu_dp;
	u32 port_bitmap = BIT(cpu_dp->index);
	struct mt7530_priv *priv = ds->priv;

	mutex_lock(&priv->reg_mutex);

	dsa_switch_for_each_user_port(other_dp, ds) {
		int other_port = other_dp->index;

		if (dp == other_dp)
			continue;

		/* Add this port to the port matrix of the other ports in the
		 * same bridge. If the port is disabled, port matrix is kept
		 * and not being setup until the port becomes enabled.
		 */
		if (!dsa_port_offloads_bridge(other_dp, &bridge))
			continue;

		if (priv->ports[other_port].enable)
			mt7530_set(priv, MT7530_PCR_P(other_port),
				   PCR_MATRIX(BIT(port)));
		priv->ports[other_port].pm |= PCR_MATRIX(BIT(port));

		port_bitmap |= BIT(other_port);
	}

	/* Add the all other ports to this port matrix. */
	if (priv->ports[port].enable)
		mt7530_rmw(priv, MT7530_PCR_P(port),
			   PCR_MATRIX_MASK, PCR_MATRIX(port_bitmap));
	priv->ports[port].pm |= PCR_MATRIX(port_bitmap);

	/* Set to fallback mode for independent VLAN learning */
	mt7530_rmw(priv, MT7530_PCR_P(port), PCR_PORT_VLAN_MASK,
		   MT7530_PORT_FALLBACK_MODE);

	mutex_unlock(&priv->reg_mutex);

	return 0;
}

static void
mt7530_port_set_vlan_unaware(struct dsa_switch *ds, int port)
{
	struct mt7530_priv *priv = ds->priv;
	bool all_user_ports_removed = true;
	int i;

	/* This is called after .port_bridge_leave when leaving a VLAN-aware
	 * bridge. Don't set standalone ports to fallback mode.
	 */
	if (dsa_port_bridge_dev_get(dsa_to_port(ds, port)))
		mt7530_rmw(priv, MT7530_PCR_P(port), PCR_PORT_VLAN_MASK,
			   MT7530_PORT_FALLBACK_MODE);

	mt7530_rmw(priv, MT7530_PVC_P(port),
		   VLAN_ATTR_MASK | PVC_EG_TAG_MASK | ACC_FRM_MASK,
		   VLAN_ATTR(MT7530_VLAN_TRANSPARENT) |
		   PVC_EG_TAG(MT7530_VLAN_EG_CONSISTENT) |
		   MT7530_VLAN_ACC_ALL);

	/* Set PVID to 0 */
	mt7530_rmw(priv, MT7530_PPBV1_P(port), G0_PORT_VID_MASK,
		   G0_PORT_VID_DEF);

	for (i = 0; i < MT7530_NUM_PORTS; i++) {
		if (dsa_is_user_port(ds, i) &&
		    dsa_port_is_vlan_filtering(dsa_to_port(ds, i))) {
			all_user_ports_removed = false;
			break;
		}
	}

	/* CPU port also does the same thing until all user ports belonging to
	 * the CPU port get out of VLAN filtering mode.
	 */
	if (all_user_ports_removed) {
		struct dsa_port *dp = dsa_to_port(ds, port);
		struct dsa_port *cpu_dp = dp->cpu_dp;

		mt7530_write(priv, MT7530_PCR_P(cpu_dp->index),
			     PCR_MATRIX(dsa_user_ports(priv->ds)));
		mt7530_write(priv, MT7530_PVC_P(cpu_dp->index), PORT_SPEC_TAG
			     | PVC_EG_TAG(MT7530_VLAN_EG_CONSISTENT));
	}
}

static void
mt7530_port_set_vlan_aware(struct dsa_switch *ds, int port)
{
	struct mt7530_priv *priv = ds->priv;

	/* Trapped into security mode allows packet forwarding through VLAN
	 * table lookup.
	 */
	if (dsa_is_user_port(ds, port)) {
		mt7530_rmw(priv, MT7530_PCR_P(port), PCR_PORT_VLAN_MASK,
			   MT7530_PORT_SECURITY_MODE);
		mt7530_rmw(priv, MT7530_PPBV1_P(port), G0_PORT_VID_MASK,
			   G0_PORT_VID(priv->ports[port].pvid));

		/* Only accept tagged frames if PVID is not set */
		if (!priv->ports[port].pvid)
			mt7530_rmw(priv, MT7530_PVC_P(port), ACC_FRM_MASK,
				   MT7530_VLAN_ACC_TAGGED);

		/* Set the port as a user port which is to be able to recognize
		 * VID from incoming packets before fetching entry within the
		 * VLAN table.
		 */
		mt7530_rmw(priv, MT7530_PVC_P(port),
			   VLAN_ATTR_MASK | PVC_EG_TAG_MASK,
			   VLAN_ATTR(MT7530_VLAN_USER) |
			   PVC_EG_TAG(MT7530_VLAN_EG_DISABLED));
	} else {
		/* Also set CPU ports to the "user" VLAN port attribute, to
		 * allow VLAN classification, but keep the EG_TAG attribute as
		 * "consistent" (i.o.w. don't change its value) for packets
		 * received by the switch from the CPU, so that tagged packets
		 * are forwarded to user ports as tagged, and untagged as
		 * untagged.
		 */
		mt7530_rmw(priv, MT7530_PVC_P(port), VLAN_ATTR_MASK,
			   VLAN_ATTR(MT7530_VLAN_USER));
	}
}

static void
mt7530_port_bridge_leave(struct dsa_switch *ds, int port,
			 struct dsa_bridge bridge)
{
	struct dsa_port *dp = dsa_to_port(ds, port), *other_dp;
	struct dsa_port *cpu_dp = dp->cpu_dp;
	struct mt7530_priv *priv = ds->priv;

	mutex_lock(&priv->reg_mutex);

	dsa_switch_for_each_user_port(other_dp, ds) {
		int other_port = other_dp->index;

		if (dp == other_dp)
			continue;

		/* Remove this port from the port matrix of the other ports
		 * in the same bridge. If the port is disabled, port matrix
		 * is kept and not being setup until the port becomes enabled.
		 */
		if (!dsa_port_offloads_bridge(other_dp, &bridge))
			continue;

		if (priv->ports[other_port].enable)
			mt7530_clear(priv, MT7530_PCR_P(other_port),
				     PCR_MATRIX(BIT(port)));
		priv->ports[other_port].pm &= ~PCR_MATRIX(BIT(port));
	}

	/* Set the cpu port to be the only one in the port matrix of
	 * this port.
	 */
	if (priv->ports[port].enable)
		mt7530_rmw(priv, MT7530_PCR_P(port), PCR_MATRIX_MASK,
			   PCR_MATRIX(BIT(cpu_dp->index)));
	priv->ports[port].pm = PCR_MATRIX(BIT(cpu_dp->index));

	/* When a port is removed from the bridge, the port would be set up
	 * back to the default as is at initial boot which is a VLAN-unaware
	 * port.
	 */
	mt7530_rmw(priv, MT7530_PCR_P(port), PCR_PORT_VLAN_MASK,
		   MT7530_PORT_MATRIX_MODE);

	mutex_unlock(&priv->reg_mutex);
}

static int
mt7530_port_fdb_add(struct dsa_switch *ds, int port,
		    const unsigned char *addr, u16 vid,
		    struct dsa_db db)
{
	struct mt7530_priv *priv = ds->priv;
	int ret;
	u8 port_mask = BIT(port);

	mutex_lock(&priv->reg_mutex);
	mt7530_fdb_write(priv, vid, port_mask, addr, -1, STATIC_ENT);
	ret = mt7530_fdb_cmd(priv, MT7530_FDB_WRITE, NULL);
	mutex_unlock(&priv->reg_mutex);

	return ret;
}

static int
mt7530_port_fdb_del(struct dsa_switch *ds, int port,
		    const unsigned char *addr, u16 vid,
		    struct dsa_db db)
{
	struct mt7530_priv *priv = ds->priv;
	int ret;
	u8 port_mask = BIT(port);

	mutex_lock(&priv->reg_mutex);
	mt7530_fdb_write(priv, vid, port_mask, addr, -1, STATIC_EMP);
	ret = mt7530_fdb_cmd(priv, MT7530_FDB_WRITE, NULL);
	mutex_unlock(&priv->reg_mutex);

	return ret;
}

static int
mt7530_port_fdb_dump(struct dsa_switch *ds, int port,
		     dsa_fdb_dump_cb_t *cb, void *data)
{
	struct mt7530_priv *priv = ds->priv;
	struct mt7530_fdb _fdb = { 0 };
	int cnt = MT7530_NUM_FDB_RECORDS;
	int ret = 0;
	u32 rsp = 0;

	mutex_lock(&priv->reg_mutex);

	ret = mt7530_fdb_cmd(priv, MT7530_FDB_START, &rsp);
	if (ret < 0)
		goto err;

	do {
		if (rsp & ATC_SRCH_HIT) {
			mt7530_fdb_read(priv, &_fdb);
			if (_fdb.port_mask & BIT(port)) {
				ret = cb(_fdb.mac, _fdb.vid, _fdb.noarp,
					 data);
				if (ret < 0)
					break;
			}
		}
	} while (--cnt &&
		 !(rsp & ATC_SRCH_END) &&
		 !mt7530_fdb_cmd(priv, MT7530_FDB_NEXT, &rsp));
err:
	mutex_unlock(&priv->reg_mutex);

	return 0;
}

static int
mt7530_port_mdb_add(struct dsa_switch *ds, int port,
		    const struct switchdev_obj_port_mdb *mdb,
		    struct dsa_db db)
{
	struct mt7530_priv *priv = ds->priv;
	const u8 *addr = mdb->addr;
	u16 vid = mdb->vid;
	u8 port_mask = 0;
	int ret;

	mutex_lock(&priv->reg_mutex);

	mt7530_fdb_write(priv, vid, 0, addr, 0, STATIC_EMP);
	if (!mt7530_fdb_cmd(priv, MT7530_FDB_READ, NULL))
		port_mask = (mt7530_read(priv, MT7530_ATRD) >> PORT_MAP)
			    & PORT_MAP_MASK;

	port_mask |= BIT(port);
	mt7530_fdb_write(priv, vid, port_mask, addr, -1, STATIC_ENT);
	ret = mt7530_fdb_cmd(priv, MT7530_FDB_WRITE, NULL);

	mutex_unlock(&priv->reg_mutex);

	return ret;
}

static int
mt7530_port_mdb_del(struct dsa_switch *ds, int port,
		    const struct switchdev_obj_port_mdb *mdb,
		    struct dsa_db db)
{
	struct mt7530_priv *priv = ds->priv;
	const u8 *addr = mdb->addr;
	u16 vid = mdb->vid;
	u8 port_mask = 0;
	int ret;

	mutex_lock(&priv->reg_mutex);

	mt7530_fdb_write(priv, vid, 0, addr, 0, STATIC_EMP);
	if (!mt7530_fdb_cmd(priv, MT7530_FDB_READ, NULL))
		port_mask = (mt7530_read(priv, MT7530_ATRD) >> PORT_MAP)
			    & PORT_MAP_MASK;

	port_mask &= ~BIT(port);
	mt7530_fdb_write(priv, vid, port_mask, addr, -1,
			 port_mask ? STATIC_ENT : STATIC_EMP);
	ret = mt7530_fdb_cmd(priv, MT7530_FDB_WRITE, NULL);

	mutex_unlock(&priv->reg_mutex);

	return ret;
}

static int
mt7530_vlan_cmd(struct mt7530_priv *priv, enum mt7530_vlan_cmd cmd, u16 vid)
{
	struct mt7530_dummy_poll p;
	u32 val;
	int ret;

	val = VTCR_BUSY | VTCR_FUNC(cmd) | vid;
	mt7530_write(priv, MT7530_VTCR, val);

	INIT_MT7530_DUMMY_POLL(&p, priv, MT7530_VTCR);
	ret = readx_poll_timeout(_mt7530_read, &p, val,
				 !(val & VTCR_BUSY), 20, 20000);
	if (ret < 0) {
		dev_err(priv->dev, "poll timeout\n");
		return ret;
	}

	val = mt7530_read(priv, MT7530_VTCR);
	if (val & VTCR_INVALID) {
		dev_err(priv->dev, "read VTCR invalid\n");
		return -EINVAL;
	}

	return 0;
}

static int
mt7530_port_vlan_filtering(struct dsa_switch *ds, int port, bool vlan_filtering,
			   struct netlink_ext_ack *extack)
{
	struct dsa_port *dp = dsa_to_port(ds, port);
	struct dsa_port *cpu_dp = dp->cpu_dp;

	if (vlan_filtering) {
		/* The port is being kept as VLAN-unaware port when bridge is
		 * set up with vlan_filtering not being set, Otherwise, the
		 * port and the corresponding CPU port is required the setup
		 * for becoming a VLAN-aware port.
		 */
		mt7530_port_set_vlan_aware(ds, port);
		mt7530_port_set_vlan_aware(ds, cpu_dp->index);
	} else {
		mt7530_port_set_vlan_unaware(ds, port);
	}

	return 0;
}

static void
mt7530_hw_vlan_add(struct mt7530_priv *priv,
		   struct mt7530_hw_vlan_entry *entry)
{
	struct dsa_port *dp = dsa_to_port(priv->ds, entry->port);
	u8 new_members;
	u32 val;

	new_members = entry->old_members | BIT(entry->port);

	/* Validate the entry with independent learning, create egress tag per
	 * VLAN and joining the port as one of the port members.
	 */
	val = IVL_MAC | VTAG_EN | PORT_MEM(new_members) | FID(FID_BRIDGED) |
	      VLAN_VALID;
	mt7530_write(priv, MT7530_VAWD1, val);

	/* Decide whether adding tag or not for those outgoing packets from the
	 * port inside the VLAN.
	 * CPU port is always taken as a tagged port for serving more than one
	 * VLANs across and also being applied with egress type stack mode for
	 * that VLAN tags would be appended after hardware special tag used as
	 * DSA tag.
	 */
	if (dsa_port_is_cpu(dp))
		val = MT7530_VLAN_EGRESS_STACK;
	else if (entry->untagged)
		val = MT7530_VLAN_EGRESS_UNTAG;
	else
		val = MT7530_VLAN_EGRESS_TAG;
	mt7530_rmw(priv, MT7530_VAWD2,
		   ETAG_CTRL_P_MASK(entry->port),
		   ETAG_CTRL_P(entry->port, val));
}

static void
mt7530_hw_vlan_del(struct mt7530_priv *priv,
		   struct mt7530_hw_vlan_entry *entry)
{
	u8 new_members;
	u32 val;

	new_members = entry->old_members & ~BIT(entry->port);

	val = mt7530_read(priv, MT7530_VAWD1);
	if (!(val & VLAN_VALID)) {
		dev_err(priv->dev,
			"Cannot be deleted due to invalid entry\n");
		return;
	}

	if (new_members) {
		val = IVL_MAC | VTAG_EN | PORT_MEM(new_members) |
		      VLAN_VALID;
		mt7530_write(priv, MT7530_VAWD1, val);
	} else {
		mt7530_write(priv, MT7530_VAWD1, 0);
		mt7530_write(priv, MT7530_VAWD2, 0);
	}
}

static void
mt7530_hw_vlan_update(struct mt7530_priv *priv, u16 vid,
		      struct mt7530_hw_vlan_entry *entry,
		      mt7530_vlan_op vlan_op)
{
	u32 val;

	/* Fetch entry */
	mt7530_vlan_cmd(priv, MT7530_VTCR_RD_VID, vid);

	val = mt7530_read(priv, MT7530_VAWD1);

	entry->old_members = (val >> PORT_MEM_SHFT) & PORT_MEM_MASK;

	/* Manipulate entry */
	vlan_op(priv, entry);

	/* Flush result to hardware */
	mt7530_vlan_cmd(priv, MT7530_VTCR_WR_VID, vid);
}

static int
mt7530_setup_vlan0(struct mt7530_priv *priv)
{
	u32 val;

	/* Validate the entry with independent learning, keep the original
	 * ingress tag attribute.
	 */
	val = IVL_MAC | EG_CON | PORT_MEM(MT7530_ALL_MEMBERS) | FID(FID_BRIDGED) |
	      VLAN_VALID;
	mt7530_write(priv, MT7530_VAWD1, val);

	return mt7530_vlan_cmd(priv, MT7530_VTCR_WR_VID, 0);
}

static int
mt7530_port_vlan_add(struct dsa_switch *ds, int port,
		     const struct switchdev_obj_port_vlan *vlan,
		     struct netlink_ext_ack *extack)
{
	bool untagged = vlan->flags & BRIDGE_VLAN_INFO_UNTAGGED;
	bool pvid = vlan->flags & BRIDGE_VLAN_INFO_PVID;
	struct mt7530_hw_vlan_entry new_entry;
	struct mt7530_priv *priv = ds->priv;

	mutex_lock(&priv->reg_mutex);

	mt7530_hw_vlan_entry_init(&new_entry, port, untagged);
	mt7530_hw_vlan_update(priv, vlan->vid, &new_entry, mt7530_hw_vlan_add);

	if (pvid) {
		priv->ports[port].pvid = vlan->vid;

		/* Accept all frames if PVID is set */
		mt7530_rmw(priv, MT7530_PVC_P(port), ACC_FRM_MASK,
			   MT7530_VLAN_ACC_ALL);

		/* Only configure PVID if VLAN filtering is enabled */
		if (dsa_port_is_vlan_filtering(dsa_to_port(ds, port)))
			mt7530_rmw(priv, MT7530_PPBV1_P(port),
				   G0_PORT_VID_MASK,
				   G0_PORT_VID(vlan->vid));
	} else if (vlan->vid && priv->ports[port].pvid == vlan->vid) {
		/* This VLAN is overwritten without PVID, so unset it */
		priv->ports[port].pvid = G0_PORT_VID_DEF;

		/* Only accept tagged frames if the port is VLAN-aware */
		if (dsa_port_is_vlan_filtering(dsa_to_port(ds, port)))
			mt7530_rmw(priv, MT7530_PVC_P(port), ACC_FRM_MASK,
				   MT7530_VLAN_ACC_TAGGED);

		mt7530_rmw(priv, MT7530_PPBV1_P(port), G0_PORT_VID_MASK,
			   G0_PORT_VID_DEF);
	}

	mutex_unlock(&priv->reg_mutex);

	return 0;
}

static int
mt7530_port_vlan_del(struct dsa_switch *ds, int port,
		     const struct switchdev_obj_port_vlan *vlan)
{
	struct mt7530_hw_vlan_entry target_entry;
	struct mt7530_priv *priv = ds->priv;

	mutex_lock(&priv->reg_mutex);

	mt7530_hw_vlan_entry_init(&target_entry, port, 0);
	mt7530_hw_vlan_update(priv, vlan->vid, &target_entry,
			      mt7530_hw_vlan_del);

	/* PVID is being restored to the default whenever the PVID port
	 * is being removed from the VLAN.
	 */
	if (priv->ports[port].pvid == vlan->vid) {
		priv->ports[port].pvid = G0_PORT_VID_DEF;

		/* Only accept tagged frames if the port is VLAN-aware */
		if (dsa_port_is_vlan_filtering(dsa_to_port(ds, port)))
			mt7530_rmw(priv, MT7530_PVC_P(port), ACC_FRM_MASK,
				   MT7530_VLAN_ACC_TAGGED);

		mt7530_rmw(priv, MT7530_PPBV1_P(port), G0_PORT_VID_MASK,
			   G0_PORT_VID_DEF);
	}


	mutex_unlock(&priv->reg_mutex);

	return 0;
}

static int mt753x_mirror_port_get(unsigned int id, u32 val)
{
	return (id == ID_MT7531) ? MT7531_MIRROR_PORT_GET(val) :
				   MIRROR_PORT(val);
}

static int mt753x_mirror_port_set(unsigned int id, u32 val)
{
	return (id == ID_MT7531) ? MT7531_MIRROR_PORT_SET(val) :
				   MIRROR_PORT(val);
}

static int mt753x_port_mirror_add(struct dsa_switch *ds, int port,
				  struct dsa_mall_mirror_tc_entry *mirror,
				  bool ingress, struct netlink_ext_ack *extack)
{
	struct mt7530_priv *priv = ds->priv;
	int monitor_port;
	u32 val;

	/* Check for existent entry */
	if ((ingress ? priv->mirror_rx : priv->mirror_tx) & BIT(port))
		return -EEXIST;

	val = mt7530_read(priv, MT753X_MIRROR_REG(priv->id));

	/* MT7530 only supports one monitor port */
	monitor_port = mt753x_mirror_port_get(priv->id, val);
	if (val & MT753X_MIRROR_EN(priv->id) &&
	    monitor_port != mirror->to_local_port)
		return -EEXIST;

	val |= MT753X_MIRROR_EN(priv->id);
	val &= ~MT753X_MIRROR_MASK(priv->id);
	val |= mt753x_mirror_port_set(priv->id, mirror->to_local_port);
	mt7530_write(priv, MT753X_MIRROR_REG(priv->id), val);

	val = mt7530_read(priv, MT7530_PCR_P(port));
	if (ingress) {
		val |= PORT_RX_MIR;
		priv->mirror_rx |= BIT(port);
	} else {
		val |= PORT_TX_MIR;
		priv->mirror_tx |= BIT(port);
	}
	mt7530_write(priv, MT7530_PCR_P(port), val);

	return 0;
}

static void mt753x_port_mirror_del(struct dsa_switch *ds, int port,
				   struct dsa_mall_mirror_tc_entry *mirror)
{
	struct mt7530_priv *priv = ds->priv;
	u32 val;

	val = mt7530_read(priv, MT7530_PCR_P(port));
	if (mirror->ingress) {
		val &= ~PORT_RX_MIR;
		priv->mirror_rx &= ~BIT(port);
	} else {
		val &= ~PORT_TX_MIR;
		priv->mirror_tx &= ~BIT(port);
	}
	mt7530_write(priv, MT7530_PCR_P(port), val);

	if (!priv->mirror_rx && !priv->mirror_tx) {
		val = mt7530_read(priv, MT753X_MIRROR_REG(priv->id));
		val &= ~MT753X_MIRROR_EN(priv->id);
		mt7530_write(priv, MT753X_MIRROR_REG(priv->id), val);
	}
}

static enum dsa_tag_protocol
mtk_get_tag_protocol(struct dsa_switch *ds, int port,
		     enum dsa_tag_protocol mp)
{
	return DSA_TAG_PROTO_MTK;
}

#ifdef CONFIG_GPIOLIB
static inline u32
mt7530_gpio_to_bit(unsigned int offset)
{
	/* Map GPIO offset to register bit
	 * [ 2: 0]  port 0 LED 0..2 as GPIO 0..2
	 * [ 6: 4]  port 1 LED 0..2 as GPIO 3..5
	 * [10: 8]  port 2 LED 0..2 as GPIO 6..8
	 * [14:12]  port 3 LED 0..2 as GPIO 9..11
	 * [18:16]  port 4 LED 0..2 as GPIO 12..14
	 */
	return BIT(offset + offset / 3);
}

static int
mt7530_gpio_get(struct gpio_chip *gc, unsigned int offset)
{
	struct mt7530_priv *priv = gpiochip_get_data(gc);
	u32 bit = mt7530_gpio_to_bit(offset);

	return !!(mt7530_read(priv, MT7530_LED_GPIO_DATA) & bit);
}

static void
mt7530_gpio_set(struct gpio_chip *gc, unsigned int offset, int value)
{
	struct mt7530_priv *priv = gpiochip_get_data(gc);
	u32 bit = mt7530_gpio_to_bit(offset);

	if (value)
		mt7530_set(priv, MT7530_LED_GPIO_DATA, bit);
	else
		mt7530_clear(priv, MT7530_LED_GPIO_DATA, bit);
}

static int
mt7530_gpio_get_direction(struct gpio_chip *gc, unsigned int offset)
{
	struct mt7530_priv *priv = gpiochip_get_data(gc);
	u32 bit = mt7530_gpio_to_bit(offset);

	return (mt7530_read(priv, MT7530_LED_GPIO_DIR) & bit) ?
		GPIO_LINE_DIRECTION_OUT : GPIO_LINE_DIRECTION_IN;
}

static int
mt7530_gpio_direction_input(struct gpio_chip *gc, unsigned int offset)
{
	struct mt7530_priv *priv = gpiochip_get_data(gc);
	u32 bit = mt7530_gpio_to_bit(offset);

	mt7530_clear(priv, MT7530_LED_GPIO_OE, bit);
	mt7530_clear(priv, MT7530_LED_GPIO_DIR, bit);

	return 0;
}

static int
mt7530_gpio_direction_output(struct gpio_chip *gc, unsigned int offset, int value)
{
	struct mt7530_priv *priv = gpiochip_get_data(gc);
	u32 bit = mt7530_gpio_to_bit(offset);

	mt7530_set(priv, MT7530_LED_GPIO_DIR, bit);

	if (value)
		mt7530_set(priv, MT7530_LED_GPIO_DATA, bit);
	else
		mt7530_clear(priv, MT7530_LED_GPIO_DATA, bit);

	mt7530_set(priv, MT7530_LED_GPIO_OE, bit);

	return 0;
}

static int
mt7530_setup_gpio(struct mt7530_priv *priv)
{
	struct device *dev = priv->dev;
	struct gpio_chip *gc;

	gc = devm_kzalloc(dev, sizeof(*gc), GFP_KERNEL);
	if (!gc)
		return -ENOMEM;

	mt7530_write(priv, MT7530_LED_GPIO_OE, 0);
	mt7530_write(priv, MT7530_LED_GPIO_DIR, 0);
	mt7530_write(priv, MT7530_LED_IO_MODE, 0);

	gc->label = "mt7530";
	gc->parent = dev;
	gc->owner = THIS_MODULE;
	gc->get_direction = mt7530_gpio_get_direction;
	gc->direction_input = mt7530_gpio_direction_input;
	gc->direction_output = mt7530_gpio_direction_output;
	gc->get = mt7530_gpio_get;
	gc->set = mt7530_gpio_set;
	gc->base = -1;
	gc->ngpio = 15;
	gc->can_sleep = true;

	return devm_gpiochip_add_data(dev, gc, priv);
}
#endif /* CONFIG_GPIOLIB */

static irqreturn_t
mt7530_irq_thread_fn(int irq, void *dev_id)
{
	struct mt7530_priv *priv = dev_id;
	bool handled = false;
	u32 val;
	int p;

	mutex_lock_nested(&priv->bus->mdio_lock, MDIO_MUTEX_NESTED);
	val = mt7530_mii_read(priv, MT7530_SYS_INT_STS);
	mt7530_mii_write(priv, MT7530_SYS_INT_STS, val);
	mutex_unlock(&priv->bus->mdio_lock);

	for (p = 0; p < MT7530_NUM_PHYS; p++) {
		if (BIT(p) & val) {
			unsigned int irq;

			irq = irq_find_mapping(priv->irq_domain, p);
			handle_nested_irq(irq);
			handled = true;
		}
	}

	return IRQ_RETVAL(handled);
}

static void
mt7530_irq_mask(struct irq_data *d)
{
	struct mt7530_priv *priv = irq_data_get_irq_chip_data(d);

	priv->irq_enable &= ~BIT(d->hwirq);
}

static void
mt7530_irq_unmask(struct irq_data *d)
{
	struct mt7530_priv *priv = irq_data_get_irq_chip_data(d);

	priv->irq_enable |= BIT(d->hwirq);
}

static void
mt7530_irq_bus_lock(struct irq_data *d)
{
	struct mt7530_priv *priv = irq_data_get_irq_chip_data(d);

	mutex_lock_nested(&priv->bus->mdio_lock, MDIO_MUTEX_NESTED);
}

static void
mt7530_irq_bus_sync_unlock(struct irq_data *d)
{
	struct mt7530_priv *priv = irq_data_get_irq_chip_data(d);

	mt7530_mii_write(priv, MT7530_SYS_INT_EN, priv->irq_enable);
	mutex_unlock(&priv->bus->mdio_lock);
}

static struct irq_chip mt7530_irq_chip = {
	.name = KBUILD_MODNAME,
	.irq_mask = mt7530_irq_mask,
	.irq_unmask = mt7530_irq_unmask,
	.irq_bus_lock = mt7530_irq_bus_lock,
	.irq_bus_sync_unlock = mt7530_irq_bus_sync_unlock,
};

static int
mt7530_irq_map(struct irq_domain *domain, unsigned int irq,
	       irq_hw_number_t hwirq)
{
	irq_set_chip_data(irq, domain->host_data);
	irq_set_chip_and_handler(irq, &mt7530_irq_chip, handle_simple_irq);
	irq_set_nested_thread(irq, true);
	irq_set_noprobe(irq);

	return 0;
}

static const struct irq_domain_ops mt7530_irq_domain_ops = {
	.map = mt7530_irq_map,
	.xlate = irq_domain_xlate_onecell,
};

static void
mt7530_setup_mdio_irq(struct mt7530_priv *priv)
{
	struct dsa_switch *ds = priv->ds;
	int p;

	for (p = 0; p < MT7530_NUM_PHYS; p++) {
		if (BIT(p) & ds->phys_mii_mask) {
			unsigned int irq;

			irq = irq_create_mapping(priv->irq_domain, p);
			ds->slave_mii_bus->irq[p] = irq;
		}
	}
}

static int
mt7530_setup_irq(struct mt7530_priv *priv)
{
	struct device *dev = priv->dev;
	struct device_node *np = dev->of_node;
	int ret;

	if (!of_property_read_bool(np, "interrupt-controller")) {
		dev_info(dev, "no interrupt support\n");
		return 0;
	}

	priv->irq = of_irq_get(np, 0);
	if (priv->irq <= 0) {
		dev_err(dev, "failed to get parent IRQ: %d\n", priv->irq);
		return priv->irq ? : -EINVAL;
	}

	priv->irq_domain = irq_domain_add_linear(np, MT7530_NUM_PHYS,
						 &mt7530_irq_domain_ops, priv);
	if (!priv->irq_domain) {
		dev_err(dev, "failed to create IRQ domain\n");
		return -ENOMEM;
	}

	/* This register must be set for MT7530 to properly fire interrupts */
	if (priv->id != ID_MT7531)
		mt7530_set(priv, MT7530_TOP_SIG_CTRL, TOP_SIG_CTRL_NORMAL);

	ret = request_threaded_irq(priv->irq, NULL, mt7530_irq_thread_fn,
				   IRQF_ONESHOT, KBUILD_MODNAME, priv);
	if (ret) {
		irq_domain_remove(priv->irq_domain);
		dev_err(dev, "failed to request IRQ: %d\n", ret);
		return ret;
	}

	return 0;
}

static void
mt7530_free_mdio_irq(struct mt7530_priv *priv)
{
	int p;

	for (p = 0; p < MT7530_NUM_PHYS; p++) {
		if (BIT(p) & priv->ds->phys_mii_mask) {
			unsigned int irq;

			irq = irq_find_mapping(priv->irq_domain, p);
			irq_dispose_mapping(irq);
		}
	}
}

static void
mt7530_free_irq_common(struct mt7530_priv *priv)
{
	free_irq(priv->irq, priv);
	irq_domain_remove(priv->irq_domain);
}

static void
mt7530_free_irq(struct mt7530_priv *priv)
{
	mt7530_free_mdio_irq(priv);
	mt7530_free_irq_common(priv);
}

static int
mt7530_setup_mdio(struct mt7530_priv *priv)
{
	struct dsa_switch *ds = priv->ds;
	struct device *dev = priv->dev;
	struct mii_bus *bus;
	static int idx;
	int ret;

	bus = devm_mdiobus_alloc(dev);
	if (!bus)
		return -ENOMEM;

	ds->slave_mii_bus = bus;
	bus->priv = priv;
	bus->name = KBUILD_MODNAME "-mii";
	snprintf(bus->id, MII_BUS_ID_SIZE, KBUILD_MODNAME "-%d", idx++);
	bus->read = mt753x_phy_read_c22;
	bus->write = mt753x_phy_write_c22;
	bus->read_c45 = mt753x_phy_read_c45;
	bus->write_c45 = mt753x_phy_write_c45;
	bus->parent = dev;
	bus->phy_mask = ~ds->phys_mii_mask;

	if (priv->irq)
		mt7530_setup_mdio_irq(priv);

	ret = devm_mdiobus_register(dev, bus);
	if (ret) {
		dev_err(dev, "failed to register MDIO bus: %d\n", ret);
		if (priv->irq)
			mt7530_free_mdio_irq(priv);
	}

	return ret;
}

static int
mt7530_setup(struct dsa_switch *ds)
{
	struct mt7530_priv *priv = ds->priv;
	struct device_node *dn = NULL;
	struct device_node *phy_node;
	struct device_node *mac_np;
	struct mt7530_dummy_poll p;
	phy_interface_t interface;
	struct dsa_port *cpu_dp;
	u32 id, val;
	int ret, i;

	/* The parent node of master netdev which holds the common system
	 * controller also is the container for two GMACs nodes representing
	 * as two netdev instances.
	 */
	dsa_switch_for_each_cpu_port(cpu_dp, ds) {
		dn = cpu_dp->master->dev.of_node->parent;
		/* It doesn't matter which CPU port is found first,
		 * their masters should share the same parent OF node
		 */
		break;
	}

	if (!dn) {
		dev_err(ds->dev, "parent OF node of DSA master not found");
		return -EINVAL;
	}

	ds->assisted_learning_on_cpu_port = true;
	ds->mtu_enforcement_ingress = true;

	if (priv->id == ID_MT7530) {
		regulator_set_voltage(priv->core_pwr, 1000000, 1000000);
		ret = regulator_enable(priv->core_pwr);
		if (ret < 0) {
			dev_err(priv->dev,
				"Failed to enable core power: %d\n", ret);
			return ret;
		}

		regulator_set_voltage(priv->io_pwr, 3300000, 3300000);
		ret = regulator_enable(priv->io_pwr);
		if (ret < 0) {
			dev_err(priv->dev, "Failed to enable io pwr: %d\n",
				ret);
			return ret;
		}
	}

	/* Reset whole chip through gpio pin or memory-mapped registers for
	 * different type of hardware
	 */
	if (priv->mcm) {
		reset_control_assert(priv->rstc);
		usleep_range(1000, 1100);
		reset_control_deassert(priv->rstc);
	} else {
		gpiod_set_value_cansleep(priv->reset, 0);
		usleep_range(1000, 1100);
		gpiod_set_value_cansleep(priv->reset, 1);
	}

	/* Waiting for MT7530 got to stable */
	INIT_MT7530_DUMMY_POLL(&p, priv, MT7530_HWTRAP);
	ret = readx_poll_timeout(_mt7530_read, &p, val, val != 0,
				 20, 1000000);
	if (ret < 0) {
		dev_err(priv->dev, "reset timeout\n");
		return ret;
	}

	id = mt7530_read(priv, MT7530_CREV);
	id >>= CHIP_NAME_SHIFT;
	if (id != MT7530_ID) {
		dev_err(priv->dev, "chip %x can't be supported\n", id);
		return -ENODEV;
	}

	/* Reset the switch through internal reset */
	mt7530_write(priv, MT7530_SYS_CTRL,
		     SYS_CTRL_PHY_RST | SYS_CTRL_SW_RST |
		     SYS_CTRL_REG_RST);

	mt7530_pll_setup(priv);

<<<<<<< HEAD
	/* Enable Port 6 only; P5 as GMAC5 which currently is not supported */
=======
	/* Lower Tx driving for TRGMII path */
	for (i = 0; i < NUM_TRGMII_CTRL; i++)
		mt7530_write(priv, MT7530_TRGMII_TD_ODT(i),
			     TD_DM_DRVP(8) | TD_DM_DRVN(8));

	for (i = 0; i < NUM_TRGMII_CTRL; i++)
		mt7530_rmw(priv, MT7530_TRGMII_RD(i),
			   RD_TAP_MASK, RD_TAP(16));

	/* Enable port 6 */
>>>>>>> 7e364e56
	val = mt7530_read(priv, MT7530_MHWTRAP);
	val &= ~MHWTRAP_P6_DIS & ~MHWTRAP_PHY_ACCESS;
	val |= MHWTRAP_MANUAL;
	mt7530_write(priv, MT7530_MHWTRAP, val);

	priv->p6_interface = PHY_INTERFACE_MODE_NA;

	/* Enable and reset MIB counters */
	mt7530_mib_reset(ds);

	for (i = 0; i < MT7530_NUM_PORTS; i++) {
		/* Disable forwarding by default on all ports */
		mt7530_rmw(priv, MT7530_PCR_P(i), PCR_MATRIX_MASK,
			   PCR_MATRIX_CLR);

		/* Disable learning by default on all ports */
		mt7530_set(priv, MT7530_PSC_P(i), SA_DIS);

		if (dsa_is_cpu_port(ds, i)) {
			ret = mt753x_cpu_port_enable(ds, i);
			if (ret)
				return ret;
		} else {
			mt7530_port_disable(ds, i);

			/* Set default PVID to 0 on all user ports */
			mt7530_rmw(priv, MT7530_PPBV1_P(i), G0_PORT_VID_MASK,
				   G0_PORT_VID_DEF);
		}
		/* Enable consistent egress tag */
		mt7530_rmw(priv, MT7530_PVC_P(i), PVC_EG_TAG_MASK,
			   PVC_EG_TAG(MT7530_VLAN_EG_CONSISTENT));
	}

	/* Setup VLAN ID 0 for VLAN-unaware bridges */
	ret = mt7530_setup_vlan0(priv);
	if (ret)
		return ret;

	/* Setup port 5 */
	priv->p5_intf_sel = P5_DISABLED;
	interface = PHY_INTERFACE_MODE_NA;

	if (!dsa_is_unused_port(ds, 5)) {
		priv->p5_intf_sel = P5_INTF_SEL_GMAC5;
		ret = of_get_phy_mode(dsa_to_port(ds, 5)->dn, &interface);
		if (ret && ret != -ENODEV)
			return ret;
	} else {
		/* Scan the ethernet nodes. look for GMAC1, lookup used phy */
		for_each_child_of_node(dn, mac_np) {
			if (!of_device_is_compatible(mac_np,
						     "mediatek,eth-mac"))
				continue;

			ret = of_property_read_u32(mac_np, "reg", &id);
			if (ret < 0 || id != 1)
				continue;

			phy_node = of_parse_phandle(mac_np, "phy-handle", 0);
			if (!phy_node)
				continue;

			if (phy_node->parent == priv->dev->of_node->parent) {
				ret = of_get_phy_mode(mac_np, &interface);
				if (ret && ret != -ENODEV) {
					of_node_put(mac_np);
					of_node_put(phy_node);
					return ret;
				}
				id = of_mdio_parse_addr(ds->dev, phy_node);
				if (id == 0)
					priv->p5_intf_sel = P5_INTF_SEL_PHY_P0;
				if (id == 4)
					priv->p5_intf_sel = P5_INTF_SEL_PHY_P4;
			}
			of_node_put(mac_np);
			of_node_put(phy_node);
			break;
		}
	}

#ifdef CONFIG_GPIOLIB
	if (of_property_read_bool(priv->dev->of_node, "gpio-controller")) {
		ret = mt7530_setup_gpio(priv);
		if (ret)
			return ret;
	}
#endif /* CONFIG_GPIOLIB */

	mt7530_setup_port5(ds, interface);

	/* Flush the FDB table */
	ret = mt7530_fdb_cmd(priv, MT7530_FDB_FLUSH, NULL);
	if (ret < 0)
		return ret;

	return 0;
}

static int
mt7531_setup(struct dsa_switch *ds)
{
	struct mt7530_priv *priv = ds->priv;
	struct mt7530_dummy_poll p;
	struct dsa_port *cpu_dp;
	u32 val, id;
	int ret, i;

	/* Reset whole chip through gpio pin or memory-mapped registers for
	 * different type of hardware
	 */
	if (priv->mcm) {
		reset_control_assert(priv->rstc);
		usleep_range(1000, 1100);
		reset_control_deassert(priv->rstc);
	} else {
		gpiod_set_value_cansleep(priv->reset, 0);
		usleep_range(1000, 1100);
		gpiod_set_value_cansleep(priv->reset, 1);
	}

	/* Waiting for MT7530 got to stable */
	INIT_MT7530_DUMMY_POLL(&p, priv, MT7530_HWTRAP);
	ret = readx_poll_timeout(_mt7530_read, &p, val, val != 0,
				 20, 1000000);
	if (ret < 0) {
		dev_err(priv->dev, "reset timeout\n");
		return ret;
	}

	id = mt7530_read(priv, MT7531_CREV);
	id >>= CHIP_NAME_SHIFT;

	if (id != MT7531_ID) {
		dev_err(priv->dev, "chip %x can't be supported\n", id);
		return -ENODEV;
	}

	/* all MACs must be forced link-down before sw reset */
	for (i = 0; i < MT7530_NUM_PORTS; i++)
		mt7530_write(priv, MT7530_PMCR_P(i), MT7531_FORCE_LNK);

	/* Reset the switch through internal reset */
	mt7530_write(priv, MT7530_SYS_CTRL,
		     SYS_CTRL_PHY_RST | SYS_CTRL_SW_RST |
		     SYS_CTRL_REG_RST);

	mt7531_pll_setup(priv);

	if (mt7531_dual_sgmii_supported(priv)) {
		priv->p5_intf_sel = P5_INTF_SEL_GMAC5_SGMII;

		/* Let ds->slave_mii_bus be able to access external phy. */
		mt7530_rmw(priv, MT7531_GPIO_MODE1, MT7531_GPIO11_RG_RXD2_MASK,
			   MT7531_EXT_P_MDC_11);
		mt7530_rmw(priv, MT7531_GPIO_MODE1, MT7531_GPIO12_RG_RXD3_MASK,
			   MT7531_EXT_P_MDIO_12);
	} else {
		priv->p5_intf_sel = P5_INTF_SEL_GMAC5;
	}
	dev_dbg(ds->dev, "P5 support %s interface\n",
		p5_intf_modes(priv->p5_intf_sel));

	mt7530_rmw(priv, MT7531_GPIO_MODE0, MT7531_GPIO0_MASK,
		   MT7531_GPIO0_INTERRUPT);

	/* Let phylink decide the interface later. */
	priv->p5_interface = PHY_INTERFACE_MODE_NA;
	priv->p6_interface = PHY_INTERFACE_MODE_NA;

	/* Enable PHY core PLL, since phy_device has not yet been created
	 * provided for phy_[read,write]_mmd_indirect is called, we provide
	 * our own mt7531_ind_mmd_phy_[read,write] to complete this
	 * function.
	 */
	val = mt7531_ind_c45_phy_read(priv, MT753X_CTRL_PHY_ADDR,
				      MDIO_MMD_VEND2, CORE_PLL_GROUP4);
	val |= MT7531_PHY_PLL_BYPASS_MODE;
	val &= ~MT7531_PHY_PLL_OFF;
	mt7531_ind_c45_phy_write(priv, MT753X_CTRL_PHY_ADDR, MDIO_MMD_VEND2,
				 CORE_PLL_GROUP4, val);

	/* BPDU to CPU port */
	dsa_switch_for_each_cpu_port(cpu_dp, ds) {
		mt7530_rmw(priv, MT7531_CFC, MT7531_CPU_PMAP_MASK,
			   BIT(cpu_dp->index));
		break;
	}
	mt7530_rmw(priv, MT753X_BPC, MT753X_BPDU_PORT_FW_MASK,
		   MT753X_BPDU_CPU_ONLY);

	/* Enable and reset MIB counters */
	mt7530_mib_reset(ds);

	for (i = 0; i < MT7530_NUM_PORTS; i++) {
		/* Disable forwarding by default on all ports */
		mt7530_rmw(priv, MT7530_PCR_P(i), PCR_MATRIX_MASK,
			   PCR_MATRIX_CLR);

		/* Disable learning by default on all ports */
		mt7530_set(priv, MT7530_PSC_P(i), SA_DIS);

		mt7530_set(priv, MT7531_DBG_CNT(i), MT7531_DIS_CLR);

		if (dsa_is_cpu_port(ds, i)) {
			ret = mt753x_cpu_port_enable(ds, i);
			if (ret)
				return ret;
		} else {
			mt7530_port_disable(ds, i);

			/* Set default PVID to 0 on all user ports */
			mt7530_rmw(priv, MT7530_PPBV1_P(i), G0_PORT_VID_MASK,
				   G0_PORT_VID_DEF);
		}

		/* Enable consistent egress tag */
		mt7530_rmw(priv, MT7530_PVC_P(i), PVC_EG_TAG_MASK,
			   PVC_EG_TAG(MT7530_VLAN_EG_CONSISTENT));
	}

	/* Setup VLAN ID 0 for VLAN-unaware bridges */
	ret = mt7530_setup_vlan0(priv);
	if (ret)
		return ret;

	ds->assisted_learning_on_cpu_port = true;
	ds->mtu_enforcement_ingress = true;

	/* Flush the FDB table */
	ret = mt7530_fdb_cmd(priv, MT7530_FDB_FLUSH, NULL);
	if (ret < 0)
		return ret;

	return 0;
}

static void mt7530_mac_port_get_caps(struct dsa_switch *ds, int port,
				     struct phylink_config *config)
{
	switch (port) {
	case 0 ... 4: /* Internal phy */
		__set_bit(PHY_INTERFACE_MODE_GMII,
			  config->supported_interfaces);
		break;

	case 5: /* 2nd cpu port with phy of port 0 or 4 / external phy */
		phy_interface_set_rgmii(config->supported_interfaces);
		__set_bit(PHY_INTERFACE_MODE_MII,
			  config->supported_interfaces);
		__set_bit(PHY_INTERFACE_MODE_GMII,
			  config->supported_interfaces);
		break;

	case 6: /* 1st cpu port */
		__set_bit(PHY_INTERFACE_MODE_RGMII,
			  config->supported_interfaces);
		__set_bit(PHY_INTERFACE_MODE_TRGMII,
			  config->supported_interfaces);
		break;
	}
}

static bool mt7531_is_rgmii_port(struct mt7530_priv *priv, u32 port)
{
	return (port == 5) && (priv->p5_intf_sel != P5_INTF_SEL_GMAC5_SGMII);
}

static void mt7531_mac_port_get_caps(struct dsa_switch *ds, int port,
				     struct phylink_config *config)
{
	struct mt7530_priv *priv = ds->priv;

	switch (port) {
	case 0 ... 4: /* Internal phy */
		__set_bit(PHY_INTERFACE_MODE_GMII,
			  config->supported_interfaces);
		break;

	case 5: /* 2nd cpu port supports either rgmii or sgmii/8023z */
		if (mt7531_is_rgmii_port(priv, port)) {
			phy_interface_set_rgmii(config->supported_interfaces);
			break;
		}
		fallthrough;

	case 6: /* 1st cpu port supports sgmii/8023z only */
		__set_bit(PHY_INTERFACE_MODE_SGMII,
			  config->supported_interfaces);
		__set_bit(PHY_INTERFACE_MODE_1000BASEX,
			  config->supported_interfaces);
		__set_bit(PHY_INTERFACE_MODE_2500BASEX,
			  config->supported_interfaces);

		config->mac_capabilities |= MAC_2500FD;
		break;
	}
}

static int
mt753x_pad_setup(struct dsa_switch *ds, const struct phylink_link_state *state)
{
	struct mt7530_priv *priv = ds->priv;

	return priv->info->pad_setup(ds, state->interface);
}

static int
mt7530_mac_config(struct dsa_switch *ds, int port, unsigned int mode,
		  phy_interface_t interface)
{
	struct mt7530_priv *priv = ds->priv;

	/* Only need to setup port5. */
	if (port != 5)
		return 0;

	mt7530_setup_port5(priv->ds, interface);

	return 0;
}

static int mt7531_rgmii_setup(struct mt7530_priv *priv, u32 port,
			      phy_interface_t interface,
			      struct phy_device *phydev)
{
	u32 val;

	if (!mt7531_is_rgmii_port(priv, port)) {
		dev_err(priv->dev, "RGMII mode is not available for port %d\n",
			port);
		return -EINVAL;
	}

	val = mt7530_read(priv, MT7531_CLKGEN_CTRL);
	val |= GP_CLK_EN;
	val &= ~GP_MODE_MASK;
	val |= GP_MODE(MT7531_GP_MODE_RGMII);
	val &= ~CLK_SKEW_IN_MASK;
	val |= CLK_SKEW_IN(MT7531_CLK_SKEW_NO_CHG);
	val &= ~CLK_SKEW_OUT_MASK;
	val |= CLK_SKEW_OUT(MT7531_CLK_SKEW_NO_CHG);
	val |= TXCLK_NO_REVERSE | RXCLK_NO_DELAY;

	/* Do not adjust rgmii delay when vendor phy driver presents. */
	if (!phydev || phy_driver_is_genphy(phydev)) {
		val &= ~(TXCLK_NO_REVERSE | RXCLK_NO_DELAY);
		switch (interface) {
		case PHY_INTERFACE_MODE_RGMII:
			val |= TXCLK_NO_REVERSE;
			val |= RXCLK_NO_DELAY;
			break;
		case PHY_INTERFACE_MODE_RGMII_RXID:
			val |= TXCLK_NO_REVERSE;
			break;
		case PHY_INTERFACE_MODE_RGMII_TXID:
			val |= RXCLK_NO_DELAY;
			break;
		case PHY_INTERFACE_MODE_RGMII_ID:
			break;
		default:
			return -EINVAL;
		}
	}
	mt7530_write(priv, MT7531_CLKGEN_CTRL, val);

	return 0;
}

static void mt7531_pcs_link_up(struct phylink_pcs *pcs, unsigned int mode,
			       phy_interface_t interface, int speed, int duplex)
{
	struct mt7530_priv *priv = pcs_to_mt753x_pcs(pcs)->priv;
	int port = pcs_to_mt753x_pcs(pcs)->port;
	unsigned int val;

	/* For adjusting speed and duplex of SGMII force mode. */
	if (interface != PHY_INTERFACE_MODE_SGMII ||
	    phylink_autoneg_inband(mode))
		return;

	/* SGMII force mode setting */
	val = mt7530_read(priv, MT7531_SGMII_MODE(port));
	val &= ~MT7531_SGMII_IF_MODE_MASK;

	switch (speed) {
	case SPEED_10:
		val |= MT7531_SGMII_FORCE_SPEED_10;
		break;
	case SPEED_100:
		val |= MT7531_SGMII_FORCE_SPEED_100;
		break;
	case SPEED_1000:
		val |= MT7531_SGMII_FORCE_SPEED_1000;
		break;
	}

	/* MT7531 SGMII 1G force mode can only work in full duplex mode,
	 * no matter MT7531_SGMII_FORCE_HALF_DUPLEX is set or not.
	 *
	 * The speed check is unnecessary as the MAC capabilities apply
	 * this restriction. --rmk
	 */
	if ((speed == SPEED_10 || speed == SPEED_100) &&
	    duplex != DUPLEX_FULL)
		val |= MT7531_SGMII_FORCE_HALF_DUPLEX;

	mt7530_write(priv, MT7531_SGMII_MODE(port), val);
}

static bool mt753x_is_mac_port(u32 port)
{
	return (port == 5 || port == 6);
}

static int mt7531_sgmii_setup_mode_force(struct mt7530_priv *priv, u32 port,
					 phy_interface_t interface)
{
	u32 val;

	if (!mt753x_is_mac_port(port))
		return -EINVAL;

	mt7530_set(priv, MT7531_QPHY_PWR_STATE_CTRL(port),
		   MT7531_SGMII_PHYA_PWD);

	val = mt7530_read(priv, MT7531_PHYA_CTRL_SIGNAL3(port));
	val &= ~MT7531_RG_TPHY_SPEED_MASK;
	/* Setup 2.5 times faster clock for 2.5Gbps data speeds with 10B/8B
	 * encoding.
	 */
	val |= (interface == PHY_INTERFACE_MODE_2500BASEX) ?
		MT7531_RG_TPHY_SPEED_3_125G : MT7531_RG_TPHY_SPEED_1_25G;
	mt7530_write(priv, MT7531_PHYA_CTRL_SIGNAL3(port), val);

	mt7530_clear(priv, MT7531_PCS_CONTROL_1(port), MT7531_SGMII_AN_ENABLE);

	/* MT7531 SGMII 1G and 2.5G force mode can only work in full duplex
	 * mode, no matter MT7531_SGMII_FORCE_HALF_DUPLEX is set or not.
	 */
	mt7530_rmw(priv, MT7531_SGMII_MODE(port),
		   MT7531_SGMII_IF_MODE_MASK | MT7531_SGMII_REMOTE_FAULT_DIS,
		   MT7531_SGMII_FORCE_SPEED_1000);

	mt7530_write(priv, MT7531_QPHY_PWR_STATE_CTRL(port), 0);

	return 0;
}

static int mt7531_sgmii_setup_mode_an(struct mt7530_priv *priv, int port,
				      phy_interface_t interface)
{
	if (!mt753x_is_mac_port(port))
		return -EINVAL;

	mt7530_set(priv, MT7531_QPHY_PWR_STATE_CTRL(port),
		   MT7531_SGMII_PHYA_PWD);

	mt7530_rmw(priv, MT7531_PHYA_CTRL_SIGNAL3(port),
		   MT7531_RG_TPHY_SPEED_MASK, MT7531_RG_TPHY_SPEED_1_25G);

	mt7530_set(priv, MT7531_SGMII_MODE(port),
		   MT7531_SGMII_REMOTE_FAULT_DIS |
		   MT7531_SGMII_SPEED_DUPLEX_AN);

	mt7530_rmw(priv, MT7531_PCS_SPEED_ABILITY(port),
		   MT7531_SGMII_TX_CONFIG_MASK, 1);

	mt7530_set(priv, MT7531_PCS_CONTROL_1(port), MT7531_SGMII_AN_ENABLE);

	mt7530_set(priv, MT7531_PCS_CONTROL_1(port), MT7531_SGMII_AN_RESTART);

	mt7530_write(priv, MT7531_QPHY_PWR_STATE_CTRL(port), 0);

	return 0;
}

static void mt7531_pcs_an_restart(struct phylink_pcs *pcs)
{
	struct mt7530_priv *priv = pcs_to_mt753x_pcs(pcs)->priv;
	int port = pcs_to_mt753x_pcs(pcs)->port;
	u32 val;

	/* Only restart AN when AN is enabled */
	val = mt7530_read(priv, MT7531_PCS_CONTROL_1(port));
	if (val & MT7531_SGMII_AN_ENABLE) {
		val |= MT7531_SGMII_AN_RESTART;
		mt7530_write(priv, MT7531_PCS_CONTROL_1(port), val);
	}
}

static int
mt7531_mac_config(struct dsa_switch *ds, int port, unsigned int mode,
		  phy_interface_t interface)
{
	struct mt7530_priv *priv = ds->priv;
	struct phy_device *phydev;
	struct dsa_port *dp;

	if (!mt753x_is_mac_port(port)) {
		dev_err(priv->dev, "port %d is not a MAC port\n", port);
		return -EINVAL;
	}

	switch (interface) {
	case PHY_INTERFACE_MODE_RGMII:
	case PHY_INTERFACE_MODE_RGMII_ID:
	case PHY_INTERFACE_MODE_RGMII_RXID:
	case PHY_INTERFACE_MODE_RGMII_TXID:
		dp = dsa_to_port(ds, port);
		phydev = dp->slave->phydev;
		return mt7531_rgmii_setup(priv, port, interface, phydev);
	case PHY_INTERFACE_MODE_SGMII:
		return mt7531_sgmii_setup_mode_an(priv, port, interface);
	case PHY_INTERFACE_MODE_NA:
	case PHY_INTERFACE_MODE_1000BASEX:
	case PHY_INTERFACE_MODE_2500BASEX:
		return mt7531_sgmii_setup_mode_force(priv, port, interface);
	default:
		return -EINVAL;
	}

	return -EINVAL;
}

static int
mt753x_mac_config(struct dsa_switch *ds, int port, unsigned int mode,
		  const struct phylink_link_state *state)
{
	struct mt7530_priv *priv = ds->priv;

	return priv->info->mac_port_config(ds, port, mode, state->interface);
}

static struct phylink_pcs *
mt753x_phylink_mac_select_pcs(struct dsa_switch *ds, int port,
			      phy_interface_t interface)
{
	struct mt7530_priv *priv = ds->priv;

	switch (interface) {
	case PHY_INTERFACE_MODE_TRGMII:
	case PHY_INTERFACE_MODE_SGMII:
	case PHY_INTERFACE_MODE_1000BASEX:
	case PHY_INTERFACE_MODE_2500BASEX:
		return &priv->pcs[port].pcs;

	default:
		return NULL;
	}
}

static void
mt753x_phylink_mac_config(struct dsa_switch *ds, int port, unsigned int mode,
			  const struct phylink_link_state *state)
{
	struct mt7530_priv *priv = ds->priv;
	u32 mcr_cur, mcr_new;

	switch (port) {
	case 0 ... 4: /* Internal phy */
		if (state->interface != PHY_INTERFACE_MODE_GMII)
			goto unsupported;
		break;
	case 5: /* 2nd cpu port with phy of port 0 or 4 / external phy */
		if (priv->p5_interface == state->interface)
			break;

		if (mt753x_mac_config(ds, port, mode, state) < 0)
			goto unsupported;

		if (priv->p5_intf_sel != P5_DISABLED)
			priv->p5_interface = state->interface;
		break;
	case 6: /* 1st cpu port */
		if (priv->p6_interface == state->interface)
			break;

		mt753x_pad_setup(ds, state);

		if (mt753x_mac_config(ds, port, mode, state) < 0)
			goto unsupported;

		priv->p6_interface = state->interface;
		break;
	default:
unsupported:
		dev_err(ds->dev, "%s: unsupported %s port: %i\n",
			__func__, phy_modes(state->interface), port);
		return;
	}

	mcr_cur = mt7530_read(priv, MT7530_PMCR_P(port));
	mcr_new = mcr_cur;
	mcr_new &= ~PMCR_LINK_SETTINGS_MASK;
	mcr_new |= PMCR_IFG_XMIT(1) | PMCR_MAC_MODE | PMCR_BACKOFF_EN |
		   PMCR_BACKPR_EN | PMCR_FORCE_MODE_ID(priv->id);

	/* Are we connected to external phy */
	if (port == 5 && dsa_is_user_port(ds, 5))
		mcr_new |= PMCR_EXT_PHY;

	if (mcr_new != mcr_cur)
		mt7530_write(priv, MT7530_PMCR_P(port), mcr_new);
}

static void mt753x_phylink_mac_link_down(struct dsa_switch *ds, int port,
					 unsigned int mode,
					 phy_interface_t interface)
{
	struct mt7530_priv *priv = ds->priv;

	mt7530_clear(priv, MT7530_PMCR_P(port), PMCR_LINK_SETTINGS_MASK);
}

static void mt753x_phylink_pcs_link_up(struct phylink_pcs *pcs,
				       unsigned int mode,
				       phy_interface_t interface,
				       int speed, int duplex)
{
	if (pcs->ops->pcs_link_up)
		pcs->ops->pcs_link_up(pcs, mode, interface, speed, duplex);
}

static void mt753x_phylink_mac_link_up(struct dsa_switch *ds, int port,
				       unsigned int mode,
				       phy_interface_t interface,
				       struct phy_device *phydev,
				       int speed, int duplex,
				       bool tx_pause, bool rx_pause)
{
	struct mt7530_priv *priv = ds->priv;
	u32 mcr;

	mcr = PMCR_RX_EN | PMCR_TX_EN | PMCR_FORCE_LNK;

	/* MT753x MAC works in 1G full duplex mode for all up-clocked
	 * variants.
	 */
	if (interface == PHY_INTERFACE_MODE_TRGMII ||
	    (phy_interface_mode_is_8023z(interface))) {
		speed = SPEED_1000;
		duplex = DUPLEX_FULL;
	}

	switch (speed) {
	case SPEED_1000:
		mcr |= PMCR_FORCE_SPEED_1000;
		break;
	case SPEED_100:
		mcr |= PMCR_FORCE_SPEED_100;
		break;
	}
	if (duplex == DUPLEX_FULL) {
		mcr |= PMCR_FORCE_FDX;
		if (tx_pause)
			mcr |= PMCR_TX_FC_EN;
		if (rx_pause)
			mcr |= PMCR_RX_FC_EN;
	}

	if (mode == MLO_AN_PHY && phydev && phy_init_eee(phydev, false) >= 0) {
		switch (speed) {
		case SPEED_1000:
			mcr |= PMCR_FORCE_EEE1G;
			break;
		case SPEED_100:
			mcr |= PMCR_FORCE_EEE100;
			break;
		}
	}

	mt7530_set(priv, MT7530_PMCR_P(port), mcr);
}

static int
mt7531_cpu_port_config(struct dsa_switch *ds, int port)
{
	struct mt7530_priv *priv = ds->priv;
	phy_interface_t interface;
	int speed;
	int ret;

	switch (port) {
	case 5:
		if (mt7531_is_rgmii_port(priv, port))
			interface = PHY_INTERFACE_MODE_RGMII;
		else
			interface = PHY_INTERFACE_MODE_2500BASEX;

		priv->p5_interface = interface;
		break;
	case 6:
		interface = PHY_INTERFACE_MODE_2500BASEX;

		priv->p6_interface = interface;
		break;
	default:
		return -EINVAL;
	}

	if (interface == PHY_INTERFACE_MODE_2500BASEX)
		speed = SPEED_2500;
	else
		speed = SPEED_1000;

	ret = mt7531_mac_config(ds, port, MLO_AN_FIXED, interface);
	if (ret)
		return ret;
	mt7530_write(priv, MT7530_PMCR_P(port),
		     PMCR_CPU_PORT_SETTING(priv->id));
	mt753x_phylink_pcs_link_up(&priv->pcs[port].pcs, MLO_AN_FIXED,
				   interface, speed, DUPLEX_FULL);
	mt753x_phylink_mac_link_up(ds, port, MLO_AN_FIXED, interface, NULL,
				   speed, DUPLEX_FULL, true, true);

	return 0;
}

static void mt753x_phylink_get_caps(struct dsa_switch *ds, int port,
				    struct phylink_config *config)
{
	struct mt7530_priv *priv = ds->priv;

	/* This switch only supports full-duplex at 1Gbps */
	config->mac_capabilities = MAC_ASYM_PAUSE | MAC_SYM_PAUSE |
				   MAC_10 | MAC_100 | MAC_1000FD;

	/* This driver does not make use of the speed, duplex, pause or the
	 * advertisement in its mac_config, so it is safe to mark this driver
	 * as non-legacy.
	 */
	config->legacy_pre_march2020 = false;

	priv->info->mac_port_get_caps(ds, port, config);
}

static int mt753x_pcs_validate(struct phylink_pcs *pcs,
			       unsigned long *supported,
			       const struct phylink_link_state *state)
{
	/* Autonegotiation is not supported in TRGMII nor 802.3z modes */
	if (state->interface == PHY_INTERFACE_MODE_TRGMII ||
	    phy_interface_mode_is_8023z(state->interface))
		phylink_clear(supported, Autoneg);

	return 0;
}

static void mt7530_pcs_get_state(struct phylink_pcs *pcs,
				 struct phylink_link_state *state)
{
	struct mt7530_priv *priv = pcs_to_mt753x_pcs(pcs)->priv;
	int port = pcs_to_mt753x_pcs(pcs)->port;
	u32 pmsr;

	pmsr = mt7530_read(priv, MT7530_PMSR_P(port));

	state->link = (pmsr & PMSR_LINK);
	state->an_complete = state->link;
	state->duplex = !!(pmsr & PMSR_DPX);

	switch (pmsr & PMSR_SPEED_MASK) {
	case PMSR_SPEED_10:
		state->speed = SPEED_10;
		break;
	case PMSR_SPEED_100:
		state->speed = SPEED_100;
		break;
	case PMSR_SPEED_1000:
		state->speed = SPEED_1000;
		break;
	default:
		state->speed = SPEED_UNKNOWN;
		break;
	}

	state->pause &= ~(MLO_PAUSE_RX | MLO_PAUSE_TX);
	if (pmsr & PMSR_RX_FC)
		state->pause |= MLO_PAUSE_RX;
	if (pmsr & PMSR_TX_FC)
		state->pause |= MLO_PAUSE_TX;
}

static int
mt7531_sgmii_pcs_get_state_an(struct mt7530_priv *priv, int port,
			      struct phylink_link_state *state)
{
	u32 status, val;
	u16 config_reg;

	status = mt7530_read(priv, MT7531_PCS_CONTROL_1(port));
	state->link = !!(status & MT7531_SGMII_LINK_STATUS);
	state->an_complete = !!(status & MT7531_SGMII_AN_COMPLETE);
	if (state->interface == PHY_INTERFACE_MODE_SGMII &&
	    (status & MT7531_SGMII_AN_ENABLE)) {
		val = mt7530_read(priv, MT7531_PCS_SPEED_ABILITY(port));
		config_reg = val >> 16;

		switch (config_reg & LPA_SGMII_SPD_MASK) {
		case LPA_SGMII_1000:
			state->speed = SPEED_1000;
			break;
		case LPA_SGMII_100:
			state->speed = SPEED_100;
			break;
		case LPA_SGMII_10:
			state->speed = SPEED_10;
			break;
		default:
			dev_err(priv->dev, "invalid sgmii PHY speed\n");
			state->link = false;
			return -EINVAL;
		}

		if (config_reg & LPA_SGMII_FULL_DUPLEX)
			state->duplex = DUPLEX_FULL;
		else
			state->duplex = DUPLEX_HALF;
	}

	return 0;
}

static void
mt7531_sgmii_pcs_get_state_inband(struct mt7530_priv *priv, int port,
				  struct phylink_link_state *state)
{
	unsigned int val;

	val = mt7530_read(priv, MT7531_PCS_CONTROL_1(port));
	state->link = !!(val & MT7531_SGMII_LINK_STATUS);
	if (!state->link)
		return;

	state->an_complete = state->link;

	if (state->interface == PHY_INTERFACE_MODE_2500BASEX)
		state->speed = SPEED_2500;
	else
		state->speed = SPEED_1000;

	state->duplex = DUPLEX_FULL;
	state->pause = MLO_PAUSE_NONE;
}

static void mt7531_pcs_get_state(struct phylink_pcs *pcs,
				 struct phylink_link_state *state)
{
	struct mt7530_priv *priv = pcs_to_mt753x_pcs(pcs)->priv;
	int port = pcs_to_mt753x_pcs(pcs)->port;

	if (state->interface == PHY_INTERFACE_MODE_SGMII) {
		mt7531_sgmii_pcs_get_state_an(priv, port, state);
		return;
	} else if ((state->interface == PHY_INTERFACE_MODE_1000BASEX) ||
		   (state->interface == PHY_INTERFACE_MODE_2500BASEX)) {
		mt7531_sgmii_pcs_get_state_inband(priv, port, state);
		return;
	}

	state->link = false;
}

static int mt753x_pcs_config(struct phylink_pcs *pcs, unsigned int mode,
			     phy_interface_t interface,
			     const unsigned long *advertising,
			     bool permit_pause_to_mac)
{
	return 0;
}

static void mt7530_pcs_an_restart(struct phylink_pcs *pcs)
{
}

static const struct phylink_pcs_ops mt7530_pcs_ops = {
	.pcs_validate = mt753x_pcs_validate,
	.pcs_get_state = mt7530_pcs_get_state,
	.pcs_config = mt753x_pcs_config,
	.pcs_an_restart = mt7530_pcs_an_restart,
};

static const struct phylink_pcs_ops mt7531_pcs_ops = {
	.pcs_validate = mt753x_pcs_validate,
	.pcs_get_state = mt7531_pcs_get_state,
	.pcs_config = mt753x_pcs_config,
	.pcs_an_restart = mt7531_pcs_an_restart,
	.pcs_link_up = mt7531_pcs_link_up,
};

static int
mt753x_setup(struct dsa_switch *ds)
{
	struct mt7530_priv *priv = ds->priv;
	int i, ret;

	/* Initialise the PCS devices */
	for (i = 0; i < priv->ds->num_ports; i++) {
		priv->pcs[i].pcs.ops = priv->info->pcs_ops;
		priv->pcs[i].priv = priv;
		priv->pcs[i].port = i;
		if (mt753x_is_mac_port(i))
			priv->pcs[i].pcs.poll = 1;
	}

	ret = priv->info->sw_setup(ds);
	if (ret)
		return ret;

	ret = mt7530_setup_irq(priv);
	if (ret)
		return ret;

	ret = mt7530_setup_mdio(priv);
	if (ret && priv->irq)
		mt7530_free_irq_common(priv);

	return ret;
}

static int mt753x_get_mac_eee(struct dsa_switch *ds, int port,
			      struct ethtool_eee *e)
{
	struct mt7530_priv *priv = ds->priv;
	u32 eeecr = mt7530_read(priv, MT7530_PMEEECR_P(port));

	e->tx_lpi_enabled = !(eeecr & LPI_MODE_EN);
	e->tx_lpi_timer = GET_LPI_THRESH(eeecr);

	return 0;
}

static int mt753x_set_mac_eee(struct dsa_switch *ds, int port,
			      struct ethtool_eee *e)
{
	struct mt7530_priv *priv = ds->priv;
	u32 set, mask = LPI_THRESH_MASK | LPI_MODE_EN;

	if (e->tx_lpi_timer > 0xFFF)
		return -EINVAL;

	set = SET_LPI_THRESH(e->tx_lpi_timer);
	if (!e->tx_lpi_enabled)
		/* Force LPI Mode without a delay */
		set |= LPI_MODE_EN;
	mt7530_rmw(priv, MT7530_PMEEECR_P(port), mask, set);

	return 0;
}

static const struct dsa_switch_ops mt7530_switch_ops = {
	.get_tag_protocol	= mtk_get_tag_protocol,
	.setup			= mt753x_setup,
	.get_strings		= mt7530_get_strings,
	.get_ethtool_stats	= mt7530_get_ethtool_stats,
	.get_sset_count		= mt7530_get_sset_count,
	.set_ageing_time	= mt7530_set_ageing_time,
	.port_enable		= mt7530_port_enable,
	.port_disable		= mt7530_port_disable,
	.port_change_mtu	= mt7530_port_change_mtu,
	.port_max_mtu		= mt7530_port_max_mtu,
	.port_stp_state_set	= mt7530_stp_state_set,
	.port_pre_bridge_flags	= mt7530_port_pre_bridge_flags,
	.port_bridge_flags	= mt7530_port_bridge_flags,
	.port_bridge_join	= mt7530_port_bridge_join,
	.port_bridge_leave	= mt7530_port_bridge_leave,
	.port_fdb_add		= mt7530_port_fdb_add,
	.port_fdb_del		= mt7530_port_fdb_del,
	.port_fdb_dump		= mt7530_port_fdb_dump,
	.port_mdb_add		= mt7530_port_mdb_add,
	.port_mdb_del		= mt7530_port_mdb_del,
	.port_vlan_filtering	= mt7530_port_vlan_filtering,
	.port_vlan_add		= mt7530_port_vlan_add,
	.port_vlan_del		= mt7530_port_vlan_del,
	.port_mirror_add	= mt753x_port_mirror_add,
	.port_mirror_del	= mt753x_port_mirror_del,
	.phylink_get_caps	= mt753x_phylink_get_caps,
	.phylink_mac_select_pcs	= mt753x_phylink_mac_select_pcs,
	.phylink_mac_config	= mt753x_phylink_mac_config,
	.phylink_mac_link_down	= mt753x_phylink_mac_link_down,
	.phylink_mac_link_up	= mt753x_phylink_mac_link_up,
	.get_mac_eee		= mt753x_get_mac_eee,
	.set_mac_eee		= mt753x_set_mac_eee,
};

static const struct mt753x_info mt753x_table[] = {
	[ID_MT7621] = {
		.id = ID_MT7621,
		.pcs_ops = &mt7530_pcs_ops,
		.sw_setup = mt7530_setup,
		.phy_read_c22 = mt7530_phy_read_c22,
		.phy_write_c22 = mt7530_phy_write_c22,
		.phy_read_c45 = mt7530_phy_read_c45,
		.phy_write_c45 = mt7530_phy_write_c45,
		.pad_setup = mt7530_pad_clk_setup,
		.mac_port_get_caps = mt7530_mac_port_get_caps,
		.mac_port_config = mt7530_mac_config,
	},
	[ID_MT7530] = {
		.id = ID_MT7530,
		.pcs_ops = &mt7530_pcs_ops,
		.sw_setup = mt7530_setup,
		.phy_read_c22 = mt7530_phy_read_c22,
		.phy_write_c22 = mt7530_phy_write_c22,
		.phy_read_c45 = mt7530_phy_read_c45,
		.phy_write_c45 = mt7530_phy_write_c45,
		.pad_setup = mt7530_pad_clk_setup,
		.mac_port_get_caps = mt7530_mac_port_get_caps,
		.mac_port_config = mt7530_mac_config,
	},
	[ID_MT7531] = {
		.id = ID_MT7531,
		.pcs_ops = &mt7531_pcs_ops,
		.sw_setup = mt7531_setup,
		.phy_read_c22 = mt7531_ind_c22_phy_read,
		.phy_write_c22 = mt7531_ind_c22_phy_write,
		.phy_read_c45 = mt7531_ind_c45_phy_read,
		.phy_write_c45 = mt7531_ind_c45_phy_write,
		.pad_setup = mt7531_pad_setup,
		.cpu_port_config = mt7531_cpu_port_config,
		.mac_port_get_caps = mt7531_mac_port_get_caps,
		.mac_port_config = mt7531_mac_config,
	},
};

static const struct of_device_id mt7530_of_match[] = {
	{ .compatible = "mediatek,mt7621", .data = &mt753x_table[ID_MT7621], },
	{ .compatible = "mediatek,mt7530", .data = &mt753x_table[ID_MT7530], },
	{ .compatible = "mediatek,mt7531", .data = &mt753x_table[ID_MT7531], },
	{ /* sentinel */ },
};
MODULE_DEVICE_TABLE(of, mt7530_of_match);

static int
mt7530_probe(struct mdio_device *mdiodev)
{
	struct mt7530_priv *priv;
	struct device_node *dn;

	dn = mdiodev->dev.of_node;

	priv = devm_kzalloc(&mdiodev->dev, sizeof(*priv), GFP_KERNEL);
	if (!priv)
		return -ENOMEM;

	priv->ds = devm_kzalloc(&mdiodev->dev, sizeof(*priv->ds), GFP_KERNEL);
	if (!priv->ds)
		return -ENOMEM;

	priv->ds->dev = &mdiodev->dev;
	priv->ds->num_ports = MT7530_NUM_PORTS;

	/* Use medatek,mcm property to distinguish hardware type that would
	 * casues a little bit differences on power-on sequence.
	 */
	priv->mcm = of_property_read_bool(dn, "mediatek,mcm");
	if (priv->mcm) {
		dev_info(&mdiodev->dev, "MT7530 adapts as multi-chip module\n");

		priv->rstc = devm_reset_control_get(&mdiodev->dev, "mcm");
		if (IS_ERR(priv->rstc)) {
			dev_err(&mdiodev->dev, "Couldn't get our reset line\n");
			return PTR_ERR(priv->rstc);
		}
	}

	/* Get the hardware identifier from the devicetree node.
	 * We will need it for some of the clock and regulator setup.
	 */
	priv->info = of_device_get_match_data(&mdiodev->dev);
	if (!priv->info)
		return -EINVAL;

	/* Sanity check if these required device operations are filled
	 * properly.
	 */
	if (!priv->info->sw_setup || !priv->info->pad_setup ||
	    !priv->info->phy_read_c22 || !priv->info->phy_write_c22 ||
	    !priv->info->mac_port_get_caps ||
	    !priv->info->mac_port_config)
		return -EINVAL;

	priv->id = priv->info->id;

	if (priv->id == ID_MT7530) {
		priv->core_pwr = devm_regulator_get(&mdiodev->dev, "core");
		if (IS_ERR(priv->core_pwr))
			return PTR_ERR(priv->core_pwr);

		priv->io_pwr = devm_regulator_get(&mdiodev->dev, "io");
		if (IS_ERR(priv->io_pwr))
			return PTR_ERR(priv->io_pwr);
	}

	/* Not MCM that indicates switch works as the remote standalone
	 * integrated circuit so the GPIO pin would be used to complete
	 * the reset, otherwise memory-mapped register accessing used
	 * through syscon provides in the case of MCM.
	 */
	if (!priv->mcm) {
		priv->reset = devm_gpiod_get_optional(&mdiodev->dev, "reset",
						      GPIOD_OUT_LOW);
		if (IS_ERR(priv->reset)) {
			dev_err(&mdiodev->dev, "Couldn't get our reset line\n");
			return PTR_ERR(priv->reset);
		}
	}

	priv->bus = mdiodev->bus;
	priv->dev = &mdiodev->dev;
	priv->ds->priv = priv;
	priv->ds->ops = &mt7530_switch_ops;
	mutex_init(&priv->reg_mutex);
	dev_set_drvdata(&mdiodev->dev, priv);

	return dsa_register_switch(priv->ds);
}

static void
mt7530_remove(struct mdio_device *mdiodev)
{
	struct mt7530_priv *priv = dev_get_drvdata(&mdiodev->dev);
	int ret = 0;

	if (!priv)
		return;

	ret = regulator_disable(priv->core_pwr);
	if (ret < 0)
		dev_err(priv->dev,
			"Failed to disable core power: %d\n", ret);

	ret = regulator_disable(priv->io_pwr);
	if (ret < 0)
		dev_err(priv->dev, "Failed to disable io pwr: %d\n",
			ret);

	if (priv->irq)
		mt7530_free_irq(priv);

	dsa_unregister_switch(priv->ds);
	mutex_destroy(&priv->reg_mutex);
}

static void mt7530_shutdown(struct mdio_device *mdiodev)
{
	struct mt7530_priv *priv = dev_get_drvdata(&mdiodev->dev);

	if (!priv)
		return;

	dsa_switch_shutdown(priv->ds);

	dev_set_drvdata(&mdiodev->dev, NULL);
}

static struct mdio_driver mt7530_mdio_driver = {
	.probe  = mt7530_probe,
	.remove = mt7530_remove,
	.shutdown = mt7530_shutdown,
	.mdiodrv.driver = {
		.name = "mt7530",
		.of_match_table = mt7530_of_match,
	},
};

mdio_module_driver(mt7530_mdio_driver);

MODULE_AUTHOR("Sean Wang <sean.wang@mediatek.com>");
MODULE_DESCRIPTION("Driver for Mediatek MT7530 Switch");
MODULE_LICENSE("GPL");<|MERGE_RESOLUTION|>--- conflicted
+++ resolved
@@ -396,12 +396,9 @@
 /* Set up switch core clock for MT7530 */
 static void mt7530_pll_setup(struct mt7530_priv *priv)
 {
-<<<<<<< HEAD
-=======
 	/* Disable core clock */
 	core_clear(priv, CORE_TRGMII_GSW_CLK_CG, REG_GSWCK_EN);
 
->>>>>>> 7e364e56
 	/* Disable PLL */
 	core_write(priv, CORE_GSWPLL_GRP1, 0);
 
@@ -415,11 +412,6 @@
 		   RG_GSWPLL_EN_PRE |
 		   RG_GSWPLL_POSDIV_200M(2) |
 		   RG_GSWPLL_FBKDIV_200M(32));
-<<<<<<< HEAD
-}
-
-/* Setup TX circuit including relevant PAD and driving */
-=======
 
 	udelay(20);
 
@@ -428,7 +420,6 @@
 }
 
 /* Setup port 6 interface mode and TRGMII TX circuit */
->>>>>>> 7e364e56
 static int
 mt7530_pad_clk_setup(struct dsa_switch *ds, phy_interface_t interface)
 {
@@ -476,40 +467,6 @@
 	mt7530_rmw(priv, MT7530_P6ECR, P6_INTF_MODE_MASK,
 		   P6_INTF_MODE(trgint));
 
-<<<<<<< HEAD
-	/* Lower Tx Driving for TRGMII path */
-	for (i = 0 ; i < NUM_TRGMII_CTRL ; i++)
-		mt7530_write(priv, MT7530_TRGMII_TD_ODT(i),
-			     TD_DM_DRVP(8) | TD_DM_DRVN(8));
-
-	/* Disable MT7530 core and TRGMII Tx clocks */
-	core_clear(priv, CORE_TRGMII_GSW_CLK_CG,
-		   REG_GSWCK_EN | REG_TRGMIICK_EN);
-
-	/* Setup the MT7530 TRGMII Tx Clock */
-	core_write(priv, CORE_PLL_GROUP5, RG_LCDDS_PCW_NCPO1(ncpo1));
-	core_write(priv, CORE_PLL_GROUP6, RG_LCDDS_PCW_NCPO0(0));
-	core_write(priv, CORE_PLL_GROUP10, RG_LCDDS_SSC_DELTA(ssc_delta));
-	core_write(priv, CORE_PLL_GROUP11, RG_LCDDS_SSC_DELTA1(ssc_delta));
-	core_write(priv, CORE_PLL_GROUP4,
-		   RG_SYSPLL_DDSFBK_EN | RG_SYSPLL_BIAS_EN |
-		   RG_SYSPLL_BIAS_LPF_EN);
-	core_write(priv, CORE_PLL_GROUP2,
-		   RG_SYSPLL_EN_NORMAL | RG_SYSPLL_VODEN |
-		   RG_SYSPLL_POSDIV(1));
-	core_write(priv, CORE_PLL_GROUP7,
-		   RG_LCDDS_PCW_NCPO_CHG | RG_LCCDS_C(3) |
-		   RG_LCDDS_PWDB | RG_LCDDS_ISO_EN);
-
-	/* Enable MT7530 core and TRGMII Tx clocks */
-	core_set(priv, CORE_TRGMII_GSW_CLK_CG,
-		 REG_GSWCK_EN | REG_TRGMIICK_EN);
-
-	if (!trgint)
-		for (i = 0 ; i < NUM_TRGMII_CTRL; i++)
-			mt7530_rmw(priv, MT7530_TRGMII_RD(i),
-				   RD_TAP_MASK, RD_TAP(16));
-=======
 	if (trgint) {
 		/* Disable the MT7530 TRGMII clocks */
 		core_clear(priv, CORE_TRGMII_GSW_CLK_CG, REG_TRGMIICK_EN);
@@ -533,7 +490,6 @@
 		core_set(priv, CORE_TRGMII_GSW_CLK_CG, REG_TRGMIICK_EN);
 	}
 
->>>>>>> 7e364e56
 	return 0;
 }
 
@@ -2241,9 +2197,6 @@
 
 	mt7530_pll_setup(priv);
 
-<<<<<<< HEAD
-	/* Enable Port 6 only; P5 as GMAC5 which currently is not supported */
-=======
 	/* Lower Tx driving for TRGMII path */
 	for (i = 0; i < NUM_TRGMII_CTRL; i++)
 		mt7530_write(priv, MT7530_TRGMII_TD_ODT(i),
@@ -2254,7 +2207,6 @@
 			   RD_TAP_MASK, RD_TAP(16));
 
 	/* Enable port 6 */
->>>>>>> 7e364e56
 	val = mt7530_read(priv, MT7530_MHWTRAP);
 	val &= ~MHWTRAP_P6_DIS & ~MHWTRAP_PHY_ACCESS;
 	val |= MHWTRAP_MANUAL;
