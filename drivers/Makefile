# SPDX-License-Identifier: GPL-2.0
#
# Makefile for the Linux kernel device drivers.
#
# 15 Sep 2000, Christoph Hellwig <hch@infradead.org>
# Rewritten to use lists instead of if-statements.
#

obj-y				+= irqchip/
obj-y				+= bus/

obj-$(CONFIG_GENERIC_PHY)	+= phy/

# GPIO must come after pinctrl as gpios may need to mux pins etc
obj-$(CONFIG_PINCTRL)		+= pinctrl/
obj-$(CONFIG_GPIOLIB)		+= gpio/
obj-y				+= pwm/

obj-y				+= pci/

obj-$(CONFIG_PARISC)		+= parisc/
obj-$(CONFIG_RAPIDIO)		+= rapidio/
obj-y				+= video/
obj-y				+= idle/

# IPMI must come before ACPI in order to provide IPMI opregion support
obj-y				+= char/ipmi/

obj-$(CONFIG_ACPI)		+= acpi/

# PnP must come after ACPI since it will eventually need to check if acpi
# was used and do nothing if so
obj-$(CONFIG_PNP)		+= pnp/
obj-y				+= amba/

obj-y				+= clk/
# Many drivers will want to use DMA so this has to be made available
# really early.
obj-$(CONFIG_DMADEVICES)	+= dma/

# SOC specific infrastructure drivers.
obj-y				+= soc/

obj-y				+= virtio/
obj-$(CONFIG_VDPA)		+= vdpa/
obj-$(CONFIG_XEN)		+= xen/

# regulators early, since some subsystems rely on them to initialize
obj-$(CONFIG_REGULATOR)		+= regulator/

# reset controllers early, since gpu drivers might rely on them to initialize
obj-$(CONFIG_RESET_CONTROLLER)	+= reset/

# tty/ comes before char/ so that the VT console is the boot-time
# default.
obj-y				+= tty/
obj-y				+= char/

# iommu/ comes before gpu as gpu are using iommu controllers
obj-y				+= iommu/

# gpu/ comes after char for AGP vs DRM startup and after iommu
obj-y				+= gpu/

obj-$(CONFIG_CONNECTOR)		+= connector/

# i810fb and intelfb depend on char/agp/
obj-$(CONFIG_FB_I810)           += video/fbdev/i810/
obj-$(CONFIG_FB_INTEL)          += video/fbdev/intelfb/

obj-$(CONFIG_PARPORT)		+= parport/
obj-y				+= base/ block/ misc/ mfd/ nfc/
obj-$(CONFIG_LIBNVDIMM)		+= nvdimm/
obj-$(CONFIG_DAX)		+= dax/
obj-$(CONFIG_DMA_SHARED_BUFFER) += dma-buf/
obj-$(CONFIG_NUBUS)		+= nubus/
obj-y				+= cxl/
obj-y				+= macintosh/
obj-y				+= scsi/
obj-y				+= nvme/
obj-$(CONFIG_ATA)		+= ata/
obj-$(CONFIG_TARGET_CORE)	+= target/
obj-$(CONFIG_MTD)		+= mtd/
obj-$(CONFIG_SPI)		+= spi/
obj-$(CONFIG_SPMI)		+= spmi/
obj-$(CONFIG_HSI)		+= hsi/
obj-$(CONFIG_SLIMBUS)		+= slimbus/
obj-y				+= net/
obj-$(CONFIG_ATM)		+= atm/
obj-$(CONFIG_FUSION)		+= message/
obj-y				+= firewire/
obj-$(CONFIG_UIO)		+= uio/
obj-$(CONFIG_VFIO)		+= vfio/
obj-y				+= cdrom/
obj-y				+= auxdisplay/
obj-$(CONFIG_PCCARD)		+= pcmcia/
obj-$(CONFIG_DIO)		+= dio/
obj-$(CONFIG_SBUS)		+= sbus/
obj-$(CONFIG_ZORRO)		+= zorro/
obj-$(CONFIG_ATA_OVER_ETH)	+= block/aoe/
obj-$(CONFIG_PARIDE) 		+= block/paride/
obj-$(CONFIG_TC)		+= tc/
obj-$(CONFIG_USB_PHY)		+= usb/
obj-$(CONFIG_USB)		+= usb/
obj-$(CONFIG_USB_SUPPORT)	+= usb/
obj-$(CONFIG_PCI)		+= usb/
obj-$(CONFIG_USB_GADGET)	+= usb/
obj-$(CONFIG_OF)		+= usb/
obj-$(CONFIG_SERIO)		+= input/serio/
obj-$(CONFIG_GAMEPORT)		+= input/gameport/
obj-$(CONFIG_INPUT)		+= input/
obj-$(CONFIG_RTC_LIB)		+= rtc/
obj-y				+= i2c/ i3c/ media/
obj-$(CONFIG_PPS)		+= pps/
obj-y				+= ptp/
obj-$(CONFIG_W1)		+= w1/
obj-y				+= power/
obj-$(CONFIG_HWMON)		+= hwmon/
obj-$(CONFIG_THERMAL)		+= thermal/
obj-$(CONFIG_WATCHDOG)		+= watchdog/
obj-$(CONFIG_MD)		+= md/
obj-$(CONFIG_BT)		+= bluetooth/
obj-$(CONFIG_ACCESSIBILITY)	+= accessibility/
obj-$(CONFIG_ISDN)		+= isdn/
obj-$(CONFIG_EDAC)		+= edac/
obj-$(CONFIG_EISA)		+= eisa/
obj-$(CONFIG_PM_OPP)		+= opp/
obj-$(CONFIG_CPU_FREQ)		+= cpufreq/
obj-$(CONFIG_CPU_IDLE)		+= cpuidle/
obj-y				+= mmc/
obj-y				+= ufs/
obj-$(CONFIG_MEMSTICK)		+= memstick/
obj-$(CONFIG_NEW_LEDS)		+= leds/
obj-$(CONFIG_INFINIBAND)	+= infiniband/
obj-y				+= firmware/
obj-$(CONFIG_CRYPTO)		+= crypto/
obj-$(CONFIG_SUPERH)		+= sh/
obj-y				+= clocksource/
obj-$(CONFIG_DCA)		+= dca/
obj-$(CONFIG_HID_SUPPORT)	+= hid/
obj-$(CONFIG_PPC_PS3)		+= ps3/
obj-$(CONFIG_OF)		+= of/
obj-$(CONFIG_SSB)		+= ssb/
obj-$(CONFIG_BCMA)		+= bcma/
obj-$(CONFIG_VHOST_RING)	+= vhost/
obj-$(CONFIG_VHOST_IOTLB)	+= vhost/
obj-$(CONFIG_VHOST)		+= vhost/
obj-$(CONFIG_VLYNQ)		+= vlynq/
obj-$(CONFIG_GREYBUS)		+= greybus/
obj-$(CONFIG_COMEDI)		+= comedi/
obj-$(CONFIG_STAGING)		+= staging/
obj-y				+= platform/

obj-$(CONFIG_MAILBOX)		+= mailbox/
obj-$(CONFIG_HWSPINLOCK)	+= hwspinlock/
obj-$(CONFIG_REMOTEPROC)	+= remoteproc/
obj-$(CONFIG_RPMSG)		+= rpmsg/
obj-$(CONFIG_SOUNDWIRE)		+= soundwire/

# Virtualization drivers
obj-$(CONFIG_VIRT_DRIVERS)	+= virt/
obj-$(subst m,y,$(CONFIG_HYPERV))	+= hv/

obj-$(CONFIG_PM_DEVFREQ)	+= devfreq/
obj-$(CONFIG_EXTCON)		+= extcon/
obj-$(CONFIG_MEMORY)		+= memory/
obj-$(CONFIG_IIO)		+= iio/
obj-$(CONFIG_IPACK_BUS)		+= ipack/
obj-$(CONFIG_NTB)		+= ntb/
obj-$(CONFIG_POWERCAP)		+= powercap/
obj-$(CONFIG_MCB)		+= mcb/
obj-$(CONFIG_PERF_EVENTS)	+= perf/
obj-$(CONFIG_RAS)		+= ras/
obj-$(CONFIG_USB4)		+= thunderbolt/
obj-$(CONFIG_CORESIGHT)		+= hwtracing/coresight/
obj-y				+= hwtracing/intel_th/
obj-$(CONFIG_STM)		+= hwtracing/stm/
obj-$(CONFIG_HISI_PTT)		+= hwtracing/ptt/
obj-y				+= android/
obj-$(CONFIG_NVMEM)		+= nvmem/
obj-$(CONFIG_FPGA)		+= fpga/
obj-$(CONFIG_FSI)		+= fsi/
obj-$(CONFIG_TEE)		+= tee/
obj-$(CONFIG_MULTIPLEXER)	+= mux/
obj-$(CONFIG_SIOX)		+= siox/
obj-$(CONFIG_GNSS)		+= gnss/
obj-$(CONFIG_INTERCONNECT)	+= interconnect/
obj-$(CONFIG_COUNTER)		+= counter/
obj-$(CONFIG_MOST)		+= most/
obj-$(CONFIG_PECI)		+= peci/
obj-$(CONFIG_HTE)		+= hte/
<<<<<<< HEAD
obj-$(CONFIG_DRM_ACCEL)	+= accel/
=======
obj-$(CONFIG_DRM_ACCEL)		+= accel/
>>>>>>> 0b905aa1
<|MERGE_RESOLUTION|>--- conflicted
+++ resolved
@@ -189,8 +189,4 @@
 obj-$(CONFIG_MOST)		+= most/
 obj-$(CONFIG_PECI)		+= peci/
 obj-$(CONFIG_HTE)		+= hte/
-<<<<<<< HEAD
-obj-$(CONFIG_DRM_ACCEL)	+= accel/
-=======
-obj-$(CONFIG_DRM_ACCEL)		+= accel/
->>>>>>> 0b905aa1
+obj-$(CONFIG_DRM_ACCEL)		+= accel/