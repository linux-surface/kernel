--- conflicted
+++ resolved
@@ -2702,13 +2702,17 @@
 
 static int dwc3_gadget_soft_connect(struct dwc3 *dwc)
 {
+	int	ret;
+
 	/*
 	 * In the Synopsys DWC_usb31 1.90a programming guide section
 	 * 4.1.9, it specifies that for a reconnect after a
 	 * device-initiated disconnect requires a core soft reset
 	 * (DCTL.CSftRst) before enabling the run/stop bit.
 	 */
-	dwc3_core_soft_reset(dwc);
+	ret = dwc3_core_soft_reset(dwc);
+	if (ret)
+		return ret;
 
 	dwc3_event_buffers_setup(dwc);
 	__dwc3_gadget_start(dwc);
@@ -2755,28 +2759,9 @@
 
 	if (!is_on)
 		ret = dwc3_gadget_soft_disconnect(dwc);
-<<<<<<< HEAD
 	else
 		ret = dwc3_gadget_soft_connect(dwc);
-=======
-	} else {
-		/*
-		 * In the Synopsys DWC_usb31 1.90a programming guide section
-		 * 4.1.9, it specifies that for a reconnect after a
-		 * device-initiated disconnect requires a core soft reset
-		 * (DCTL.CSftRst) before enabling the run/stop bit.
-		 */
-		ret = dwc3_core_soft_reset(dwc);
-		if (ret)
-			goto done;
-
-		dwc3_event_buffers_setup(dwc);
-		__dwc3_gadget_start(dwc);
-		ret = dwc3_gadget_run_stop(dwc, true);
-	}
->>>>>>> a4422ff2
-
-done:
+
 	pm_runtime_put(dwc->dev);
 
 	return ret;
