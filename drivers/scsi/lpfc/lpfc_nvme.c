/*******************************************************************
 * This file is part of the Emulex Linux Device Driver for         *
 * Fibre Channel Host Bus Adapters.                                *
 * Copyright (C) 2017 Broadcom. All Rights Reserved. The term      *
 * “Broadcom” refers to Broadcom Limited and/or its subsidiaries.  *
 * Copyright (C) 2004-2016 Emulex.  All rights reserved.           *
 * EMULEX and SLI are trademarks of Emulex.                        *
 * www.broadcom.com                                                *
 * Portions Copyright (C) 2004-2005 Christoph Hellwig              *
 *                                                                 *
 * This program is free software; you can redistribute it and/or   *
 * modify it under the terms of version 2 of the GNU General       *
 * Public License as published by the Free Software Foundation.    *
 * This program is distributed in the hope that it will be useful. *
 * ALL EXPRESS OR IMPLIED CONDITIONS, REPRESENTATIONS AND          *
 * WARRANTIES, INCLUDING ANY IMPLIED WARRANTY OF MERCHANTABILITY,  *
 * FITNESS FOR A PARTICULAR PURPOSE, OR NON-INFRINGEMENT, ARE      *
 * DISCLAIMED, EXCEPT TO THE EXTENT THAT SUCH DISCLAIMERS ARE HELD *
 * TO BE LEGALLY INVALID.  See the GNU General Public License for  *
 * more details, a copy of which can be found in the file COPYING  *
 * included with this package.                                     *
 ********************************************************************/
#include <linux/pci.h>
#include <linux/slab.h>
#include <linux/interrupt.h>
#include <linux/delay.h>
#include <asm/unaligned.h>
#include <linux/crc-t10dif.h>
#include <net/checksum.h>

#include <scsi/scsi.h>
#include <scsi/scsi_device.h>
#include <scsi/scsi_eh.h>
#include <scsi/scsi_host.h>
#include <scsi/scsi_tcq.h>
#include <scsi/scsi_transport_fc.h>
#include <scsi/fc/fc_fs.h>

#include <linux/nvme.h>
#include <linux/nvme-fc-driver.h>
#include <linux/nvme-fc.h>
#include "lpfc_version.h"
#include "lpfc_hw4.h"
#include "lpfc_hw.h"
#include "lpfc_sli.h"
#include "lpfc_sli4.h"
#include "lpfc_nl.h"
#include "lpfc_disc.h"
#include "lpfc.h"
#include "lpfc_nvme.h"
#include "lpfc_scsi.h"
#include "lpfc_logmsg.h"
#include "lpfc_crtn.h"
#include "lpfc_vport.h"
#include "lpfc_debugfs.h"

/* NVME initiator-based functions */

static struct lpfc_nvme_buf *
lpfc_get_nvme_buf(struct lpfc_hba *phba, struct lpfc_nodelist *ndlp,
		  int expedite);

static void
lpfc_release_nvme_buf(struct lpfc_hba *, struct lpfc_nvme_buf *);

static struct nvme_fc_port_template lpfc_nvme_template;

/**
 * lpfc_nvme_create_queue -
 * @lpfc_pnvme: Pointer to the driver's nvme instance data
 * @qidx: An cpu index used to affinitize IO queues and MSIX vectors.
 * @handle: An opaque driver handle used in follow-up calls.
 *
 * Driver registers this routine to preallocate and initialize any
 * internal data structures to bind the @qidx to its internal IO queues.
 * A hardware queue maps (qidx) to a specific driver MSI-X vector/EQ/CQ/WQ.
 *
 * Return value :
 *   0 - Success
 *   -EINVAL - Unsupported input value.
 *   -ENOMEM - Could not alloc necessary memory
 **/
static int
lpfc_nvme_create_queue(struct nvme_fc_local_port *pnvme_lport,
		       unsigned int qidx, u16 qsize,
		       void **handle)
{
	struct lpfc_nvme_lport *lport;
	struct lpfc_vport *vport;
	struct lpfc_nvme_qhandle *qhandle;
	char *str;

	if (!pnvme_lport->private)
		return -ENOMEM;

	lport = (struct lpfc_nvme_lport *)pnvme_lport->private;
	vport = lport->vport;
	qhandle = kzalloc(sizeof(struct lpfc_nvme_qhandle), GFP_KERNEL);
	if (qhandle == NULL)
		return -ENOMEM;

	qhandle->cpu_id = smp_processor_id();
	qhandle->qidx = qidx;
	/*
	 * NVME qidx == 0 is the admin queue, so both admin queue
	 * and first IO queue will use MSI-X vector and associated
	 * EQ/CQ/WQ at index 0. After that they are sequentially assigned.
	 */
	if (qidx) {
		str = "IO ";  /* IO queue */
		qhandle->index = ((qidx - 1) %
			vport->phba->cfg_nvme_io_channel);
	} else {
		str = "ADM";  /* Admin queue */
		qhandle->index = qidx;
	}

	lpfc_printf_vlog(vport, KERN_INFO, LOG_NVME,
			 "6073 Binding %s HdwQueue %d  (cpu %d) to "
			 "io_channel %d qhandle %p\n", str,
			 qidx, qhandle->cpu_id, qhandle->index, qhandle);
	*handle = (void *)qhandle;
	return 0;
}

/**
 * lpfc_nvme_delete_queue -
 * @lpfc_pnvme: Pointer to the driver's nvme instance data
 * @qidx: An cpu index used to affinitize IO queues and MSIX vectors.
 * @handle: An opaque driver handle from lpfc_nvme_create_queue
 *
 * Driver registers this routine to free
 * any internal data structures to bind the @qidx to its internal
 * IO queues.
 *
 * Return value :
 *   0 - Success
 *   TODO:  What are the failure codes.
 **/
static void
lpfc_nvme_delete_queue(struct nvme_fc_local_port *pnvme_lport,
		       unsigned int qidx,
		       void *handle)
{
	struct lpfc_nvme_lport *lport;
	struct lpfc_vport *vport;

	if (!pnvme_lport->private)
		return;

	lport = (struct lpfc_nvme_lport *)pnvme_lport->private;
	vport = lport->vport;

	lpfc_printf_vlog(vport, KERN_INFO, LOG_NVME,
			"6001 ENTER.  lpfc_pnvme %p, qidx x%xi qhandle %p\n",
			lport, qidx, handle);
	kfree(handle);
}

static void
lpfc_nvme_localport_delete(struct nvme_fc_local_port *localport)
{
	struct lpfc_nvme_lport *lport = localport->private;

	lpfc_printf_vlog(lport->vport, KERN_INFO, LOG_NVME,
			 "6173 localport %p delete complete\n",
			 lport);

	/* release any threads waiting for the unreg to complete */
	complete(&lport->lport_unreg_done);
}

/* lpfc_nvme_remoteport_delete
 *
 * @remoteport: Pointer to an nvme transport remoteport instance.
 *
 * This is a template downcall.  NVME transport calls this function
 * when it has completed the unregistration of a previously
 * registered remoteport.
 *
 * Return value :
 * None
 */
void
lpfc_nvme_remoteport_delete(struct nvme_fc_remote_port *remoteport)
{
	struct lpfc_nvme_rport *rport = remoteport->private;
	struct lpfc_vport *vport;
	struct lpfc_nodelist *ndlp;

	ndlp = rport->ndlp;
	if (!ndlp)
		goto rport_err;

	vport = ndlp->vport;
	if (!vport)
		goto rport_err;

	/* Remove this rport from the lport's list - memory is owned by the
	 * transport. Remove the ndlp reference for the NVME transport before
	 * calling state machine to remove the node.
	 */
	lpfc_printf_vlog(vport, KERN_INFO, LOG_NVME_DISC,
			"6146 remoteport delete of remoteport %p\n",
			remoteport);
	spin_lock_irq(&vport->phba->hbalock);
	ndlp->nrport = NULL;
	spin_unlock_irq(&vport->phba->hbalock);

	/* Remove original register reference. The host transport
	 * won't reference this rport/remoteport any further.
	 */
	lpfc_nlp_put(ndlp);

 rport_err:
	return;
}

static void
lpfc_nvme_cmpl_gen_req(struct lpfc_hba *phba, struct lpfc_iocbq *cmdwqe,
		       struct lpfc_wcqe_complete *wcqe)
{
	struct lpfc_vport *vport = cmdwqe->vport;
	struct lpfc_nvme_lport *lport;
	uint32_t status;
	struct nvmefc_ls_req *pnvme_lsreq;
	struct lpfc_dmabuf *buf_ptr;
	struct lpfc_nodelist *ndlp;

	atomic_inc(&vport->phba->fc4NvmeLsCmpls);

	pnvme_lsreq = (struct nvmefc_ls_req *)cmdwqe->context2;
	status = bf_get(lpfc_wcqe_c_status, wcqe) & LPFC_IOCB_STATUS_MASK;
	if (status) {
		lport = (struct lpfc_nvme_lport *)vport->localport->private;
		if (bf_get(lpfc_wcqe_c_xb, wcqe))
			atomic_inc(&lport->cmpl_ls_xb);
		atomic_inc(&lport->cmpl_ls_err);
	}

	ndlp = (struct lpfc_nodelist *)cmdwqe->context1;
	lpfc_printf_vlog(vport, KERN_INFO, LOG_NVME_DISC,
			 "6047 nvme cmpl Enter "
			 "Data %p DID %x Xri: %x status %x cmd:%p lsreg:%p "
			 "bmp:%p ndlp:%p\n",
			 pnvme_lsreq, ndlp ? ndlp->nlp_DID : 0,
			 cmdwqe->sli4_xritag, status,
			 cmdwqe, pnvme_lsreq, cmdwqe->context3, ndlp);

	lpfc_nvmeio_data(phba, "NVME LS  CMPL: xri x%x stat x%x parm x%x\n",
			 cmdwqe->sli4_xritag, status, wcqe->parameter);

	if (cmdwqe->context3) {
		buf_ptr = (struct lpfc_dmabuf *)cmdwqe->context3;
		lpfc_mbuf_free(phba, buf_ptr->virt, buf_ptr->phys);
		kfree(buf_ptr);
		cmdwqe->context3 = NULL;
	}
	if (pnvme_lsreq->done)
		pnvme_lsreq->done(pnvme_lsreq, status);
	else
		lpfc_printf_vlog(vport, KERN_ERR, LOG_NVME_DISC,
				 "6046 nvme cmpl without done call back? "
				 "Data %p DID %x Xri: %x status %x\n",
				pnvme_lsreq, ndlp ? ndlp->nlp_DID : 0,
				cmdwqe->sli4_xritag, status);
	if (ndlp) {
		lpfc_nlp_put(ndlp);
		cmdwqe->context1 = NULL;
	}
	lpfc_sli_release_iocbq(phba, cmdwqe);
}

static int
lpfc_nvme_gen_req(struct lpfc_vport *vport, struct lpfc_dmabuf *bmp,
		  struct lpfc_dmabuf *inp,
		 struct nvmefc_ls_req *pnvme_lsreq,
	     void (*cmpl)(struct lpfc_hba *, struct lpfc_iocbq *,
			   struct lpfc_wcqe_complete *),
	     struct lpfc_nodelist *ndlp, uint32_t num_entry,
	     uint32_t tmo, uint8_t retry)
{
	struct lpfc_hba  *phba = vport->phba;
	union lpfc_wqe *wqe;
	struct lpfc_iocbq *genwqe;
	struct ulp_bde64 *bpl;
	struct ulp_bde64 bde;
	int i, rc, xmit_len, first_len;

	/* Allocate buffer for  command WQE */
	genwqe = lpfc_sli_get_iocbq(phba);
	if (genwqe == NULL)
		return 1;

	wqe = &genwqe->wqe;
	memset(wqe, 0, sizeof(union lpfc_wqe));

	genwqe->context3 = (uint8_t *)bmp;
	genwqe->iocb_flag |= LPFC_IO_NVME_LS;

	/* Save for completion so we can release these resources */
	genwqe->context1 = lpfc_nlp_get(ndlp);
	genwqe->context2 = (uint8_t *)pnvme_lsreq;
	/* Fill in payload, bp points to frame payload */

	if (!tmo)
		/* FC spec states we need 3 * ratov for CT requests */
		tmo = (3 * phba->fc_ratov);

	/* For this command calculate the xmit length of the request bde. */
	xmit_len = 0;
	first_len = 0;
	bpl = (struct ulp_bde64 *)bmp->virt;
	for (i = 0; i < num_entry; i++) {
		bde.tus.w = bpl[i].tus.w;
		if (bde.tus.f.bdeFlags != BUFF_TYPE_BDE_64)
			break;
		xmit_len += bde.tus.f.bdeSize;
		if (i == 0)
			first_len = xmit_len;
	}

	genwqe->rsvd2 = num_entry;
	genwqe->hba_wqidx = 0;

	/* Words 0 - 2 */
	wqe->generic.bde.tus.f.bdeFlags = BUFF_TYPE_BDE_64;
	wqe->generic.bde.tus.f.bdeSize = first_len;
	wqe->generic.bde.addrLow = bpl[0].addrLow;
	wqe->generic.bde.addrHigh = bpl[0].addrHigh;

	/* Word 3 */
	wqe->gen_req.request_payload_len = first_len;

	/* Word 4 */

	/* Word 5 */
	bf_set(wqe_dfctl, &wqe->gen_req.wge_ctl, 0);
	bf_set(wqe_si, &wqe->gen_req.wge_ctl, 1);
	bf_set(wqe_la, &wqe->gen_req.wge_ctl, 1);
	bf_set(wqe_rctl, &wqe->gen_req.wge_ctl, FC_RCTL_ELS4_REQ);
	bf_set(wqe_type, &wqe->gen_req.wge_ctl, FC_TYPE_NVME);

	/* Word 6 */
	bf_set(wqe_ctxt_tag, &wqe->gen_req.wqe_com,
	       phba->sli4_hba.rpi_ids[ndlp->nlp_rpi]);
	bf_set(wqe_xri_tag, &wqe->gen_req.wqe_com, genwqe->sli4_xritag);

	/* Word 7 */
	bf_set(wqe_tmo, &wqe->gen_req.wqe_com, (vport->phba->fc_ratov-1));
	bf_set(wqe_class, &wqe->gen_req.wqe_com, CLASS3);
	bf_set(wqe_cmnd, &wqe->gen_req.wqe_com, CMD_GEN_REQUEST64_WQE);
	bf_set(wqe_ct, &wqe->gen_req.wqe_com, SLI4_CT_RPI);

	/* Word 8 */
	wqe->gen_req.wqe_com.abort_tag = genwqe->iotag;

	/* Word 9 */
	bf_set(wqe_reqtag, &wqe->gen_req.wqe_com, genwqe->iotag);

	/* Word 10 */
	bf_set(wqe_dbde, &wqe->gen_req.wqe_com, 1);
	bf_set(wqe_iod, &wqe->gen_req.wqe_com, LPFC_WQE_IOD_READ);
	bf_set(wqe_qosd, &wqe->gen_req.wqe_com, 1);
	bf_set(wqe_lenloc, &wqe->gen_req.wqe_com, LPFC_WQE_LENLOC_NONE);
	bf_set(wqe_ebde_cnt, &wqe->gen_req.wqe_com, 0);

	/* Word 11 */
	bf_set(wqe_cqid, &wqe->gen_req.wqe_com, LPFC_WQE_CQ_ID_DEFAULT);
	bf_set(wqe_cmd_type, &wqe->gen_req.wqe_com, OTHER_COMMAND);


	/* Issue GEN REQ WQE for NPORT <did> */
	lpfc_printf_vlog(vport, KERN_INFO, LOG_ELS,
			 "6050 Issue GEN REQ WQE to NPORT x%x "
			 "Data: x%x x%x wq:%p lsreq:%p bmp:%p xmit:%d 1st:%d\n",
			 ndlp->nlp_DID, genwqe->iotag,
			 vport->port_state,
			genwqe, pnvme_lsreq, bmp, xmit_len, first_len);
	genwqe->wqe_cmpl = cmpl;
	genwqe->iocb_cmpl = NULL;
	genwqe->drvrTimeout = tmo + LPFC_DRVR_TIMEOUT;
	genwqe->vport = vport;
	genwqe->retry = retry;

	lpfc_nvmeio_data(phba, "NVME LS  XMIT: xri x%x iotag x%x to x%06x\n",
			 genwqe->sli4_xritag, genwqe->iotag, ndlp->nlp_DID);

	rc = lpfc_sli4_issue_wqe(phba, LPFC_ELS_RING, genwqe);
	if (rc) {
		lpfc_printf_vlog(vport, KERN_ERR, LOG_ELS,
				 "6045 Issue GEN REQ WQE to NPORT x%x "
				 "Data: x%x x%x\n",
				 ndlp->nlp_DID, genwqe->iotag,
				 vport->port_state);
		lpfc_sli_release_iocbq(phba, genwqe);
		return 1;
	}
	return 0;
}

/**
 * lpfc_nvme_ls_req - Issue an Link Service request
 * @lpfc_pnvme: Pointer to the driver's nvme instance data
 * @lpfc_nvme_lport: Pointer to the driver's local port data
 * @lpfc_nvme_rport: Pointer to the rport getting the @lpfc_nvme_ereq
 *
 * Driver registers this routine to handle any link service request
 * from the nvme_fc transport to a remote nvme-aware port.
 *
 * Return value :
 *   0 - Success
 *   TODO: What are the failure codes.
 **/
static int
lpfc_nvme_ls_req(struct nvme_fc_local_port *pnvme_lport,
		 struct nvme_fc_remote_port *pnvme_rport,
		 struct nvmefc_ls_req *pnvme_lsreq)
{
	int ret = 0;
	struct lpfc_nvme_lport *lport;
	struct lpfc_vport *vport;
	struct lpfc_nodelist *ndlp;
	struct ulp_bde64 *bpl;
	struct lpfc_dmabuf *bmp;
	uint16_t ntype, nstate;

	/* there are two dma buf in the request, actually there is one and
	 * the second one is just the start address + cmd size.
	 * Before calling lpfc_nvme_gen_req these buffers need to be wrapped
	 * in a lpfc_dmabuf struct. When freeing we just free the wrapper
	 * because the nvem layer owns the data bufs.
	 * We do not have to break these packets open, we don't care what is in
	 * them. And we do not have to look at the resonse data, we only care
	 * that we got a response. All of the caring is going to happen in the
	 * nvme-fc layer.
	 */

	lport = (struct lpfc_nvme_lport *)pnvme_lport->private;
	vport = lport->vport;

	if (vport->load_flag & FC_UNLOADING)
		return -ENODEV;

<<<<<<< HEAD
=======
	if (vport->load_flag & FC_UNLOADING)
		return -ENODEV;

>>>>>>> 661e50bc
	ndlp = lpfc_findnode_did(vport, pnvme_rport->port_id);
	if (!ndlp || !NLP_CHK_NODE_ACT(ndlp)) {
		lpfc_printf_vlog(vport, KERN_ERR, LOG_NODE | LOG_NVME_IOERR,
				 "6051 DID x%06x not an active rport.\n",
				 pnvme_rport->port_id);
		return -ENODEV;
	}

	/* The remote node has to be a mapped nvme target or an
	 * unmapped nvme initiator or it's an error.
	 */
	ntype = ndlp->nlp_type;
	nstate = ndlp->nlp_state;
	if ((ntype & NLP_NVME_TARGET && nstate != NLP_STE_MAPPED_NODE) ||
	    (ntype & NLP_NVME_INITIATOR && nstate != NLP_STE_UNMAPPED_NODE)) {
		lpfc_printf_vlog(vport, KERN_ERR, LOG_NODE | LOG_NVME_IOERR,
				 "6088 DID x%06x not ready for "
				 "IO. State x%x, Type x%x\n",
				 pnvme_rport->port_id,
				 ndlp->nlp_state, ndlp->nlp_type);
		return -ENODEV;
	}
	bmp = kmalloc(sizeof(struct lpfc_dmabuf), GFP_KERNEL);
	if (!bmp) {

		lpfc_printf_vlog(vport, KERN_ERR, LOG_NVME_DISC,
				 "6044 Could not find node for DID %x\n",
				 pnvme_rport->port_id);
		return 2;
	}
	INIT_LIST_HEAD(&bmp->list);
	bmp->virt = lpfc_mbuf_alloc(vport->phba, MEM_PRI, &(bmp->phys));
	if (!bmp->virt) {
		lpfc_printf_vlog(vport, KERN_ERR, LOG_NVME_DISC,
				 "6042 Could not find node for DID %x\n",
				 pnvme_rport->port_id);
		kfree(bmp);
		return 3;
	}
	bpl = (struct ulp_bde64 *)bmp->virt;
	bpl->addrHigh = le32_to_cpu(putPaddrHigh(pnvme_lsreq->rqstdma));
	bpl->addrLow = le32_to_cpu(putPaddrLow(pnvme_lsreq->rqstdma));
	bpl->tus.f.bdeFlags = 0;
	bpl->tus.f.bdeSize = pnvme_lsreq->rqstlen;
	bpl->tus.w = le32_to_cpu(bpl->tus.w);
	bpl++;

	bpl->addrHigh = le32_to_cpu(putPaddrHigh(pnvme_lsreq->rspdma));
	bpl->addrLow = le32_to_cpu(putPaddrLow(pnvme_lsreq->rspdma));
	bpl->tus.f.bdeFlags = BUFF_TYPE_BDE_64I;
	bpl->tus.f.bdeSize = pnvme_lsreq->rsplen;
	bpl->tus.w = le32_to_cpu(bpl->tus.w);

	/* Expand print to include key fields. */
	lpfc_printf_vlog(vport, KERN_INFO, LOG_NVME_DISC,
			 "6149 ENTER.  lport %p, rport %p lsreq%p rqstlen:%d "
			 "rsplen:%d %pad %pad\n",
			 pnvme_lport, pnvme_rport,
			 pnvme_lsreq, pnvme_lsreq->rqstlen,
			 pnvme_lsreq->rsplen, &pnvme_lsreq->rqstdma,
			 &pnvme_lsreq->rspdma);

	atomic_inc(&vport->phba->fc4NvmeLsRequests);

	/* Hardcode the wait to 30 seconds.  Connections are failing otherwise.
	 * This code allows it all to work.
	 */
	ret = lpfc_nvme_gen_req(vport, bmp, pnvme_lsreq->rqstaddr,
				pnvme_lsreq, lpfc_nvme_cmpl_gen_req,
				ndlp, 2, 30, 0);
	if (ret != WQE_SUCCESS) {
		atomic_inc(&lport->xmt_ls_err);
		lpfc_printf_vlog(vport, KERN_INFO, LOG_NVME_DISC,
				 "6052 EXIT. issue ls wqe failed lport %p, "
				 "rport %p lsreq%p Status %x DID %x\n",
				 pnvme_lport, pnvme_rport, pnvme_lsreq,
				 ret, ndlp->nlp_DID);
		lpfc_mbuf_free(vport->phba, bmp->virt, bmp->phys);
		kfree(bmp);
		return ret;
	}

	/* Stub in routine and return 0 for now. */
	return ret;
}

/**
 * lpfc_nvme_ls_abort - Issue an Link Service request
 * @lpfc_pnvme: Pointer to the driver's nvme instance data
 * @lpfc_nvme_lport: Pointer to the driver's local port data
 * @lpfc_nvme_rport: Pointer to the rport getting the @lpfc_nvme_ereq
 *
 * Driver registers this routine to handle any link service request
 * from the nvme_fc transport to a remote nvme-aware port.
 *
 * Return value :
 *   0 - Success
 *   TODO: What are the failure codes.
 **/
static void
lpfc_nvme_ls_abort(struct nvme_fc_local_port *pnvme_lport,
		   struct nvme_fc_remote_port *pnvme_rport,
		   struct nvmefc_ls_req *pnvme_lsreq)
{
	struct lpfc_nvme_lport *lport;
	struct lpfc_vport *vport;
	struct lpfc_hba *phba;
	struct lpfc_nodelist *ndlp;
	LIST_HEAD(abort_list);
	struct lpfc_sli_ring *pring;
	struct lpfc_iocbq *wqe, *next_wqe;

	lport = (struct lpfc_nvme_lport *)pnvme_lport->private;
	vport = lport->vport;
	phba = vport->phba;

	if (vport->load_flag & FC_UNLOADING)
		return;

	ndlp = lpfc_findnode_did(vport, pnvme_rport->port_id);
	if (!ndlp) {
		lpfc_printf_vlog(vport, KERN_ERR, LOG_NVME_ABTS,
				 "6049 Could not find node for DID %x\n",
				 pnvme_rport->port_id);
		return;
	}

	/* Expand print to include key fields. */
	lpfc_printf_vlog(vport, KERN_INFO, LOG_NVME_ABTS,
			 "6040 ENTER.  lport %p, rport %p lsreq %p rqstlen:%d "
			 "rsplen:%d %pad %pad\n",
			 pnvme_lport, pnvme_rport,
			 pnvme_lsreq, pnvme_lsreq->rqstlen,
			 pnvme_lsreq->rsplen, &pnvme_lsreq->rqstdma,
			 &pnvme_lsreq->rspdma);

	/*
	 * Lock the ELS ring txcmplq and build a local list of all ELS IOs
	 * that need an ABTS.  The IOs need to stay on the txcmplq so that
	 * the abort operation completes them successfully.
	 */
	pring = phba->sli4_hba.nvmels_wq->pring;
	spin_lock_irq(&phba->hbalock);
	spin_lock(&pring->ring_lock);
	list_for_each_entry_safe(wqe, next_wqe, &pring->txcmplq, list) {
		/* Add to abort_list on on NDLP match. */
		if (lpfc_check_sli_ndlp(phba, pring, wqe, ndlp)) {
			wqe->iocb_flag |= LPFC_DRIVER_ABORTED;
			list_add_tail(&wqe->dlist, &abort_list);
		}
	}
	spin_unlock(&pring->ring_lock);
	spin_unlock_irq(&phba->hbalock);

	/* Abort the targeted IOs and remove them from the abort list. */
	list_for_each_entry_safe(wqe, next_wqe, &abort_list, dlist) {
		atomic_inc(&lport->xmt_ls_abort);
		spin_lock_irq(&phba->hbalock);
		list_del_init(&wqe->dlist);
		lpfc_sli_issue_abort_iotag(phba, pring, wqe);
		spin_unlock_irq(&phba->hbalock);
	}
}

/* Fix up the existing sgls for NVME IO. */
static void
lpfc_nvme_adj_fcp_sgls(struct lpfc_vport *vport,
		       struct lpfc_nvme_buf *lpfc_ncmd,
		       struct nvmefc_fcp_req *nCmd)
{
	struct sli4_sge *sgl;
	union lpfc_wqe128 *wqe;
	uint32_t *wptr, *dptr;

	/*
	 * Adjust the FCP_CMD and FCP_RSP DMA data and sge_len to
	 * match NVME.  NVME sends 96 bytes. Also, use the
	 * nvme commands command and response dma addresses
	 * rather than the virtual memory to ease the restore
	 * operation.
	 */
	sgl = lpfc_ncmd->nvme_sgl;
	sgl->sge_len = cpu_to_le32(nCmd->cmdlen);

	sgl++;

	/* Setup the physical region for the FCP RSP */
	sgl->addr_hi = cpu_to_le32(putPaddrHigh(nCmd->rspdma));
	sgl->addr_lo = cpu_to_le32(putPaddrLow(nCmd->rspdma));
	sgl->word2 = le32_to_cpu(sgl->word2);
	if (nCmd->sg_cnt)
		bf_set(lpfc_sli4_sge_last, sgl, 0);
	else
		bf_set(lpfc_sli4_sge_last, sgl, 1);
	sgl->word2 = cpu_to_le32(sgl->word2);
	sgl->sge_len = cpu_to_le32(nCmd->rsplen);

	/*
	 * Get a local pointer to the built-in wqe and correct
	 * the cmd size to match NVME's 96 bytes and fix
	 * the dma address.
	 */

	/* 128 byte wqe support here */
	wqe = (union lpfc_wqe128 *)&lpfc_ncmd->cur_iocbq.wqe;

	/* Word 0-2 - NVME CMND IU (embedded payload) */
	wqe->generic.bde.tus.f.bdeFlags = BUFF_TYPE_BDE_IMMED;
	wqe->generic.bde.tus.f.bdeSize = 60;
	wqe->generic.bde.addrHigh = 0;
	wqe->generic.bde.addrLow =  64;  /* Word 16 */

	/* Word 3 */
	bf_set(payload_offset_len, &wqe->fcp_icmd,
	       (nCmd->rsplen + nCmd->cmdlen));

	/* Word 10 */
	bf_set(wqe_nvme, &wqe->fcp_icmd.wqe_com, 1);
	bf_set(wqe_wqes, &wqe->fcp_icmd.wqe_com, 1);

	/*
	 * Embed the payload in the last half of the WQE
	 * WQE words 16-30 get the NVME CMD IU payload
	 *
	 * WQE words 16-19 get payload Words 1-4
	 * WQE words 20-21 get payload Words 6-7
	 * WQE words 22-29 get payload Words 16-23
	 */
	wptr = &wqe->words[16];  /* WQE ptr */
	dptr = (uint32_t *)nCmd->cmdaddr;  /* payload ptr */
	dptr++;			/* Skip Word 0 in payload */

	*wptr++ = *dptr++;	/* Word 1 */
	*wptr++ = *dptr++;	/* Word 2 */
	*wptr++ = *dptr++;	/* Word 3 */
	*wptr++ = *dptr++;	/* Word 4 */
	dptr++;			/* Skip Word 5 in payload */
	*wptr++ = *dptr++;	/* Word 6 */
	*wptr++ = *dptr++;	/* Word 7 */
	dptr += 8;		/* Skip Words 8-15 in payload */
	*wptr++ = *dptr++;	/* Word 16 */
	*wptr++ = *dptr++;	/* Word 17 */
	*wptr++ = *dptr++;	/* Word 18 */
	*wptr++ = *dptr++;	/* Word 19 */
	*wptr++ = *dptr++;	/* Word 20 */
	*wptr++ = *dptr++;	/* Word 21 */
	*wptr++ = *dptr++;	/* Word 22 */
	*wptr   = *dptr;	/* Word 23 */
}

#ifdef CONFIG_SCSI_LPFC_DEBUG_FS
static void
lpfc_nvme_ktime(struct lpfc_hba *phba,
		struct lpfc_nvme_buf *lpfc_ncmd)
{
	uint64_t seg1, seg2, seg3, seg4;
	uint64_t segsum;

	if (!lpfc_ncmd->ts_last_cmd ||
	    !lpfc_ncmd->ts_cmd_start ||
	    !lpfc_ncmd->ts_cmd_wqput ||
	    !lpfc_ncmd->ts_isr_cmpl ||
	    !lpfc_ncmd->ts_data_nvme)
		return;

	if (lpfc_ncmd->ts_data_nvme < lpfc_ncmd->ts_cmd_start)
		return;
	if (lpfc_ncmd->ts_cmd_start < lpfc_ncmd->ts_last_cmd)
		return;
	if (lpfc_ncmd->ts_cmd_wqput < lpfc_ncmd->ts_cmd_start)
		return;
	if (lpfc_ncmd->ts_isr_cmpl < lpfc_ncmd->ts_cmd_wqput)
		return;
	if (lpfc_ncmd->ts_data_nvme < lpfc_ncmd->ts_isr_cmpl)
		return;
	/*
	 * Segment 1 - Time from Last FCP command cmpl is handed
	 * off to NVME Layer to start of next command.
	 * Segment 2 - Time from Driver receives a IO cmd start
	 * from NVME Layer to WQ put is done on IO cmd.
	 * Segment 3 - Time from Driver WQ put is done on IO cmd
	 * to MSI-X ISR for IO cmpl.
	 * Segment 4 - Time from MSI-X ISR for IO cmpl to when
	 * cmpl is handled off to the NVME Layer.
	 */
	seg1 = lpfc_ncmd->ts_cmd_start - lpfc_ncmd->ts_last_cmd;
	if (seg1 > 5000000)  /* 5 ms - for sequential IOs only */
		seg1 = 0;

	/* Calculate times relative to start of IO */
	seg2 = (lpfc_ncmd->ts_cmd_wqput - lpfc_ncmd->ts_cmd_start);
	segsum = seg2;
	seg3 = lpfc_ncmd->ts_isr_cmpl - lpfc_ncmd->ts_cmd_start;
	if (segsum > seg3)
		return;
	seg3 -= segsum;
	segsum += seg3;

	seg4 = lpfc_ncmd->ts_data_nvme - lpfc_ncmd->ts_cmd_start;
	if (segsum > seg4)
		return;
	seg4 -= segsum;

	phba->ktime_data_samples++;
	phba->ktime_seg1_total += seg1;
	if (seg1 < phba->ktime_seg1_min)
		phba->ktime_seg1_min = seg1;
	else if (seg1 > phba->ktime_seg1_max)
		phba->ktime_seg1_max = seg1;
	phba->ktime_seg2_total += seg2;
	if (seg2 < phba->ktime_seg2_min)
		phba->ktime_seg2_min = seg2;
	else if (seg2 > phba->ktime_seg2_max)
		phba->ktime_seg2_max = seg2;
	phba->ktime_seg3_total += seg3;
	if (seg3 < phba->ktime_seg3_min)
		phba->ktime_seg3_min = seg3;
	else if (seg3 > phba->ktime_seg3_max)
		phba->ktime_seg3_max = seg3;
	phba->ktime_seg4_total += seg4;
	if (seg4 < phba->ktime_seg4_min)
		phba->ktime_seg4_min = seg4;
	else if (seg4 > phba->ktime_seg4_max)
		phba->ktime_seg4_max = seg4;

	lpfc_ncmd->ts_last_cmd = 0;
	lpfc_ncmd->ts_cmd_start = 0;
	lpfc_ncmd->ts_cmd_wqput  = 0;
	lpfc_ncmd->ts_isr_cmpl = 0;
	lpfc_ncmd->ts_data_nvme = 0;
}
#endif

/**
 * lpfc_nvme_io_cmd_wqe_cmpl - Complete an NVME-over-FCP IO
 * @lpfc_pnvme: Pointer to the driver's nvme instance data
 * @lpfc_nvme_lport: Pointer to the driver's local port data
 * @lpfc_nvme_rport: Pointer to the rport getting the @lpfc_nvme_ereq
 *
 * Driver registers this routine as it io request handler.  This
 * routine issues an fcp WQE with data from the @lpfc_nvme_fcpreq
 * data structure to the rport indicated in @lpfc_nvme_rport.
 *
 * Return value :
 *   0 - Success
 *   TODO: What are the failure codes.
 **/
static void
lpfc_nvme_io_cmd_wqe_cmpl(struct lpfc_hba *phba, struct lpfc_iocbq *pwqeIn,
			  struct lpfc_wcqe_complete *wcqe)
{
	struct lpfc_nvme_buf *lpfc_ncmd =
		(struct lpfc_nvme_buf *)pwqeIn->context1;
	struct lpfc_vport *vport = pwqeIn->vport;
	struct nvmefc_fcp_req *nCmd;
	struct nvme_fc_ersp_iu *ep;
	struct nvme_fc_cmd_iu *cp;
	struct lpfc_nvme_rport *rport;
	struct lpfc_nodelist *ndlp;
	struct lpfc_nvme_fcpreq_priv *freqpriv;
	struct lpfc_nvme_lport *lport;
	unsigned long flags;
	uint32_t code, status;
	uint16_t cid, sqhd, data;
	uint32_t *ptr;

	/* Sanity check on return of outstanding command */
	if (!lpfc_ncmd || !lpfc_ncmd->nvmeCmd || !lpfc_ncmd->nrport) {
		lpfc_printf_vlog(vport, KERN_ERR, LOG_NODE | LOG_NVME_IOERR,
				 "6071 Completion pointers bad on wqe %p.\n",
				 wcqe);
		return;
	}
	atomic_inc(&phba->fc4NvmeIoCmpls);

	nCmd = lpfc_ncmd->nvmeCmd;
	rport = lpfc_ncmd->nrport;
	status = bf_get(lpfc_wcqe_c_status, wcqe);
	if (status) {
		lport = (struct lpfc_nvme_lport *)vport->localport->private;
		if (bf_get(lpfc_wcqe_c_xb, wcqe))
			atomic_inc(&lport->cmpl_fcp_xb);
		atomic_inc(&lport->cmpl_fcp_err);
	}

	lpfc_nvmeio_data(phba, "NVME FCP CMPL: xri x%x stat x%x parm x%x\n",
			 lpfc_ncmd->cur_iocbq.sli4_xritag,
			 status, wcqe->parameter);
	/*
	 * Catch race where our node has transitioned, but the
	 * transport is still transitioning.
	 */
	ndlp = rport->ndlp;
	if (!ndlp || !NLP_CHK_NODE_ACT(ndlp)) {
		lpfc_printf_vlog(vport, KERN_ERR, LOG_NODE | LOG_NVME_IOERR,
				 "6061 rport %p,  DID x%06x node not ready.\n",
				 rport, rport->remoteport->port_id);

		ndlp = lpfc_findnode_did(vport, rport->remoteport->port_id);
		if (!ndlp) {
			lpfc_printf_vlog(vport, KERN_ERR, LOG_NVME_IOERR,
					 "6062 Ignoring NVME cmpl.  No ndlp\n");
			goto out_err;
		}
	}

	code = bf_get(lpfc_wcqe_c_code, wcqe);
	if (code == CQE_CODE_NVME_ERSP) {
		/* For this type of CQE, we need to rebuild the rsp */
		ep = (struct nvme_fc_ersp_iu *)nCmd->rspaddr;

		/*
		 * Get Command Id from cmd to plug into response. This
		 * code is not needed in the next NVME Transport drop.
		 */
		cp = (struct nvme_fc_cmd_iu *)nCmd->cmdaddr;
		cid = cp->sqe.common.command_id;

		/*
		 * RSN is in CQE word 2
		 * SQHD is in CQE Word 3 bits 15:0
		 * Cmd Specific info is in CQE Word 1
		 * and in CQE Word 0 bits 15:0
		 */
		sqhd = bf_get(lpfc_wcqe_c_sqhead, wcqe);

		/* Now lets build the NVME ERSP IU */
		ep->iu_len = cpu_to_be16(8);
		ep->rsn = wcqe->parameter;
		ep->xfrd_len = cpu_to_be32(nCmd->payload_length);
		ep->rsvd12 = 0;
		ptr = (uint32_t *)&ep->cqe.result.u64;
		*ptr++ = wcqe->total_data_placed;
		data = bf_get(lpfc_wcqe_c_ersp0, wcqe);
		*ptr = (uint32_t)data;
		ep->cqe.sq_head = sqhd;
		ep->cqe.sq_id =  nCmd->sqid;
		ep->cqe.command_id = cid;
		ep->cqe.status = 0;

		lpfc_ncmd->status = IOSTAT_SUCCESS;
		lpfc_ncmd->result = 0;
		nCmd->rcv_rsplen = LPFC_NVME_ERSP_LEN;
		nCmd->transferred_length = nCmd->payload_length;
	} else {
<<<<<<< HEAD
		lpfc_ncmd->status = (bf_get(lpfc_wcqe_c_status, wcqe) &
			    LPFC_IOCB_STATUS_MASK);
=======
		lpfc_ncmd->status = (status & LPFC_IOCB_STATUS_MASK);
>>>>>>> 661e50bc
		lpfc_ncmd->result = (wcqe->parameter & IOERR_PARAM_MASK);

		/* For NVME, the only failure path that results in an
		 * IO error is when the adapter rejects it.  All other
		 * conditions are a success case and resolved by the
		 * transport.
		 * IOSTAT_FCP_RSP_ERROR means:
		 * 1. Length of data received doesn't match total
		 *    transfer length in WQE
		 * 2. If the RSP payload does NOT match these cases:
		 *    a. RSP length 12/24 bytes and all zeros
		 *    b. NVME ERSP
		 */
		switch (lpfc_ncmd->status) {
		case IOSTAT_SUCCESS:
			nCmd->transferred_length = wcqe->total_data_placed;
			nCmd->rcv_rsplen = 0;
			nCmd->status = 0;
			break;
		case IOSTAT_FCP_RSP_ERROR:
			nCmd->transferred_length = wcqe->total_data_placed;
			nCmd->rcv_rsplen = wcqe->parameter;
			nCmd->status = 0;
			/* Sanity check */
			if (nCmd->rcv_rsplen == LPFC_NVME_ERSP_LEN)
				break;
			lpfc_printf_vlog(vport, KERN_ERR, LOG_NVME_IOERR,
					 "6081 NVME Completion Protocol Error: "
					 "xri %x status x%x result x%x "
					 "placed x%x\n",
					 lpfc_ncmd->cur_iocbq.sli4_xritag,
					 lpfc_ncmd->status, lpfc_ncmd->result,
					 wcqe->total_data_placed);
			break;
		case IOSTAT_LOCAL_REJECT:
			/* Let fall through to set command final state. */
			if (lpfc_ncmd->result == IOERR_ABORT_REQUESTED)
				lpfc_printf_vlog(vport, KERN_INFO,
					 LOG_NVME_IOERR,
					 "6032 Delay Aborted cmd %p "
					 "nvme cmd %p, xri x%x, "
					 "xb %d\n",
					 lpfc_ncmd, nCmd,
					 lpfc_ncmd->cur_iocbq.sli4_xritag,
					 bf_get(lpfc_wcqe_c_xb, wcqe));
		default:
out_err:
			lpfc_printf_vlog(vport, KERN_INFO, LOG_NVME_IOERR,
					 "6072 NVME Completion Error: xri %x "
					 "status x%x result x%x placed x%x\n",
					 lpfc_ncmd->cur_iocbq.sli4_xritag,
					 lpfc_ncmd->status, lpfc_ncmd->result,
					 wcqe->total_data_placed);
			nCmd->transferred_length = 0;
			nCmd->rcv_rsplen = 0;
			nCmd->status = NVME_SC_INTERNAL;
		}
	}

	/* pick up SLI4 exhange busy condition */
	if (bf_get(lpfc_wcqe_c_xb, wcqe))
		lpfc_ncmd->flags |= LPFC_SBUF_XBUSY;
	else
		lpfc_ncmd->flags &= ~LPFC_SBUF_XBUSY;

	if (ndlp && NLP_CHK_NODE_ACT(ndlp))
		atomic_dec(&ndlp->cmd_pending);

	/* Update stats and complete the IO.  There is
	 * no need for dma unprep because the nvme_transport
	 * owns the dma address.
	 */
#ifdef CONFIG_SCSI_LPFC_DEBUG_FS
	if (lpfc_ncmd->ts_cmd_start) {
		lpfc_ncmd->ts_isr_cmpl = pwqeIn->isr_timestamp;
		lpfc_ncmd->ts_data_nvme = ktime_get_ns();
		phba->ktime_last_cmd = lpfc_ncmd->ts_data_nvme;
		lpfc_nvme_ktime(phba, lpfc_ncmd);
	}
	if (phba->cpucheck_on & LPFC_CHECK_NVME_IO) {
		if (lpfc_ncmd->cpu != smp_processor_id())
			lpfc_printf_vlog(vport, KERN_ERR, LOG_NVME_IOERR,
					 "6701 CPU Check cmpl: "
					 "cpu %d expect %d\n",
					 smp_processor_id(), lpfc_ncmd->cpu);
		if (lpfc_ncmd->cpu < LPFC_CHECK_CPU_CNT)
			phba->cpucheck_cmpl_io[lpfc_ncmd->cpu]++;
	}
#endif
	freqpriv = nCmd->private;
	freqpriv->nvme_buf = NULL;

	/* NVME targets need completion held off until the abort exchange
<<<<<<< HEAD
	 * completes.
	 */
	if (!(lpfc_ncmd->flags & LPFC_SBUF_XBUSY))
		nCmd->done(nCmd);
=======
	 * completes unless the NVME Rport is getting unregistered.
	 */

	if (!(lpfc_ncmd->flags & LPFC_SBUF_XBUSY)) {
		nCmd->done(nCmd);
		lpfc_ncmd->nvmeCmd = NULL;
	}
>>>>>>> 661e50bc

	spin_lock_irqsave(&phba->hbalock, flags);
	lpfc_ncmd->nrport = NULL;
	spin_unlock_irqrestore(&phba->hbalock, flags);

	/* Call release with XB=1 to queue the IO into the abort list. */
	lpfc_release_nvme_buf(phba, lpfc_ncmd);
}


/**
 * lpfc_nvme_prep_io_cmd - Issue an NVME-over-FCP IO
 * @lpfc_pnvme: Pointer to the driver's nvme instance data
 * @lpfc_nvme_lport: Pointer to the driver's local port data
 * @lpfc_nvme_rport: Pointer to the rport getting the @lpfc_nvme_ereq
 * @lpfc_nvme_fcreq: IO request from nvme fc to driver.
 * @hw_queue_handle: Driver-returned handle in lpfc_nvme_create_queue
 *
 * Driver registers this routine as it io request handler.  This
 * routine issues an fcp WQE with data from the @lpfc_nvme_fcpreq
 * data structure to the rport indicated in @lpfc_nvme_rport.
 *
 * Return value :
 *   0 - Success
 *   TODO: What are the failure codes.
 **/
static int
lpfc_nvme_prep_io_cmd(struct lpfc_vport *vport,
		      struct lpfc_nvme_buf *lpfc_ncmd,
		      struct lpfc_nodelist *pnode)
{
	struct lpfc_hba *phba = vport->phba;
	struct nvmefc_fcp_req *nCmd = lpfc_ncmd->nvmeCmd;
	struct lpfc_iocbq *pwqeq = &(lpfc_ncmd->cur_iocbq);
	union lpfc_wqe128 *wqe = (union lpfc_wqe128 *)&pwqeq->wqe;
	uint32_t req_len;

	if (!pnode || !NLP_CHK_NODE_ACT(pnode))
		return -EINVAL;

	/*
	 * There are three possibilities here - use scatter-gather segment, use
	 * the single mapping, or neither.
	 */
	wqe->fcp_iwrite.initial_xfer_len = 0;
	if (nCmd->sg_cnt) {
		if (nCmd->io_dir == NVMEFC_FCP_WRITE) {
			/* Word 5 */
			if ((phba->cfg_nvme_enable_fb) &&
			    (pnode->nlp_flag & NLP_FIRSTBURST)) {
				req_len = lpfc_ncmd->nvmeCmd->payload_length;
				if (req_len < pnode->nvme_fb_size)
					wqe->fcp_iwrite.initial_xfer_len =
						req_len;
				else
					wqe->fcp_iwrite.initial_xfer_len =
						pnode->nvme_fb_size;
			}

			/* Word 7 */
			bf_set(wqe_cmnd, &wqe->generic.wqe_com,
			       CMD_FCP_IWRITE64_WQE);
			bf_set(wqe_pu, &wqe->generic.wqe_com,
			       PARM_READ_CHECK);

			/* Word 10 */
			bf_set(wqe_qosd, &wqe->fcp_iwrite.wqe_com, 0);
			bf_set(wqe_iod, &wqe->fcp_iwrite.wqe_com,
			       LPFC_WQE_IOD_WRITE);
			bf_set(wqe_lenloc, &wqe->fcp_iwrite.wqe_com,
			       LPFC_WQE_LENLOC_WORD4);
			if (phba->cfg_nvme_oas)
				bf_set(wqe_oas, &wqe->fcp_iwrite.wqe_com, 1);

			/* Word 11 */
			bf_set(wqe_cmd_type, &wqe->generic.wqe_com,
			       NVME_WRITE_CMD);

			atomic_inc(&phba->fc4NvmeOutputRequests);
		} else {
			/* Word 7 */
			bf_set(wqe_cmnd, &wqe->generic.wqe_com,
			       CMD_FCP_IREAD64_WQE);
			bf_set(wqe_pu, &wqe->generic.wqe_com,
			       PARM_READ_CHECK);

			/* Word 10 */
			bf_set(wqe_qosd, &wqe->fcp_iread.wqe_com, 0);
			bf_set(wqe_iod, &wqe->fcp_iread.wqe_com,
			       LPFC_WQE_IOD_READ);
			bf_set(wqe_lenloc, &wqe->fcp_iread.wqe_com,
			       LPFC_WQE_LENLOC_WORD4);
			if (phba->cfg_nvme_oas)
				bf_set(wqe_oas, &wqe->fcp_iread.wqe_com, 1);

			/* Word 11 */
			bf_set(wqe_cmd_type, &wqe->generic.wqe_com,
			       NVME_READ_CMD);

			atomic_inc(&phba->fc4NvmeInputRequests);
		}
	} else {
		/* Word 4 */
		wqe->fcp_icmd.rsrvd4 = 0;

		/* Word 7 */
		bf_set(wqe_cmnd, &wqe->generic.wqe_com, CMD_FCP_ICMND64_WQE);
		bf_set(wqe_pu, &wqe->generic.wqe_com, 0);

		/* Word 10 */
		bf_set(wqe_qosd, &wqe->fcp_icmd.wqe_com, 1);
		bf_set(wqe_iod, &wqe->fcp_icmd.wqe_com, LPFC_WQE_IOD_WRITE);
		bf_set(wqe_lenloc, &wqe->fcp_icmd.wqe_com,
		       LPFC_WQE_LENLOC_NONE);
		if (phba->cfg_nvme_oas)
			bf_set(wqe_oas, &wqe->fcp_icmd.wqe_com, 1);

		/* Word 11 */
		bf_set(wqe_cmd_type, &wqe->generic.wqe_com, NVME_READ_CMD);

		atomic_inc(&phba->fc4NvmeControlRequests);
	}
	/*
	 * Finish initializing those WQE fields that are independent
	 * of the nvme_cmnd request_buffer
	 */

	/* Word 6 */
	bf_set(wqe_ctxt_tag, &wqe->generic.wqe_com,
	       phba->sli4_hba.rpi_ids[pnode->nlp_rpi]);
	bf_set(wqe_xri_tag, &wqe->generic.wqe_com, pwqeq->sli4_xritag);

	/* Word 7 */
	/* Preserve Class data in the ndlp. */
	bf_set(wqe_class, &wqe->generic.wqe_com,
	       (pnode->nlp_fcp_info & 0x0f));

	/* Word 8 */
	wqe->generic.wqe_com.abort_tag = pwqeq->iotag;

	/* Word 9 */
	bf_set(wqe_reqtag, &wqe->generic.wqe_com, pwqeq->iotag);

	/* Word 11 */
	bf_set(wqe_cqid, &wqe->generic.wqe_com, LPFC_WQE_CQ_ID_DEFAULT);

	pwqeq->vport = vport;
	return 0;
}


/**
 * lpfc_nvme_prep_io_dma - Issue an NVME-over-FCP IO
 * @lpfc_pnvme: Pointer to the driver's nvme instance data
 * @lpfc_nvme_lport: Pointer to the driver's local port data
 * @lpfc_nvme_rport: Pointer to the rport getting the @lpfc_nvme_ereq
 * @lpfc_nvme_fcreq: IO request from nvme fc to driver.
 * @hw_queue_handle: Driver-returned handle in lpfc_nvme_create_queue
 *
 * Driver registers this routine as it io request handler.  This
 * routine issues an fcp WQE with data from the @lpfc_nvme_fcpreq
 * data structure to the rport indicated in @lpfc_nvme_rport.
 *
 * Return value :
 *   0 - Success
 *   TODO: What are the failure codes.
 **/
static int
lpfc_nvme_prep_io_dma(struct lpfc_vport *vport,
		      struct lpfc_nvme_buf *lpfc_ncmd)
{
	struct lpfc_hba *phba = vport->phba;
	struct nvmefc_fcp_req *nCmd = lpfc_ncmd->nvmeCmd;
	union lpfc_wqe128 *wqe = (union lpfc_wqe128 *)&lpfc_ncmd->cur_iocbq.wqe;
	struct sli4_sge *sgl = lpfc_ncmd->nvme_sgl;
	struct scatterlist *data_sg;
	struct sli4_sge *first_data_sgl;
	dma_addr_t physaddr;
	uint32_t num_bde = 0;
	uint32_t dma_len;
	uint32_t dma_offset = 0;
	int nseg, i;

	/* Fix up the command and response DMA stuff. */
	lpfc_nvme_adj_fcp_sgls(vport, lpfc_ncmd, nCmd);

	/*
	 * There are three possibilities here - use scatter-gather segment, use
	 * the single mapping, or neither.
	 */
	if (nCmd->sg_cnt) {
		/*
		 * Jump over the cmd and rsp SGEs.  The fix routine
		 * has already adjusted for this.
		 */
		sgl += 2;

		first_data_sgl = sgl;
		lpfc_ncmd->seg_cnt = nCmd->sg_cnt;
<<<<<<< HEAD
		if (lpfc_ncmd->seg_cnt > phba->cfg_nvme_seg_cnt + 1) {
=======
		if (lpfc_ncmd->seg_cnt > lpfc_nvme_template.max_sgl_segments) {
>>>>>>> 661e50bc
			lpfc_printf_log(phba, KERN_ERR, LOG_NVME_IOERR,
					"6058 Too many sg segments from "
					"NVME Transport.  Max %d, "
					"nvmeIO sg_cnt %d\n",
					phba->cfg_nvme_seg_cnt + 1,
					lpfc_ncmd->seg_cnt);
			lpfc_ncmd->seg_cnt = 0;
			return 1;
		}

		/*
		 * The driver established a maximum scatter-gather segment count
		 * during probe that limits the number of sg elements in any
		 * single nvme command.  Just run through the seg_cnt and format
		 * the sge's.
		 */
		nseg = nCmd->sg_cnt;
		data_sg = nCmd->first_sgl;
		for (i = 0; i < nseg; i++) {
			if (data_sg == NULL) {
				lpfc_printf_log(phba, KERN_ERR, LOG_NVME_IOERR,
						"6059 dptr err %d, nseg %d\n",
						i, nseg);
				lpfc_ncmd->seg_cnt = 0;
				return 1;
			}
			physaddr = data_sg->dma_address;
			dma_len = data_sg->length;
			sgl->addr_lo = cpu_to_le32(putPaddrLow(physaddr));
			sgl->addr_hi = cpu_to_le32(putPaddrHigh(physaddr));
			sgl->word2 = le32_to_cpu(sgl->word2);
			if ((num_bde + 1) == nseg)
				bf_set(lpfc_sli4_sge_last, sgl, 1);
			else
				bf_set(lpfc_sli4_sge_last, sgl, 0);
			bf_set(lpfc_sli4_sge_offset, sgl, dma_offset);
			bf_set(lpfc_sli4_sge_type, sgl, LPFC_SGE_TYPE_DATA);
			sgl->word2 = cpu_to_le32(sgl->word2);
			sgl->sge_len = cpu_to_le32(dma_len);

			dma_offset += dma_len;
			data_sg = sg_next(data_sg);
			sgl++;
		}
	} else {
		/* For this clause to be valid, the payload_length
		 * and sg_cnt must zero.
		 */
		if (nCmd->payload_length != 0) {
			lpfc_printf_log(phba, KERN_ERR, LOG_NVME_IOERR,
					"6063 NVME DMA Prep Err: sg_cnt %d "
					"payload_length x%x\n",
					nCmd->sg_cnt, nCmd->payload_length);
			return 1;
		}
	}

	/*
	 * Due to difference in data length between DIF/non-DIF paths,
	 * we need to set word 4 of WQE here
	 */
	wqe->fcp_iread.total_xfer_len = nCmd->payload_length;
	return 0;
}

/**
 * lpfc_nvme_fcp_io_submit - Issue an NVME-over-FCP IO
 * @lpfc_pnvme: Pointer to the driver's nvme instance data
 * @lpfc_nvme_lport: Pointer to the driver's local port data
 * @lpfc_nvme_rport: Pointer to the rport getting the @lpfc_nvme_ereq
 * @lpfc_nvme_fcreq: IO request from nvme fc to driver.
 * @hw_queue_handle: Driver-returned handle in lpfc_nvme_create_queue
 *
 * Driver registers this routine as it io request handler.  This
 * routine issues an fcp WQE with data from the @lpfc_nvme_fcpreq
 * data structure to the rport
 indicated in @lpfc_nvme_rport.
 *
 * Return value :
 *   0 - Success
 *   TODO: What are the failure codes.
 **/
static int
lpfc_nvme_fcp_io_submit(struct nvme_fc_local_port *pnvme_lport,
			struct nvme_fc_remote_port *pnvme_rport,
			void *hw_queue_handle,
			struct nvmefc_fcp_req *pnvme_fcreq)
{
	int ret = 0;
	int expedite = 0;
	struct lpfc_nvme_lport *lport;
	struct lpfc_vport *vport;
	struct lpfc_hba *phba;
	struct lpfc_nodelist *ndlp;
	struct lpfc_nvme_buf *lpfc_ncmd;
	struct lpfc_nvme_rport *rport;
	struct lpfc_nvme_qhandle *lpfc_queue_info;
	struct lpfc_nvme_fcpreq_priv *freqpriv;
	struct nvme_common_command *sqe;
#ifdef CONFIG_SCSI_LPFC_DEBUG_FS
	uint64_t start = 0;
#endif

	/* Validate pointers. LLDD fault handling with transport does
	 * have timing races.
	 */
	lport = (struct lpfc_nvme_lport *)pnvme_lport->private;
	if (unlikely(!lport)) {
		ret = -EINVAL;
		goto out_fail;
	}

	vport = lport->vport;

	if (unlikely(!hw_queue_handle)) {
		lpfc_printf_vlog(vport, KERN_INFO, LOG_NVME_ABTS,
				 "6129 Fail Abort, NULL hw_queue_handle\n");
		ret = -EINVAL;
		goto out_fail;
	}

	phba = vport->phba;

	if (vport->load_flag & FC_UNLOADING) {
		ret = -ENODEV;
		goto out_fail;
	}

<<<<<<< HEAD
	/* Validate pointers. */
	if (!pnvme_lport || !pnvme_rport || !freqpriv) {
		lpfc_printf_vlog(vport, KERN_INFO, LOG_NVME_IOERR | LOG_NODE,
				 "6117 No Send:IO submit ptrs NULL, lport %p, "
				 "rport %p fcreq_priv %p\n",
				 pnvme_lport, pnvme_rport, freqpriv);
=======
	if (vport->load_flag & FC_UNLOADING) {
>>>>>>> 661e50bc
		ret = -ENODEV;
		goto out_fail;
	}

<<<<<<< HEAD
=======
	freqpriv = pnvme_fcreq->private;
	if (unlikely(!freqpriv)) {
		ret = -EINVAL;
		goto out_fail;
	}

>>>>>>> 661e50bc
#ifdef CONFIG_SCSI_LPFC_DEBUG_FS
	if (phba->ktime_on)
		start = ktime_get_ns();
#endif
	rport = (struct lpfc_nvme_rport *)pnvme_rport->private;
	lpfc_queue_info = (struct lpfc_nvme_qhandle *)hw_queue_handle;

	/*
	 * Catch race where our node has transitioned, but the
	 * transport is still transitioning.
	 */
	ndlp = rport->ndlp;
	if (!ndlp || !NLP_CHK_NODE_ACT(ndlp)) {
		lpfc_printf_vlog(vport, KERN_ERR, LOG_NODE | LOG_NVME_IOERR,
				 "6053 rport %p, ndlp %p, DID x%06x "
				 "ndlp not ready.\n",
				 rport, ndlp, pnvme_rport->port_id);

		ndlp = lpfc_findnode_did(vport, pnvme_rport->port_id);
		if (!ndlp) {
			lpfc_printf_vlog(vport, KERN_ERR, LOG_NVME_IOERR,
					 "6066 Missing node for DID %x\n",
					 pnvme_rport->port_id);
			atomic_inc(&lport->xmt_fcp_bad_ndlp);
			ret = -ENODEV;
			goto out_fail;
		}
	}

	/* The remote node has to be a mapped target or it's an error. */
	if ((ndlp->nlp_type & NLP_NVME_TARGET) &&
	    (ndlp->nlp_state != NLP_STE_MAPPED_NODE)) {
		lpfc_printf_vlog(vport, KERN_ERR, LOG_NODE | LOG_NVME_IOERR,
				 "6036 rport %p, DID x%06x not ready for "
				 "IO. State x%x, Type x%x\n",
				 rport, pnvme_rport->port_id,
				 ndlp->nlp_state, ndlp->nlp_type);
		atomic_inc(&lport->xmt_fcp_bad_ndlp);
		ret = -ENODEV;
		goto out_fail;

	}

	/* Currently only NVME Keep alive commands should be expedited
	 * if the driver runs out of a resource. These should only be
	 * issued on the admin queue, qidx 0
	 */
	if (!lpfc_queue_info->qidx && !pnvme_fcreq->sg_cnt) {
		sqe = &((struct nvme_fc_cmd_iu *)
			pnvme_fcreq->cmdaddr)->sqe.common;
		if (sqe->opcode == nvme_admin_keep_alive)
			expedite = 1;
	}

	/* The node is shared with FCP IO, make sure the IO pending count does
	 * not exceed the programmed depth.
	 */
	if ((atomic_read(&ndlp->cmd_pending) >= ndlp->cmd_qdepth) &&
	    !expedite) {
		atomic_inc(&lport->xmt_fcp_qdepth);
		ret = -EBUSY;
		goto out_fail;
	}

	lpfc_ncmd = lpfc_get_nvme_buf(phba, ndlp, expedite);
	if (lpfc_ncmd == NULL) {
		atomic_inc(&lport->xmt_fcp_noxri);
		lpfc_printf_vlog(vport, KERN_INFO, LOG_NVME_IOERR,
				 "6065 driver's buffer pool is empty, "
				 "IO failed\n");
		ret = -EBUSY;
		goto out_fail;
	}
#ifdef CONFIG_SCSI_LPFC_DEBUG_FS
	if (start) {
		lpfc_ncmd->ts_cmd_start = start;
		lpfc_ncmd->ts_last_cmd = phba->ktime_last_cmd;
	} else {
		lpfc_ncmd->ts_cmd_start = 0;
	}
#endif

	/*
	 * Store the data needed by the driver to issue, abort, and complete
	 * an IO.
	 * Do not let the IO hang out forever.  There is no midlayer issuing
	 * an abort so inform the FW of the maximum IO pending time.
	 */
	freqpriv->nvme_buf = lpfc_ncmd;
	lpfc_ncmd->nvmeCmd = pnvme_fcreq;
	lpfc_ncmd->nrport = rport;
	lpfc_ncmd->ndlp = ndlp;
	lpfc_ncmd->start_time = jiffies;

	lpfc_nvme_prep_io_cmd(vport, lpfc_ncmd, ndlp);
	ret = lpfc_nvme_prep_io_dma(vport, lpfc_ncmd);
	if (ret) {
		ret = -ENOMEM;
		goto out_free_nvme_buf;
	}

	atomic_inc(&ndlp->cmd_pending);

	/*
	 * Issue the IO on the WQ indicated by index in the hw_queue_handle.
	 * This identfier was create in our hardware queue create callback
	 * routine. The driver now is dependent on the IO queue steering from
	 * the transport.  We are trusting the upper NVME layers know which
	 * index to use and that they have affinitized a CPU to this hardware
	 * queue. A hardware queue maps to a driver MSI-X vector/EQ/CQ/WQ.
	 */
	lpfc_ncmd->cur_iocbq.hba_wqidx = lpfc_queue_info->index;

	lpfc_nvmeio_data(phba, "NVME FCP XMIT: xri x%x idx %d to %06x\n",
			 lpfc_ncmd->cur_iocbq.sli4_xritag,
			 lpfc_queue_info->index, ndlp->nlp_DID);

	ret = lpfc_sli4_issue_wqe(phba, LPFC_FCP_RING, &lpfc_ncmd->cur_iocbq);
	if (ret) {
		atomic_inc(&lport->xmt_fcp_wqerr);
		atomic_dec(&ndlp->cmd_pending);
		lpfc_printf_vlog(vport, KERN_INFO, LOG_NVME_IOERR,
				 "6113 FCP could not issue WQE err %x "
				 "sid: x%x did: x%x oxid: x%x\n",
				 ret, vport->fc_myDID, ndlp->nlp_DID,
				 lpfc_ncmd->cur_iocbq.sli4_xritag);
		goto out_free_nvme_buf;
	}

#ifdef CONFIG_SCSI_LPFC_DEBUG_FS
	if (lpfc_ncmd->ts_cmd_start)
		lpfc_ncmd->ts_cmd_wqput = ktime_get_ns();

	if (phba->cpucheck_on & LPFC_CHECK_NVME_IO) {
		lpfc_ncmd->cpu = smp_processor_id();
		if (lpfc_ncmd->cpu != lpfc_queue_info->index) {
			/* Check for admin queue */
			if (lpfc_queue_info->qidx) {
				lpfc_printf_vlog(vport,
						 KERN_ERR, LOG_NVME_IOERR,
						"6702 CPU Check cmd: "
						"cpu %d wq %d\n",
						lpfc_ncmd->cpu,
						lpfc_queue_info->index);
			}
			lpfc_ncmd->cpu = lpfc_queue_info->index;
		}
		if (lpfc_ncmd->cpu < LPFC_CHECK_CPU_CNT)
			phba->cpucheck_xmt_io[lpfc_ncmd->cpu]++;
	}
#endif
	return 0;

 out_free_nvme_buf:
	if (lpfc_ncmd->nvmeCmd->sg_cnt) {
		if (lpfc_ncmd->nvmeCmd->io_dir == NVMEFC_FCP_WRITE)
			atomic_dec(&phba->fc4NvmeOutputRequests);
		else
			atomic_dec(&phba->fc4NvmeInputRequests);
	} else
		atomic_dec(&phba->fc4NvmeControlRequests);
	lpfc_release_nvme_buf(phba, lpfc_ncmd);
 out_fail:
	return ret;
}

/**
 * lpfc_nvme_abort_fcreq_cmpl - Complete an NVME FCP abort request.
 * @phba: Pointer to HBA context object
 * @cmdiocb: Pointer to command iocb object.
 * @rspiocb: Pointer to response iocb object.
 *
 * This is the callback function for any NVME FCP IO that was aborted.
 *
 * Return value:
 *   None
 **/
void
lpfc_nvme_abort_fcreq_cmpl(struct lpfc_hba *phba, struct lpfc_iocbq *cmdiocb,
			   struct lpfc_wcqe_complete *abts_cmpl)
{
	lpfc_printf_log(phba, KERN_INFO, LOG_NVME,
			"6145 ABORT_XRI_CN completing on rpi x%x "
			"original iotag x%x, abort cmd iotag x%x "
			"req_tag x%x, status x%x, hwstatus x%x\n",
			cmdiocb->iocb.un.acxri.abortContextTag,
			cmdiocb->iocb.un.acxri.abortIoTag,
			cmdiocb->iotag,
			bf_get(lpfc_wcqe_c_request_tag, abts_cmpl),
			bf_get(lpfc_wcqe_c_status, abts_cmpl),
			bf_get(lpfc_wcqe_c_hw_status, abts_cmpl));
	lpfc_sli_release_iocbq(phba, cmdiocb);
}

/**
 * lpfc_nvme_fcp_abort - Issue an NVME-over-FCP ABTS
 * @lpfc_pnvme: Pointer to the driver's nvme instance data
 * @lpfc_nvme_lport: Pointer to the driver's local port data
 * @lpfc_nvme_rport: Pointer to the rport getting the @lpfc_nvme_ereq
 * @lpfc_nvme_fcreq: IO request from nvme fc to driver.
 * @hw_queue_handle: Driver-returned handle in lpfc_nvme_create_queue
 *
 * Driver registers this routine as its nvme request io abort handler.  This
 * routine issues an fcp Abort WQE with data from the @lpfc_nvme_fcpreq
 * data structure to the rport indicated in @lpfc_nvme_rport.  This routine
 * is executed asynchronously - one the target is validated as "MAPPED" and
 * ready for IO, the driver issues the abort request and returns.
 *
 * Return value:
 *   None
 **/
static void
lpfc_nvme_fcp_abort(struct nvme_fc_local_port *pnvme_lport,
		    struct nvme_fc_remote_port *pnvme_rport,
		    void *hw_queue_handle,
		    struct nvmefc_fcp_req *pnvme_fcreq)
{
	struct lpfc_nvme_lport *lport;
	struct lpfc_vport *vport;
	struct lpfc_hba *phba;
	struct lpfc_nvme_buf *lpfc_nbuf;
	struct lpfc_iocbq *abts_buf;
	struct lpfc_iocbq *nvmereq_wqe;
	struct lpfc_nvme_fcpreq_priv *freqpriv;
	union lpfc_wqe *abts_wqe;
	unsigned long flags;
	int ret_val;

	/* Validate pointers. LLDD fault handling with transport does
	 * have timing races.
	 */
	lport = (struct lpfc_nvme_lport *)pnvme_lport->private;
	if (unlikely(!lport))
		return;

	vport = lport->vport;

	if (unlikely(!hw_queue_handle)) {
		lpfc_printf_vlog(vport, KERN_INFO, LOG_NVME_ABTS,
				 "6129 Fail Abort, HW Queue Handle NULL.\n");
		return;
	}

	phba = vport->phba;
	freqpriv = pnvme_fcreq->private;

	if (unlikely(!freqpriv))
		return;
	if (vport->load_flag & FC_UNLOADING)
		return;

	/* Announce entry to new IO submit field. */
	lpfc_printf_vlog(vport, KERN_INFO, LOG_NVME_ABTS,
			 "6002 Abort Request to rport DID x%06x "
			 "for nvme_fc_req %p\n",
			 pnvme_rport->port_id,
			 pnvme_fcreq);

	/* If the hba is getting reset, this flag is set.  It is
	 * cleared when the reset is complete and rings reestablished.
	 */
	spin_lock_irqsave(&phba->hbalock, flags);
	/* driver queued commands are in process of being flushed */
	if (phba->hba_flag & HBA_NVME_IOQ_FLUSH) {
		spin_unlock_irqrestore(&phba->hbalock, flags);
		lpfc_printf_vlog(vport, KERN_ERR, LOG_NVME_ABTS,
				 "6139 Driver in reset cleanup - flushing "
				 "NVME Req now.  hba_flag x%x\n",
				 phba->hba_flag);
		return;
	}

	lpfc_nbuf = freqpriv->nvme_buf;
	if (!lpfc_nbuf) {
		spin_unlock_irqrestore(&phba->hbalock, flags);
		lpfc_printf_vlog(vport, KERN_ERR, LOG_NVME_ABTS,
				 "6140 NVME IO req has no matching lpfc nvme "
				 "io buffer.  Skipping abort req.\n");
		return;
	} else if (!lpfc_nbuf->nvmeCmd) {
		spin_unlock_irqrestore(&phba->hbalock, flags);
		lpfc_printf_vlog(vport, KERN_ERR, LOG_NVME_ABTS,
				 "6141 lpfc NVME IO req has no nvme_fcreq "
				 "io buffer.  Skipping abort req.\n");
		return;
	}
	nvmereq_wqe = &lpfc_nbuf->cur_iocbq;

	/*
	 * The lpfc_nbuf and the mapped nvme_fcreq in the driver's
	 * state must match the nvme_fcreq passed by the nvme
	 * transport.  If they don't match, it is likely the driver
	 * has already completed the NVME IO and the nvme transport
	 * has not seen it yet.
	 */
	if (lpfc_nbuf->nvmeCmd != pnvme_fcreq) {
		spin_unlock_irqrestore(&phba->hbalock, flags);
		lpfc_printf_vlog(vport, KERN_ERR, LOG_NVME_ABTS,
				 "6143 NVME req mismatch: "
				 "lpfc_nbuf %p nvmeCmd %p, "
				 "pnvme_fcreq %p.  Skipping Abort xri x%x\n",
				 lpfc_nbuf, lpfc_nbuf->nvmeCmd,
				 pnvme_fcreq, nvmereq_wqe->sli4_xritag);
		return;
	}

	/* Don't abort IOs no longer on the pending queue. */
	if (!(nvmereq_wqe->iocb_flag & LPFC_IO_ON_TXCMPLQ)) {
		spin_unlock_irqrestore(&phba->hbalock, flags);
		lpfc_printf_vlog(vport, KERN_ERR, LOG_NVME_ABTS,
				 "6142 NVME IO req %p not queued - skipping "
				 "abort req xri x%x\n",
				 pnvme_fcreq, nvmereq_wqe->sli4_xritag);
		return;
	}

	atomic_inc(&lport->xmt_fcp_abort);
	lpfc_nvmeio_data(phba, "NVME FCP ABORT: xri x%x idx %d to %06x\n",
			 nvmereq_wqe->sli4_xritag,
			 nvmereq_wqe->hba_wqidx, pnvme_rport->port_id);

	/* Outstanding abort is in progress */
	if (nvmereq_wqe->iocb_flag & LPFC_DRIVER_ABORTED) {
		spin_unlock_irqrestore(&phba->hbalock, flags);
		lpfc_printf_vlog(vport, KERN_ERR, LOG_NVME_ABTS,
				 "6144 Outstanding NVME I/O Abort Request "
				 "still pending on nvme_fcreq %p, "
				 "lpfc_ncmd %p xri x%x\n",
				 pnvme_fcreq, lpfc_nbuf,
				 nvmereq_wqe->sli4_xritag);
		return;
	}

	abts_buf = __lpfc_sli_get_iocbq(phba);
	if (!abts_buf) {
		spin_unlock_irqrestore(&phba->hbalock, flags);
		lpfc_printf_vlog(vport, KERN_ERR, LOG_NVME_ABTS,
				 "6136 No available abort wqes. Skipping "
				 "Abts req for nvme_fcreq %p xri x%x\n",
				 pnvme_fcreq, nvmereq_wqe->sli4_xritag);
		return;
	}

	/* Ready - mark outstanding as aborted by driver. */
	nvmereq_wqe->iocb_flag |= LPFC_DRIVER_ABORTED;

	/* Complete prepping the abort wqe and issue to the FW. */
	abts_wqe = &abts_buf->wqe;

	/* WQEs are reused.  Clear stale data and set key fields to
	 * zero like ia, iaab, iaar, xri_tag, and ctxt_tag.
	 */
	memset(abts_wqe, 0, sizeof(union lpfc_wqe));
	bf_set(abort_cmd_criteria, &abts_wqe->abort_cmd, T_XRI_TAG);

	/* word 7 */
	bf_set(wqe_ct, &abts_wqe->abort_cmd.wqe_com, 0);
	bf_set(wqe_cmnd, &abts_wqe->abort_cmd.wqe_com, CMD_ABORT_XRI_CX);
	bf_set(wqe_class, &abts_wqe->abort_cmd.wqe_com,
	       nvmereq_wqe->iocb.ulpClass);

	/* word 8 - tell the FW to abort the IO associated with this
	 * outstanding exchange ID.
	 */
	abts_wqe->abort_cmd.wqe_com.abort_tag = nvmereq_wqe->sli4_xritag;

	/* word 9 - this is the iotag for the abts_wqe completion. */
	bf_set(wqe_reqtag, &abts_wqe->abort_cmd.wqe_com,
	       abts_buf->iotag);

	/* word 10 */
	bf_set(wqe_wqid, &abts_wqe->abort_cmd.wqe_com, nvmereq_wqe->hba_wqidx);
	bf_set(wqe_qosd, &abts_wqe->abort_cmd.wqe_com, 1);
	bf_set(wqe_lenloc, &abts_wqe->abort_cmd.wqe_com, LPFC_WQE_LENLOC_NONE);

	/* word 11 */
	bf_set(wqe_cmd_type, &abts_wqe->abort_cmd.wqe_com, OTHER_COMMAND);
	bf_set(wqe_wqec, &abts_wqe->abort_cmd.wqe_com, 1);
	bf_set(wqe_cqid, &abts_wqe->abort_cmd.wqe_com, LPFC_WQE_CQ_ID_DEFAULT);

	/* ABTS WQE must go to the same WQ as the WQE to be aborted */
	abts_buf->iocb_flag |= LPFC_IO_NVME;
	abts_buf->hba_wqidx = nvmereq_wqe->hba_wqidx;
	abts_buf->vport = vport;
	abts_buf->wqe_cmpl = lpfc_nvme_abort_fcreq_cmpl;
	ret_val = lpfc_sli4_issue_wqe(phba, LPFC_FCP_RING, abts_buf);
	spin_unlock_irqrestore(&phba->hbalock, flags);
	if (ret_val) {
		lpfc_printf_vlog(vport, KERN_ERR, LOG_NVME_ABTS,
				 "6137 Failed abts issue_wqe with status x%x "
				 "for nvme_fcreq %p.\n",
				 ret_val, pnvme_fcreq);
		lpfc_sli_release_iocbq(phba, abts_buf);
		return;
	}

	lpfc_printf_vlog(vport, KERN_INFO, LOG_NVME_ABTS,
			 "6138 Transport Abort NVME Request Issued for "
			 "ox_id x%x on reqtag x%x\n",
			 nvmereq_wqe->sli4_xritag,
			 abts_buf->iotag);
}

/* Declare and initialization an instance of the FC NVME template. */
static struct nvme_fc_port_template lpfc_nvme_template = {
	/* initiator-based functions */
	.localport_delete  = lpfc_nvme_localport_delete,
	.remoteport_delete = lpfc_nvme_remoteport_delete,
	.create_queue = lpfc_nvme_create_queue,
	.delete_queue = lpfc_nvme_delete_queue,
	.ls_req       = lpfc_nvme_ls_req,
	.fcp_io       = lpfc_nvme_fcp_io_submit,
	.ls_abort     = lpfc_nvme_ls_abort,
	.fcp_abort    = lpfc_nvme_fcp_abort,

	.max_hw_queues = 1,
	.max_sgl_segments = LPFC_NVME_DEFAULT_SEGS,
	.max_dif_sgl_segments = LPFC_NVME_DEFAULT_SEGS,
	.dma_boundary = 0xFFFFFFFF,

	/* Sizes of additional private data for data structures.
	 * No use for the last two sizes at this time.
	 */
	.local_priv_sz = sizeof(struct lpfc_nvme_lport),
	.remote_priv_sz = sizeof(struct lpfc_nvme_rport),
	.lsrqst_priv_sz = 0,
	.fcprqst_priv_sz = sizeof(struct lpfc_nvme_fcpreq_priv),
};

/**
 * lpfc_sli4_post_nvme_sgl_block - post a block of nvme sgl list to firmware
 * @phba: pointer to lpfc hba data structure.
 * @nblist: pointer to nvme buffer list.
 * @count: number of scsi buffers on the list.
 *
 * This routine is invoked to post a block of @count scsi sgl pages from a
 * SCSI buffer list @nblist to the HBA using non-embedded mailbox command.
 * No Lock is held.
 *
 **/
static int
lpfc_sli4_post_nvme_sgl_block(struct lpfc_hba *phba,
			      struct list_head *nblist,
			      int count)
{
	struct lpfc_nvme_buf *lpfc_ncmd;
	struct lpfc_mbx_post_uembed_sgl_page1 *sgl;
	struct sgl_page_pairs *sgl_pg_pairs;
	void *viraddr;
	LPFC_MBOXQ_t *mbox;
	uint32_t reqlen, alloclen, pg_pairs;
	uint32_t mbox_tmo;
	uint16_t xritag_start = 0;
	int rc = 0;
	uint32_t shdr_status, shdr_add_status;
	dma_addr_t pdma_phys_bpl1;
	union lpfc_sli4_cfg_shdr *shdr;

	/* Calculate the requested length of the dma memory */
	reqlen = count * sizeof(struct sgl_page_pairs) +
		 sizeof(union lpfc_sli4_cfg_shdr) + sizeof(uint32_t);
	if (reqlen > SLI4_PAGE_SIZE) {
		lpfc_printf_log(phba, KERN_WARNING, LOG_INIT,
				"6118 Block sgl registration required DMA "
				"size (%d) great than a page\n", reqlen);
		return -ENOMEM;
	}
	mbox = mempool_alloc(phba->mbox_mem_pool, GFP_KERNEL);
	if (!mbox) {
		lpfc_printf_log(phba, KERN_ERR, LOG_INIT,
				"6119 Failed to allocate mbox cmd memory\n");
		return -ENOMEM;
	}

	/* Allocate DMA memory and set up the non-embedded mailbox command */
	alloclen = lpfc_sli4_config(phba, mbox, LPFC_MBOX_SUBSYSTEM_FCOE,
				LPFC_MBOX_OPCODE_FCOE_POST_SGL_PAGES, reqlen,
				LPFC_SLI4_MBX_NEMBED);

	if (alloclen < reqlen) {
		lpfc_printf_log(phba, KERN_ERR, LOG_INIT,
				"6120 Allocated DMA memory size (%d) is "
				"less than the requested DMA memory "
				"size (%d)\n", alloclen, reqlen);
		lpfc_sli4_mbox_cmd_free(phba, mbox);
		return -ENOMEM;
	}

	/* Get the first SGE entry from the non-embedded DMA memory */
	viraddr = mbox->sge_array->addr[0];

	/* Set up the SGL pages in the non-embedded DMA pages */
	sgl = (struct lpfc_mbx_post_uembed_sgl_page1 *)viraddr;
	sgl_pg_pairs = &sgl->sgl_pg_pairs;

	pg_pairs = 0;
	list_for_each_entry(lpfc_ncmd, nblist, list) {
		/* Set up the sge entry */
		sgl_pg_pairs->sgl_pg0_addr_lo =
			cpu_to_le32(putPaddrLow(lpfc_ncmd->dma_phys_sgl));
		sgl_pg_pairs->sgl_pg0_addr_hi =
			cpu_to_le32(putPaddrHigh(lpfc_ncmd->dma_phys_sgl));
		if (phba->cfg_sg_dma_buf_size > SGL_PAGE_SIZE)
			pdma_phys_bpl1 = lpfc_ncmd->dma_phys_sgl +
						SGL_PAGE_SIZE;
		else
			pdma_phys_bpl1 = 0;
		sgl_pg_pairs->sgl_pg1_addr_lo =
			cpu_to_le32(putPaddrLow(pdma_phys_bpl1));
		sgl_pg_pairs->sgl_pg1_addr_hi =
			cpu_to_le32(putPaddrHigh(pdma_phys_bpl1));
		/* Keep the first xritag on the list */
		if (pg_pairs == 0)
			xritag_start = lpfc_ncmd->cur_iocbq.sli4_xritag;
		sgl_pg_pairs++;
		pg_pairs++;
	}
	bf_set(lpfc_post_sgl_pages_xri, sgl, xritag_start);
	bf_set(lpfc_post_sgl_pages_xricnt, sgl, pg_pairs);
	/* Perform endian conversion if necessary */
	sgl->word0 = cpu_to_le32(sgl->word0);

	if (!phba->sli4_hba.intr_enable)
		rc = lpfc_sli_issue_mbox(phba, mbox, MBX_POLL);
	else {
		mbox_tmo = lpfc_mbox_tmo_val(phba, mbox);
		rc = lpfc_sli_issue_mbox_wait(phba, mbox, mbox_tmo);
	}
	shdr = (union lpfc_sli4_cfg_shdr *)&sgl->cfg_shdr;
	shdr_status = bf_get(lpfc_mbox_hdr_status, &shdr->response);
	shdr_add_status = bf_get(lpfc_mbox_hdr_add_status, &shdr->response);
	if (rc != MBX_TIMEOUT)
		lpfc_sli4_mbox_cmd_free(phba, mbox);
	if (shdr_status || shdr_add_status || rc) {
		lpfc_printf_log(phba, KERN_ERR, LOG_SLI,
				"6125 POST_SGL_BLOCK mailbox command failed "
				"status x%x add_status x%x mbx status x%x\n",
				shdr_status, shdr_add_status, rc);
		rc = -ENXIO;
	}
	return rc;
}

/**
 * lpfc_post_nvme_sgl_list - Post blocks of nvme buffer sgls from a list
 * @phba: pointer to lpfc hba data structure.
 * @post_nblist: pointer to the nvme buffer list.
 *
 * This routine walks a list of nvme buffers that was passed in. It attempts
 * to construct blocks of nvme buffer sgls which contains contiguous xris and
 * uses the non-embedded SGL block post mailbox commands to post to the port.
 * For single NVME buffer sgl with non-contiguous xri, if any, it shall use
 * embedded SGL post mailbox command for posting. The @post_nblist passed in
 * must be local list, thus no lock is needed when manipulate the list.
 *
 * Returns: 0 = failure, non-zero number of successfully posted buffers.
 **/
static int
lpfc_post_nvme_sgl_list(struct lpfc_hba *phba,
			     struct list_head *post_nblist, int sb_count)
{
	struct lpfc_nvme_buf *lpfc_ncmd, *lpfc_ncmd_next;
	int status, sgl_size;
	int post_cnt = 0, block_cnt = 0, num_posting = 0, num_posted = 0;
	dma_addr_t pdma_phys_sgl1;
	int last_xritag = NO_XRI;
	int cur_xritag;
	LIST_HEAD(prep_nblist);
	LIST_HEAD(blck_nblist);
	LIST_HEAD(nvme_nblist);

	/* sanity check */
	if (sb_count <= 0)
		return -EINVAL;

	sgl_size = phba->cfg_sg_dma_buf_size;

	list_for_each_entry_safe(lpfc_ncmd, lpfc_ncmd_next, post_nblist, list) {
		list_del_init(&lpfc_ncmd->list);
		block_cnt++;
		if ((last_xritag != NO_XRI) &&
		    (lpfc_ncmd->cur_iocbq.sli4_xritag != last_xritag + 1)) {
			/* a hole in xri block, form a sgl posting block */
			list_splice_init(&prep_nblist, &blck_nblist);
			post_cnt = block_cnt - 1;
			/* prepare list for next posting block */
			list_add_tail(&lpfc_ncmd->list, &prep_nblist);
			block_cnt = 1;
		} else {
			/* prepare list for next posting block */
			list_add_tail(&lpfc_ncmd->list, &prep_nblist);
			/* enough sgls for non-embed sgl mbox command */
			if (block_cnt == LPFC_NEMBED_MBOX_SGL_CNT) {
				list_splice_init(&prep_nblist, &blck_nblist);
				post_cnt = block_cnt;
				block_cnt = 0;
			}
		}
		num_posting++;
		last_xritag = lpfc_ncmd->cur_iocbq.sli4_xritag;

		/* end of repost sgl list condition for NVME buffers */
		if (num_posting == sb_count) {
			if (post_cnt == 0) {
				/* last sgl posting block */
				list_splice_init(&prep_nblist, &blck_nblist);
				post_cnt = block_cnt;
			} else if (block_cnt == 1) {
				/* last single sgl with non-contiguous xri */
				if (sgl_size > SGL_PAGE_SIZE)
					pdma_phys_sgl1 =
						lpfc_ncmd->dma_phys_sgl +
						SGL_PAGE_SIZE;
				else
					pdma_phys_sgl1 = 0;
				cur_xritag = lpfc_ncmd->cur_iocbq.sli4_xritag;
				status = lpfc_sli4_post_sgl(phba,
						lpfc_ncmd->dma_phys_sgl,
						pdma_phys_sgl1, cur_xritag);
				if (status) {
					/* failure, put on abort nvme list */
					lpfc_ncmd->flags |= LPFC_SBUF_XBUSY;
				} else {
					/* success, put on NVME buffer list */
					lpfc_ncmd->flags &= ~LPFC_SBUF_XBUSY;
					lpfc_ncmd->status = IOSTAT_SUCCESS;
					num_posted++;
				}
				/* success, put on NVME buffer sgl list */
				list_add_tail(&lpfc_ncmd->list, &nvme_nblist);
			}
		}

		/* continue until a nembed page worth of sgls */
		if (post_cnt == 0)
			continue;

		/* post block of NVME buffer list sgls */
		status = lpfc_sli4_post_nvme_sgl_block(phba, &blck_nblist,
						       post_cnt);

		/* don't reset xirtag due to hole in xri block */
		if (block_cnt == 0)
			last_xritag = NO_XRI;

		/* reset NVME buffer post count for next round of posting */
		post_cnt = 0;

		/* put posted NVME buffer-sgl posted on NVME buffer sgl list */
		while (!list_empty(&blck_nblist)) {
			list_remove_head(&blck_nblist, lpfc_ncmd,
					 struct lpfc_nvme_buf, list);
			if (status) {
				/* failure, put on abort nvme list */
				lpfc_ncmd->flags |= LPFC_SBUF_XBUSY;
			} else {
				/* success, put on NVME buffer list */
				lpfc_ncmd->flags &= ~LPFC_SBUF_XBUSY;
				lpfc_ncmd->status = IOSTAT_SUCCESS;
				num_posted++;
			}
			list_add_tail(&lpfc_ncmd->list, &nvme_nblist);
		}
	}
	/* Push NVME buffers with sgl posted to the available list */
	while (!list_empty(&nvme_nblist)) {
		list_remove_head(&nvme_nblist, lpfc_ncmd,
				 struct lpfc_nvme_buf, list);
		lpfc_release_nvme_buf(phba, lpfc_ncmd);
	}
	return num_posted;
}

/**
 * lpfc_repost_nvme_sgl_list - Repost all the allocated nvme buffer sgls
 * @phba: pointer to lpfc hba data structure.
 *
 * This routine walks the list of nvme buffers that have been allocated and
 * repost them to the port by using SGL block post. This is needed after a
 * pci_function_reset/warm_start or start. The lpfc_hba_down_post_s4 routine
 * is responsible for moving all nvme buffers on the lpfc_abts_nvme_sgl_list
 * to the lpfc_nvme_buf_list. If the repost fails, reject all nvme buffers.
 *
 * Returns: 0 = success, non-zero failure.
 **/
int
lpfc_repost_nvme_sgl_list(struct lpfc_hba *phba)
{
	LIST_HEAD(post_nblist);
	int num_posted, rc = 0;

	/* get all NVME buffers need to repost to a local list */
	spin_lock_irq(&phba->nvme_buf_list_get_lock);
	spin_lock(&phba->nvme_buf_list_put_lock);
	list_splice_init(&phba->lpfc_nvme_buf_list_get, &post_nblist);
	list_splice(&phba->lpfc_nvme_buf_list_put, &post_nblist);
	phba->get_nvme_bufs = 0;
	phba->put_nvme_bufs = 0;
	spin_unlock(&phba->nvme_buf_list_put_lock);
	spin_unlock_irq(&phba->nvme_buf_list_get_lock);

	/* post the list of nvme buffer sgls to port if available */
	if (!list_empty(&post_nblist)) {
		num_posted = lpfc_post_nvme_sgl_list(phba, &post_nblist,
						phba->sli4_hba.nvme_xri_cnt);
		/* failed to post any nvme buffer, return error */
		if (num_posted == 0)
			rc = -EIO;
	}
	return rc;
}

/**
 * lpfc_new_nvme_buf - Scsi buffer allocator for HBA with SLI4 IF spec
 * @vport: The virtual port for which this call being executed.
 * @num_to_allocate: The requested number of buffers to allocate.
 *
 * This routine allocates nvme buffers for device with SLI-4 interface spec,
 * the nvme buffer contains all the necessary information needed to initiate
 * a NVME I/O. After allocating up to @num_to_allocate NVME buffers and put
 * them on a list, it post them to the port by using SGL block post.
 *
 * Return codes:
 *   int - number of nvme buffers that were allocated and posted.
 *   0 = failure, less than num_to_alloc is a partial failure.
 **/
static int
lpfc_new_nvme_buf(struct lpfc_vport *vport, int num_to_alloc)
{
	struct lpfc_hba *phba = vport->phba;
	struct lpfc_nvme_buf *lpfc_ncmd;
	struct lpfc_iocbq *pwqeq;
	union lpfc_wqe128 *wqe;
	struct sli4_sge *sgl;
	dma_addr_t pdma_phys_sgl;
	uint16_t iotag, lxri = 0;
	int bcnt, num_posted, sgl_size;
	LIST_HEAD(prep_nblist);
	LIST_HEAD(post_nblist);
	LIST_HEAD(nvme_nblist);

	sgl_size = phba->cfg_sg_dma_buf_size;

	for (bcnt = 0; bcnt < num_to_alloc; bcnt++) {
		lpfc_ncmd = kzalloc(sizeof(struct lpfc_nvme_buf), GFP_KERNEL);
		if (!lpfc_ncmd)
			break;
		/*
		 * Get memory from the pci pool to map the virt space to
		 * pci bus space for an I/O. The DMA buffer includes the
		 * number of SGE's necessary to support the sg_tablesize.
		 */
		lpfc_ncmd->data = dma_pool_zalloc(phba->lpfc_sg_dma_buf_pool,
						  GFP_KERNEL,
						  &lpfc_ncmd->dma_handle);
		if (!lpfc_ncmd->data) {
			kfree(lpfc_ncmd);
			break;
		}

		lxri = lpfc_sli4_next_xritag(phba);
		if (lxri == NO_XRI) {
			dma_pool_free(phba->lpfc_sg_dma_buf_pool,
				      lpfc_ncmd->data, lpfc_ncmd->dma_handle);
			kfree(lpfc_ncmd);
			break;
		}
		pwqeq = &(lpfc_ncmd->cur_iocbq);
		wqe = (union lpfc_wqe128 *)&pwqeq->wqe;

		/* Allocate iotag for lpfc_ncmd->cur_iocbq. */
		iotag = lpfc_sli_next_iotag(phba, pwqeq);
		if (iotag == 0) {
			dma_pool_free(phba->lpfc_sg_dma_buf_pool,
				      lpfc_ncmd->data, lpfc_ncmd->dma_handle);
			kfree(lpfc_ncmd);
			lpfc_printf_log(phba, KERN_ERR, LOG_NVME_IOERR,
					"6121 Failed to allocated IOTAG for"
					" XRI:0x%x\n", lxri);
			lpfc_sli4_free_xri(phba, lxri);
			break;
		}
		pwqeq->sli4_lxritag = lxri;
		pwqeq->sli4_xritag = phba->sli4_hba.xri_ids[lxri];
		pwqeq->iocb_flag |= LPFC_IO_NVME;
		pwqeq->context1 = lpfc_ncmd;
		pwqeq->wqe_cmpl = lpfc_nvme_io_cmd_wqe_cmpl;

		/* Initialize local short-hand pointers. */
		lpfc_ncmd->nvme_sgl = lpfc_ncmd->data;
		sgl = lpfc_ncmd->nvme_sgl;
		pdma_phys_sgl = lpfc_ncmd->dma_handle;
		lpfc_ncmd->dma_phys_sgl = pdma_phys_sgl;

		/* Rsp SGE will be filled in when we rcv an IO
		 * from the NVME Layer to be sent.
		 * The cmd is going to be embedded so we need a SKIP SGE.
		 */
		bf_set(lpfc_sli4_sge_type, sgl, LPFC_SGE_TYPE_SKIP);
		bf_set(lpfc_sli4_sge_last, sgl, 0);
		sgl->word2 = cpu_to_le32(sgl->word2);
		/* Fill in word 3 / sgl_len during cmd submission */

		lpfc_ncmd->cur_iocbq.context1 = lpfc_ncmd;

		/* Word 7 */
		bf_set(wqe_erp, &wqe->generic.wqe_com, 0);
		/* NVME upper layers will time things out, if needed */
		bf_set(wqe_tmo, &wqe->generic.wqe_com, 0);

		/* Word 10 */
		bf_set(wqe_ebde_cnt, &wqe->generic.wqe_com, 0);
		bf_set(wqe_dbde, &wqe->generic.wqe_com, 1);

		/* add the nvme buffer to a post list */
		list_add_tail(&lpfc_ncmd->list, &post_nblist);
		spin_lock_irq(&phba->nvme_buf_list_get_lock);
		phba->sli4_hba.nvme_xri_cnt++;
		spin_unlock_irq(&phba->nvme_buf_list_get_lock);
	}
	lpfc_printf_log(phba, KERN_INFO, LOG_NVME,
			"6114 Allocate %d out of %d requested new NVME "
			"buffers\n", bcnt, num_to_alloc);

	/* post the list of nvme buffer sgls to port if available */
	if (!list_empty(&post_nblist))
		num_posted = lpfc_post_nvme_sgl_list(phba,
						     &post_nblist, bcnt);
	else
		num_posted = 0;

	return num_posted;
}

static inline struct lpfc_nvme_buf *
lpfc_nvme_buf(struct lpfc_hba *phba)
{
	struct lpfc_nvme_buf *lpfc_ncmd, *lpfc_ncmd_next;

	list_for_each_entry_safe(lpfc_ncmd, lpfc_ncmd_next,
				 &phba->lpfc_nvme_buf_list_get, list) {
		list_del_init(&lpfc_ncmd->list);
		phba->get_nvme_bufs--;
		return lpfc_ncmd;
	}
	return NULL;
}

/**
 * lpfc_get_nvme_buf - Get a nvme buffer from lpfc_nvme_buf_list of the HBA
 * @phba: The HBA for which this call is being executed.
 *
 * This routine removes a nvme buffer from head of @phba lpfc_nvme_buf_list list
 * and returns to caller.
 *
 * Return codes:
 *   NULL - Error
 *   Pointer to lpfc_nvme_buf - Success
 **/
static struct lpfc_nvme_buf *
lpfc_get_nvme_buf(struct lpfc_hba *phba, struct lpfc_nodelist *ndlp,
		  int expedite)
{
	struct lpfc_nvme_buf *lpfc_ncmd = NULL;
	unsigned long iflag = 0;

	spin_lock_irqsave(&phba->nvme_buf_list_get_lock, iflag);
<<<<<<< HEAD
	list_for_each_entry_safe(lpfc_ncmd, lpfc_ncmd_next,
				 &phba->lpfc_nvme_buf_list_get, list) {
		list_del_init(&lpfc_ncmd->list);
		found = 1;
		break;
	}
	if (!found) {
=======
	if (phba->get_nvme_bufs > LPFC_NVME_EXPEDITE_XRICNT || expedite)
		lpfc_ncmd = lpfc_nvme_buf(phba);
	if (!lpfc_ncmd) {
>>>>>>> 661e50bc
		spin_lock(&phba->nvme_buf_list_put_lock);
		list_splice(&phba->lpfc_nvme_buf_list_put,
			    &phba->lpfc_nvme_buf_list_get);
		phba->get_nvme_bufs += phba->put_nvme_bufs;
		INIT_LIST_HEAD(&phba->lpfc_nvme_buf_list_put);
		phba->put_nvme_bufs = 0;
		spin_unlock(&phba->nvme_buf_list_put_lock);
<<<<<<< HEAD
		list_for_each_entry_safe(lpfc_ncmd, lpfc_ncmd_next,
					 &phba->lpfc_nvme_buf_list_get, list) {
			list_del_init(&lpfc_ncmd->list);
			found = 1;
			break;
		}
=======
		if (phba->get_nvme_bufs > LPFC_NVME_EXPEDITE_XRICNT || expedite)
			lpfc_ncmd = lpfc_nvme_buf(phba);
>>>>>>> 661e50bc
	}
	spin_unlock_irqrestore(&phba->nvme_buf_list_get_lock, iflag);
	return  lpfc_ncmd;
}

/**
 * lpfc_release_nvme_buf: Return a nvme buffer back to hba nvme buf list.
 * @phba: The Hba for which this call is being executed.
 * @lpfc_ncmd: The nvme buffer which is being released.
 *
 * This routine releases @lpfc_ncmd nvme buffer by adding it to tail of @phba
 * lpfc_nvme_buf_list list. For SLI4 XRI's are tied to the nvme buffer
 * and cannot be reused for at least RA_TOV amount of time if it was
 * aborted.
 **/
static void
lpfc_release_nvme_buf(struct lpfc_hba *phba, struct lpfc_nvme_buf *lpfc_ncmd)
{
	unsigned long iflag = 0;

	lpfc_ncmd->nonsg_phys = 0;
	if (lpfc_ncmd->flags & LPFC_SBUF_XBUSY) {
		lpfc_printf_log(phba, KERN_INFO, LOG_NVME_ABTS,
				"6310 XB release deferred for "
				"ox_id x%x on reqtag x%x\n",
				lpfc_ncmd->cur_iocbq.sli4_xritag,
				lpfc_ncmd->cur_iocbq.iotag);

		spin_lock_irqsave(&phba->sli4_hba.abts_nvme_buf_list_lock,
					iflag);
		list_add_tail(&lpfc_ncmd->list,
			&phba->sli4_hba.lpfc_abts_nvme_buf_list);
		spin_unlock_irqrestore(&phba->sli4_hba.abts_nvme_buf_list_lock,
					iflag);
	} else {
		lpfc_ncmd->nvmeCmd = NULL;
		lpfc_ncmd->cur_iocbq.iocb_flag = LPFC_IO_NVME;
		spin_lock_irqsave(&phba->nvme_buf_list_put_lock, iflag);
		list_add_tail(&lpfc_ncmd->list, &phba->lpfc_nvme_buf_list_put);
		phba->put_nvme_bufs++;
		spin_unlock_irqrestore(&phba->nvme_buf_list_put_lock, iflag);
	}
}

/**
 * lpfc_nvme_create_localport - Create/Bind an nvme localport instance.
 * @pvport - the lpfc_vport instance requesting a localport.
 *
 * This routine is invoked to create an nvme localport instance to bind
 * to the nvme_fc_transport.  It is called once during driver load
 * like lpfc_create_shost after all other services are initialized.
 * It requires a vport, vpi, and wwns at call time.  Other localport
 * parameters are modified as the driver's FCID and the Fabric WWN
 * are established.
 *
 * Return codes
 *      0 - successful
 *      -ENOMEM - no heap memory available
 *      other values - from nvme registration upcall
 **/
int
lpfc_nvme_create_localport(struct lpfc_vport *vport)
{
	int ret = 0;
	struct lpfc_hba  *phba = vport->phba;
	struct nvme_fc_port_info nfcp_info;
	struct nvme_fc_local_port *localport;
	struct lpfc_nvme_lport *lport;
	int len;

	/* Initialize this localport instance.  The vport wwn usage ensures
	 * that NPIV is accounted for.
	 */
	memset(&nfcp_info, 0, sizeof(struct nvme_fc_port_info));
	nfcp_info.port_role = FC_PORT_ROLE_NVME_INITIATOR;
	nfcp_info.node_name = wwn_to_u64(vport->fc_nodename.u.wwn);
	nfcp_info.port_name = wwn_to_u64(vport->fc_portname.u.wwn);

	/* Limit to LPFC_MAX_NVME_SEG_CNT.
	 * For now need + 1 to get around NVME transport logic.
	 */
	if (phba->cfg_sg_seg_cnt > LPFC_MAX_NVME_SEG_CNT) {
		lpfc_printf_vlog(vport, KERN_INFO, LOG_NVME | LOG_INIT,
				 "6300 Reducing sg segment cnt to %d\n",
				 LPFC_MAX_NVME_SEG_CNT);
		phba->cfg_nvme_seg_cnt = LPFC_MAX_NVME_SEG_CNT;
	} else {
		phba->cfg_nvme_seg_cnt = phba->cfg_sg_seg_cnt;
	}
	lpfc_nvme_template.max_sgl_segments = phba->cfg_nvme_seg_cnt + 1;
	lpfc_nvme_template.max_hw_queues = phba->cfg_nvme_io_channel;

	/* localport is allocated from the stack, but the registration
	 * call allocates heap memory as well as the private area.
	 */
#if (IS_ENABLED(CONFIG_NVME_FC))
	ret = nvme_fc_register_localport(&nfcp_info, &lpfc_nvme_template,
					 &vport->phba->pcidev->dev, &localport);
#else
	ret = -ENOMEM;
#endif
	if (!ret) {
		lpfc_printf_vlog(vport, KERN_INFO, LOG_NVME | LOG_NVME_DISC,
				 "6005 Successfully registered local "
				 "NVME port num %d, localP %p, private %p, "
				 "sg_seg %d\n",
				 localport->port_num, localport,
				 localport->private,
				 lpfc_nvme_template.max_sgl_segments);

		/* Private is our lport size declared in the template. */
		lport = (struct lpfc_nvme_lport *)localport->private;
		vport->localport = localport;
		lport->vport = vport;
		vport->nvmei_support = 1;

		atomic_set(&lport->xmt_fcp_noxri, 0);
		atomic_set(&lport->xmt_fcp_bad_ndlp, 0);
		atomic_set(&lport->xmt_fcp_qdepth, 0);
		atomic_set(&lport->xmt_fcp_wqerr, 0);
		atomic_set(&lport->xmt_fcp_abort, 0);
		atomic_set(&lport->xmt_ls_abort, 0);
		atomic_set(&lport->xmt_ls_err, 0);
		atomic_set(&lport->cmpl_fcp_xb, 0);
		atomic_set(&lport->cmpl_fcp_err, 0);
		atomic_set(&lport->cmpl_ls_xb, 0);
		atomic_set(&lport->cmpl_ls_err, 0);

		/* Don't post more new bufs if repost already recovered
		 * the nvme sgls.
		 */
		if (phba->sli4_hba.nvme_xri_cnt == 0) {
			len  = lpfc_new_nvme_buf(vport,
						 phba->sli4_hba.nvme_xri_max);
			vport->phba->total_nvme_bufs += len;
		}
	}

	return ret;
}

/* lpfc_nvme_lport_unreg_wait - Wait for the host to complete an lport unreg.
 *
 * The driver has to wait for the host nvme transport to callback
 * indicating the localport has successfully unregistered all
 * resources.  Since this is an uninterruptible wait, loop every ten
 * seconds and print a message indicating no progress.
 *
 * An uninterruptible wait is used because of the risk of transport-to-
 * driver state mismatch.
 */
void
lpfc_nvme_lport_unreg_wait(struct lpfc_vport *vport,
			   struct lpfc_nvme_lport *lport)
{
#if (IS_ENABLED(CONFIG_NVME_FC))
	u32 wait_tmo;
	int ret;

	/* Host transport has to clean up and confirm requiring an indefinite
	 * wait. Print a message if a 10 second wait expires and renew the
	 * wait. This is unexpected.
	 */
	wait_tmo = msecs_to_jiffies(LPFC_NVME_WAIT_TMO * 1000);
	while (true) {
		ret = wait_for_completion_timeout(&lport->lport_unreg_done,
						  wait_tmo);
		if (unlikely(!ret)) {
			lpfc_printf_vlog(vport, KERN_ERR, LOG_NVME_IOERR,
					 "6176 Lport %p Localport %p wait "
					 "timed out. Renewing.\n",
					 lport, vport->localport);
			continue;
		}
		break;
	}
	lpfc_printf_vlog(vport, KERN_INFO, LOG_NVME_IOERR,
			 "6177 Lport %p Localport %p Complete Success\n",
			 lport, vport->localport);
#endif
}

/**
 * lpfc_nvme_destroy_localport - Destroy lpfc_nvme bound to nvme transport.
 * @pnvme: pointer to lpfc nvme data structure.
 *
 * This routine is invoked to destroy all lports bound to the phba.
 * The lport memory was allocated by the nvme fc transport and is
 * released there.  This routine ensures all rports bound to the
 * lport have been disconnected.
 *
 **/
void
lpfc_nvme_destroy_localport(struct lpfc_vport *vport)
{
#if (IS_ENABLED(CONFIG_NVME_FC))
	struct nvme_fc_local_port *localport;
	struct lpfc_nvme_lport *lport;
	int ret;

	if (vport->nvmei_support == 0)
		return;

	localport = vport->localport;
	vport->localport = NULL;
	lport = (struct lpfc_nvme_lport *)localport->private;

	lpfc_printf_vlog(vport, KERN_INFO, LOG_NVME,
			 "6011 Destroying NVME localport %p\n",
			 localport);

	/* lport's rport list is clear.  Unregister
	 * lport and release resources.
	 */
	init_completion(&lport->lport_unreg_done);
	ret = nvme_fc_unregister_localport(localport);

	/* Wait for completion.  This either blocks
	 * indefinitely or succeeds
	 */
	lpfc_nvme_lport_unreg_wait(vport, lport);

	/* Regardless of the unregister upcall response, clear
	 * nvmei_support.  All rports are unregistered and the
	 * driver will clean up.
	 */
	vport->nvmei_support = 0;
	if (ret == 0) {
		lpfc_printf_vlog(vport,
				 KERN_INFO, LOG_NVME_DISC,
				 "6009 Unregistered lport Success\n");
	} else {
		lpfc_printf_vlog(vport,
				 KERN_INFO, LOG_NVME_DISC,
				 "6010 Unregistered lport "
				 "Failed, status x%x\n",
				 ret);
	}
#endif
}

void
lpfc_nvme_update_localport(struct lpfc_vport *vport)
{
#if (IS_ENABLED(CONFIG_NVME_FC))
	struct nvme_fc_local_port *localport;
	struct lpfc_nvme_lport *lport;

	localport = vport->localport;
	if (!localport) {
		lpfc_printf_vlog(vport, KERN_WARNING, LOG_NVME,
				 "6710 Update NVME fail. No localport\n");
		return;
	}
	lport = (struct lpfc_nvme_lport *)localport->private;
	if (!lport) {
		lpfc_printf_vlog(vport, KERN_WARNING, LOG_NVME,
				 "6171 Update NVME fail. localP %p, No lport\n",
				 localport);
		return;
	}
	lpfc_printf_vlog(vport, KERN_INFO, LOG_NVME,
			 "6012 Update NVME lport %p did x%x\n",
			 localport, vport->fc_myDID);

	localport->port_id = vport->fc_myDID;
	if (localport->port_id == 0)
		localport->port_role = FC_PORT_ROLE_NVME_DISCOVERY;
	else
		localport->port_role = FC_PORT_ROLE_NVME_INITIATOR;

	lpfc_printf_vlog(vport, KERN_INFO, LOG_NVME_DISC,
			 "6030 bound lport %p to DID x%06x\n",
			 lport, localport->port_id);
#endif
}

int
lpfc_nvme_register_port(struct lpfc_vport *vport, struct lpfc_nodelist *ndlp)
{
#if (IS_ENABLED(CONFIG_NVME_FC))
	int ret = 0;
	struct nvme_fc_local_port *localport;
	struct lpfc_nvme_lport *lport;
	struct lpfc_nvme_rport *rport;
	struct nvme_fc_remote_port *remote_port;
	struct nvme_fc_port_info rpinfo;
	struct lpfc_nodelist *prev_ndlp;

	lpfc_printf_vlog(ndlp->vport, KERN_INFO, LOG_NVME_DISC,
			 "6006 Register NVME PORT. DID x%06x nlptype x%x\n",
			 ndlp->nlp_DID, ndlp->nlp_type);

	localport = vport->localport;
	if (!localport)
		return 0;

	lport = (struct lpfc_nvme_lport *)localport->private;

	/* NVME rports are not preserved across devloss.
	 * Just register this instance.  Note, rpinfo->dev_loss_tmo
	 * is left 0 to indicate accept transport defaults.  The
	 * driver communicates port role capabilities consistent
	 * with the PRLI response data.
	 */
	memset(&rpinfo, 0, sizeof(struct nvme_fc_port_info));
	rpinfo.port_id = ndlp->nlp_DID;
	if (ndlp->nlp_type & NLP_NVME_TARGET)
		rpinfo.port_role |= FC_PORT_ROLE_NVME_TARGET;
	if (ndlp->nlp_type & NLP_NVME_INITIATOR)
		rpinfo.port_role |= FC_PORT_ROLE_NVME_INITIATOR;

	if (ndlp->nlp_type & NLP_NVME_DISCOVERY)
		rpinfo.port_role |= FC_PORT_ROLE_NVME_DISCOVERY;

	rpinfo.port_name = wwn_to_u64(ndlp->nlp_portname.u.wwn);
	rpinfo.node_name = wwn_to_u64(ndlp->nlp_nodename.u.wwn);
	if (!ndlp->nrport)
		lpfc_nlp_get(ndlp);

	ret = nvme_fc_register_remoteport(localport, &rpinfo, &remote_port);
	if (!ret) {
		/* If the ndlp already has an nrport, this is just
		 * a resume of the existing rport.  Else this is a
		 * new rport.
		 */
		rport = remote_port->private;
		if (ndlp->nrport) {
<<<<<<< HEAD
			lpfc_printf_vlog(ndlp->vport, KERN_INFO,
					 LOG_NVME_DISC,
					 "6014 Rebinding lport to "
					 "rport wwpn 0x%llx, "
					 "Data: x%x x%x x%x x%06x\n",
					 remote_port->port_name,
					 remote_port->port_id,
					 remote_port->port_role,
					 ndlp->nlp_type,
					 ndlp->nlp_DID);
			prev_ndlp = rport->ndlp;

			/* Sever the ndlp<->rport connection before dropping
			 * the ndlp ref from register.
			 */
			ndlp->nrport = NULL;
			rport->ndlp = NULL;
=======
			if (ndlp->nrport == remote_port->private) {
				/* Same remoteport.  Just reuse. */
				lpfc_printf_vlog(ndlp->vport, KERN_INFO,
						 LOG_NVME_DISC,
						 "6014 Rebinding lport to "
						 "remoteport %p wwpn 0x%llx, "
						 "Data: x%x x%x %p x%x x%06x\n",
						 remote_port,
						 remote_port->port_name,
						 remote_port->port_id,
						 remote_port->port_role,
						 ndlp,
						 ndlp->nlp_type,
						 ndlp->nlp_DID);
				return 0;
			}
			prev_ndlp = rport->ndlp;

			/* Sever the ndlp<->rport association
			 * before dropping the ndlp ref from
			 * register.
			 */
			spin_lock_irq(&vport->phba->hbalock);
			ndlp->nrport = NULL;
			spin_unlock_irq(&vport->phba->hbalock);
			rport->ndlp = NULL;
			rport->remoteport = NULL;
>>>>>>> 661e50bc
			if (prev_ndlp)
				lpfc_nlp_put(ndlp);
		}

		/* Clean bind the rport to the ndlp. */
		rport->remoteport = remote_port;
		rport->lport = lport;
<<<<<<< HEAD
		rport->ndlp = lpfc_nlp_get(ndlp);
		if (!rport->ndlp)
			return -1;
		ndlp->nrport = rport;
		lpfc_printf_vlog(vport, KERN_INFO,
				 LOG_NVME_DISC | LOG_NODE,
				 "6022 Binding new rport to "
				 "lport %p Rport WWNN 0x%llx, "
				 "Rport WWPN 0x%llx DID "
				 "x%06x Role x%x\n",
				 lport,
				 rpinfo.node_name, rpinfo.port_name,
				 rpinfo.port_id, rpinfo.port_role);
=======
		rport->ndlp = ndlp;
		spin_lock_irq(&vport->phba->hbalock);
		ndlp->nrport = rport;
		spin_unlock_irq(&vport->phba->hbalock);
		lpfc_printf_vlog(vport, KERN_INFO,
				 LOG_NVME_DISC | LOG_NODE,
				 "6022 Binding new rport to "
				 "lport %p Remoteport %p  WWNN 0x%llx, "
				 "Rport WWPN 0x%llx DID "
				 "x%06x Role x%x, ndlp %p\n",
				 lport, remote_port,
				 rpinfo.node_name, rpinfo.port_name,
				 rpinfo.port_id, rpinfo.port_role,
				 ndlp);
>>>>>>> 661e50bc
	} else {
		lpfc_printf_vlog(vport, KERN_ERR,
				 LOG_NVME_DISC | LOG_NODE,
				 "6031 RemotePort Registration failed "
				 "err: %d, DID x%06x\n",
				 ret, ndlp->nlp_DID);
	}

	return ret;
#else
	return 0;
#endif
}

/* lpfc_nvme_unregister_port - unbind the DID and port_role from this rport.
 *
 * There is no notion of Devloss or rport recovery from the current
 * nvme_transport perspective.  Loss of an rport just means IO cannot
 * be sent and recovery is completely up to the initator.
 * For now, the driver just unbinds the DID and port_role so that
 * no further IO can be issued.  Changes are planned for later.
 *
 * Notes - the ndlp reference count is not decremented here since
 * since there is no nvme_transport api for devloss.  Node ref count
 * is only adjusted in driver unload.
 */
void
lpfc_nvme_unregister_port(struct lpfc_vport *vport, struct lpfc_nodelist *ndlp)
{
#if (IS_ENABLED(CONFIG_NVME_FC))
	int ret;
	struct nvme_fc_local_port *localport;
	struct lpfc_nvme_lport *lport;
	struct lpfc_nvme_rport *rport;
	struct nvme_fc_remote_port *remoteport;

	localport = vport->localport;

	/* This is fundamental error.  The localport is always
	 * available until driver unload.  Just exit.
	 */
	if (!localport)
		return;

	lport = (struct lpfc_nvme_lport *)localport->private;
	if (!lport)
		goto input_err;

	rport = ndlp->nrport;
	if (!rport)
		goto input_err;

	remoteport = rport->remoteport;
	lpfc_printf_vlog(vport, KERN_INFO, LOG_NVME_DISC,
			 "6033 Unreg nvme remoteport %p, portname x%llx, "
			 "port_id x%06x, portstate x%x port type x%x\n",
			 remoteport, remoteport->port_name,
			 remoteport->port_id, remoteport->port_state,
			 ndlp->nlp_type);

	/* Sanity check ndlp type.  Only call for NVME ports. Don't
	 * clear any rport state until the transport calls back.
	 */

	if (ndlp->nlp_type & NLP_NVME_TARGET) {
		/* No concern about the role change on the nvme remoteport.
		 * The transport will update it.
		 */
		ndlp->upcall_flags |= NLP_WAIT_FOR_UNREG;
		ret = nvme_fc_unregister_remoteport(remoteport);
		if (ret != 0) {
			lpfc_nlp_put(ndlp);
			lpfc_printf_vlog(vport, KERN_ERR, LOG_NVME_DISC,
					 "6167 NVME unregister failed %d "
					 "port_state x%x\n",
					 ret, remoteport->port_state);
		}
	}
	return;

 input_err:
#endif
	lpfc_printf_vlog(vport, KERN_ERR, LOG_NVME_DISC,
			 "6168 State error: lport %p, rport%p FCID x%06x\n",
			 vport->localport, ndlp->rport, ndlp->nlp_DID);
}

/**
 * lpfc_sli4_nvme_xri_aborted - Fast-path process of NVME xri abort
 * @phba: pointer to lpfc hba data structure.
 * @axri: pointer to the fcp xri abort wcqe structure.
 *
 * This routine is invoked by the worker thread to process a SLI4 fast-path
 * NVME aborted xri.  Aborted NVME IO commands are completed to the transport
 * here.
 **/
void
lpfc_sli4_nvme_xri_aborted(struct lpfc_hba *phba,
			   struct sli4_wcqe_xri_aborted *axri)
{
	uint16_t xri = bf_get(lpfc_wcqe_xa_xri, axri);
	struct lpfc_nvme_buf *lpfc_ncmd, *next_lpfc_ncmd;
	struct nvmefc_fcp_req *nvme_cmd = NULL;
	struct lpfc_nodelist *ndlp;
	unsigned long iflag = 0;

	if (!(phba->cfg_enable_fc4_type & LPFC_ENABLE_NVME))
		return;
	spin_lock_irqsave(&phba->hbalock, iflag);
	spin_lock(&phba->sli4_hba.abts_nvme_buf_list_lock);
	list_for_each_entry_safe(lpfc_ncmd, next_lpfc_ncmd,
				 &phba->sli4_hba.lpfc_abts_nvme_buf_list,
				 list) {
		if (lpfc_ncmd->cur_iocbq.sli4_xritag == xri) {
			list_del_init(&lpfc_ncmd->list);
			lpfc_ncmd->flags &= ~LPFC_SBUF_XBUSY;
			lpfc_ncmd->status = IOSTAT_SUCCESS;
			spin_unlock(
				&phba->sli4_hba.abts_nvme_buf_list_lock);

			spin_unlock_irqrestore(&phba->hbalock, iflag);
			ndlp = lpfc_ncmd->ndlp;
			if (ndlp)
				lpfc_sli4_abts_err_handler(phba, ndlp, axri);

			lpfc_printf_log(phba, KERN_INFO, LOG_NVME_ABTS,
					"6311 nvme_cmd %p xri x%x tag x%x "
					"abort complete and xri released\n",
					lpfc_ncmd->nvmeCmd, xri,
					lpfc_ncmd->cur_iocbq.iotag);

			/* Aborted NVME commands are required to not complete
			 * before the abort exchange command fully completes.
			 * Once completed, it is available via the put list.
			 */
<<<<<<< HEAD
			nvme_cmd = lpfc_ncmd->nvmeCmd;
			nvme_cmd->done(nvme_cmd);
=======
			if (lpfc_ncmd->nvmeCmd) {
				nvme_cmd = lpfc_ncmd->nvmeCmd;
				nvme_cmd->done(nvme_cmd);
				lpfc_ncmd->nvmeCmd = NULL;
			}
>>>>>>> 661e50bc
			lpfc_release_nvme_buf(phba, lpfc_ncmd);
			return;
		}
	}
	spin_unlock(&phba->sli4_hba.abts_nvme_buf_list_lock);
	spin_unlock_irqrestore(&phba->hbalock, iflag);

	lpfc_printf_log(phba, KERN_INFO, LOG_NVME_ABTS,
			"6312 XRI Aborted xri x%x not found\n", xri);

}

/**
 * lpfc_nvme_wait_for_io_drain - Wait for all NVME wqes to complete
 * @phba: Pointer to HBA context object.
 *
 * This function flushes all wqes in the nvme rings and frees all resources
 * in the txcmplq. This function does not issue abort wqes for the IO
 * commands in txcmplq, they will just be returned with
 * IOERR_SLI_DOWN. This function is invoked with EEH when device's PCI
 * slot has been permanently disabled.
 **/
void
lpfc_nvme_wait_for_io_drain(struct lpfc_hba *phba)
{
	struct lpfc_sli_ring  *pring;
	u32 i, wait_cnt = 0;

	if (phba->sli_rev < LPFC_SLI_REV4)
		return;

	/* Cycle through all NVME rings and make sure all outstanding
	 * WQEs have been removed from the txcmplqs.
	 */
	for (i = 0; i < phba->cfg_nvme_io_channel; i++) {
		pring = phba->sli4_hba.nvme_wq[i]->pring;

		/* Retrieve everything on the txcmplq */
		while (!list_empty(&pring->txcmplq)) {
			msleep(LPFC_XRI_EXCH_BUSY_WAIT_T1);
			wait_cnt++;

			/* The sleep is 10mS.  Every ten seconds,
			 * dump a message.  Something is wrong.
			 */
			if ((wait_cnt % 1000) == 0) {
				lpfc_printf_log(phba, KERN_ERR, LOG_NVME_IOERR,
						"6178 NVME IO not empty, "
						"cnt %d\n", wait_cnt);
			}
		}
	}
}<|MERGE_RESOLUTION|>--- conflicted
+++ resolved
@@ -442,12 +442,9 @@
 	if (vport->load_flag & FC_UNLOADING)
 		return -ENODEV;
 
-<<<<<<< HEAD
-=======
 	if (vport->load_flag & FC_UNLOADING)
 		return -ENODEV;
 
->>>>>>> 661e50bc
 	ndlp = lpfc_findnode_did(vport, pnvme_rport->port_id);
 	if (!ndlp || !NLP_CHK_NODE_ACT(ndlp)) {
 		lpfc_printf_vlog(vport, KERN_ERR, LOG_NODE | LOG_NVME_IOERR,
@@ -893,12 +890,7 @@
 		nCmd->rcv_rsplen = LPFC_NVME_ERSP_LEN;
 		nCmd->transferred_length = nCmd->payload_length;
 	} else {
-<<<<<<< HEAD
-		lpfc_ncmd->status = (bf_get(lpfc_wcqe_c_status, wcqe) &
-			    LPFC_IOCB_STATUS_MASK);
-=======
 		lpfc_ncmd->status = (status & LPFC_IOCB_STATUS_MASK);
->>>>>>> 661e50bc
 		lpfc_ncmd->result = (wcqe->parameter & IOERR_PARAM_MASK);
 
 		/* For NVME, the only failure path that results in an
@@ -992,12 +984,6 @@
 	freqpriv->nvme_buf = NULL;
 
 	/* NVME targets need completion held off until the abort exchange
-<<<<<<< HEAD
-	 * completes.
-	 */
-	if (!(lpfc_ncmd->flags & LPFC_SBUF_XBUSY))
-		nCmd->done(nCmd);
-=======
 	 * completes unless the NVME Rport is getting unregistered.
 	 */
 
@@ -1005,7 +991,6 @@
 		nCmd->done(nCmd);
 		lpfc_ncmd->nvmeCmd = NULL;
 	}
->>>>>>> 661e50bc
 
 	spin_lock_irqsave(&phba->hbalock, flags);
 	lpfc_ncmd->nrport = NULL;
@@ -1205,11 +1190,7 @@
 
 		first_data_sgl = sgl;
 		lpfc_ncmd->seg_cnt = nCmd->sg_cnt;
-<<<<<<< HEAD
-		if (lpfc_ncmd->seg_cnt > phba->cfg_nvme_seg_cnt + 1) {
-=======
 		if (lpfc_ncmd->seg_cnt > lpfc_nvme_template.max_sgl_segments) {
->>>>>>> 661e50bc
 			lpfc_printf_log(phba, KERN_ERR, LOG_NVME_IOERR,
 					"6058 Too many sg segments from "
 					"NVME Transport.  Max %d, "
@@ -1338,29 +1319,17 @@
 		goto out_fail;
 	}
 
-<<<<<<< HEAD
-	/* Validate pointers. */
-	if (!pnvme_lport || !pnvme_rport || !freqpriv) {
-		lpfc_printf_vlog(vport, KERN_INFO, LOG_NVME_IOERR | LOG_NODE,
-				 "6117 No Send:IO submit ptrs NULL, lport %p, "
-				 "rport %p fcreq_priv %p\n",
-				 pnvme_lport, pnvme_rport, freqpriv);
-=======
 	if (vport->load_flag & FC_UNLOADING) {
->>>>>>> 661e50bc
 		ret = -ENODEV;
 		goto out_fail;
 	}
 
-<<<<<<< HEAD
-=======
 	freqpriv = pnvme_fcreq->private;
 	if (unlikely(!freqpriv)) {
 		ret = -EINVAL;
 		goto out_fail;
 	}
 
->>>>>>> 661e50bc
 #ifdef CONFIG_SCSI_LPFC_DEBUG_FS
 	if (phba->ktime_on)
 		start = ktime_get_ns();
@@ -2228,19 +2197,9 @@
 	unsigned long iflag = 0;
 
 	spin_lock_irqsave(&phba->nvme_buf_list_get_lock, iflag);
-<<<<<<< HEAD
-	list_for_each_entry_safe(lpfc_ncmd, lpfc_ncmd_next,
-				 &phba->lpfc_nvme_buf_list_get, list) {
-		list_del_init(&lpfc_ncmd->list);
-		found = 1;
-		break;
-	}
-	if (!found) {
-=======
 	if (phba->get_nvme_bufs > LPFC_NVME_EXPEDITE_XRICNT || expedite)
 		lpfc_ncmd = lpfc_nvme_buf(phba);
 	if (!lpfc_ncmd) {
->>>>>>> 661e50bc
 		spin_lock(&phba->nvme_buf_list_put_lock);
 		list_splice(&phba->lpfc_nvme_buf_list_put,
 			    &phba->lpfc_nvme_buf_list_get);
@@ -2248,17 +2207,8 @@
 		INIT_LIST_HEAD(&phba->lpfc_nvme_buf_list_put);
 		phba->put_nvme_bufs = 0;
 		spin_unlock(&phba->nvme_buf_list_put_lock);
-<<<<<<< HEAD
-		list_for_each_entry_safe(lpfc_ncmd, lpfc_ncmd_next,
-					 &phba->lpfc_nvme_buf_list_get, list) {
-			list_del_init(&lpfc_ncmd->list);
-			found = 1;
-			break;
-		}
-=======
 		if (phba->get_nvme_bufs > LPFC_NVME_EXPEDITE_XRICNT || expedite)
 			lpfc_ncmd = lpfc_nvme_buf(phba);
->>>>>>> 661e50bc
 	}
 	spin_unlock_irqrestore(&phba->nvme_buf_list_get_lock, iflag);
 	return  lpfc_ncmd;
@@ -2587,25 +2537,6 @@
 		 */
 		rport = remote_port->private;
 		if (ndlp->nrport) {
-<<<<<<< HEAD
-			lpfc_printf_vlog(ndlp->vport, KERN_INFO,
-					 LOG_NVME_DISC,
-					 "6014 Rebinding lport to "
-					 "rport wwpn 0x%llx, "
-					 "Data: x%x x%x x%x x%06x\n",
-					 remote_port->port_name,
-					 remote_port->port_id,
-					 remote_port->port_role,
-					 ndlp->nlp_type,
-					 ndlp->nlp_DID);
-			prev_ndlp = rport->ndlp;
-
-			/* Sever the ndlp<->rport connection before dropping
-			 * the ndlp ref from register.
-			 */
-			ndlp->nrport = NULL;
-			rport->ndlp = NULL;
-=======
 			if (ndlp->nrport == remote_port->private) {
 				/* Same remoteport.  Just reuse. */
 				lpfc_printf_vlog(ndlp->vport, KERN_INFO,
@@ -2633,7 +2564,6 @@
 			spin_unlock_irq(&vport->phba->hbalock);
 			rport->ndlp = NULL;
 			rport->remoteport = NULL;
->>>>>>> 661e50bc
 			if (prev_ndlp)
 				lpfc_nlp_put(ndlp);
 		}
@@ -2641,21 +2571,6 @@
 		/* Clean bind the rport to the ndlp. */
 		rport->remoteport = remote_port;
 		rport->lport = lport;
-<<<<<<< HEAD
-		rport->ndlp = lpfc_nlp_get(ndlp);
-		if (!rport->ndlp)
-			return -1;
-		ndlp->nrport = rport;
-		lpfc_printf_vlog(vport, KERN_INFO,
-				 LOG_NVME_DISC | LOG_NODE,
-				 "6022 Binding new rport to "
-				 "lport %p Rport WWNN 0x%llx, "
-				 "Rport WWPN 0x%llx DID "
-				 "x%06x Role x%x\n",
-				 lport,
-				 rpinfo.node_name, rpinfo.port_name,
-				 rpinfo.port_id, rpinfo.port_role);
-=======
 		rport->ndlp = ndlp;
 		spin_lock_irq(&vport->phba->hbalock);
 		ndlp->nrport = rport;
@@ -2670,7 +2585,6 @@
 				 rpinfo.node_name, rpinfo.port_name,
 				 rpinfo.port_id, rpinfo.port_role,
 				 ndlp);
->>>>>>> 661e50bc
 	} else {
 		lpfc_printf_vlog(vport, KERN_ERR,
 				 LOG_NVME_DISC | LOG_NODE,
@@ -2806,16 +2720,11 @@
 			 * before the abort exchange command fully completes.
 			 * Once completed, it is available via the put list.
 			 */
-<<<<<<< HEAD
-			nvme_cmd = lpfc_ncmd->nvmeCmd;
-			nvme_cmd->done(nvme_cmd);
-=======
 			if (lpfc_ncmd->nvmeCmd) {
 				nvme_cmd = lpfc_ncmd->nvmeCmd;
 				nvme_cmd->done(nvme_cmd);
 				lpfc_ncmd->nvmeCmd = NULL;
 			}
->>>>>>> 661e50bc
 			lpfc_release_nvme_buf(phba, lpfc_ncmd);
 			return;
 		}
