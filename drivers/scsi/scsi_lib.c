--- conflicted
+++ resolved
@@ -784,13 +784,8 @@
 					action = ACTION_DELAYED_RETRY;
 					break;
 				case 0x0a: /* ALUA state transition */
-<<<<<<< HEAD
-					blk_stat = BLK_STS_TRANSPORT;
-					fallthrough;
-=======
 					action = ACTION_DELAYED_REPREP;
 					break;
->>>>>>> 7365df19
 				default:
 					action = ACTION_FAIL;
 					break;
