--- conflicted
+++ resolved
@@ -28,7 +28,7 @@
 	u8 cap_info:1;
 	u8 cap_read:1;
 	u8 cap_write:1;
-	struct smbus_methods_t *methods;
+	const struct smbus_methods_t *methods;
 };
 
 static const struct smbus_methods_t smbus_methods = {
@@ -360,33 +360,20 @@
 {
 	struct device *dev = &device->dev;
 	struct acpi_smbus_cmi *smbus_cmi;
-	const struct acpi_device_id *id;
 	int ret;
 
 	smbus_cmi = kzalloc(sizeof(struct acpi_smbus_cmi), GFP_KERNEL);
 	if (!smbus_cmi)
 		return -ENOMEM;
 
-<<<<<<< HEAD
-	smbus_cmi->handle = device->handle;
-	strcpy(acpi_device_name(device), ACPI_SMBUS_HC_DEVICE_NAME);
-	strcpy(acpi_device_class(device), ACPI_SMBUS_HC_CLASS);
-	device->driver_data = smbus_cmi;
-=======
 	smbus_cmi->handle = ACPI_HANDLE(dev);
 	smbus_cmi->methods = device_get_match_data(dev);
 
 	platform_set_drvdata(device, smbus_cmi);
 
->>>>>>> 9fecab24
 	smbus_cmi->cap_info = 0;
 	smbus_cmi->cap_read = 0;
 	smbus_cmi->cap_write = 0;
-
-	for (id = acpi_smbus_cmi_ids; id->id[0]; id++)
-		if (!strcmp(id->id, acpi_device_hid(device)))
-			smbus_cmi->methods =
-				(struct smbus_methods_t *) id->driver_data;
 
 	acpi_walk_namespace(ACPI_TYPE_METHOD, smbus_cmi->handle, 1,
 			    acpi_smbus_cmi_query_methods, NULL, smbus_cmi, NULL);
