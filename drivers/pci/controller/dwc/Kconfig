# SPDX-License-Identifier: GPL-2.0

menu "DesignWare PCI Core Support"
	depends on PCI

config PCIE_DW
	bool

config PCIE_DW_HOST
	bool
	select PCIE_DW

config PCIE_DW_EP
	bool
	select PCIE_DW

config PCI_DRA7XX
	tristate

config PCI_DRA7XX_HOST
	tristate "TI DRA7xx PCIe controller Host Mode"
	depends on SOC_DRA7XX || COMPILE_TEST
	depends on OF && HAS_IOMEM && TI_PIPE3
	depends on PCI_MSI
	select PCIE_DW_HOST
	select PCI_DRA7XX
	default y if SOC_DRA7XX
	help
	  Enables support for the PCIe controller in the DRA7xx SoC to work in
	  host mode. There are two instances of PCIe controller in DRA7xx.
	  This controller can work either as EP or RC. In order to enable
	  host-specific features PCI_DRA7XX_HOST must be selected and in order
	  to enable device-specific features PCI_DRA7XX_EP must be selected.
	  This uses the DesignWare core.

config PCI_DRA7XX_EP
	tristate "TI DRA7xx PCIe controller Endpoint Mode"
	depends on SOC_DRA7XX || COMPILE_TEST
	depends on OF && HAS_IOMEM && TI_PIPE3
	depends on PCI_ENDPOINT
	select PCIE_DW_EP
	select PCI_DRA7XX
	help
	  Enables support for the PCIe controller in the DRA7xx SoC to work in
	  endpoint mode. There are two instances of PCIe controller in DRA7xx.
	  This controller can work either as EP or RC. In order to enable
	  host-specific features PCI_DRA7XX_HOST must be selected and in order
	  to enable device-specific features PCI_DRA7XX_EP must be selected.
	  This uses the DesignWare core.

config PCIE_DW_PLAT
	bool

config PCIE_DW_PLAT_HOST
	bool "Platform bus based DesignWare PCIe Controller - Host mode"
	depends on PCI_MSI
	select PCIE_DW_HOST
	select PCIE_DW_PLAT
	help
	  Enables support for the PCIe controller in the Designware IP to
	  work in host mode. There are two instances of PCIe controller in
	  Designware IP.
	  This controller can work either as EP or RC. In order to enable
	  host-specific features PCIE_DW_PLAT_HOST must be selected and in
	  order to enable device-specific features PCI_DW_PLAT_EP must be
	  selected.

config PCIE_DW_PLAT_EP
	bool "Platform bus based DesignWare PCIe Controller - Endpoint mode"
	depends on PCI && PCI_MSI
	depends on PCI_ENDPOINT
	select PCIE_DW_EP
	select PCIE_DW_PLAT
	help
	  Enables support for the PCIe controller in the Designware IP to
	  work in endpoint mode. There are two instances of PCIe controller
	  in Designware IP.
	  This controller can work either as EP or RC. In order to enable
	  host-specific features PCIE_DW_PLAT_HOST must be selected and in
	  order to enable device-specific features PCI_DW_PLAT_EP must be
	  selected.

config PCI_EXYNOS
	tristate "Samsung Exynos PCIe controller"
	depends on ARCH_EXYNOS || COMPILE_TEST
	depends on PCI_MSI
	select PCIE_DW_HOST
	help
	  Enables support for the PCIe controller in the Samsung Exynos SoCs
	  to work in host mode. The PCI controller is based on the DesignWare
	  hardware and therefore the driver re-uses the DesignWare core
	  functions to implement the driver.

config PCI_IMX6
	bool "Freescale i.MX6/7/8 PCIe controller"
	depends on ARCH_MXC || COMPILE_TEST
	depends on PCI_MSI
	select PCIE_DW_HOST

config PCIE_SPEAR13XX
	bool "STMicroelectronics SPEAr PCIe controller"
	depends on ARCH_SPEAR13XX || COMPILE_TEST
	depends on PCI_MSI
	select PCIE_DW_HOST
	help
	  Say Y here if you want PCIe support on SPEAr13XX SoCs.

config PCI_KEYSTONE
	bool

config PCI_KEYSTONE_HOST
	bool "PCI Keystone Host Mode"
	depends on ARCH_KEYSTONE || ARCH_K3 || COMPILE_TEST
	depends on PCI_MSI
	select PCIE_DW_HOST
	select PCI_KEYSTONE
	help
	  Enables support for the PCIe controller in the Keystone SoC to
	  work in host mode. The PCI controller on Keystone is based on
	  DesignWare hardware and therefore the driver re-uses the
	  DesignWare core functions to implement the driver.

config PCI_KEYSTONE_EP
	bool "PCI Keystone Endpoint Mode"
	depends on ARCH_KEYSTONE || ARCH_K3 || COMPILE_TEST
	depends on PCI_ENDPOINT
	select PCIE_DW_EP
	select PCI_KEYSTONE
	help
	  Enables support for the PCIe controller in the Keystone SoC to
	  work in endpoint mode. The PCI controller on Keystone is based
	  on DesignWare hardware and therefore the driver re-uses the
	  DesignWare core functions to implement the driver.

config PCI_LAYERSCAPE
	bool "Freescale Layerscape PCIe controller - Host mode"
	depends on OF && (ARM || ARCH_LAYERSCAPE || COMPILE_TEST)
	depends on PCI_MSI
	select PCIE_DW_HOST
	select MFD_SYSCON
	help
	  Say Y here if you want to enable PCIe controller support on Layerscape
	  SoCs to work in Host mode.
	  This controller can work either as EP or RC. The RCW[HOST_AGT_PEX]
	  determines which PCIe controller works in EP mode and which PCIe
	  controller works in RC mode.

config PCI_LAYERSCAPE_EP
	bool "Freescale Layerscape PCIe controller - Endpoint mode"
	depends on OF && (ARM || ARCH_LAYERSCAPE || COMPILE_TEST)
	depends on PCI_ENDPOINT
	select PCIE_DW_EP
	help
	  Say Y here if you want to enable PCIe controller support on Layerscape
	  SoCs to work in Endpoint mode.
	  This controller can work either as EP or RC. The RCW[HOST_AGT_PEX]
	  determines which PCIe controller works in EP mode and which PCIe
	  controller works in RC mode.

config PCI_HISI
	depends on OF && (ARM64 || COMPILE_TEST)
	bool "HiSilicon Hip05 and Hip06 SoCs PCIe controllers"
	depends on PCI_MSI
	select PCIE_DW_HOST
	select PCI_HOST_COMMON
	help
	  Say Y here if you want PCIe controller support on HiSilicon
	  Hip05 and Hip06 SoCs

config PCIE_QCOM
	bool "Qualcomm PCIe controller"
	depends on OF && (ARCH_QCOM || COMPILE_TEST)
	depends on PCI_MSI
	select PCIE_DW_HOST
	select CRC8
	help
	  Say Y here to enable PCIe controller support on Qualcomm SoCs. The
	  PCIe controller uses the DesignWare core plus Qualcomm-specific
	  hardware wrappers.

config PCIE_QCOM_EP
	tristate "Qualcomm PCIe controller - Endpoint mode"
	depends on OF && (ARCH_QCOM || COMPILE_TEST)
	depends on PCI_ENDPOINT
	select PCIE_DW_EP
	help
	  Say Y here to enable support for the PCIe controllers on Qualcomm SoCs
	  to work in endpoint mode. The PCIe controller uses the DesignWare core
	  plus Qualcomm-specific hardware wrappers.

config PCIE_ARMADA_8K
	bool "Marvell Armada-8K PCIe controller"
	depends on ARCH_MVEBU || COMPILE_TEST
	depends on PCI_MSI
	select PCIE_DW_HOST
	help
	  Say Y here if you want to enable PCIe controller support on
	  Armada-8K SoCs. The PCIe controller on Armada-8K is based on
	  DesignWare hardware and therefore the driver re-uses the
	  DesignWare core functions to implement the driver.

config PCIE_ARTPEC6
	bool

config PCIE_ARTPEC6_HOST
	bool "Axis ARTPEC-6 PCIe controller Host Mode"
	depends on MACH_ARTPEC6 || COMPILE_TEST
	depends on PCI_MSI
	select PCIE_DW_HOST
	select PCIE_ARTPEC6
	help
	  Enables support for the PCIe controller in the ARTPEC-6 SoC to work in
	  host mode. This uses the DesignWare core.

config PCIE_ARTPEC6_EP
	bool "Axis ARTPEC-6 PCIe controller Endpoint Mode"
	depends on MACH_ARTPEC6 || COMPILE_TEST
	depends on PCI_ENDPOINT
	select PCIE_DW_EP
	select PCIE_ARTPEC6
	help
	  Enables support for the PCIe controller in the ARTPEC-6 SoC to work in
	  endpoint mode. This uses the DesignWare core.

config PCIE_BT1
	tristate "Baikal-T1 PCIe controller"
	depends on MIPS_BAIKAL_T1 || COMPILE_TEST
<<<<<<< HEAD
	depends on PCI_MSI_IRQ_DOMAIN
=======
	depends on PCI_MSI
>>>>>>> e7a909d5
	select PCIE_DW_HOST
	help
	  Enables support for the PCIe controller in the Baikal-T1 SoC to work
	  in host mode. It's based on the Synopsys DWC PCIe v4.60a IP-core.

config PCIE_ROCKCHIP_DW_HOST
	bool "Rockchip DesignWare PCIe controller"
	select PCIE_DW
	select PCIE_DW_HOST
	depends on PCI_MSI
	depends on ARCH_ROCKCHIP || COMPILE_TEST
	depends on OF
	help
	  Enables support for the DesignWare PCIe controller in the
	  Rockchip SoC except RK3399.

config PCIE_INTEL_GW
	bool "Intel Gateway PCIe host controller support"
	depends on OF && (X86 || COMPILE_TEST)
	depends on PCI_MSI
	select PCIE_DW_HOST
	help
	  Say 'Y' here to enable PCIe Host controller support on Intel
	  Gateway SoCs.
	  The PCIe controller uses the DesignWare core plus Intel-specific
	  hardware wrappers.

config PCIE_KEEMBAY
	bool

config PCIE_KEEMBAY_HOST
	bool "Intel Keem Bay PCIe controller - Host mode"
	depends on ARCH_KEEMBAY || COMPILE_TEST
	depends on PCI_MSI
	select PCIE_DW_HOST
	select PCIE_KEEMBAY
	help
	  Say 'Y' here to enable support for the PCIe controller in Keem Bay
	  to work in host mode.
	  The PCIe controller is based on DesignWare Hardware and uses
	  DesignWare core functions.

config PCIE_KEEMBAY_EP
	bool "Intel Keem Bay PCIe controller - Endpoint mode"
	depends on ARCH_KEEMBAY || COMPILE_TEST
	depends on PCI_MSI
	depends on PCI_ENDPOINT
	select PCIE_DW_EP
	select PCIE_KEEMBAY
	help
	  Say 'Y' here to enable support for the PCIe controller in Keem Bay
	  to work in endpoint mode.
	  The PCIe controller is based on DesignWare Hardware and uses
	  DesignWare core functions.

config PCIE_KIRIN
	depends on OF && (ARM64 || COMPILE_TEST)
	tristate "HiSilicon Kirin series SoCs PCIe controllers"
	depends on PCI_MSI
	select PCIE_DW_HOST
	help
	  Say Y here if you want PCIe controller support
	  on HiSilicon Kirin series SoCs.

config PCIE_HISI_STB
	bool "HiSilicon STB SoCs PCIe controllers"
	depends on ARCH_HISI || COMPILE_TEST
	depends on PCI_MSI
	select PCIE_DW_HOST
	help
	  Say Y here if you want PCIe controller support on HiSilicon STB SoCs

config PCI_MESON
	tristate "MESON PCIe controller"
	default m if ARCH_MESON
	depends on PCI_MSI
	select PCIE_DW_HOST
	help
	  Say Y here if you want to enable PCI controller support on Amlogic
	  SoCs. The PCI controller on Amlogic is based on DesignWare hardware
	  and therefore the driver re-uses the DesignWare core functions to
	  implement the driver.

config PCIE_TEGRA194
	tristate

config PCIE_TEGRA194_HOST
	tristate "NVIDIA Tegra194 (and later) PCIe controller - Host Mode"
	depends on ARCH_TEGRA_194_SOC || COMPILE_TEST
	depends on PCI_MSI
	select PCIE_DW_HOST
	select PHY_TEGRA194_P2U
	select PCIE_TEGRA194
	help
	  Enables support for the PCIe controller in the NVIDIA Tegra194 SoC to
	  work in host mode. There are two instances of PCIe controllers in
	  Tegra194. This controller can work either as EP or RC. In order to
	  enable host-specific features PCIE_TEGRA194_HOST must be selected and
	  in order to enable device-specific features PCIE_TEGRA194_EP must be
	  selected. This uses the DesignWare core.

config PCIE_TEGRA194_EP
	tristate "NVIDIA Tegra194 (and later) PCIe controller - Endpoint Mode"
	depends on ARCH_TEGRA_194_SOC || COMPILE_TEST
	depends on PCI_ENDPOINT
	select PCIE_DW_EP
	select PHY_TEGRA194_P2U
	select PCIE_TEGRA194
	help
	  Enables support for the PCIe controller in the NVIDIA Tegra194 SoC to
	  work in endpoint mode. There are two instances of PCIe controllers in
	  Tegra194. This controller can work either as EP or RC. In order to
	  enable host-specific features PCIE_TEGRA194_HOST must be selected and
	  in order to enable device-specific features PCIE_TEGRA194_EP must be
	  selected. This uses the DesignWare core.

config PCIE_VISCONTI_HOST
	bool "Toshiba Visconti PCIe controllers"
	depends on ARCH_VISCONTI || COMPILE_TEST
	depends on PCI_MSI
	select PCIE_DW_HOST
	help
	  Say Y here if you want PCIe controller support on Toshiba Visconti SoC.
	  This driver supports TMPV7708 SoC.

config PCIE_UNIPHIER
	bool "Socionext UniPhier PCIe host controllers"
	depends on ARCH_UNIPHIER || COMPILE_TEST
	depends on OF && HAS_IOMEM
	depends on PCI_MSI
	select PCIE_DW_HOST
	help
	  Say Y here if you want PCIe host controller support on UniPhier SoCs.
	  This driver supports LD20 and PXs3 SoCs.

config PCIE_UNIPHIER_EP
	bool "Socionext UniPhier PCIe endpoint controllers"
	depends on ARCH_UNIPHIER || COMPILE_TEST
	depends on OF && HAS_IOMEM
	depends on PCI_ENDPOINT
	select PCIE_DW_EP
	help
	  Say Y here if you want PCIe endpoint controller support on
	  UniPhier SoCs. This driver supports Pro5 SoC.

config PCIE_AL
	bool "Amazon Annapurna Labs PCIe controller"
	depends on OF && (ARM64 || COMPILE_TEST)
	depends on PCI_MSI
	select PCIE_DW_HOST
	select PCI_ECAM
	help
	  Say Y here to enable support of the Amazon's Annapurna Labs PCIe
	  controller IP on Amazon SoCs. The PCIe controller uses the DesignWare
	  core plus Annapurna Labs proprietary hardware wrappers. This is
	  required only for DT-based platforms. ACPI platforms with the
	  Annapurna Labs PCIe controller don't need to enable this.

config PCIE_FU740
	bool "SiFive FU740 PCIe host controller"
	depends on PCI_MSI
	depends on SOC_SIFIVE || COMPILE_TEST
	select PCIE_DW_HOST
	help
	  Say Y here if you want PCIe controller support for the SiFive
	  FU740.

endmenu<|MERGE_RESOLUTION|>--- conflicted
+++ resolved
@@ -225,11 +225,7 @@
 config PCIE_BT1
 	tristate "Baikal-T1 PCIe controller"
 	depends on MIPS_BAIKAL_T1 || COMPILE_TEST
-<<<<<<< HEAD
-	depends on PCI_MSI_IRQ_DOMAIN
-=======
-	depends on PCI_MSI
->>>>>>> e7a909d5
+	depends on PCI_MSI
 	select PCIE_DW_HOST
 	help
 	  Enables support for the PCIe controller in the Baikal-T1 SoC to work
