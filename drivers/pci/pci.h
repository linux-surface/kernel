/* SPDX-License-Identifier: GPL-2.0 */
#ifndef DRIVERS_PCI_H
#define DRIVERS_PCI_H

#include <linux/pci.h>

/* Number of possible devfns: 0.0 to 1f.7 inclusive */
#define MAX_NR_DEVFNS 256

#define PCI_FIND_CAP_TTL	48

#define PCI_VSEC_ID_INTEL_TBT	0x1234	/* Thunderbolt */

#define PCIE_LINK_RETRAIN_TIMEOUT_MS	1000

/* Power stable to PERST# inactive from PCIe card Electromechanical Spec */
#define PCIE_T_PVPERL_MS		100

/*
 * PCIe r6.0, sec 5.3.3.2.1 <PME Synchronization>
 * Recommends 1ms to 10ms timeout to check L2 ready.
 */
#define PCIE_PME_TO_L2_TIMEOUT_US	10000

<<<<<<< HEAD
/* Message Routing (r[2:0]); PCIe r6.0, sec 2.2.8 */
#define PCIE_MSG_TYPE_R_RC	0
#define PCIE_MSG_TYPE_R_ADDR	1
#define PCIE_MSG_TYPE_R_ID	2
#define PCIE_MSG_TYPE_R_BC	3
#define PCIE_MSG_TYPE_R_LOCAL	4
#define PCIE_MSG_TYPE_R_GATHER	5

/* Power Management Messages; PCIe r6.0, sec 2.2.8.2 */
#define PCIE_MSG_CODE_PME_TURN_OFF	0x19

/* INTx Mechanism Messages; PCIe r6.0, sec 2.2.8.1 */
#define PCIE_MSG_CODE_ASSERT_INTA	0x20
#define PCIE_MSG_CODE_ASSERT_INTB	0x21
#define PCIE_MSG_CODE_ASSERT_INTC	0x22
#define PCIE_MSG_CODE_ASSERT_INTD	0x23
#define PCIE_MSG_CODE_DEASSERT_INTA	0x24
#define PCIE_MSG_CODE_DEASSERT_INTB	0x25
#define PCIE_MSG_CODE_DEASSERT_INTC	0x26
#define PCIE_MSG_CODE_DEASSERT_INTD	0x27
=======
/*
 * PCIe r6.0, sec 6.6.1 <Conventional Reset>
 *
 * - "With a Downstream Port that does not support Link speeds greater
 *    than 5.0 GT/s, software must wait a minimum of 100 ms following exit
 *    from a Conventional Reset before sending a Configuration Request to
 *    the device immediately below that Port."
 *
 * - "With a Downstream Port that supports Link speeds greater than
 *    5.0 GT/s, software must wait a minimum of 100 ms after Link training
 *    completes before sending a Configuration Request to the device
 *    immediately below that Port."
 */
#define PCIE_RESET_CONFIG_DEVICE_WAIT_MS	100
>>>>>>> 39b91eb4

extern const unsigned char pcie_link_speed[];
extern bool pci_early_dump;

bool pcie_cap_has_lnkctl(const struct pci_dev *dev);
bool pcie_cap_has_lnkctl2(const struct pci_dev *dev);
bool pcie_cap_has_rtctl(const struct pci_dev *dev);

/* Functions internal to the PCI core code */

#ifdef CONFIG_DMI
extern const struct attribute_group pci_dev_smbios_attr_group;
#endif

enum pci_mmap_api {
	PCI_MMAP_SYSFS,	/* mmap on /sys/bus/pci/devices/<BDF>/resource<N> */
	PCI_MMAP_PROCFS	/* mmap on /proc/bus/pci/<BDF> */
};
int pci_mmap_fits(struct pci_dev *pdev, int resno, struct vm_area_struct *vmai,
		  enum pci_mmap_api mmap_api);

bool pci_reset_supported(struct pci_dev *dev);
void pci_init_reset_methods(struct pci_dev *dev);
int pci_bridge_secondary_bus_reset(struct pci_dev *dev);
int pci_bus_error_reset(struct pci_dev *dev);

struct pci_cap_saved_data {
	u16		cap_nr;
	bool		cap_extended;
	unsigned int	size;
	u32		data[];
};

struct pci_cap_saved_state {
	struct hlist_node		next;
	struct pci_cap_saved_data	cap;
};

void pci_allocate_cap_save_buffers(struct pci_dev *dev);
void pci_free_cap_save_buffers(struct pci_dev *dev);
int pci_add_cap_save_buffer(struct pci_dev *dev, char cap, unsigned int size);
int pci_add_ext_cap_save_buffer(struct pci_dev *dev,
				u16 cap, unsigned int size);
struct pci_cap_saved_state *pci_find_saved_cap(struct pci_dev *dev, char cap);
struct pci_cap_saved_state *pci_find_saved_ext_cap(struct pci_dev *dev,
						   u16 cap);

#define PCI_PM_D2_DELAY         200	/* usec; see PCIe r4.0, sec 5.9.1 */
#define PCI_PM_D3HOT_WAIT       10	/* msec */
#define PCI_PM_D3COLD_WAIT      100	/* msec */

void pci_update_current_state(struct pci_dev *dev, pci_power_t state);
void pci_refresh_power_state(struct pci_dev *dev);
int pci_power_up(struct pci_dev *dev);
void pci_disable_enabled_device(struct pci_dev *dev);
int pci_finish_runtime_suspend(struct pci_dev *dev);
void pcie_clear_device_status(struct pci_dev *dev);
void pcie_clear_root_pme_status(struct pci_dev *dev);
bool pci_check_pme_status(struct pci_dev *dev);
void pci_pme_wakeup_bus(struct pci_bus *bus);
int __pci_pme_wakeup(struct pci_dev *dev, void *ign);
void pci_pme_restore(struct pci_dev *dev);
bool pci_dev_need_resume(struct pci_dev *dev);
void pci_dev_adjust_pme(struct pci_dev *dev);
void pci_dev_complete_resume(struct pci_dev *pci_dev);
void pci_config_pm_runtime_get(struct pci_dev *dev);
void pci_config_pm_runtime_put(struct pci_dev *dev);
void pci_pm_init(struct pci_dev *dev);
void pci_ea_init(struct pci_dev *dev);
void pci_msi_init(struct pci_dev *dev);
void pci_msix_init(struct pci_dev *dev);
bool pci_bridge_d3_possible(struct pci_dev *dev);
void pci_bridge_d3_update(struct pci_dev *dev);
int pci_bridge_wait_for_secondary_bus(struct pci_dev *dev, char *reset_type);

static inline void pci_wakeup_event(struct pci_dev *dev)
{
	/* Wait 100 ms before the system can be put into a sleep state. */
	pm_wakeup_event(&dev->dev, 100);
}

static inline bool pci_has_subordinate(struct pci_dev *pci_dev)
{
	return !!(pci_dev->subordinate);
}

static inline bool pci_power_manageable(struct pci_dev *pci_dev)
{
	/*
	 * Currently we allow normal PCI devices and PCI bridges transition
	 * into D3 if their bridge_d3 is set.
	 */
	return !pci_has_subordinate(pci_dev) || pci_dev->bridge_d3;
}

static inline bool pcie_downstream_port(const struct pci_dev *dev)
{
	int type = pci_pcie_type(dev);

	return type == PCI_EXP_TYPE_ROOT_PORT ||
	       type == PCI_EXP_TYPE_DOWNSTREAM ||
	       type == PCI_EXP_TYPE_PCIE_BRIDGE;
}

void pci_vpd_init(struct pci_dev *dev);
void pci_vpd_release(struct pci_dev *dev);
extern const struct attribute_group pci_dev_vpd_attr_group;

/* PCI Virtual Channel */
int pci_save_vc_state(struct pci_dev *dev);
void pci_restore_vc_state(struct pci_dev *dev);
void pci_allocate_vc_save_buffers(struct pci_dev *dev);

/* PCI /proc functions */
#ifdef CONFIG_PROC_FS
int pci_proc_attach_device(struct pci_dev *dev);
int pci_proc_detach_device(struct pci_dev *dev);
int pci_proc_detach_bus(struct pci_bus *bus);
#else
static inline int pci_proc_attach_device(struct pci_dev *dev) { return 0; }
static inline int pci_proc_detach_device(struct pci_dev *dev) { return 0; }
static inline int pci_proc_detach_bus(struct pci_bus *bus) { return 0; }
#endif

/* Functions for PCI Hotplug drivers to use */
int pci_hp_add_bridge(struct pci_dev *dev);

#if defined(CONFIG_SYSFS) && defined(HAVE_PCI_LEGACY)
void pci_create_legacy_files(struct pci_bus *bus);
void pci_remove_legacy_files(struct pci_bus *bus);
#else
static inline void pci_create_legacy_files(struct pci_bus *bus) { }
static inline void pci_remove_legacy_files(struct pci_bus *bus) { }
#endif

/* Lock for read/write access to pci device and bus lists */
extern struct rw_semaphore pci_bus_sem;
extern struct mutex pci_slot_mutex;

extern raw_spinlock_t pci_lock;

extern unsigned int pci_pm_d3hot_delay;

#ifdef CONFIG_PCI_MSI
void pci_no_msi(void);
#else
static inline void pci_no_msi(void) { }
#endif

void pci_realloc_get_opt(char *);

static inline int pci_no_d1d2(struct pci_dev *dev)
{
	unsigned int parent_dstates = 0;

	if (dev->bus->self)
		parent_dstates = dev->bus->self->no_d1d2;
	return (dev->no_d1d2 || parent_dstates);

}

#ifdef CONFIG_SYSFS
int pci_create_sysfs_dev_files(struct pci_dev *pdev);
void pci_remove_sysfs_dev_files(struct pci_dev *pdev);
extern const struct attribute_group *pci_dev_groups[];
extern const struct attribute_group *pci_dev_attr_groups[];
extern const struct attribute_group *pcibus_groups[];
extern const struct attribute_group *pci_bus_groups[];
#else
static inline int pci_create_sysfs_dev_files(struct pci_dev *pdev) { return 0; }
static inline void pci_remove_sysfs_dev_files(struct pci_dev *pdev) { }
#define pci_dev_groups NULL
#define pci_dev_attr_groups NULL
#define pcibus_groups NULL
#define pci_bus_groups NULL
#endif

extern unsigned long pci_hotplug_io_size;
extern unsigned long pci_hotplug_mmio_size;
extern unsigned long pci_hotplug_mmio_pref_size;
extern unsigned long pci_hotplug_bus_size;

/**
 * pci_match_one_device - Tell if a PCI device structure has a matching
 *			  PCI device id structure
 * @id: single PCI device id structure to match
 * @dev: the PCI device structure to match against
 *
 * Returns the matching pci_device_id structure or %NULL if there is no match.
 */
static inline const struct pci_device_id *
pci_match_one_device(const struct pci_device_id *id, const struct pci_dev *dev)
{
	if ((id->vendor == PCI_ANY_ID || id->vendor == dev->vendor) &&
	    (id->device == PCI_ANY_ID || id->device == dev->device) &&
	    (id->subvendor == PCI_ANY_ID || id->subvendor == dev->subsystem_vendor) &&
	    (id->subdevice == PCI_ANY_ID || id->subdevice == dev->subsystem_device) &&
	    !((id->class ^ dev->class) & id->class_mask))
		return id;
	return NULL;
}

/* PCI slot sysfs helper code */
#define to_pci_slot(s) container_of(s, struct pci_slot, kobj)

extern struct kset *pci_slots_kset;

struct pci_slot_attribute {
	struct attribute attr;
	ssize_t (*show)(struct pci_slot *, char *);
	ssize_t (*store)(struct pci_slot *, const char *, size_t);
};
#define to_pci_slot_attr(s) container_of(s, struct pci_slot_attribute, attr)

enum pci_bar_type {
	pci_bar_unknown,	/* Standard PCI BAR probe */
	pci_bar_io,		/* An I/O port BAR */
	pci_bar_mem32,		/* A 32-bit memory BAR */
	pci_bar_mem64,		/* A 64-bit memory BAR */
};

struct device *pci_get_host_bridge_device(struct pci_dev *dev);
void pci_put_host_bridge_device(struct device *dev);

int pci_configure_extended_tags(struct pci_dev *dev, void *ign);
bool pci_bus_read_dev_vendor_id(struct pci_bus *bus, int devfn, u32 *pl,
				int crs_timeout);
bool pci_bus_generic_read_dev_vendor_id(struct pci_bus *bus, int devfn, u32 *pl,
					int crs_timeout);
int pci_idt_bus_quirk(struct pci_bus *bus, int devfn, u32 *pl, int crs_timeout);

int pci_setup_device(struct pci_dev *dev);
int __pci_read_base(struct pci_dev *dev, enum pci_bar_type type,
		    struct resource *res, unsigned int reg);
void pci_configure_ari(struct pci_dev *dev);
void __pci_bus_size_bridges(struct pci_bus *bus,
			struct list_head *realloc_head);
void __pci_bus_assign_resources(const struct pci_bus *bus,
				struct list_head *realloc_head,
				struct list_head *fail_head);
bool pci_bus_clip_resource(struct pci_dev *dev, int idx);

const char *pci_resource_name(struct pci_dev *dev, unsigned int i);

void pci_reassigndev_resource_alignment(struct pci_dev *dev);
void pci_disable_bridge_window(struct pci_dev *dev);
struct pci_bus *pci_bus_get(struct pci_bus *bus);
void pci_bus_put(struct pci_bus *bus);

/* PCIe link information from Link Capabilities 2 */
#define PCIE_LNKCAP2_SLS2SPEED(lnkcap2) \
	((lnkcap2) & PCI_EXP_LNKCAP2_SLS_64_0GB ? PCIE_SPEED_64_0GT : \
	 (lnkcap2) & PCI_EXP_LNKCAP2_SLS_32_0GB ? PCIE_SPEED_32_0GT : \
	 (lnkcap2) & PCI_EXP_LNKCAP2_SLS_16_0GB ? PCIE_SPEED_16_0GT : \
	 (lnkcap2) & PCI_EXP_LNKCAP2_SLS_8_0GB ? PCIE_SPEED_8_0GT : \
	 (lnkcap2) & PCI_EXP_LNKCAP2_SLS_5_0GB ? PCIE_SPEED_5_0GT : \
	 (lnkcap2) & PCI_EXP_LNKCAP2_SLS_2_5GB ? PCIE_SPEED_2_5GT : \
	 PCI_SPEED_UNKNOWN)

/* PCIe speed to Mb/s reduced by encoding overhead */
#define PCIE_SPEED2MBS_ENC(speed) \
	((speed) == PCIE_SPEED_64_0GT ? 64000*1/1 : \
	 (speed) == PCIE_SPEED_32_0GT ? 32000*128/130 : \
	 (speed) == PCIE_SPEED_16_0GT ? 16000*128/130 : \
	 (speed) == PCIE_SPEED_8_0GT  ?  8000*128/130 : \
	 (speed) == PCIE_SPEED_5_0GT  ?  5000*8/10 : \
	 (speed) == PCIE_SPEED_2_5GT  ?  2500*8/10 : \
	 0)

const char *pci_speed_string(enum pci_bus_speed speed);
enum pci_bus_speed pcie_get_speed_cap(struct pci_dev *dev);
enum pcie_link_width pcie_get_width_cap(struct pci_dev *dev);
void __pcie_print_link_status(struct pci_dev *dev, bool verbose);
void pcie_report_downtraining(struct pci_dev *dev);
void pcie_update_link_speed(struct pci_bus *bus, u16 link_status);

/* Single Root I/O Virtualization */
struct pci_sriov {
	int		pos;		/* Capability position */
	int		nres;		/* Number of resources */
	u32		cap;		/* SR-IOV Capabilities */
	u16		ctrl;		/* SR-IOV Control */
	u16		total_VFs;	/* Total VFs associated with the PF */
	u16		initial_VFs;	/* Initial VFs associated with the PF */
	u16		num_VFs;	/* Number of VFs available */
	u16		offset;		/* First VF Routing ID offset */
	u16		stride;		/* Following VF stride */
	u16		vf_device;	/* VF device ID */
	u32		pgsz;		/* Page size for BAR alignment */
	u8		link;		/* Function Dependency Link */
	u8		max_VF_buses;	/* Max buses consumed by VFs */
	u16		driver_max_VFs;	/* Max num VFs driver supports */
	struct pci_dev	*dev;		/* Lowest numbered PF */
	struct pci_dev	*self;		/* This PF */
	u32		class;		/* VF device */
	u8		hdr_type;	/* VF header type */
	u16		subsystem_vendor; /* VF subsystem vendor */
	u16		subsystem_device; /* VF subsystem device */
	resource_size_t	barsz[PCI_SRIOV_NUM_BARS];	/* VF BAR size */
	bool		drivers_autoprobe; /* Auto probing of VFs by driver */
};

#ifdef CONFIG_PCI_DOE
void pci_doe_init(struct pci_dev *pdev);
void pci_doe_destroy(struct pci_dev *pdev);
void pci_doe_disconnected(struct pci_dev *pdev);
#else
static inline void pci_doe_init(struct pci_dev *pdev) { }
static inline void pci_doe_destroy(struct pci_dev *pdev) { }
static inline void pci_doe_disconnected(struct pci_dev *pdev) { }
#endif

/**
 * pci_dev_set_io_state - Set the new error state if possible.
 *
 * @dev: PCI device to set new error_state
 * @new: the state we want dev to be in
 *
 * If the device is experiencing perm_failure, it has to remain in that state.
 * Any other transition is allowed.
 *
 * Returns true if state has been changed to the requested state.
 */
static inline bool pci_dev_set_io_state(struct pci_dev *dev,
					pci_channel_state_t new)
{
	pci_channel_state_t old;

	switch (new) {
	case pci_channel_io_perm_failure:
		xchg(&dev->error_state, pci_channel_io_perm_failure);
		return true;
	case pci_channel_io_frozen:
		old = cmpxchg(&dev->error_state, pci_channel_io_normal,
			      pci_channel_io_frozen);
		return old != pci_channel_io_perm_failure;
	case pci_channel_io_normal:
		old = cmpxchg(&dev->error_state, pci_channel_io_frozen,
			      pci_channel_io_normal);
		return old != pci_channel_io_perm_failure;
	default:
		return false;
	}
}

static inline int pci_dev_set_disconnected(struct pci_dev *dev, void *unused)
{
	pci_dev_set_io_state(dev, pci_channel_io_perm_failure);
	pci_doe_disconnected(dev);

	return 0;
}

/* pci_dev priv_flags */
#define PCI_DEV_ADDED 0
#define PCI_DPC_RECOVERED 1
#define PCI_DPC_RECOVERING 2

static inline void pci_dev_assign_added(struct pci_dev *dev, bool added)
{
	assign_bit(PCI_DEV_ADDED, &dev->priv_flags, added);
}

static inline bool pci_dev_is_added(const struct pci_dev *dev)
{
	return test_bit(PCI_DEV_ADDED, &dev->priv_flags);
}

#ifdef CONFIG_PCIEAER
#include <linux/aer.h>

#define AER_MAX_MULTI_ERR_DEVICES	5	/* Not likely to have more */

struct aer_err_info {
	struct pci_dev *dev[AER_MAX_MULTI_ERR_DEVICES];
	int error_dev_num;

	unsigned int id:16;

	unsigned int severity:2;	/* 0:NONFATAL | 1:FATAL | 2:COR */
	unsigned int __pad1:5;
	unsigned int multi_error_valid:1;

	unsigned int first_error:5;
	unsigned int __pad2:2;
	unsigned int tlp_header_valid:1;

	unsigned int status;		/* COR/UNCOR Error Status */
	unsigned int mask;		/* COR/UNCOR Error Mask */
	struct pcie_tlp_log tlp;	/* TLP Header */
};

int aer_get_device_error_info(struct pci_dev *dev, struct aer_err_info *info);
void aer_print_error(struct pci_dev *dev, struct aer_err_info *info);
#endif	/* CONFIG_PCIEAER */

#ifdef CONFIG_PCIEPORTBUS
/* Cached RCEC Endpoint Association */
struct rcec_ea {
	u8		nextbusn;
	u8		lastbusn;
	u32		bitmap;
};
#endif

#ifdef CONFIG_PCIE_DPC
void pci_save_dpc_state(struct pci_dev *dev);
void pci_restore_dpc_state(struct pci_dev *dev);
void pci_dpc_init(struct pci_dev *pdev);
void dpc_process_error(struct pci_dev *pdev);
pci_ers_result_t dpc_reset_link(struct pci_dev *pdev);
bool pci_dpc_recovered(struct pci_dev *pdev);
#else
static inline void pci_save_dpc_state(struct pci_dev *dev) { }
static inline void pci_restore_dpc_state(struct pci_dev *dev) { }
static inline void pci_dpc_init(struct pci_dev *pdev) { }
static inline bool pci_dpc_recovered(struct pci_dev *pdev) { return false; }
#endif

#ifdef CONFIG_PCIEPORTBUS
void pci_rcec_init(struct pci_dev *dev);
void pci_rcec_exit(struct pci_dev *dev);
void pcie_link_rcec(struct pci_dev *rcec);
void pcie_walk_rcec(struct pci_dev *rcec,
		    int (*cb)(struct pci_dev *, void *),
		    void *userdata);
#else
static inline void pci_rcec_init(struct pci_dev *dev) { }
static inline void pci_rcec_exit(struct pci_dev *dev) { }
static inline void pcie_link_rcec(struct pci_dev *rcec) { }
static inline void pcie_walk_rcec(struct pci_dev *rcec,
				  int (*cb)(struct pci_dev *, void *),
				  void *userdata) { }
#endif

#ifdef CONFIG_PCI_ATS
/* Address Translation Service */
void pci_ats_init(struct pci_dev *dev);
void pci_restore_ats_state(struct pci_dev *dev);
#else
static inline void pci_ats_init(struct pci_dev *d) { }
static inline void pci_restore_ats_state(struct pci_dev *dev) { }
#endif /* CONFIG_PCI_ATS */

#ifdef CONFIG_PCI_PRI
void pci_pri_init(struct pci_dev *dev);
void pci_restore_pri_state(struct pci_dev *pdev);
#else
static inline void pci_pri_init(struct pci_dev *dev) { }
static inline void pci_restore_pri_state(struct pci_dev *pdev) { }
#endif

#ifdef CONFIG_PCI_PASID
void pci_pasid_init(struct pci_dev *dev);
void pci_restore_pasid_state(struct pci_dev *pdev);
#else
static inline void pci_pasid_init(struct pci_dev *dev) { }
static inline void pci_restore_pasid_state(struct pci_dev *pdev) { }
#endif

#ifdef CONFIG_PCI_IOV
int pci_iov_init(struct pci_dev *dev);
void pci_iov_release(struct pci_dev *dev);
void pci_iov_remove(struct pci_dev *dev);
void pci_iov_update_resource(struct pci_dev *dev, int resno);
resource_size_t pci_sriov_resource_alignment(struct pci_dev *dev, int resno);
void pci_restore_iov_state(struct pci_dev *dev);
int pci_iov_bus_range(struct pci_bus *bus);
extern const struct attribute_group sriov_pf_dev_attr_group;
extern const struct attribute_group sriov_vf_dev_attr_group;
#else
static inline int pci_iov_init(struct pci_dev *dev)
{
	return -ENODEV;
}
static inline void pci_iov_release(struct pci_dev *dev) { }
static inline void pci_iov_remove(struct pci_dev *dev) { }
static inline void pci_restore_iov_state(struct pci_dev *dev) { }
static inline int pci_iov_bus_range(struct pci_bus *bus)
{
	return 0;
}

#endif /* CONFIG_PCI_IOV */

#ifdef CONFIG_PCIE_PTM
void pci_ptm_init(struct pci_dev *dev);
void pci_save_ptm_state(struct pci_dev *dev);
void pci_restore_ptm_state(struct pci_dev *dev);
void pci_suspend_ptm(struct pci_dev *dev);
void pci_resume_ptm(struct pci_dev *dev);
#else
static inline void pci_ptm_init(struct pci_dev *dev) { }
static inline void pci_save_ptm_state(struct pci_dev *dev) { }
static inline void pci_restore_ptm_state(struct pci_dev *dev) { }
static inline void pci_suspend_ptm(struct pci_dev *dev) { }
static inline void pci_resume_ptm(struct pci_dev *dev) { }
#endif

unsigned long pci_cardbus_resource_alignment(struct resource *);

static inline resource_size_t pci_resource_alignment(struct pci_dev *dev,
						     struct resource *res)
{
#ifdef CONFIG_PCI_IOV
	int resno = res - dev->resource;

	if (resno >= PCI_IOV_RESOURCES && resno <= PCI_IOV_RESOURCE_END)
		return pci_sriov_resource_alignment(dev, resno);
#endif
	if (dev->class >> 8 == PCI_CLASS_BRIDGE_CARDBUS)
		return pci_cardbus_resource_alignment(res);
	return resource_alignment(res);
}

void pci_acs_init(struct pci_dev *dev);
#ifdef CONFIG_PCI_QUIRKS
int pci_dev_specific_acs_enabled(struct pci_dev *dev, u16 acs_flags);
int pci_dev_specific_enable_acs(struct pci_dev *dev);
int pci_dev_specific_disable_acs_redir(struct pci_dev *dev);
bool pcie_failed_link_retrain(struct pci_dev *dev);
#else
static inline int pci_dev_specific_acs_enabled(struct pci_dev *dev,
					       u16 acs_flags)
{
	return -ENOTTY;
}
static inline int pci_dev_specific_enable_acs(struct pci_dev *dev)
{
	return -ENOTTY;
}
static inline int pci_dev_specific_disable_acs_redir(struct pci_dev *dev)
{
	return -ENOTTY;
}
static inline bool pcie_failed_link_retrain(struct pci_dev *dev)
{
	return false;
}
#endif

/* PCI error reporting and recovery */
pci_ers_result_t pcie_do_recovery(struct pci_dev *dev,
		pci_channel_state_t state,
		pci_ers_result_t (*reset_subordinates)(struct pci_dev *pdev));

bool pcie_wait_for_link(struct pci_dev *pdev, bool active);
int pcie_retrain_link(struct pci_dev *pdev, bool use_lt);

/* ASPM-related functionality we need even without CONFIG_PCIEASPM */
void pci_save_ltr_state(struct pci_dev *dev);
void pci_restore_ltr_state(struct pci_dev *dev);
void pci_configure_aspm_l1ss(struct pci_dev *dev);
void pci_save_aspm_l1ss_state(struct pci_dev *dev);
void pci_restore_aspm_l1ss_state(struct pci_dev *dev);

#ifdef CONFIG_PCIEASPM
void pcie_aspm_init_link_state(struct pci_dev *pdev);
void pcie_aspm_exit_link_state(struct pci_dev *pdev);
void pcie_aspm_pm_state_change(struct pci_dev *pdev, bool locked);
void pcie_aspm_powersave_config_link(struct pci_dev *pdev);
void pci_configure_ltr(struct pci_dev *pdev);
void pci_bridge_reconfigure_ltr(struct pci_dev *pdev);
#else
static inline void pcie_aspm_init_link_state(struct pci_dev *pdev) { }
static inline void pcie_aspm_exit_link_state(struct pci_dev *pdev) { }
static inline void pcie_aspm_pm_state_change(struct pci_dev *pdev, bool locked) { }
static inline void pcie_aspm_powersave_config_link(struct pci_dev *pdev) { }
static inline void pci_configure_ltr(struct pci_dev *pdev) { }
static inline void pci_bridge_reconfigure_ltr(struct pci_dev *pdev) { }
#endif

#ifdef CONFIG_PCIE_ECRC
void pcie_set_ecrc_checking(struct pci_dev *dev);
void pcie_ecrc_get_policy(char *str);
#else
static inline void pcie_set_ecrc_checking(struct pci_dev *dev) { }
static inline void pcie_ecrc_get_policy(char *str) { }
#endif

struct pci_dev_reset_methods {
	u16 vendor;
	u16 device;
	int (*reset)(struct pci_dev *dev, bool probe);
};

struct pci_reset_fn_method {
	int (*reset_fn)(struct pci_dev *pdev, bool probe);
	char *name;
};

#ifdef CONFIG_PCI_QUIRKS
int pci_dev_specific_reset(struct pci_dev *dev, bool probe);
#else
static inline int pci_dev_specific_reset(struct pci_dev *dev, bool probe)
{
	return -ENOTTY;
}
#endif

#if defined(CONFIG_PCI_QUIRKS) && defined(CONFIG_ARM64)
int acpi_get_rc_resources(struct device *dev, const char *hid, u16 segment,
			  struct resource *res);
#else
static inline int acpi_get_rc_resources(struct device *dev, const char *hid,
					u16 segment, struct resource *res)
{
	return -ENODEV;
}
#endif

int pci_rebar_get_current_size(struct pci_dev *pdev, int bar);
int pci_rebar_set_size(struct pci_dev *pdev, int bar, int size);
static inline u64 pci_rebar_size_to_bytes(int size)
{
	return 1ULL << (size + 20);
}

struct device_node;

#ifdef CONFIG_OF
int of_pci_parse_bus_range(struct device_node *node, struct resource *res);
int of_get_pci_domain_nr(struct device_node *node);
int of_pci_get_max_link_speed(struct device_node *node);
u32 of_pci_get_slot_power_limit(struct device_node *node,
				u8 *slot_power_limit_value,
				u8 *slot_power_limit_scale);
bool of_pci_preserve_config(struct device_node *node);
int pci_set_of_node(struct pci_dev *dev);
void pci_release_of_node(struct pci_dev *dev);
void pci_set_bus_of_node(struct pci_bus *bus);
void pci_release_bus_of_node(struct pci_bus *bus);

int devm_of_pci_bridge_init(struct device *dev, struct pci_host_bridge *bridge);

#else
static inline int
of_pci_parse_bus_range(struct device_node *node, struct resource *res)
{
	return -EINVAL;
}

static inline int
of_get_pci_domain_nr(struct device_node *node)
{
	return -1;
}

static inline int
of_pci_get_max_link_speed(struct device_node *node)
{
	return -EINVAL;
}

static inline u32
of_pci_get_slot_power_limit(struct device_node *node,
			    u8 *slot_power_limit_value,
			    u8 *slot_power_limit_scale)
{
	if (slot_power_limit_value)
		*slot_power_limit_value = 0;
	if (slot_power_limit_scale)
		*slot_power_limit_scale = 0;
	return 0;
}

static inline bool of_pci_preserve_config(struct device_node *node)
{
	return false;
}

static inline int pci_set_of_node(struct pci_dev *dev) { return 0; }
static inline void pci_release_of_node(struct pci_dev *dev) { }
static inline void pci_set_bus_of_node(struct pci_bus *bus) { }
static inline void pci_release_bus_of_node(struct pci_bus *bus) { }

static inline int devm_of_pci_bridge_init(struct device *dev, struct pci_host_bridge *bridge)
{
	return 0;
}

#endif /* CONFIG_OF */

struct of_changeset;

#ifdef CONFIG_PCI_DYNAMIC_OF_NODES
void of_pci_make_dev_node(struct pci_dev *pdev);
void of_pci_remove_node(struct pci_dev *pdev);
int of_pci_add_properties(struct pci_dev *pdev, struct of_changeset *ocs,
			  struct device_node *np);
#else
static inline void of_pci_make_dev_node(struct pci_dev *pdev) { }
static inline void of_pci_remove_node(struct pci_dev *pdev) { }
#endif

#ifdef CONFIG_PCIEAER
void pci_no_aer(void);
void pci_aer_init(struct pci_dev *dev);
void pci_aer_exit(struct pci_dev *dev);
extern const struct attribute_group aer_stats_attr_group;
void pci_aer_clear_fatal_status(struct pci_dev *dev);
int pci_aer_clear_status(struct pci_dev *dev);
int pci_aer_raw_clear_status(struct pci_dev *dev);
void pci_save_aer_state(struct pci_dev *dev);
void pci_restore_aer_state(struct pci_dev *dev);
#else
static inline void pci_no_aer(void) { }
static inline void pci_aer_init(struct pci_dev *d) { }
static inline void pci_aer_exit(struct pci_dev *d) { }
static inline void pci_aer_clear_fatal_status(struct pci_dev *dev) { }
static inline int pci_aer_clear_status(struct pci_dev *dev) { return -EINVAL; }
static inline int pci_aer_raw_clear_status(struct pci_dev *dev) { return -EINVAL; }
static inline void pci_save_aer_state(struct pci_dev *dev) { }
static inline void pci_restore_aer_state(struct pci_dev *dev) { }
#endif

#ifdef CONFIG_ACPI
bool pci_acpi_preserve_config(struct pci_host_bridge *bridge);
int pci_acpi_program_hp_params(struct pci_dev *dev);
extern const struct attribute_group pci_dev_acpi_attr_group;
void pci_set_acpi_fwnode(struct pci_dev *dev);
int pci_dev_acpi_reset(struct pci_dev *dev, bool probe);
bool acpi_pci_power_manageable(struct pci_dev *dev);
bool acpi_pci_bridge_d3(struct pci_dev *dev);
int acpi_pci_set_power_state(struct pci_dev *dev, pci_power_t state);
pci_power_t acpi_pci_get_power_state(struct pci_dev *dev);
void acpi_pci_refresh_power_state(struct pci_dev *dev);
int acpi_pci_wakeup(struct pci_dev *dev, bool enable);
bool acpi_pci_need_resume(struct pci_dev *dev);
pci_power_t acpi_pci_choose_state(struct pci_dev *pdev);
#else
static inline bool pci_acpi_preserve_config(struct pci_host_bridge *bridge)
{
	return false;
}
static inline int pci_dev_acpi_reset(struct pci_dev *dev, bool probe)
{
	return -ENOTTY;
}
static inline void pci_set_acpi_fwnode(struct pci_dev *dev) { }
static inline int pci_acpi_program_hp_params(struct pci_dev *dev)
{
	return -ENODEV;
}
static inline bool acpi_pci_power_manageable(struct pci_dev *dev)
{
	return false;
}
static inline bool acpi_pci_bridge_d3(struct pci_dev *dev)
{
	return false;
}
static inline int acpi_pci_set_power_state(struct pci_dev *dev, pci_power_t state)
{
	return -ENODEV;
}
static inline pci_power_t acpi_pci_get_power_state(struct pci_dev *dev)
{
	return PCI_UNKNOWN;
}
static inline void acpi_pci_refresh_power_state(struct pci_dev *dev) { }
static inline int acpi_pci_wakeup(struct pci_dev *dev, bool enable)
{
	return -ENODEV;
}
static inline bool acpi_pci_need_resume(struct pci_dev *dev)
{
	return false;
}
static inline pci_power_t acpi_pci_choose_state(struct pci_dev *pdev)
{
	return PCI_POWER_ERROR;
}
#endif

#ifdef CONFIG_PCIEASPM
extern const struct attribute_group aspm_ctrl_attr_group;
#endif

extern const struct attribute_group pci_dev_reset_method_attr_group;

#ifdef CONFIG_X86_INTEL_MID
bool pci_use_mid_pm(void);
int mid_pci_set_power_state(struct pci_dev *pdev, pci_power_t state);
pci_power_t mid_pci_get_power_state(struct pci_dev *pdev);
#else
static inline bool pci_use_mid_pm(void)
{
	return false;
}
static inline int mid_pci_set_power_state(struct pci_dev *pdev, pci_power_t state)
{
	return -ENODEV;
}
static inline pci_power_t mid_pci_get_power_state(struct pci_dev *pdev)
{
	return PCI_UNKNOWN;
}
#endif

int pcim_intx(struct pci_dev *dev, int enable);

int pcim_request_region(struct pci_dev *pdev, int bar, const char *name);
int pcim_request_region_exclusive(struct pci_dev *pdev, int bar,
				  const char *name);
void pcim_release_region(struct pci_dev *pdev, int bar);

/*
 * Config Address for PCI Configuration Mechanism #1
 *
 * See PCI Local Bus Specification, Revision 3.0,
 * Section 3.2.2.3.2, Figure 3-2, p. 50.
 */

#define PCI_CONF1_BUS_SHIFT	16 /* Bus number */
#define PCI_CONF1_DEV_SHIFT	11 /* Device number */
#define PCI_CONF1_FUNC_SHIFT	8  /* Function number */

#define PCI_CONF1_BUS_MASK	0xff
#define PCI_CONF1_DEV_MASK	0x1f
#define PCI_CONF1_FUNC_MASK	0x7
#define PCI_CONF1_REG_MASK	0xfc /* Limit aligned offset to a maximum of 256B */

#define PCI_CONF1_ENABLE	BIT(31)
#define PCI_CONF1_BUS(x)	(((x) & PCI_CONF1_BUS_MASK) << PCI_CONF1_BUS_SHIFT)
#define PCI_CONF1_DEV(x)	(((x) & PCI_CONF1_DEV_MASK) << PCI_CONF1_DEV_SHIFT)
#define PCI_CONF1_FUNC(x)	(((x) & PCI_CONF1_FUNC_MASK) << PCI_CONF1_FUNC_SHIFT)
#define PCI_CONF1_REG(x)	((x) & PCI_CONF1_REG_MASK)

#define PCI_CONF1_ADDRESS(bus, dev, func, reg) \
	(PCI_CONF1_ENABLE | \
	 PCI_CONF1_BUS(bus) | \
	 PCI_CONF1_DEV(dev) | \
	 PCI_CONF1_FUNC(func) | \
	 PCI_CONF1_REG(reg))

/*
 * Extension of PCI Config Address for accessing extended PCIe registers
 *
 * No standardized specification, but used on lot of non-ECAM-compliant ARM SoCs
 * or on AMD Barcelona and new CPUs. Reserved bits [27:24] of PCI Config Address
 * are used for specifying additional 4 high bits of PCI Express register.
 */

#define PCI_CONF1_EXT_REG_SHIFT	16
#define PCI_CONF1_EXT_REG_MASK	0xf00
#define PCI_CONF1_EXT_REG(x)	(((x) & PCI_CONF1_EXT_REG_MASK) << PCI_CONF1_EXT_REG_SHIFT)

#define PCI_CONF1_EXT_ADDRESS(bus, dev, func, reg) \
	(PCI_CONF1_ADDRESS(bus, dev, func, reg) | \
	 PCI_CONF1_EXT_REG(reg))

#endif /* DRIVERS_PCI_H */<|MERGE_RESOLUTION|>--- conflicted
+++ resolved
@@ -22,28 +22,6 @@
  */
 #define PCIE_PME_TO_L2_TIMEOUT_US	10000
 
-<<<<<<< HEAD
-/* Message Routing (r[2:0]); PCIe r6.0, sec 2.2.8 */
-#define PCIE_MSG_TYPE_R_RC	0
-#define PCIE_MSG_TYPE_R_ADDR	1
-#define PCIE_MSG_TYPE_R_ID	2
-#define PCIE_MSG_TYPE_R_BC	3
-#define PCIE_MSG_TYPE_R_LOCAL	4
-#define PCIE_MSG_TYPE_R_GATHER	5
-
-/* Power Management Messages; PCIe r6.0, sec 2.2.8.2 */
-#define PCIE_MSG_CODE_PME_TURN_OFF	0x19
-
-/* INTx Mechanism Messages; PCIe r6.0, sec 2.2.8.1 */
-#define PCIE_MSG_CODE_ASSERT_INTA	0x20
-#define PCIE_MSG_CODE_ASSERT_INTB	0x21
-#define PCIE_MSG_CODE_ASSERT_INTC	0x22
-#define PCIE_MSG_CODE_ASSERT_INTD	0x23
-#define PCIE_MSG_CODE_DEASSERT_INTA	0x24
-#define PCIE_MSG_CODE_DEASSERT_INTB	0x25
-#define PCIE_MSG_CODE_DEASSERT_INTC	0x26
-#define PCIE_MSG_CODE_DEASSERT_INTD	0x27
-=======
 /*
  * PCIe r6.0, sec 6.6.1 <Conventional Reset>
  *
@@ -58,7 +36,27 @@
  *    immediately below that Port."
  */
 #define PCIE_RESET_CONFIG_DEVICE_WAIT_MS	100
->>>>>>> 39b91eb4
+
+/* Message Routing (r[2:0]); PCIe r6.0, sec 2.2.8 */
+#define PCIE_MSG_TYPE_R_RC	0
+#define PCIE_MSG_TYPE_R_ADDR	1
+#define PCIE_MSG_TYPE_R_ID	2
+#define PCIE_MSG_TYPE_R_BC	3
+#define PCIE_MSG_TYPE_R_LOCAL	4
+#define PCIE_MSG_TYPE_R_GATHER	5
+
+/* Power Management Messages; PCIe r6.0, sec 2.2.8.2 */
+#define PCIE_MSG_CODE_PME_TURN_OFF	0x19
+
+/* INTx Mechanism Messages; PCIe r6.0, sec 2.2.8.1 */
+#define PCIE_MSG_CODE_ASSERT_INTA	0x20
+#define PCIE_MSG_CODE_ASSERT_INTB	0x21
+#define PCIE_MSG_CODE_ASSERT_INTC	0x22
+#define PCIE_MSG_CODE_ASSERT_INTD	0x23
+#define PCIE_MSG_CODE_DEASSERT_INTA	0x24
+#define PCIE_MSG_CODE_DEASSERT_INTB	0x25
+#define PCIE_MSG_CODE_DEASSERT_INTC	0x26
+#define PCIE_MSG_CODE_DEASSERT_INTD	0x27
 
 extern const unsigned char pcie_link_speed[];
 extern bool pci_early_dump;
