--- conflicted
+++ resolved
@@ -618,14 +618,7 @@
 		desc.affinity = masks ? curmsk : NULL;
 		desc.pci.msi_attrib.is_virtual = desc.msi_index >= vec_count;
 
-<<<<<<< HEAD
-		if (desc.pci.msi_attrib.can_mask) {
-			addr = pci_msix_desc_addr(&desc);
-			desc.pci.msix_ctrl = readl(addr + PCI_MSIX_ENTRY_VECTOR_CTRL);
-		}
-=======
 		msix_prepare_msi_desc(dev, &desc);
->>>>>>> 0ee29814
 
 		ret = msi_insert_msi_desc(&dev->dev, &desc);
 		if (ret)
