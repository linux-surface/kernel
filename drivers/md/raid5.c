// SPDX-License-Identifier: GPL-2.0-or-later
/*
 * raid5.c : Multiple Devices driver for Linux
 *	   Copyright (C) 1996, 1997 Ingo Molnar, Miguel de Icaza, Gadi Oxman
 *	   Copyright (C) 1999, 2000 Ingo Molnar
 *	   Copyright (C) 2002, 2003 H. Peter Anvin
 *
 * RAID-4/5/6 management functions.
 * Thanks to Penguin Computing for making the RAID-6 development possible
 * by donating a test server!
 */

/*
 * BITMAP UNPLUGGING:
 *
 * The sequencing for updating the bitmap reliably is a little
 * subtle (and I got it wrong the first time) so it deserves some
 * explanation.
 *
 * We group bitmap updates into batches.  Each batch has a number.
 * We may write out several batches at once, but that isn't very important.
 * conf->seq_write is the number of the last batch successfully written.
 * conf->seq_flush is the number of the last batch that was closed to
 *    new additions.
 * When we discover that we will need to write to any block in a stripe
 * (in add_stripe_bio) we update the in-memory bitmap and record in sh->bm_seq
 * the number of the batch it will be in. This is seq_flush+1.
 * When we are ready to do a write, if that batch hasn't been written yet,
 *   we plug the array and queue the stripe for later.
 * When an unplug happens, we increment bm_flush, thus closing the current
 *   batch.
 * When we notice that bm_flush > bm_write, we write out all pending updates
 * to the bitmap, and advance bm_write to where bm_flush was.
 * This may occasionally write a bit out twice, but is sure never to
 * miss any bits.
 */

#include <linux/blkdev.h>
#include <linux/kthread.h>
#include <linux/raid/pq.h>
#include <linux/async_tx.h>
#include <linux/module.h>
#include <linux/async.h>
#include <linux/seq_file.h>
#include <linux/cpu.h>
#include <linux/slab.h>
#include <linux/ratelimit.h>
#include <linux/nodemask.h>

#include <trace/events/block.h>
#include <linux/list_sort.h>

#include "md.h"
#include "raid5.h"
#include "raid0.h"
#include "md-bitmap.h"
#include "raid5-log.h"

#define UNSUPPORTED_MDDEV_FLAGS	(1L << MD_FAILFAST_SUPPORTED)

#define cpu_to_group(cpu) cpu_to_node(cpu)
#define ANY_GROUP NUMA_NO_NODE

static bool devices_handle_discard_safely = false;
module_param(devices_handle_discard_safely, bool, 0644);
MODULE_PARM_DESC(devices_handle_discard_safely,
		 "Set to Y if all devices in each array reliably return zeroes on reads from discarded regions");
static struct workqueue_struct *raid5_wq;

static inline struct hlist_head *stripe_hash(struct r5conf *conf, sector_t sect)
{
	int hash = (sect >> RAID5_STRIPE_SHIFT(conf)) & HASH_MASK;
	return &conf->stripe_hashtbl[hash];
}

static inline int stripe_hash_locks_hash(struct r5conf *conf, sector_t sect)
{
	return (sect >> RAID5_STRIPE_SHIFT(conf)) & STRIPE_HASH_LOCKS_MASK;
}

static inline void lock_device_hash_lock(struct r5conf *conf, int hash)
	__acquires(&conf->device_lock)
{
	spin_lock_irq(conf->hash_locks + hash);
	spin_lock(&conf->device_lock);
}

static inline void unlock_device_hash_lock(struct r5conf *conf, int hash)
	__releases(&conf->device_lock)
{
	spin_unlock(&conf->device_lock);
	spin_unlock_irq(conf->hash_locks + hash);
}

static inline void lock_all_device_hash_locks_irq(struct r5conf *conf)
	__acquires(&conf->device_lock)
{
	int i;
	spin_lock_irq(conf->hash_locks);
	for (i = 1; i < NR_STRIPE_HASH_LOCKS; i++)
		spin_lock_nest_lock(conf->hash_locks + i, conf->hash_locks);
	spin_lock(&conf->device_lock);
}

static inline void unlock_all_device_hash_locks_irq(struct r5conf *conf)
	__releases(&conf->device_lock)
{
	int i;
	spin_unlock(&conf->device_lock);
	for (i = NR_STRIPE_HASH_LOCKS - 1; i; i--)
		spin_unlock(conf->hash_locks + i);
	spin_unlock_irq(conf->hash_locks);
}

/* Find first data disk in a raid6 stripe */
static inline int raid6_d0(struct stripe_head *sh)
{
	if (sh->ddf_layout)
		/* ddf always start from first device */
		return 0;
	/* md starts just after Q block */
	if (sh->qd_idx == sh->disks - 1)
		return 0;
	else
		return sh->qd_idx + 1;
}
static inline int raid6_next_disk(int disk, int raid_disks)
{
	disk++;
	return (disk < raid_disks) ? disk : 0;
}

/* When walking through the disks in a raid5, starting at raid6_d0,
 * We need to map each disk to a 'slot', where the data disks are slot
 * 0 .. raid_disks-3, the parity disk is raid_disks-2 and the Q disk
 * is raid_disks-1.  This help does that mapping.
 */
static int raid6_idx_to_slot(int idx, struct stripe_head *sh,
			     int *count, int syndrome_disks)
{
	int slot = *count;

	if (sh->ddf_layout)
		(*count)++;
	if (idx == sh->pd_idx)
		return syndrome_disks;
	if (idx == sh->qd_idx)
		return syndrome_disks + 1;
	if (!sh->ddf_layout)
		(*count)++;
	return slot;
}

static void print_raid5_conf (struct r5conf *conf);

static int stripe_operations_active(struct stripe_head *sh)
{
	return sh->check_state || sh->reconstruct_state ||
	       test_bit(STRIPE_BIOFILL_RUN, &sh->state) ||
	       test_bit(STRIPE_COMPUTE_RUN, &sh->state);
}

static bool stripe_is_lowprio(struct stripe_head *sh)
{
	return (test_bit(STRIPE_R5C_FULL_STRIPE, &sh->state) ||
		test_bit(STRIPE_R5C_PARTIAL_STRIPE, &sh->state)) &&
	       !test_bit(STRIPE_R5C_CACHING, &sh->state);
}

static void raid5_wakeup_stripe_thread(struct stripe_head *sh)
	__must_hold(&sh->raid_conf->device_lock)
{
	struct r5conf *conf = sh->raid_conf;
	struct r5worker_group *group;
	int thread_cnt;
	int i, cpu = sh->cpu;

	if (!cpu_online(cpu)) {
		cpu = cpumask_any(cpu_online_mask);
		sh->cpu = cpu;
	}

	if (list_empty(&sh->lru)) {
		struct r5worker_group *group;
		group = conf->worker_groups + cpu_to_group(cpu);
		if (stripe_is_lowprio(sh))
			list_add_tail(&sh->lru, &group->loprio_list);
		else
			list_add_tail(&sh->lru, &group->handle_list);
		group->stripes_cnt++;
		sh->group = group;
	}

	if (conf->worker_cnt_per_group == 0) {
		md_wakeup_thread(conf->mddev->thread);
		return;
	}

	group = conf->worker_groups + cpu_to_group(sh->cpu);

	group->workers[0].working = true;
	/* at least one worker should run to avoid race */
	queue_work_on(sh->cpu, raid5_wq, &group->workers[0].work);

	thread_cnt = group->stripes_cnt / MAX_STRIPE_BATCH - 1;
	/* wakeup more workers */
	for (i = 1; i < conf->worker_cnt_per_group && thread_cnt > 0; i++) {
		if (group->workers[i].working == false) {
			group->workers[i].working = true;
			queue_work_on(sh->cpu, raid5_wq,
				      &group->workers[i].work);
			thread_cnt--;
		}
	}
}

static void do_release_stripe(struct r5conf *conf, struct stripe_head *sh,
			      struct list_head *temp_inactive_list)
	__must_hold(&conf->device_lock)
{
	int i;
	int injournal = 0;	/* number of date pages with R5_InJournal */

	BUG_ON(!list_empty(&sh->lru));
	BUG_ON(atomic_read(&conf->active_stripes)==0);

	if (r5c_is_writeback(conf->log))
		for (i = sh->disks; i--; )
			if (test_bit(R5_InJournal, &sh->dev[i].flags))
				injournal++;
	/*
	 * In the following cases, the stripe cannot be released to cached
	 * lists. Therefore, we make the stripe write out and set
	 * STRIPE_HANDLE:
	 *   1. when quiesce in r5c write back;
	 *   2. when resync is requested fot the stripe.
	 */
	if (test_bit(STRIPE_SYNC_REQUESTED, &sh->state) ||
	    (conf->quiesce && r5c_is_writeback(conf->log) &&
	     !test_bit(STRIPE_HANDLE, &sh->state) && injournal != 0)) {
		if (test_bit(STRIPE_R5C_CACHING, &sh->state))
			r5c_make_stripe_write_out(sh);
		set_bit(STRIPE_HANDLE, &sh->state);
	}

	if (test_bit(STRIPE_HANDLE, &sh->state)) {
		if (test_bit(STRIPE_DELAYED, &sh->state) &&
		    !test_bit(STRIPE_PREREAD_ACTIVE, &sh->state))
			list_add_tail(&sh->lru, &conf->delayed_list);
		else if (test_bit(STRIPE_BIT_DELAY, &sh->state) &&
			   sh->bm_seq - conf->seq_write > 0)
			list_add_tail(&sh->lru, &conf->bitmap_list);
		else {
			clear_bit(STRIPE_DELAYED, &sh->state);
			clear_bit(STRIPE_BIT_DELAY, &sh->state);
			if (conf->worker_cnt_per_group == 0) {
				if (stripe_is_lowprio(sh))
					list_add_tail(&sh->lru,
							&conf->loprio_list);
				else
					list_add_tail(&sh->lru,
							&conf->handle_list);
			} else {
				raid5_wakeup_stripe_thread(sh);
				return;
			}
		}
		md_wakeup_thread(conf->mddev->thread);
	} else {
		BUG_ON(stripe_operations_active(sh));
		if (test_and_clear_bit(STRIPE_PREREAD_ACTIVE, &sh->state))
			if (atomic_dec_return(&conf->preread_active_stripes)
			    < IO_THRESHOLD)
				md_wakeup_thread(conf->mddev->thread);
		atomic_dec(&conf->active_stripes);
		if (!test_bit(STRIPE_EXPANDING, &sh->state)) {
			if (!r5c_is_writeback(conf->log))
				list_add_tail(&sh->lru, temp_inactive_list);
			else {
				WARN_ON(test_bit(R5_InJournal, &sh->dev[sh->pd_idx].flags));
				if (injournal == 0)
					list_add_tail(&sh->lru, temp_inactive_list);
				else if (injournal == conf->raid_disks - conf->max_degraded) {
					/* full stripe */
					if (!test_and_set_bit(STRIPE_R5C_FULL_STRIPE, &sh->state))
						atomic_inc(&conf->r5c_cached_full_stripes);
					if (test_and_clear_bit(STRIPE_R5C_PARTIAL_STRIPE, &sh->state))
						atomic_dec(&conf->r5c_cached_partial_stripes);
					list_add_tail(&sh->lru, &conf->r5c_full_stripe_list);
					r5c_check_cached_full_stripe(conf);
				} else
					/*
					 * STRIPE_R5C_PARTIAL_STRIPE is set in
					 * r5c_try_caching_write(). No need to
					 * set it again.
					 */
					list_add_tail(&sh->lru, &conf->r5c_partial_stripe_list);
			}
		}
	}
}

static void __release_stripe(struct r5conf *conf, struct stripe_head *sh,
			     struct list_head *temp_inactive_list)
	__must_hold(&conf->device_lock)
{
	if (atomic_dec_and_test(&sh->count))
		do_release_stripe(conf, sh, temp_inactive_list);
}

/*
 * @hash could be NR_STRIPE_HASH_LOCKS, then we have a list of inactive_list
 *
 * Be careful: Only one task can add/delete stripes from temp_inactive_list at
 * given time. Adding stripes only takes device lock, while deleting stripes
 * only takes hash lock.
 */
static void release_inactive_stripe_list(struct r5conf *conf,
					 struct list_head *temp_inactive_list,
					 int hash)
{
	int size;
	bool do_wakeup = false;
	unsigned long flags;

	if (hash == NR_STRIPE_HASH_LOCKS) {
		size = NR_STRIPE_HASH_LOCKS;
		hash = NR_STRIPE_HASH_LOCKS - 1;
	} else
		size = 1;
	while (size) {
		struct list_head *list = &temp_inactive_list[size - 1];

		/*
		 * We don't hold any lock here yet, raid5_get_active_stripe() might
		 * remove stripes from the list
		 */
		if (!list_empty_careful(list)) {
			spin_lock_irqsave(conf->hash_locks + hash, flags);
			if (list_empty(conf->inactive_list + hash) &&
			    !list_empty(list))
				atomic_dec(&conf->empty_inactive_list_nr);
			list_splice_tail_init(list, conf->inactive_list + hash);
			do_wakeup = true;
			spin_unlock_irqrestore(conf->hash_locks + hash, flags);
		}
		size--;
		hash--;
	}

	if (do_wakeup) {
		wake_up(&conf->wait_for_stripe);
		if (atomic_read(&conf->active_stripes) == 0)
			wake_up(&conf->wait_for_quiescent);
		if (conf->retry_read_aligned)
			md_wakeup_thread(conf->mddev->thread);
	}
}

static int release_stripe_list(struct r5conf *conf,
			       struct list_head *temp_inactive_list)
	__must_hold(&conf->device_lock)
{
	struct stripe_head *sh, *t;
	int count = 0;
	struct llist_node *head;

	head = llist_del_all(&conf->released_stripes);
	head = llist_reverse_order(head);
	llist_for_each_entry_safe(sh, t, head, release_list) {
		int hash;

		/* sh could be readded after STRIPE_ON_RELEASE_LIST is cleard */
		smp_mb();
		clear_bit(STRIPE_ON_RELEASE_LIST, &sh->state);
		/*
		 * Don't worry the bit is set here, because if the bit is set
		 * again, the count is always > 1. This is true for
		 * STRIPE_ON_UNPLUG_LIST bit too.
		 */
		hash = sh->hash_lock_index;
		__release_stripe(conf, sh, &temp_inactive_list[hash]);
		count++;
	}

	return count;
}

void raid5_release_stripe(struct stripe_head *sh)
{
	struct r5conf *conf = sh->raid_conf;
	unsigned long flags;
	struct list_head list;
	int hash;
	bool wakeup;

	/* Avoid release_list until the last reference.
	 */
	if (atomic_add_unless(&sh->count, -1, 1))
		return;

	if (unlikely(!conf->mddev->thread) ||
		test_and_set_bit(STRIPE_ON_RELEASE_LIST, &sh->state))
		goto slow_path;
	wakeup = llist_add(&sh->release_list, &conf->released_stripes);
	if (wakeup)
		md_wakeup_thread(conf->mddev->thread);
	return;
slow_path:
	/* we are ok here if STRIPE_ON_RELEASE_LIST is set or not */
	if (atomic_dec_and_lock_irqsave(&sh->count, &conf->device_lock, flags)) {
		INIT_LIST_HEAD(&list);
		hash = sh->hash_lock_index;
		do_release_stripe(conf, sh, &list);
		spin_unlock_irqrestore(&conf->device_lock, flags);
		release_inactive_stripe_list(conf, &list, hash);
	}
}

static inline void remove_hash(struct stripe_head *sh)
{
	pr_debug("remove_hash(), stripe %llu\n",
		(unsigned long long)sh->sector);

	hlist_del_init(&sh->hash);
}

static inline void insert_hash(struct r5conf *conf, struct stripe_head *sh)
{
	struct hlist_head *hp = stripe_hash(conf, sh->sector);

	pr_debug("insert_hash(), stripe %llu\n",
		(unsigned long long)sh->sector);

	hlist_add_head(&sh->hash, hp);
}

/* find an idle stripe, make sure it is unhashed, and return it. */
static struct stripe_head *get_free_stripe(struct r5conf *conf, int hash)
{
	struct stripe_head *sh = NULL;
	struct list_head *first;

	if (list_empty(conf->inactive_list + hash))
		goto out;
	first = (conf->inactive_list + hash)->next;
	sh = list_entry(first, struct stripe_head, lru);
	list_del_init(first);
	remove_hash(sh);
	atomic_inc(&conf->active_stripes);
	BUG_ON(hash != sh->hash_lock_index);
	if (list_empty(conf->inactive_list + hash))
		atomic_inc(&conf->empty_inactive_list_nr);
out:
	return sh;
}

#if PAGE_SIZE != DEFAULT_STRIPE_SIZE
static void free_stripe_pages(struct stripe_head *sh)
{
	int i;
	struct page *p;

	/* Have not allocate page pool */
	if (!sh->pages)
		return;

	for (i = 0; i < sh->nr_pages; i++) {
		p = sh->pages[i];
		if (p)
			put_page(p);
		sh->pages[i] = NULL;
	}
}

static int alloc_stripe_pages(struct stripe_head *sh, gfp_t gfp)
{
	int i;
	struct page *p;

	for (i = 0; i < sh->nr_pages; i++) {
		/* The page have allocated. */
		if (sh->pages[i])
			continue;

		p = alloc_page(gfp);
		if (!p) {
			free_stripe_pages(sh);
			return -ENOMEM;
		}
		sh->pages[i] = p;
	}
	return 0;
}

static int
init_stripe_shared_pages(struct stripe_head *sh, struct r5conf *conf, int disks)
{
	int nr_pages, cnt;

	if (sh->pages)
		return 0;

	/* Each of the sh->dev[i] need one conf->stripe_size */
	cnt = PAGE_SIZE / conf->stripe_size;
	nr_pages = (disks + cnt - 1) / cnt;

	sh->pages = kcalloc(nr_pages, sizeof(struct page *), GFP_KERNEL);
	if (!sh->pages)
		return -ENOMEM;
	sh->nr_pages = nr_pages;
	sh->stripes_per_page = cnt;
	return 0;
}
#endif

static void shrink_buffers(struct stripe_head *sh)
{
	int i;
	int num = sh->raid_conf->pool_size;

#if PAGE_SIZE == DEFAULT_STRIPE_SIZE
	for (i = 0; i < num ; i++) {
		struct page *p;

		WARN_ON(sh->dev[i].page != sh->dev[i].orig_page);
		p = sh->dev[i].page;
		if (!p)
			continue;
		sh->dev[i].page = NULL;
		put_page(p);
	}
#else
	for (i = 0; i < num; i++)
		sh->dev[i].page = NULL;
	free_stripe_pages(sh); /* Free pages */
#endif
}

static int grow_buffers(struct stripe_head *sh, gfp_t gfp)
{
	int i;
	int num = sh->raid_conf->pool_size;

#if PAGE_SIZE == DEFAULT_STRIPE_SIZE
	for (i = 0; i < num; i++) {
		struct page *page;

		if (!(page = alloc_page(gfp))) {
			return 1;
		}
		sh->dev[i].page = page;
		sh->dev[i].orig_page = page;
		sh->dev[i].offset = 0;
	}
#else
	if (alloc_stripe_pages(sh, gfp))
		return -ENOMEM;

	for (i = 0; i < num; i++) {
		sh->dev[i].page = raid5_get_dev_page(sh, i);
		sh->dev[i].orig_page = sh->dev[i].page;
		sh->dev[i].offset = raid5_get_page_offset(sh, i);
	}
#endif
	return 0;
}

static void stripe_set_idx(sector_t stripe, struct r5conf *conf, int previous,
			    struct stripe_head *sh);

static void init_stripe(struct stripe_head *sh, sector_t sector, int previous)
{
	struct r5conf *conf = sh->raid_conf;
	int i, seq;

	BUG_ON(atomic_read(&sh->count) != 0);
	BUG_ON(test_bit(STRIPE_HANDLE, &sh->state));
	BUG_ON(stripe_operations_active(sh));
	BUG_ON(sh->batch_head);

	pr_debug("init_stripe called, stripe %llu\n",
		(unsigned long long)sector);
retry:
	seq = read_seqcount_begin(&conf->gen_lock);
	sh->generation = conf->generation - previous;
	sh->disks = previous ? conf->previous_raid_disks : conf->raid_disks;
	sh->sector = sector;
	stripe_set_idx(sector, conf, previous, sh);
	sh->state = 0;

	for (i = sh->disks; i--; ) {
		struct r5dev *dev = &sh->dev[i];

		if (dev->toread || dev->read || dev->towrite || dev->written ||
		    test_bit(R5_LOCKED, &dev->flags)) {
			pr_err("sector=%llx i=%d %p %p %p %p %d\n",
			       (unsigned long long)sh->sector, i, dev->toread,
			       dev->read, dev->towrite, dev->written,
			       test_bit(R5_LOCKED, &dev->flags));
			WARN_ON(1);
		}
		dev->flags = 0;
		dev->sector = raid5_compute_blocknr(sh, i, previous);
	}
	if (read_seqcount_retry(&conf->gen_lock, seq))
		goto retry;
	sh->overwrite_disks = 0;
	insert_hash(conf, sh);
	sh->cpu = smp_processor_id();
	set_bit(STRIPE_BATCH_READY, &sh->state);
}

static struct stripe_head *__find_stripe(struct r5conf *conf, sector_t sector,
					 short generation)
{
	struct stripe_head *sh;

	pr_debug("__find_stripe, sector %llu\n", (unsigned long long)sector);
	hlist_for_each_entry(sh, stripe_hash(conf, sector), hash)
		if (sh->sector == sector && sh->generation == generation)
			return sh;
	pr_debug("__stripe %llu not in cache\n", (unsigned long long)sector);
	return NULL;
}

/*
 * Need to check if array has failed when deciding whether to:
 *  - start an array
 *  - remove non-faulty devices
 *  - add a spare
 *  - allow a reshape
 * This determination is simple when no reshape is happening.
 * However if there is a reshape, we need to carefully check
 * both the before and after sections.
 * This is because some failed devices may only affect one
 * of the two sections, and some non-in_sync devices may
 * be insync in the section most affected by failed devices.
 *
 * Most calls to this function hold &conf->device_lock. Calls
 * in raid5_run() do not require the lock as no other threads
 * have been started yet.
 */
int raid5_calc_degraded(struct r5conf *conf)
{
	int degraded, degraded2;
	int i;

	rcu_read_lock();
	degraded = 0;
	for (i = 0; i < conf->previous_raid_disks; i++) {
		struct md_rdev *rdev = rcu_dereference(conf->disks[i].rdev);
		if (rdev && test_bit(Faulty, &rdev->flags))
			rdev = rcu_dereference(conf->disks[i].replacement);
		if (!rdev || test_bit(Faulty, &rdev->flags))
			degraded++;
		else if (test_bit(In_sync, &rdev->flags))
			;
		else
			/* not in-sync or faulty.
			 * If the reshape increases the number of devices,
			 * this is being recovered by the reshape, so
			 * this 'previous' section is not in_sync.
			 * If the number of devices is being reduced however,
			 * the device can only be part of the array if
			 * we are reverting a reshape, so this section will
			 * be in-sync.
			 */
			if (conf->raid_disks >= conf->previous_raid_disks)
				degraded++;
	}
	rcu_read_unlock();
	if (conf->raid_disks == conf->previous_raid_disks)
		return degraded;
	rcu_read_lock();
	degraded2 = 0;
	for (i = 0; i < conf->raid_disks; i++) {
		struct md_rdev *rdev = rcu_dereference(conf->disks[i].rdev);
		if (rdev && test_bit(Faulty, &rdev->flags))
			rdev = rcu_dereference(conf->disks[i].replacement);
		if (!rdev || test_bit(Faulty, &rdev->flags))
			degraded2++;
		else if (test_bit(In_sync, &rdev->flags))
			;
		else
			/* not in-sync or faulty.
			 * If reshape increases the number of devices, this
			 * section has already been recovered, else it
			 * almost certainly hasn't.
			 */
			if (conf->raid_disks <= conf->previous_raid_disks)
				degraded2++;
	}
	rcu_read_unlock();
	if (degraded2 > degraded)
		return degraded2;
	return degraded;
}

static bool has_failed(struct r5conf *conf)
{
	int degraded = conf->mddev->degraded;

	if (test_bit(MD_BROKEN, &conf->mddev->flags))
		return true;

	if (conf->mddev->reshape_position != MaxSector)
		degraded = raid5_calc_degraded(conf);

	return degraded > conf->max_degraded;
}

struct stripe_head *
raid5_get_active_stripe(struct r5conf *conf, sector_t sector,
			int previous, int noblock, int noquiesce)
{
	struct stripe_head *sh;
	int hash = stripe_hash_locks_hash(conf, sector);
	int inc_empty_inactive_list_flag;

	pr_debug("get_stripe, sector %llu\n", (unsigned long long)sector);

	spin_lock_irq(conf->hash_locks + hash);

	do {
		wait_event_lock_irq(conf->wait_for_quiescent,
				    conf->quiesce == 0 || noquiesce,
				    *(conf->hash_locks + hash));
		sh = __find_stripe(conf, sector, conf->generation - previous);
		if (!sh) {
			if (!test_bit(R5_INACTIVE_BLOCKED, &conf->cache_state)) {
				sh = get_free_stripe(conf, hash);
				if (!sh && !test_bit(R5_DID_ALLOC,
						     &conf->cache_state))
					set_bit(R5_ALLOC_MORE,
						&conf->cache_state);
			}
			if (noblock && sh == NULL)
				break;

			r5c_check_stripe_cache_usage(conf);
			if (!sh) {
				set_bit(R5_INACTIVE_BLOCKED,
					&conf->cache_state);
				r5l_wake_reclaim(conf->log, 0);
				wait_event_lock_irq(
					conf->wait_for_stripe,
					!list_empty(conf->inactive_list + hash) &&
					(atomic_read(&conf->active_stripes)
					 < (conf->max_nr_stripes * 3 / 4)
					 || !test_bit(R5_INACTIVE_BLOCKED,
						      &conf->cache_state)),
					*(conf->hash_locks + hash));
				clear_bit(R5_INACTIVE_BLOCKED,
					  &conf->cache_state);
			} else {
				init_stripe(sh, sector, previous);
				atomic_inc(&sh->count);
			}
		} else if (!atomic_inc_not_zero(&sh->count)) {
			spin_lock(&conf->device_lock);
			if (!atomic_read(&sh->count)) {
				if (!test_bit(STRIPE_HANDLE, &sh->state))
					atomic_inc(&conf->active_stripes);
				BUG_ON(list_empty(&sh->lru) &&
				       !test_bit(STRIPE_EXPANDING, &sh->state));
				inc_empty_inactive_list_flag = 0;
				if (!list_empty(conf->inactive_list + hash))
					inc_empty_inactive_list_flag = 1;
				list_del_init(&sh->lru);
				if (list_empty(conf->inactive_list + hash) && inc_empty_inactive_list_flag)
					atomic_inc(&conf->empty_inactive_list_nr);
				if (sh->group) {
					sh->group->stripes_cnt--;
					sh->group = NULL;
				}
			}
			atomic_inc(&sh->count);
			spin_unlock(&conf->device_lock);
		}
	} while (sh == NULL);

	spin_unlock_irq(conf->hash_locks + hash);
	return sh;
}

static bool is_full_stripe_write(struct stripe_head *sh)
{
	BUG_ON(sh->overwrite_disks > (sh->disks - sh->raid_conf->max_degraded));
	return sh->overwrite_disks == (sh->disks - sh->raid_conf->max_degraded);
}

static void lock_two_stripes(struct stripe_head *sh1, struct stripe_head *sh2)
		__acquires(&sh1->stripe_lock)
		__acquires(&sh2->stripe_lock)
{
	if (sh1 > sh2) {
		spin_lock_irq(&sh2->stripe_lock);
		spin_lock_nested(&sh1->stripe_lock, 1);
	} else {
		spin_lock_irq(&sh1->stripe_lock);
		spin_lock_nested(&sh2->stripe_lock, 1);
	}
}

static void unlock_two_stripes(struct stripe_head *sh1, struct stripe_head *sh2)
		__releases(&sh1->stripe_lock)
		__releases(&sh2->stripe_lock)
{
	spin_unlock(&sh1->stripe_lock);
	spin_unlock_irq(&sh2->stripe_lock);
}

/* Only freshly new full stripe normal write stripe can be added to a batch list */
static bool stripe_can_batch(struct stripe_head *sh)
{
	struct r5conf *conf = sh->raid_conf;

	if (raid5_has_log(conf) || raid5_has_ppl(conf))
		return false;
	return test_bit(STRIPE_BATCH_READY, &sh->state) &&
		!test_bit(STRIPE_BITMAP_PENDING, &sh->state) &&
		is_full_stripe_write(sh);
}

/* we only do back search */
static void stripe_add_to_batch_list(struct r5conf *conf, struct stripe_head *sh)
{
	struct stripe_head *head;
	sector_t head_sector, tmp_sec;
	int hash;
	int dd_idx;
	int inc_empty_inactive_list_flag;

	/* Don't cross chunks, so stripe pd_idx/qd_idx is the same */
	tmp_sec = sh->sector;
	if (!sector_div(tmp_sec, conf->chunk_sectors))
		return;
	head_sector = sh->sector - RAID5_STRIPE_SECTORS(conf);

	hash = stripe_hash_locks_hash(conf, head_sector);
	spin_lock_irq(conf->hash_locks + hash);
	head = __find_stripe(conf, head_sector, conf->generation);
	if (head && !atomic_inc_not_zero(&head->count)) {
		spin_lock(&conf->device_lock);
		if (!atomic_read(&head->count)) {
			if (!test_bit(STRIPE_HANDLE, &head->state))
				atomic_inc(&conf->active_stripes);
			BUG_ON(list_empty(&head->lru) &&
			       !test_bit(STRIPE_EXPANDING, &head->state));
			inc_empty_inactive_list_flag = 0;
			if (!list_empty(conf->inactive_list + hash))
				inc_empty_inactive_list_flag = 1;
			list_del_init(&head->lru);
			if (list_empty(conf->inactive_list + hash) && inc_empty_inactive_list_flag)
				atomic_inc(&conf->empty_inactive_list_nr);
			if (head->group) {
				head->group->stripes_cnt--;
				head->group = NULL;
			}
		}
		atomic_inc(&head->count);
		spin_unlock(&conf->device_lock);
	}
	spin_unlock_irq(conf->hash_locks + hash);

	if (!head)
		return;
	if (!stripe_can_batch(head))
		goto out;

	lock_two_stripes(head, sh);
	/* clear_batch_ready clear the flag */
	if (!stripe_can_batch(head) || !stripe_can_batch(sh))
		goto unlock_out;

	if (sh->batch_head)
		goto unlock_out;

	dd_idx = 0;
	while (dd_idx == sh->pd_idx || dd_idx == sh->qd_idx)
		dd_idx++;
	if (head->dev[dd_idx].towrite->bi_opf != sh->dev[dd_idx].towrite->bi_opf ||
	    bio_op(head->dev[dd_idx].towrite) != bio_op(sh->dev[dd_idx].towrite))
		goto unlock_out;

	if (head->batch_head) {
		spin_lock(&head->batch_head->batch_lock);
		/* This batch list is already running */
		if (!stripe_can_batch(head)) {
			spin_unlock(&head->batch_head->batch_lock);
			goto unlock_out;
		}
		/*
		 * We must assign batch_head of this stripe within the
		 * batch_lock, otherwise clear_batch_ready of batch head
		 * stripe could clear BATCH_READY bit of this stripe and
		 * this stripe->batch_head doesn't get assigned, which
		 * could confuse clear_batch_ready for this stripe
		 */
		sh->batch_head = head->batch_head;

		/*
		 * at this point, head's BATCH_READY could be cleared, but we
		 * can still add the stripe to batch list
		 */
		list_add(&sh->batch_list, &head->batch_list);
		spin_unlock(&head->batch_head->batch_lock);
	} else {
		head->batch_head = head;
		sh->batch_head = head->batch_head;
		spin_lock(&head->batch_lock);
		list_add_tail(&sh->batch_list, &head->batch_list);
		spin_unlock(&head->batch_lock);
	}

	if (test_and_clear_bit(STRIPE_PREREAD_ACTIVE, &sh->state))
		if (atomic_dec_return(&conf->preread_active_stripes)
		    < IO_THRESHOLD)
			md_wakeup_thread(conf->mddev->thread);

	if (test_and_clear_bit(STRIPE_BIT_DELAY, &sh->state)) {
		int seq = sh->bm_seq;
		if (test_bit(STRIPE_BIT_DELAY, &sh->batch_head->state) &&
		    sh->batch_head->bm_seq > seq)
			seq = sh->batch_head->bm_seq;
		set_bit(STRIPE_BIT_DELAY, &sh->batch_head->state);
		sh->batch_head->bm_seq = seq;
	}

	atomic_inc(&sh->count);
unlock_out:
	unlock_two_stripes(head, sh);
out:
	raid5_release_stripe(head);
}

/* Determine if 'data_offset' or 'new_data_offset' should be used
 * in this stripe_head.
 */
static int use_new_offset(struct r5conf *conf, struct stripe_head *sh)
{
	sector_t progress = conf->reshape_progress;
	/* Need a memory barrier to make sure we see the value
	 * of conf->generation, or ->data_offset that was set before
	 * reshape_progress was updated.
	 */
	smp_rmb();
	if (progress == MaxSector)
		return 0;
	if (sh->generation == conf->generation - 1)
		return 0;
	/* We are in a reshape, and this is a new-generation stripe,
	 * so use new_data_offset.
	 */
	return 1;
}

static void dispatch_bio_list(struct bio_list *tmp)
{
	struct bio *bio;

	while ((bio = bio_list_pop(tmp)))
		submit_bio_noacct(bio);
}

static int cmp_stripe(void *priv, const struct list_head *a,
		      const struct list_head *b)
{
	const struct r5pending_data *da = list_entry(a,
				struct r5pending_data, sibling);
	const struct r5pending_data *db = list_entry(b,
				struct r5pending_data, sibling);
	if (da->sector > db->sector)
		return 1;
	if (da->sector < db->sector)
		return -1;
	return 0;
}

static void dispatch_defer_bios(struct r5conf *conf, int target,
				struct bio_list *list)
{
	struct r5pending_data *data;
	struct list_head *first, *next = NULL;
	int cnt = 0;

	if (conf->pending_data_cnt == 0)
		return;

	list_sort(NULL, &conf->pending_list, cmp_stripe);

	first = conf->pending_list.next;

	/* temporarily move the head */
	if (conf->next_pending_data)
		list_move_tail(&conf->pending_list,
				&conf->next_pending_data->sibling);

	while (!list_empty(&conf->pending_list)) {
		data = list_first_entry(&conf->pending_list,
			struct r5pending_data, sibling);
		if (&data->sibling == first)
			first = data->sibling.next;
		next = data->sibling.next;

		bio_list_merge(list, &data->bios);
		list_move(&data->sibling, &conf->free_list);
		cnt++;
		if (cnt >= target)
			break;
	}
	conf->pending_data_cnt -= cnt;
	BUG_ON(conf->pending_data_cnt < 0 || cnt < target);

	if (next != &conf->pending_list)
		conf->next_pending_data = list_entry(next,
				struct r5pending_data, sibling);
	else
		conf->next_pending_data = NULL;
	/* list isn't empty */
	if (first != &conf->pending_list)
		list_move_tail(&conf->pending_list, first);
}

static void flush_deferred_bios(struct r5conf *conf)
{
	struct bio_list tmp = BIO_EMPTY_LIST;

	if (conf->pending_data_cnt == 0)
		return;

	spin_lock(&conf->pending_bios_lock);
	dispatch_defer_bios(conf, conf->pending_data_cnt, &tmp);
	BUG_ON(conf->pending_data_cnt != 0);
	spin_unlock(&conf->pending_bios_lock);

	dispatch_bio_list(&tmp);
}

static void defer_issue_bios(struct r5conf *conf, sector_t sector,
				struct bio_list *bios)
{
	struct bio_list tmp = BIO_EMPTY_LIST;
	struct r5pending_data *ent;

	spin_lock(&conf->pending_bios_lock);
	ent = list_first_entry(&conf->free_list, struct r5pending_data,
							sibling);
	list_move_tail(&ent->sibling, &conf->pending_list);
	ent->sector = sector;
	bio_list_init(&ent->bios);
	bio_list_merge(&ent->bios, bios);
	conf->pending_data_cnt++;
	if (conf->pending_data_cnt >= PENDING_IO_MAX)
		dispatch_defer_bios(conf, PENDING_IO_ONE_FLUSH, &tmp);

	spin_unlock(&conf->pending_bios_lock);

	dispatch_bio_list(&tmp);
}

static void
raid5_end_read_request(struct bio *bi);
static void
raid5_end_write_request(struct bio *bi);

static void ops_run_io(struct stripe_head *sh, struct stripe_head_state *s)
{
	struct r5conf *conf = sh->raid_conf;
	int i, disks = sh->disks;
	struct stripe_head *head_sh = sh;
	struct bio_list pending_bios = BIO_EMPTY_LIST;
	struct r5dev *dev;
	bool should_defer;

	might_sleep();

	if (log_stripe(sh, s) == 0)
		return;

	should_defer = conf->batch_bio_dispatch && conf->group_cnt;

	for (i = disks; i--; ) {
		int op, op_flags = 0;
		int replace_only = 0;
		struct bio *bi, *rbi;
		struct md_rdev *rdev, *rrdev = NULL;

		sh = head_sh;
		if (test_and_clear_bit(R5_Wantwrite, &sh->dev[i].flags)) {
			op = REQ_OP_WRITE;
			if (test_and_clear_bit(R5_WantFUA, &sh->dev[i].flags))
				op_flags = REQ_FUA;
			if (test_bit(R5_Discard, &sh->dev[i].flags))
				op = REQ_OP_DISCARD;
		} else if (test_and_clear_bit(R5_Wantread, &sh->dev[i].flags))
			op = REQ_OP_READ;
		else if (test_and_clear_bit(R5_WantReplace,
					    &sh->dev[i].flags)) {
			op = REQ_OP_WRITE;
			replace_only = 1;
		} else
			continue;
		if (test_and_clear_bit(R5_SyncIO, &sh->dev[i].flags))
			op_flags |= REQ_SYNC;

again:
		dev = &sh->dev[i];
		bi = &dev->req;
		rbi = &dev->rreq; /* For writing to replacement */

		rcu_read_lock();
		rrdev = rcu_dereference(conf->disks[i].replacement);
		smp_mb(); /* Ensure that if rrdev is NULL, rdev won't be */
		rdev = rcu_dereference(conf->disks[i].rdev);
		if (!rdev) {
			rdev = rrdev;
			rrdev = NULL;
		}
		if (op_is_write(op)) {
			if (replace_only)
				rdev = NULL;
			if (rdev == rrdev)
				/* We raced and saw duplicates */
				rrdev = NULL;
		} else {
			if (test_bit(R5_ReadRepl, &head_sh->dev[i].flags) && rrdev)
				rdev = rrdev;
			rrdev = NULL;
		}

		if (rdev && test_bit(Faulty, &rdev->flags))
			rdev = NULL;
		if (rdev)
			atomic_inc(&rdev->nr_pending);
		if (rrdev && test_bit(Faulty, &rrdev->flags))
			rrdev = NULL;
		if (rrdev)
			atomic_inc(&rrdev->nr_pending);
		rcu_read_unlock();

		/* We have already checked bad blocks for reads.  Now
		 * need to check for writes.  We never accept write errors
		 * on the replacement, so we don't to check rrdev.
		 */
		while (op_is_write(op) && rdev &&
		       test_bit(WriteErrorSeen, &rdev->flags)) {
			sector_t first_bad;
			int bad_sectors;
			int bad = is_badblock(rdev, sh->sector, RAID5_STRIPE_SECTORS(conf),
					      &first_bad, &bad_sectors);
			if (!bad)
				break;

			if (bad < 0) {
				set_bit(BlockedBadBlocks, &rdev->flags);
				if (!conf->mddev->external &&
				    conf->mddev->sb_flags) {
					/* It is very unlikely, but we might
					 * still need to write out the
					 * bad block log - better give it
					 * a chance*/
					md_check_recovery(conf->mddev);
				}
				/*
				 * Because md_wait_for_blocked_rdev
				 * will dec nr_pending, we must
				 * increment it first.
				 */
				atomic_inc(&rdev->nr_pending);
				md_wait_for_blocked_rdev(rdev, conf->mddev);
			} else {
				/* Acknowledged bad block - skip the write */
				rdev_dec_pending(rdev, conf->mddev);
				rdev = NULL;
			}
		}

		if (rdev) {
			if (s->syncing || s->expanding || s->expanded
			    || s->replacing)
				md_sync_acct(rdev->bdev, RAID5_STRIPE_SECTORS(conf));

			set_bit(STRIPE_IO_STARTED, &sh->state);

			bio_init(bi, rdev->bdev, &dev->vec, 1, op | op_flags);
			bi->bi_end_io = op_is_write(op)
				? raid5_end_write_request
				: raid5_end_read_request;
			bi->bi_private = sh;

			pr_debug("%s: for %llu schedule op %d on disc %d\n",
				__func__, (unsigned long long)sh->sector,
				bi->bi_opf, i);
			atomic_inc(&sh->count);
			if (sh != head_sh)
				atomic_inc(&head_sh->count);
			if (use_new_offset(conf, sh))
				bi->bi_iter.bi_sector = (sh->sector
						 + rdev->new_data_offset);
			else
				bi->bi_iter.bi_sector = (sh->sector
						 + rdev->data_offset);
			if (test_bit(R5_ReadNoMerge, &head_sh->dev[i].flags))
				bi->bi_opf |= REQ_NOMERGE;

			if (test_bit(R5_SkipCopy, &sh->dev[i].flags))
				WARN_ON(test_bit(R5_UPTODATE, &sh->dev[i].flags));

			if (!op_is_write(op) &&
			    test_bit(R5_InJournal, &sh->dev[i].flags))
				/*
				 * issuing read for a page in journal, this
				 * must be preparing for prexor in rmw; read
				 * the data into orig_page
				 */
				sh->dev[i].vec.bv_page = sh->dev[i].orig_page;
			else
				sh->dev[i].vec.bv_page = sh->dev[i].page;
			bi->bi_vcnt = 1;
			bi->bi_io_vec[0].bv_len = RAID5_STRIPE_SIZE(conf);
			bi->bi_io_vec[0].bv_offset = sh->dev[i].offset;
			bi->bi_iter.bi_size = RAID5_STRIPE_SIZE(conf);
			/*
			 * If this is discard request, set bi_vcnt 0. We don't
			 * want to confuse SCSI because SCSI will replace payload
			 */
			if (op == REQ_OP_DISCARD)
				bi->bi_vcnt = 0;
			if (rrdev)
				set_bit(R5_DOUBLE_LOCKED, &sh->dev[i].flags);

			if (conf->mddev->gendisk)
				trace_block_bio_remap(bi,
						disk_devt(conf->mddev->gendisk),
						sh->dev[i].sector);
			if (should_defer && op_is_write(op))
				bio_list_add(&pending_bios, bi);
			else
				submit_bio_noacct(bi);
		}
		if (rrdev) {
			if (s->syncing || s->expanding || s->expanded
			    || s->replacing)
				md_sync_acct(rrdev->bdev, RAID5_STRIPE_SECTORS(conf));

			set_bit(STRIPE_IO_STARTED, &sh->state);

			bio_init(rbi, rrdev->bdev, &dev->rvec, 1, op | op_flags);
			BUG_ON(!op_is_write(op));
			rbi->bi_end_io = raid5_end_write_request;
			rbi->bi_private = sh;

			pr_debug("%s: for %llu schedule op %d on "
				 "replacement disc %d\n",
				__func__, (unsigned long long)sh->sector,
				rbi->bi_opf, i);
			atomic_inc(&sh->count);
			if (sh != head_sh)
				atomic_inc(&head_sh->count);
			if (use_new_offset(conf, sh))
				rbi->bi_iter.bi_sector = (sh->sector
						  + rrdev->new_data_offset);
			else
				rbi->bi_iter.bi_sector = (sh->sector
						  + rrdev->data_offset);
			if (test_bit(R5_SkipCopy, &sh->dev[i].flags))
				WARN_ON(test_bit(R5_UPTODATE, &sh->dev[i].flags));
			sh->dev[i].rvec.bv_page = sh->dev[i].page;
			rbi->bi_vcnt = 1;
			rbi->bi_io_vec[0].bv_len = RAID5_STRIPE_SIZE(conf);
			rbi->bi_io_vec[0].bv_offset = sh->dev[i].offset;
			rbi->bi_iter.bi_size = RAID5_STRIPE_SIZE(conf);
			/*
			 * If this is discard request, set bi_vcnt 0. We don't
			 * want to confuse SCSI because SCSI will replace payload
			 */
			if (op == REQ_OP_DISCARD)
				rbi->bi_vcnt = 0;
			if (conf->mddev->gendisk)
				trace_block_bio_remap(rbi,
						disk_devt(conf->mddev->gendisk),
						sh->dev[i].sector);
			if (should_defer && op_is_write(op))
				bio_list_add(&pending_bios, rbi);
			else
				submit_bio_noacct(rbi);
		}
		if (!rdev && !rrdev) {
			if (op_is_write(op))
				set_bit(STRIPE_DEGRADED, &sh->state);
			pr_debug("skip op %d on disc %d for sector %llu\n",
				bi->bi_opf, i, (unsigned long long)sh->sector);
			clear_bit(R5_LOCKED, &sh->dev[i].flags);
			set_bit(STRIPE_HANDLE, &sh->state);
		}

		if (!head_sh->batch_head)
			continue;
		sh = list_first_entry(&sh->batch_list, struct stripe_head,
				      batch_list);
		if (sh != head_sh)
			goto again;
	}

	if (should_defer && !bio_list_empty(&pending_bios))
		defer_issue_bios(conf, head_sh->sector, &pending_bios);
}

static struct dma_async_tx_descriptor *
async_copy_data(int frombio, struct bio *bio, struct page **page,
	unsigned int poff, sector_t sector, struct dma_async_tx_descriptor *tx,
	struct stripe_head *sh, int no_skipcopy)
{
	struct bio_vec bvl;
	struct bvec_iter iter;
	struct page *bio_page;
	int page_offset;
	struct async_submit_ctl submit;
	enum async_tx_flags flags = 0;
	struct r5conf *conf = sh->raid_conf;

	if (bio->bi_iter.bi_sector >= sector)
		page_offset = (signed)(bio->bi_iter.bi_sector - sector) * 512;
	else
		page_offset = (signed)(sector - bio->bi_iter.bi_sector) * -512;

	if (frombio)
		flags |= ASYNC_TX_FENCE;
	init_async_submit(&submit, flags, tx, NULL, NULL, NULL);

	bio_for_each_segment(bvl, bio, iter) {
		int len = bvl.bv_len;
		int clen;
		int b_offset = 0;

		if (page_offset < 0) {
			b_offset = -page_offset;
			page_offset += b_offset;
			len -= b_offset;
		}

		if (len > 0 && page_offset + len > RAID5_STRIPE_SIZE(conf))
			clen = RAID5_STRIPE_SIZE(conf) - page_offset;
		else
			clen = len;

		if (clen > 0) {
			b_offset += bvl.bv_offset;
			bio_page = bvl.bv_page;
			if (frombio) {
				if (conf->skip_copy &&
				    b_offset == 0 && page_offset == 0 &&
				    clen == RAID5_STRIPE_SIZE(conf) &&
				    !no_skipcopy)
					*page = bio_page;
				else
					tx = async_memcpy(*page, bio_page, page_offset + poff,
						  b_offset, clen, &submit);
			} else
				tx = async_memcpy(bio_page, *page, b_offset,
						  page_offset + poff, clen, &submit);
		}
		/* chain the operations */
		submit.depend_tx = tx;

		if (clen < len) /* hit end of page */
			break;
		page_offset +=  len;
	}

	return tx;
}

static void ops_complete_biofill(void *stripe_head_ref)
{
	struct stripe_head *sh = stripe_head_ref;
	int i;
	struct r5conf *conf = sh->raid_conf;

	pr_debug("%s: stripe %llu\n", __func__,
		(unsigned long long)sh->sector);

	/* clear completed biofills */
	for (i = sh->disks; i--; ) {
		struct r5dev *dev = &sh->dev[i];

		/* acknowledge completion of a biofill operation */
		/* and check if we need to reply to a read request,
		 * new R5_Wantfill requests are held off until
		 * !STRIPE_BIOFILL_RUN
		 */
		if (test_and_clear_bit(R5_Wantfill, &dev->flags)) {
			struct bio *rbi, *rbi2;

			BUG_ON(!dev->read);
			rbi = dev->read;
			dev->read = NULL;
			while (rbi && rbi->bi_iter.bi_sector <
				dev->sector + RAID5_STRIPE_SECTORS(conf)) {
				rbi2 = r5_next_bio(conf, rbi, dev->sector);
				bio_endio(rbi);
				rbi = rbi2;
			}
		}
	}
	clear_bit(STRIPE_BIOFILL_RUN, &sh->state);

	set_bit(STRIPE_HANDLE, &sh->state);
	raid5_release_stripe(sh);
}

static void ops_run_biofill(struct stripe_head *sh)
{
	struct dma_async_tx_descriptor *tx = NULL;
	struct async_submit_ctl submit;
	int i;
	struct r5conf *conf = sh->raid_conf;

	BUG_ON(sh->batch_head);
	pr_debug("%s: stripe %llu\n", __func__,
		(unsigned long long)sh->sector);

	for (i = sh->disks; i--; ) {
		struct r5dev *dev = &sh->dev[i];
		if (test_bit(R5_Wantfill, &dev->flags)) {
			struct bio *rbi;
			spin_lock_irq(&sh->stripe_lock);
			dev->read = rbi = dev->toread;
			dev->toread = NULL;
			spin_unlock_irq(&sh->stripe_lock);
			while (rbi && rbi->bi_iter.bi_sector <
				dev->sector + RAID5_STRIPE_SECTORS(conf)) {
				tx = async_copy_data(0, rbi, &dev->page,
						     dev->offset,
						     dev->sector, tx, sh, 0);
				rbi = r5_next_bio(conf, rbi, dev->sector);
			}
		}
	}

	atomic_inc(&sh->count);
	init_async_submit(&submit, ASYNC_TX_ACK, tx, ops_complete_biofill, sh, NULL);
	async_trigger_callback(&submit);
}

static void mark_target_uptodate(struct stripe_head *sh, int target)
{
	struct r5dev *tgt;

	if (target < 0)
		return;

	tgt = &sh->dev[target];
	set_bit(R5_UPTODATE, &tgt->flags);
	BUG_ON(!test_bit(R5_Wantcompute, &tgt->flags));
	clear_bit(R5_Wantcompute, &tgt->flags);
}

static void ops_complete_compute(void *stripe_head_ref)
{
	struct stripe_head *sh = stripe_head_ref;

	pr_debug("%s: stripe %llu\n", __func__,
		(unsigned long long)sh->sector);

	/* mark the computed target(s) as uptodate */
	mark_target_uptodate(sh, sh->ops.target);
	mark_target_uptodate(sh, sh->ops.target2);

	clear_bit(STRIPE_COMPUTE_RUN, &sh->state);
	if (sh->check_state == check_state_compute_run)
		sh->check_state = check_state_compute_result;
	set_bit(STRIPE_HANDLE, &sh->state);
	raid5_release_stripe(sh);
}

/* return a pointer to the address conversion region of the scribble buffer */
static struct page **to_addr_page(struct raid5_percpu *percpu, int i)
{
	return percpu->scribble + i * percpu->scribble_obj_size;
}

/* return a pointer to the address conversion region of the scribble buffer */
static addr_conv_t *to_addr_conv(struct stripe_head *sh,
				 struct raid5_percpu *percpu, int i)
{
	return (void *) (to_addr_page(percpu, i) + sh->disks + 2);
}

/*
 * Return a pointer to record offset address.
 */
static unsigned int *
to_addr_offs(struct stripe_head *sh, struct raid5_percpu *percpu)
{
	return (unsigned int *) (to_addr_conv(sh, percpu, 0) + sh->disks + 2);
}

static struct dma_async_tx_descriptor *
ops_run_compute5(struct stripe_head *sh, struct raid5_percpu *percpu)
{
	int disks = sh->disks;
	struct page **xor_srcs = to_addr_page(percpu, 0);
	unsigned int *off_srcs = to_addr_offs(sh, percpu);
	int target = sh->ops.target;
	struct r5dev *tgt = &sh->dev[target];
	struct page *xor_dest = tgt->page;
	unsigned int off_dest = tgt->offset;
	int count = 0;
	struct dma_async_tx_descriptor *tx;
	struct async_submit_ctl submit;
	int i;

	BUG_ON(sh->batch_head);

	pr_debug("%s: stripe %llu block: %d\n",
		__func__, (unsigned long long)sh->sector, target);
	BUG_ON(!test_bit(R5_Wantcompute, &tgt->flags));

	for (i = disks; i--; ) {
		if (i != target) {
			off_srcs[count] = sh->dev[i].offset;
			xor_srcs[count++] = sh->dev[i].page;
		}
	}

	atomic_inc(&sh->count);

	init_async_submit(&submit, ASYNC_TX_FENCE|ASYNC_TX_XOR_ZERO_DST, NULL,
			  ops_complete_compute, sh, to_addr_conv(sh, percpu, 0));
	if (unlikely(count == 1))
		tx = async_memcpy(xor_dest, xor_srcs[0], off_dest, off_srcs[0],
				RAID5_STRIPE_SIZE(sh->raid_conf), &submit);
	else
		tx = async_xor_offs(xor_dest, off_dest, xor_srcs, off_srcs, count,
				RAID5_STRIPE_SIZE(sh->raid_conf), &submit);

	return tx;
}

/* set_syndrome_sources - populate source buffers for gen_syndrome
 * @srcs - (struct page *) array of size sh->disks
 * @offs - (unsigned int) array of offset for each page
 * @sh - stripe_head to parse
 *
 * Populates srcs in proper layout order for the stripe and returns the
 * 'count' of sources to be used in a call to async_gen_syndrome.  The P
 * destination buffer is recorded in srcs[count] and the Q destination
 * is recorded in srcs[count+1]].
 */
static int set_syndrome_sources(struct page **srcs,
				unsigned int *offs,
				struct stripe_head *sh,
				int srctype)
{
	int disks = sh->disks;
	int syndrome_disks = sh->ddf_layout ? disks : (disks - 2);
	int d0_idx = raid6_d0(sh);
	int count;
	int i;

	for (i = 0; i < disks; i++)
		srcs[i] = NULL;

	count = 0;
	i = d0_idx;
	do {
		int slot = raid6_idx_to_slot(i, sh, &count, syndrome_disks);
		struct r5dev *dev = &sh->dev[i];

		if (i == sh->qd_idx || i == sh->pd_idx ||
		    (srctype == SYNDROME_SRC_ALL) ||
		    (srctype == SYNDROME_SRC_WANT_DRAIN &&
		     (test_bit(R5_Wantdrain, &dev->flags) ||
		      test_bit(R5_InJournal, &dev->flags))) ||
		    (srctype == SYNDROME_SRC_WRITTEN &&
		     (dev->written ||
		      test_bit(R5_InJournal, &dev->flags)))) {
			if (test_bit(R5_InJournal, &dev->flags))
				srcs[slot] = sh->dev[i].orig_page;
			else
				srcs[slot] = sh->dev[i].page;
			/*
			 * For R5_InJournal, PAGE_SIZE must be 4KB and will
			 * not shared page. In that case, dev[i].offset
			 * is 0.
			 */
			offs[slot] = sh->dev[i].offset;
		}
		i = raid6_next_disk(i, disks);
	} while (i != d0_idx);

	return syndrome_disks;
}

static struct dma_async_tx_descriptor *
ops_run_compute6_1(struct stripe_head *sh, struct raid5_percpu *percpu)
{
	int disks = sh->disks;
	struct page **blocks = to_addr_page(percpu, 0);
	unsigned int *offs = to_addr_offs(sh, percpu);
	int target;
	int qd_idx = sh->qd_idx;
	struct dma_async_tx_descriptor *tx;
	struct async_submit_ctl submit;
	struct r5dev *tgt;
	struct page *dest;
	unsigned int dest_off;
	int i;
	int count;

	BUG_ON(sh->batch_head);
	if (sh->ops.target < 0)
		target = sh->ops.target2;
	else if (sh->ops.target2 < 0)
		target = sh->ops.target;
	else
		/* we should only have one valid target */
		BUG();
	BUG_ON(target < 0);
	pr_debug("%s: stripe %llu block: %d\n",
		__func__, (unsigned long long)sh->sector, target);

	tgt = &sh->dev[target];
	BUG_ON(!test_bit(R5_Wantcompute, &tgt->flags));
	dest = tgt->page;
	dest_off = tgt->offset;

	atomic_inc(&sh->count);

	if (target == qd_idx) {
		count = set_syndrome_sources(blocks, offs, sh, SYNDROME_SRC_ALL);
		blocks[count] = NULL; /* regenerating p is not necessary */
		BUG_ON(blocks[count+1] != dest); /* q should already be set */
		init_async_submit(&submit, ASYNC_TX_FENCE, NULL,
				  ops_complete_compute, sh,
				  to_addr_conv(sh, percpu, 0));
		tx = async_gen_syndrome(blocks, offs, count+2,
				RAID5_STRIPE_SIZE(sh->raid_conf), &submit);
	} else {
		/* Compute any data- or p-drive using XOR */
		count = 0;
		for (i = disks; i-- ; ) {
			if (i == target || i == qd_idx)
				continue;
			offs[count] = sh->dev[i].offset;
			blocks[count++] = sh->dev[i].page;
		}

		init_async_submit(&submit, ASYNC_TX_FENCE|ASYNC_TX_XOR_ZERO_DST,
				  NULL, ops_complete_compute, sh,
				  to_addr_conv(sh, percpu, 0));
		tx = async_xor_offs(dest, dest_off, blocks, offs, count,
				RAID5_STRIPE_SIZE(sh->raid_conf), &submit);
	}

	return tx;
}

static struct dma_async_tx_descriptor *
ops_run_compute6_2(struct stripe_head *sh, struct raid5_percpu *percpu)
{
	int i, count, disks = sh->disks;
	int syndrome_disks = sh->ddf_layout ? disks : disks-2;
	int d0_idx = raid6_d0(sh);
	int faila = -1, failb = -1;
	int target = sh->ops.target;
	int target2 = sh->ops.target2;
	struct r5dev *tgt = &sh->dev[target];
	struct r5dev *tgt2 = &sh->dev[target2];
	struct dma_async_tx_descriptor *tx;
	struct page **blocks = to_addr_page(percpu, 0);
	unsigned int *offs = to_addr_offs(sh, percpu);
	struct async_submit_ctl submit;

	BUG_ON(sh->batch_head);
	pr_debug("%s: stripe %llu block1: %d block2: %d\n",
		 __func__, (unsigned long long)sh->sector, target, target2);
	BUG_ON(target < 0 || target2 < 0);
	BUG_ON(!test_bit(R5_Wantcompute, &tgt->flags));
	BUG_ON(!test_bit(R5_Wantcompute, &tgt2->flags));

	/* we need to open-code set_syndrome_sources to handle the
	 * slot number conversion for 'faila' and 'failb'
	 */
	for (i = 0; i < disks ; i++) {
		offs[i] = 0;
		blocks[i] = NULL;
	}
	count = 0;
	i = d0_idx;
	do {
		int slot = raid6_idx_to_slot(i, sh, &count, syndrome_disks);

		offs[slot] = sh->dev[i].offset;
		blocks[slot] = sh->dev[i].page;

		if (i == target)
			faila = slot;
		if (i == target2)
			failb = slot;
		i = raid6_next_disk(i, disks);
	} while (i != d0_idx);

	BUG_ON(faila == failb);
	if (failb < faila)
		swap(faila, failb);
	pr_debug("%s: stripe: %llu faila: %d failb: %d\n",
		 __func__, (unsigned long long)sh->sector, faila, failb);

	atomic_inc(&sh->count);

	if (failb == syndrome_disks+1) {
		/* Q disk is one of the missing disks */
		if (faila == syndrome_disks) {
			/* Missing P+Q, just recompute */
			init_async_submit(&submit, ASYNC_TX_FENCE, NULL,
					  ops_complete_compute, sh,
					  to_addr_conv(sh, percpu, 0));
			return async_gen_syndrome(blocks, offs, syndrome_disks+2,
						  RAID5_STRIPE_SIZE(sh->raid_conf),
						  &submit);
		} else {
			struct page *dest;
			unsigned int dest_off;
			int data_target;
			int qd_idx = sh->qd_idx;

			/* Missing D+Q: recompute D from P, then recompute Q */
			if (target == qd_idx)
				data_target = target2;
			else
				data_target = target;

			count = 0;
			for (i = disks; i-- ; ) {
				if (i == data_target || i == qd_idx)
					continue;
				offs[count] = sh->dev[i].offset;
				blocks[count++] = sh->dev[i].page;
			}
			dest = sh->dev[data_target].page;
			dest_off = sh->dev[data_target].offset;
			init_async_submit(&submit,
					  ASYNC_TX_FENCE|ASYNC_TX_XOR_ZERO_DST,
					  NULL, NULL, NULL,
					  to_addr_conv(sh, percpu, 0));
			tx = async_xor_offs(dest, dest_off, blocks, offs, count,
				       RAID5_STRIPE_SIZE(sh->raid_conf),
				       &submit);

			count = set_syndrome_sources(blocks, offs, sh, SYNDROME_SRC_ALL);
			init_async_submit(&submit, ASYNC_TX_FENCE, tx,
					  ops_complete_compute, sh,
					  to_addr_conv(sh, percpu, 0));
			return async_gen_syndrome(blocks, offs, count+2,
						  RAID5_STRIPE_SIZE(sh->raid_conf),
						  &submit);
		}
	} else {
		init_async_submit(&submit, ASYNC_TX_FENCE, NULL,
				  ops_complete_compute, sh,
				  to_addr_conv(sh, percpu, 0));
		if (failb == syndrome_disks) {
			/* We're missing D+P. */
			return async_raid6_datap_recov(syndrome_disks+2,
						RAID5_STRIPE_SIZE(sh->raid_conf),
						faila,
						blocks, offs, &submit);
		} else {
			/* We're missing D+D. */
			return async_raid6_2data_recov(syndrome_disks+2,
						RAID5_STRIPE_SIZE(sh->raid_conf),
						faila, failb,
						blocks, offs, &submit);
		}
	}
}

static void ops_complete_prexor(void *stripe_head_ref)
{
	struct stripe_head *sh = stripe_head_ref;

	pr_debug("%s: stripe %llu\n", __func__,
		(unsigned long long)sh->sector);

	if (r5c_is_writeback(sh->raid_conf->log))
		/*
		 * raid5-cache write back uses orig_page during prexor.
		 * After prexor, it is time to free orig_page
		 */
		r5c_release_extra_page(sh);
}

static struct dma_async_tx_descriptor *
ops_run_prexor5(struct stripe_head *sh, struct raid5_percpu *percpu,
		struct dma_async_tx_descriptor *tx)
{
	int disks = sh->disks;
	struct page **xor_srcs = to_addr_page(percpu, 0);
	unsigned int *off_srcs = to_addr_offs(sh, percpu);
	int count = 0, pd_idx = sh->pd_idx, i;
	struct async_submit_ctl submit;

	/* existing parity data subtracted */
	unsigned int off_dest = off_srcs[count] = sh->dev[pd_idx].offset;
	struct page *xor_dest = xor_srcs[count++] = sh->dev[pd_idx].page;

	BUG_ON(sh->batch_head);
	pr_debug("%s: stripe %llu\n", __func__,
		(unsigned long long)sh->sector);

	for (i = disks; i--; ) {
		struct r5dev *dev = &sh->dev[i];
		/* Only process blocks that are known to be uptodate */
		if (test_bit(R5_InJournal, &dev->flags)) {
			/*
			 * For this case, PAGE_SIZE must be equal to 4KB and
			 * page offset is zero.
			 */
			off_srcs[count] = dev->offset;
			xor_srcs[count++] = dev->orig_page;
		} else if (test_bit(R5_Wantdrain, &dev->flags)) {
			off_srcs[count] = dev->offset;
			xor_srcs[count++] = dev->page;
		}
	}

	init_async_submit(&submit, ASYNC_TX_FENCE|ASYNC_TX_XOR_DROP_DST, tx,
			  ops_complete_prexor, sh, to_addr_conv(sh, percpu, 0));
	tx = async_xor_offs(xor_dest, off_dest, xor_srcs, off_srcs, count,
			RAID5_STRIPE_SIZE(sh->raid_conf), &submit);

	return tx;
}

static struct dma_async_tx_descriptor *
ops_run_prexor6(struct stripe_head *sh, struct raid5_percpu *percpu,
		struct dma_async_tx_descriptor *tx)
{
	struct page **blocks = to_addr_page(percpu, 0);
	unsigned int *offs = to_addr_offs(sh, percpu);
	int count;
	struct async_submit_ctl submit;

	pr_debug("%s: stripe %llu\n", __func__,
		(unsigned long long)sh->sector);

	count = set_syndrome_sources(blocks, offs, sh, SYNDROME_SRC_WANT_DRAIN);

	init_async_submit(&submit, ASYNC_TX_FENCE|ASYNC_TX_PQ_XOR_DST, tx,
			  ops_complete_prexor, sh, to_addr_conv(sh, percpu, 0));
	tx = async_gen_syndrome(blocks, offs, count+2,
			RAID5_STRIPE_SIZE(sh->raid_conf), &submit);

	return tx;
}

static struct dma_async_tx_descriptor *
ops_run_biodrain(struct stripe_head *sh, struct dma_async_tx_descriptor *tx)
{
	struct r5conf *conf = sh->raid_conf;
	int disks = sh->disks;
	int i;
	struct stripe_head *head_sh = sh;

	pr_debug("%s: stripe %llu\n", __func__,
		(unsigned long long)sh->sector);

	for (i = disks; i--; ) {
		struct r5dev *dev;
		struct bio *chosen;

		sh = head_sh;
		if (test_and_clear_bit(R5_Wantdrain, &head_sh->dev[i].flags)) {
			struct bio *wbi;

again:
			dev = &sh->dev[i];
			/*
			 * clear R5_InJournal, so when rewriting a page in
			 * journal, it is not skipped by r5l_log_stripe()
			 */
			clear_bit(R5_InJournal, &dev->flags);
			spin_lock_irq(&sh->stripe_lock);
			chosen = dev->towrite;
			dev->towrite = NULL;
			sh->overwrite_disks = 0;
			BUG_ON(dev->written);
			wbi = dev->written = chosen;
			spin_unlock_irq(&sh->stripe_lock);
			WARN_ON(dev->page != dev->orig_page);

			while (wbi && wbi->bi_iter.bi_sector <
				dev->sector + RAID5_STRIPE_SECTORS(conf)) {
				if (wbi->bi_opf & REQ_FUA)
					set_bit(R5_WantFUA, &dev->flags);
				if (wbi->bi_opf & REQ_SYNC)
					set_bit(R5_SyncIO, &dev->flags);
				if (bio_op(wbi) == REQ_OP_DISCARD)
					set_bit(R5_Discard, &dev->flags);
				else {
					tx = async_copy_data(1, wbi, &dev->page,
							     dev->offset,
							     dev->sector, tx, sh,
							     r5c_is_writeback(conf->log));
					if (dev->page != dev->orig_page &&
					    !r5c_is_writeback(conf->log)) {
						set_bit(R5_SkipCopy, &dev->flags);
						clear_bit(R5_UPTODATE, &dev->flags);
						clear_bit(R5_OVERWRITE, &dev->flags);
					}
				}
				wbi = r5_next_bio(conf, wbi, dev->sector);
			}

			if (head_sh->batch_head) {
				sh = list_first_entry(&sh->batch_list,
						      struct stripe_head,
						      batch_list);
				if (sh == head_sh)
					continue;
				goto again;
			}
		}
	}

	return tx;
}

static void ops_complete_reconstruct(void *stripe_head_ref)
{
	struct stripe_head *sh = stripe_head_ref;
	int disks = sh->disks;
	int pd_idx = sh->pd_idx;
	int qd_idx = sh->qd_idx;
	int i;
	bool fua = false, sync = false, discard = false;

	pr_debug("%s: stripe %llu\n", __func__,
		(unsigned long long)sh->sector);

	for (i = disks; i--; ) {
		fua |= test_bit(R5_WantFUA, &sh->dev[i].flags);
		sync |= test_bit(R5_SyncIO, &sh->dev[i].flags);
		discard |= test_bit(R5_Discard, &sh->dev[i].flags);
	}

	for (i = disks; i--; ) {
		struct r5dev *dev = &sh->dev[i];

		if (dev->written || i == pd_idx || i == qd_idx) {
			if (!discard && !test_bit(R5_SkipCopy, &dev->flags)) {
				set_bit(R5_UPTODATE, &dev->flags);
				if (test_bit(STRIPE_EXPAND_READY, &sh->state))
					set_bit(R5_Expanded, &dev->flags);
			}
			if (fua)
				set_bit(R5_WantFUA, &dev->flags);
			if (sync)
				set_bit(R5_SyncIO, &dev->flags);
		}
	}

	if (sh->reconstruct_state == reconstruct_state_drain_run)
		sh->reconstruct_state = reconstruct_state_drain_result;
	else if (sh->reconstruct_state == reconstruct_state_prexor_drain_run)
		sh->reconstruct_state = reconstruct_state_prexor_drain_result;
	else {
		BUG_ON(sh->reconstruct_state != reconstruct_state_run);
		sh->reconstruct_state = reconstruct_state_result;
	}

	set_bit(STRIPE_HANDLE, &sh->state);
	raid5_release_stripe(sh);
}

static void
ops_run_reconstruct5(struct stripe_head *sh, struct raid5_percpu *percpu,
		     struct dma_async_tx_descriptor *tx)
{
	int disks = sh->disks;
	struct page **xor_srcs;
	unsigned int *off_srcs;
	struct async_submit_ctl submit;
	int count, pd_idx = sh->pd_idx, i;
	struct page *xor_dest;
	unsigned int off_dest;
	int prexor = 0;
	unsigned long flags;
	int j = 0;
	struct stripe_head *head_sh = sh;
	int last_stripe;

	pr_debug("%s: stripe %llu\n", __func__,
		(unsigned long long)sh->sector);

	for (i = 0; i < sh->disks; i++) {
		if (pd_idx == i)
			continue;
		if (!test_bit(R5_Discard, &sh->dev[i].flags))
			break;
	}
	if (i >= sh->disks) {
		atomic_inc(&sh->count);
		set_bit(R5_Discard, &sh->dev[pd_idx].flags);
		ops_complete_reconstruct(sh);
		return;
	}
again:
	count = 0;
	xor_srcs = to_addr_page(percpu, j);
	off_srcs = to_addr_offs(sh, percpu);
	/* check if prexor is active which means only process blocks
	 * that are part of a read-modify-write (written)
	 */
	if (head_sh->reconstruct_state == reconstruct_state_prexor_drain_run) {
		prexor = 1;
		off_dest = off_srcs[count] = sh->dev[pd_idx].offset;
		xor_dest = xor_srcs[count++] = sh->dev[pd_idx].page;
		for (i = disks; i--; ) {
			struct r5dev *dev = &sh->dev[i];
			if (head_sh->dev[i].written ||
			    test_bit(R5_InJournal, &head_sh->dev[i].flags)) {
				off_srcs[count] = dev->offset;
				xor_srcs[count++] = dev->page;
			}
		}
	} else {
		xor_dest = sh->dev[pd_idx].page;
		off_dest = sh->dev[pd_idx].offset;
		for (i = disks; i--; ) {
			struct r5dev *dev = &sh->dev[i];
			if (i != pd_idx) {
				off_srcs[count] = dev->offset;
				xor_srcs[count++] = dev->page;
			}
		}
	}

	/* 1/ if we prexor'd then the dest is reused as a source
	 * 2/ if we did not prexor then we are redoing the parity
	 * set ASYNC_TX_XOR_DROP_DST and ASYNC_TX_XOR_ZERO_DST
	 * for the synchronous xor case
	 */
	last_stripe = !head_sh->batch_head ||
		list_first_entry(&sh->batch_list,
				 struct stripe_head, batch_list) == head_sh;
	if (last_stripe) {
		flags = ASYNC_TX_ACK |
			(prexor ? ASYNC_TX_XOR_DROP_DST : ASYNC_TX_XOR_ZERO_DST);

		atomic_inc(&head_sh->count);
		init_async_submit(&submit, flags, tx, ops_complete_reconstruct, head_sh,
				  to_addr_conv(sh, percpu, j));
	} else {
		flags = prexor ? ASYNC_TX_XOR_DROP_DST : ASYNC_TX_XOR_ZERO_DST;
		init_async_submit(&submit, flags, tx, NULL, NULL,
				  to_addr_conv(sh, percpu, j));
	}

	if (unlikely(count == 1))
		tx = async_memcpy(xor_dest, xor_srcs[0], off_dest, off_srcs[0],
				RAID5_STRIPE_SIZE(sh->raid_conf), &submit);
	else
		tx = async_xor_offs(xor_dest, off_dest, xor_srcs, off_srcs, count,
				RAID5_STRIPE_SIZE(sh->raid_conf), &submit);
	if (!last_stripe) {
		j++;
		sh = list_first_entry(&sh->batch_list, struct stripe_head,
				      batch_list);
		goto again;
	}
}

static void
ops_run_reconstruct6(struct stripe_head *sh, struct raid5_percpu *percpu,
		     struct dma_async_tx_descriptor *tx)
{
	struct async_submit_ctl submit;
	struct page **blocks;
	unsigned int *offs;
	int count, i, j = 0;
	struct stripe_head *head_sh = sh;
	int last_stripe;
	int synflags;
	unsigned long txflags;

	pr_debug("%s: stripe %llu\n", __func__, (unsigned long long)sh->sector);

	for (i = 0; i < sh->disks; i++) {
		if (sh->pd_idx == i || sh->qd_idx == i)
			continue;
		if (!test_bit(R5_Discard, &sh->dev[i].flags))
			break;
	}
	if (i >= sh->disks) {
		atomic_inc(&sh->count);
		set_bit(R5_Discard, &sh->dev[sh->pd_idx].flags);
		set_bit(R5_Discard, &sh->dev[sh->qd_idx].flags);
		ops_complete_reconstruct(sh);
		return;
	}

again:
	blocks = to_addr_page(percpu, j);
	offs = to_addr_offs(sh, percpu);

	if (sh->reconstruct_state == reconstruct_state_prexor_drain_run) {
		synflags = SYNDROME_SRC_WRITTEN;
		txflags = ASYNC_TX_ACK | ASYNC_TX_PQ_XOR_DST;
	} else {
		synflags = SYNDROME_SRC_ALL;
		txflags = ASYNC_TX_ACK;
	}

	count = set_syndrome_sources(blocks, offs, sh, synflags);
	last_stripe = !head_sh->batch_head ||
		list_first_entry(&sh->batch_list,
				 struct stripe_head, batch_list) == head_sh;

	if (last_stripe) {
		atomic_inc(&head_sh->count);
		init_async_submit(&submit, txflags, tx, ops_complete_reconstruct,
				  head_sh, to_addr_conv(sh, percpu, j));
	} else
		init_async_submit(&submit, 0, tx, NULL, NULL,
				  to_addr_conv(sh, percpu, j));
	tx = async_gen_syndrome(blocks, offs, count+2,
			RAID5_STRIPE_SIZE(sh->raid_conf),  &submit);
	if (!last_stripe) {
		j++;
		sh = list_first_entry(&sh->batch_list, struct stripe_head,
				      batch_list);
		goto again;
	}
}

static void ops_complete_check(void *stripe_head_ref)
{
	struct stripe_head *sh = stripe_head_ref;

	pr_debug("%s: stripe %llu\n", __func__,
		(unsigned long long)sh->sector);

	sh->check_state = check_state_check_result;
	set_bit(STRIPE_HANDLE, &sh->state);
	raid5_release_stripe(sh);
}

static void ops_run_check_p(struct stripe_head *sh, struct raid5_percpu *percpu)
{
	int disks = sh->disks;
	int pd_idx = sh->pd_idx;
	int qd_idx = sh->qd_idx;
	struct page *xor_dest;
	unsigned int off_dest;
	struct page **xor_srcs = to_addr_page(percpu, 0);
	unsigned int *off_srcs = to_addr_offs(sh, percpu);
	struct dma_async_tx_descriptor *tx;
	struct async_submit_ctl submit;
	int count;
	int i;

	pr_debug("%s: stripe %llu\n", __func__,
		(unsigned long long)sh->sector);

	BUG_ON(sh->batch_head);
	count = 0;
	xor_dest = sh->dev[pd_idx].page;
	off_dest = sh->dev[pd_idx].offset;
	off_srcs[count] = off_dest;
	xor_srcs[count++] = xor_dest;
	for (i = disks; i--; ) {
		if (i == pd_idx || i == qd_idx)
			continue;
		off_srcs[count] = sh->dev[i].offset;
		xor_srcs[count++] = sh->dev[i].page;
	}

	init_async_submit(&submit, 0, NULL, NULL, NULL,
			  to_addr_conv(sh, percpu, 0));
	tx = async_xor_val_offs(xor_dest, off_dest, xor_srcs, off_srcs, count,
			   RAID5_STRIPE_SIZE(sh->raid_conf),
			   &sh->ops.zero_sum_result, &submit);

	atomic_inc(&sh->count);
	init_async_submit(&submit, ASYNC_TX_ACK, tx, ops_complete_check, sh, NULL);
	tx = async_trigger_callback(&submit);
}

static void ops_run_check_pq(struct stripe_head *sh, struct raid5_percpu *percpu, int checkp)
{
	struct page **srcs = to_addr_page(percpu, 0);
	unsigned int *offs = to_addr_offs(sh, percpu);
	struct async_submit_ctl submit;
	int count;

	pr_debug("%s: stripe %llu checkp: %d\n", __func__,
		(unsigned long long)sh->sector, checkp);

	BUG_ON(sh->batch_head);
	count = set_syndrome_sources(srcs, offs, sh, SYNDROME_SRC_ALL);
	if (!checkp)
		srcs[count] = NULL;

	atomic_inc(&sh->count);
	init_async_submit(&submit, ASYNC_TX_ACK, NULL, ops_complete_check,
			  sh, to_addr_conv(sh, percpu, 0));
	async_syndrome_val(srcs, offs, count+2,
			   RAID5_STRIPE_SIZE(sh->raid_conf),
			   &sh->ops.zero_sum_result, percpu->spare_page, 0, &submit);
}

static void raid_run_ops(struct stripe_head *sh, unsigned long ops_request)
{
	int overlap_clear = 0, i, disks = sh->disks;
	struct dma_async_tx_descriptor *tx = NULL;
	struct r5conf *conf = sh->raid_conf;
	int level = conf->level;
	struct raid5_percpu *percpu;

	local_lock(&conf->percpu->lock);
	percpu = this_cpu_ptr(conf->percpu);
	if (test_bit(STRIPE_OP_BIOFILL, &ops_request)) {
		ops_run_biofill(sh);
		overlap_clear++;
	}

	if (test_bit(STRIPE_OP_COMPUTE_BLK, &ops_request)) {
		if (level < 6)
			tx = ops_run_compute5(sh, percpu);
		else {
			if (sh->ops.target2 < 0 || sh->ops.target < 0)
				tx = ops_run_compute6_1(sh, percpu);
			else
				tx = ops_run_compute6_2(sh, percpu);
		}
		/* terminate the chain if reconstruct is not set to be run */
		if (tx && !test_bit(STRIPE_OP_RECONSTRUCT, &ops_request))
			async_tx_ack(tx);
	}

	if (test_bit(STRIPE_OP_PREXOR, &ops_request)) {
		if (level < 6)
			tx = ops_run_prexor5(sh, percpu, tx);
		else
			tx = ops_run_prexor6(sh, percpu, tx);
	}

	if (test_bit(STRIPE_OP_PARTIAL_PARITY, &ops_request))
		tx = ops_run_partial_parity(sh, percpu, tx);

	if (test_bit(STRIPE_OP_BIODRAIN, &ops_request)) {
		tx = ops_run_biodrain(sh, tx);
		overlap_clear++;
	}

	if (test_bit(STRIPE_OP_RECONSTRUCT, &ops_request)) {
		if (level < 6)
			ops_run_reconstruct5(sh, percpu, tx);
		else
			ops_run_reconstruct6(sh, percpu, tx);
	}

	if (test_bit(STRIPE_OP_CHECK, &ops_request)) {
		if (sh->check_state == check_state_run)
			ops_run_check_p(sh, percpu);
		else if (sh->check_state == check_state_run_q)
			ops_run_check_pq(sh, percpu, 0);
		else if (sh->check_state == check_state_run_pq)
			ops_run_check_pq(sh, percpu, 1);
		else
			BUG();
	}

	if (overlap_clear && !sh->batch_head) {
		for (i = disks; i--; ) {
			struct r5dev *dev = &sh->dev[i];
			if (test_and_clear_bit(R5_Overlap, &dev->flags))
				wake_up(&sh->raid_conf->wait_for_overlap);
		}
	}
	local_unlock(&conf->percpu->lock);
}

static void free_stripe(struct kmem_cache *sc, struct stripe_head *sh)
{
#if PAGE_SIZE != DEFAULT_STRIPE_SIZE
	kfree(sh->pages);
#endif
	if (sh->ppl_page)
		__free_page(sh->ppl_page);
	kmem_cache_free(sc, sh);
}

static struct stripe_head *alloc_stripe(struct kmem_cache *sc, gfp_t gfp,
	int disks, struct r5conf *conf)
{
	struct stripe_head *sh;

	sh = kmem_cache_zalloc(sc, gfp);
	if (sh) {
		spin_lock_init(&sh->stripe_lock);
		spin_lock_init(&sh->batch_lock);
		INIT_LIST_HEAD(&sh->batch_list);
		INIT_LIST_HEAD(&sh->lru);
		INIT_LIST_HEAD(&sh->r5c);
		INIT_LIST_HEAD(&sh->log_list);
		atomic_set(&sh->count, 1);
		sh->raid_conf = conf;
		sh->log_start = MaxSector;

		if (raid5_has_ppl(conf)) {
			sh->ppl_page = alloc_page(gfp);
			if (!sh->ppl_page) {
				free_stripe(sc, sh);
				return NULL;
			}
		}
#if PAGE_SIZE != DEFAULT_STRIPE_SIZE
		if (init_stripe_shared_pages(sh, conf, disks)) {
			free_stripe(sc, sh);
			return NULL;
		}
#endif
	}
	return sh;
}
static int grow_one_stripe(struct r5conf *conf, gfp_t gfp)
{
	struct stripe_head *sh;

	sh = alloc_stripe(conf->slab_cache, gfp, conf->pool_size, conf);
	if (!sh)
		return 0;

	if (grow_buffers(sh, gfp)) {
		shrink_buffers(sh);
		free_stripe(conf->slab_cache, sh);
		return 0;
	}
	sh->hash_lock_index =
		conf->max_nr_stripes % NR_STRIPE_HASH_LOCKS;
	/* we just created an active stripe so... */
	atomic_inc(&conf->active_stripes);

	raid5_release_stripe(sh);
	conf->max_nr_stripes++;
	return 1;
}

static int grow_stripes(struct r5conf *conf, int num)
{
	struct kmem_cache *sc;
	size_t namelen = sizeof(conf->cache_name[0]);
	int devs = max(conf->raid_disks, conf->previous_raid_disks);

	if (conf->mddev->gendisk)
		snprintf(conf->cache_name[0], namelen,
			"raid%d-%s", conf->level, mdname(conf->mddev));
	else
		snprintf(conf->cache_name[0], namelen,
			"raid%d-%p", conf->level, conf->mddev);
	snprintf(conf->cache_name[1], namelen, "%.27s-alt", conf->cache_name[0]);

	conf->active_name = 0;
	sc = kmem_cache_create(conf->cache_name[conf->active_name],
			       sizeof(struct stripe_head)+(devs-1)*sizeof(struct r5dev),
			       0, 0, NULL);
	if (!sc)
		return 1;
	conf->slab_cache = sc;
	conf->pool_size = devs;
	while (num--)
		if (!grow_one_stripe(conf, GFP_KERNEL))
			return 1;

	return 0;
}

/**
 * scribble_alloc - allocate percpu scribble buffer for required size
 *		    of the scribble region
 * @percpu: from for_each_present_cpu() of the caller
 * @num: total number of disks in the array
 * @cnt: scribble objs count for required size of the scribble region
 *
 * The scribble buffer size must be enough to contain:
 * 1/ a struct page pointer for each device in the array +2
 * 2/ room to convert each entry in (1) to its corresponding dma
 *    (dma_map_page()) or page (page_address()) address.
 *
 * Note: the +2 is for the destination buffers of the ddf/raid6 case where we
 * calculate over all devices (not just the data blocks), using zeros in place
 * of the P and Q blocks.
 */
static int scribble_alloc(struct raid5_percpu *percpu,
			  int num, int cnt)
{
	size_t obj_size =
		sizeof(struct page *) * (num + 2) +
		sizeof(addr_conv_t) * (num + 2) +
		sizeof(unsigned int) * (num + 2);
	void *scribble;

	/*
	 * If here is in raid array suspend context, it is in memalloc noio
	 * context as well, there is no potential recursive memory reclaim
	 * I/Os with the GFP_KERNEL flag.
	 */
	scribble = kvmalloc_array(cnt, obj_size, GFP_KERNEL);
	if (!scribble)
		return -ENOMEM;

	kvfree(percpu->scribble);

	percpu->scribble = scribble;
	percpu->scribble_obj_size = obj_size;
	return 0;
}

static int resize_chunks(struct r5conf *conf, int new_disks, int new_sectors)
{
	unsigned long cpu;
	int err = 0;

	/*
	 * Never shrink. And mddev_suspend() could deadlock if this is called
	 * from raid5d. In that case, scribble_disks and scribble_sectors
	 * should equal to new_disks and new_sectors
	 */
	if (conf->scribble_disks >= new_disks &&
	    conf->scribble_sectors >= new_sectors)
		return 0;
	mddev_suspend(conf->mddev);
	cpus_read_lock();

	for_each_present_cpu(cpu) {
		struct raid5_percpu *percpu;

		percpu = per_cpu_ptr(conf->percpu, cpu);
		err = scribble_alloc(percpu, new_disks,
				     new_sectors / RAID5_STRIPE_SECTORS(conf));
		if (err)
			break;
	}

	cpus_read_unlock();
	mddev_resume(conf->mddev);
	if (!err) {
		conf->scribble_disks = new_disks;
		conf->scribble_sectors = new_sectors;
	}
	return err;
}

static int resize_stripes(struct r5conf *conf, int newsize)
{
	/* Make all the stripes able to hold 'newsize' devices.
	 * New slots in each stripe get 'page' set to a new page.
	 *
	 * This happens in stages:
	 * 1/ create a new kmem_cache and allocate the required number of
	 *    stripe_heads.
	 * 2/ gather all the old stripe_heads and transfer the pages across
	 *    to the new stripe_heads.  This will have the side effect of
	 *    freezing the array as once all stripe_heads have been collected,
	 *    no IO will be possible.  Old stripe heads are freed once their
	 *    pages have been transferred over, and the old kmem_cache is
	 *    freed when all stripes are done.
	 * 3/ reallocate conf->disks to be suitable bigger.  If this fails,
	 *    we simple return a failure status - no need to clean anything up.
	 * 4/ allocate new pages for the new slots in the new stripe_heads.
	 *    If this fails, we don't bother trying the shrink the
	 *    stripe_heads down again, we just leave them as they are.
	 *    As each stripe_head is processed the new one is released into
	 *    active service.
	 *
	 * Once step2 is started, we cannot afford to wait for a write,
	 * so we use GFP_NOIO allocations.
	 */
	struct stripe_head *osh, *nsh;
	LIST_HEAD(newstripes);
	struct disk_info *ndisks;
	int err = 0;
	struct kmem_cache *sc;
	int i;
	int hash, cnt;

	md_allow_write(conf->mddev);

	/* Step 1 */
	sc = kmem_cache_create(conf->cache_name[1-conf->active_name],
			       sizeof(struct stripe_head)+(newsize-1)*sizeof(struct r5dev),
			       0, 0, NULL);
	if (!sc)
		return -ENOMEM;

	/* Need to ensure auto-resizing doesn't interfere */
	mutex_lock(&conf->cache_size_mutex);

	for (i = conf->max_nr_stripes; i; i--) {
		nsh = alloc_stripe(sc, GFP_KERNEL, newsize, conf);
		if (!nsh)
			break;

		list_add(&nsh->lru, &newstripes);
	}
	if (i) {
		/* didn't get enough, give up */
		while (!list_empty(&newstripes)) {
			nsh = list_entry(newstripes.next, struct stripe_head, lru);
			list_del(&nsh->lru);
			free_stripe(sc, nsh);
		}
		kmem_cache_destroy(sc);
		mutex_unlock(&conf->cache_size_mutex);
		return -ENOMEM;
	}
	/* Step 2 - Must use GFP_NOIO now.
	 * OK, we have enough stripes, start collecting inactive
	 * stripes and copying them over
	 */
	hash = 0;
	cnt = 0;
	list_for_each_entry(nsh, &newstripes, lru) {
		lock_device_hash_lock(conf, hash);
		wait_event_cmd(conf->wait_for_stripe,
				    !list_empty(conf->inactive_list + hash),
				    unlock_device_hash_lock(conf, hash),
				    lock_device_hash_lock(conf, hash));
		osh = get_free_stripe(conf, hash);
		unlock_device_hash_lock(conf, hash);

#if PAGE_SIZE != DEFAULT_STRIPE_SIZE
	for (i = 0; i < osh->nr_pages; i++) {
		nsh->pages[i] = osh->pages[i];
		osh->pages[i] = NULL;
	}
#endif
		for(i=0; i<conf->pool_size; i++) {
			nsh->dev[i].page = osh->dev[i].page;
			nsh->dev[i].orig_page = osh->dev[i].page;
			nsh->dev[i].offset = osh->dev[i].offset;
		}
		nsh->hash_lock_index = hash;
		free_stripe(conf->slab_cache, osh);
		cnt++;
		if (cnt >= conf->max_nr_stripes / NR_STRIPE_HASH_LOCKS +
		    !!((conf->max_nr_stripes % NR_STRIPE_HASH_LOCKS) > hash)) {
			hash++;
			cnt = 0;
		}
	}
	kmem_cache_destroy(conf->slab_cache);

	/* Step 3.
	 * At this point, we are holding all the stripes so the array
	 * is completely stalled, so now is a good time to resize
	 * conf->disks and the scribble region
	 */
	ndisks = kcalloc(newsize, sizeof(struct disk_info), GFP_NOIO);
	if (ndisks) {
		for (i = 0; i < conf->pool_size; i++)
			ndisks[i] = conf->disks[i];

		for (i = conf->pool_size; i < newsize; i++) {
			ndisks[i].extra_page = alloc_page(GFP_NOIO);
			if (!ndisks[i].extra_page)
				err = -ENOMEM;
		}

		if (err) {
			for (i = conf->pool_size; i < newsize; i++)
				if (ndisks[i].extra_page)
					put_page(ndisks[i].extra_page);
			kfree(ndisks);
		} else {
			kfree(conf->disks);
			conf->disks = ndisks;
		}
	} else
		err = -ENOMEM;

	conf->slab_cache = sc;
	conf->active_name = 1-conf->active_name;

	/* Step 4, return new stripes to service */
	while(!list_empty(&newstripes)) {
		nsh = list_entry(newstripes.next, struct stripe_head, lru);
		list_del_init(&nsh->lru);

#if PAGE_SIZE != DEFAULT_STRIPE_SIZE
		for (i = 0; i < nsh->nr_pages; i++) {
			if (nsh->pages[i])
				continue;
			nsh->pages[i] = alloc_page(GFP_NOIO);
			if (!nsh->pages[i])
				err = -ENOMEM;
		}

		for (i = conf->raid_disks; i < newsize; i++) {
			if (nsh->dev[i].page)
				continue;
			nsh->dev[i].page = raid5_get_dev_page(nsh, i);
			nsh->dev[i].orig_page = nsh->dev[i].page;
			nsh->dev[i].offset = raid5_get_page_offset(nsh, i);
		}
#else
		for (i=conf->raid_disks; i < newsize; i++)
			if (nsh->dev[i].page == NULL) {
				struct page *p = alloc_page(GFP_NOIO);
				nsh->dev[i].page = p;
				nsh->dev[i].orig_page = p;
				nsh->dev[i].offset = 0;
				if (!p)
					err = -ENOMEM;
			}
#endif
		raid5_release_stripe(nsh);
	}
	/* critical section pass, GFP_NOIO no longer needed */

	if (!err)
		conf->pool_size = newsize;
	mutex_unlock(&conf->cache_size_mutex);

	return err;
}

static int drop_one_stripe(struct r5conf *conf)
{
	struct stripe_head *sh;
	int hash = (conf->max_nr_stripes - 1) & STRIPE_HASH_LOCKS_MASK;

	spin_lock_irq(conf->hash_locks + hash);
	sh = get_free_stripe(conf, hash);
	spin_unlock_irq(conf->hash_locks + hash);
	if (!sh)
		return 0;
	BUG_ON(atomic_read(&sh->count));
	shrink_buffers(sh);
	free_stripe(conf->slab_cache, sh);
	atomic_dec(&conf->active_stripes);
	conf->max_nr_stripes--;
	return 1;
}

static void shrink_stripes(struct r5conf *conf)
{
	while (conf->max_nr_stripes &&
	       drop_one_stripe(conf))
		;

	kmem_cache_destroy(conf->slab_cache);
	conf->slab_cache = NULL;
}

/*
 * This helper wraps rcu_dereference_protected() and can be used when
 * it is known that the nr_pending of the rdev is elevated.
 */
static struct md_rdev *rdev_pend_deref(struct md_rdev __rcu *rdev)
{
	return rcu_dereference_protected(rdev,
			atomic_read(&rcu_access_pointer(rdev)->nr_pending));
}

/*
 * This helper wraps rcu_dereference_protected() and should be used
 * when it is known that the mddev_lock() is held. This is safe
 * seeing raid5_remove_disk() has the same lock held.
 */
static struct md_rdev *rdev_mdlock_deref(struct mddev *mddev,
					 struct md_rdev __rcu *rdev)
{
	return rcu_dereference_protected(rdev,
			lockdep_is_held(&mddev->reconfig_mutex));
}

static void raid5_end_read_request(struct bio * bi)
{
	struct stripe_head *sh = bi->bi_private;
	struct r5conf *conf = sh->raid_conf;
	int disks = sh->disks, i;
	struct md_rdev *rdev = NULL;
	sector_t s;

	for (i=0 ; i<disks; i++)
		if (bi == &sh->dev[i].req)
			break;

	pr_debug("end_read_request %llu/%d, count: %d, error %d.\n",
		(unsigned long long)sh->sector, i, atomic_read(&sh->count),
		bi->bi_status);
	if (i == disks) {
		BUG();
		return;
	}
	if (test_bit(R5_ReadRepl, &sh->dev[i].flags))
		/* If replacement finished while this request was outstanding,
		 * 'replacement' might be NULL already.
		 * In that case it moved down to 'rdev'.
		 * rdev is not removed until all requests are finished.
		 */
		rdev = rdev_pend_deref(conf->disks[i].replacement);
	if (!rdev)
		rdev = rdev_pend_deref(conf->disks[i].rdev);

	if (use_new_offset(conf, sh))
		s = sh->sector + rdev->new_data_offset;
	else
		s = sh->sector + rdev->data_offset;
	if (!bi->bi_status) {
		set_bit(R5_UPTODATE, &sh->dev[i].flags);
		if (test_bit(R5_ReadError, &sh->dev[i].flags)) {
			/* Note that this cannot happen on a
			 * replacement device.  We just fail those on
			 * any error
			 */
			pr_info_ratelimited(
				"md/raid:%s: read error corrected (%lu sectors at %llu on %pg)\n",
				mdname(conf->mddev), RAID5_STRIPE_SECTORS(conf),
				(unsigned long long)s,
				rdev->bdev);
			atomic_add(RAID5_STRIPE_SECTORS(conf), &rdev->corrected_errors);
			clear_bit(R5_ReadError, &sh->dev[i].flags);
			clear_bit(R5_ReWrite, &sh->dev[i].flags);
		} else if (test_bit(R5_ReadNoMerge, &sh->dev[i].flags))
			clear_bit(R5_ReadNoMerge, &sh->dev[i].flags);

		if (test_bit(R5_InJournal, &sh->dev[i].flags))
			/*
			 * end read for a page in journal, this
			 * must be preparing for prexor in rmw
			 */
			set_bit(R5_OrigPageUPTDODATE, &sh->dev[i].flags);

		if (atomic_read(&rdev->read_errors))
			atomic_set(&rdev->read_errors, 0);
	} else {
		int retry = 0;
		int set_bad = 0;

		clear_bit(R5_UPTODATE, &sh->dev[i].flags);
		if (!(bi->bi_status == BLK_STS_PROTECTION))
			atomic_inc(&rdev->read_errors);
		if (test_bit(R5_ReadRepl, &sh->dev[i].flags))
			pr_warn_ratelimited(
				"md/raid:%s: read error on replacement device (sector %llu on %pg).\n",
				mdname(conf->mddev),
				(unsigned long long)s,
				rdev->bdev);
		else if (conf->mddev->degraded >= conf->max_degraded) {
			set_bad = 1;
			pr_warn_ratelimited(
				"md/raid:%s: read error not correctable (sector %llu on %pg).\n",
				mdname(conf->mddev),
				(unsigned long long)s,
				rdev->bdev);
		} else if (test_bit(R5_ReWrite, &sh->dev[i].flags)) {
			/* Oh, no!!! */
			set_bad = 1;
			pr_warn_ratelimited(
				"md/raid:%s: read error NOT corrected!! (sector %llu on %pg).\n",
				mdname(conf->mddev),
				(unsigned long long)s,
				rdev->bdev);
		} else if (atomic_read(&rdev->read_errors)
			 > conf->max_nr_stripes) {
			if (!test_bit(Faulty, &rdev->flags)) {
				pr_warn("md/raid:%s: %d read_errors > %d stripes\n",
				    mdname(conf->mddev),
				    atomic_read(&rdev->read_errors),
				    conf->max_nr_stripes);
				pr_warn("md/raid:%s: Too many read errors, failing device %pg.\n",
				    mdname(conf->mddev), rdev->bdev);
			}
		} else
			retry = 1;
		if (set_bad && test_bit(In_sync, &rdev->flags)
		    && !test_bit(R5_ReadNoMerge, &sh->dev[i].flags))
			retry = 1;
		if (retry)
			if (sh->qd_idx >= 0 && sh->pd_idx == i)
				set_bit(R5_ReadError, &sh->dev[i].flags);
			else if (test_bit(R5_ReadNoMerge, &sh->dev[i].flags)) {
				set_bit(R5_ReadError, &sh->dev[i].flags);
				clear_bit(R5_ReadNoMerge, &sh->dev[i].flags);
			} else
				set_bit(R5_ReadNoMerge, &sh->dev[i].flags);
		else {
			clear_bit(R5_ReadError, &sh->dev[i].flags);
			clear_bit(R5_ReWrite, &sh->dev[i].flags);
			if (!(set_bad
			      && test_bit(In_sync, &rdev->flags)
			      && rdev_set_badblocks(
				      rdev, sh->sector, RAID5_STRIPE_SECTORS(conf), 0)))
				md_error(conf->mddev, rdev);
		}
	}
	rdev_dec_pending(rdev, conf->mddev);
	bio_uninit(bi);
	clear_bit(R5_LOCKED, &sh->dev[i].flags);
	set_bit(STRIPE_HANDLE, &sh->state);
	raid5_release_stripe(sh);
}

static void raid5_end_write_request(struct bio *bi)
{
	struct stripe_head *sh = bi->bi_private;
	struct r5conf *conf = sh->raid_conf;
	int disks = sh->disks, i;
	struct md_rdev *rdev;
	sector_t first_bad;
	int bad_sectors;
	int replacement = 0;

	for (i = 0 ; i < disks; i++) {
		if (bi == &sh->dev[i].req) {
			rdev = rdev_pend_deref(conf->disks[i].rdev);
			break;
		}
		if (bi == &sh->dev[i].rreq) {
			rdev = rdev_pend_deref(conf->disks[i].replacement);
			if (rdev)
				replacement = 1;
			else
				/* rdev was removed and 'replacement'
				 * replaced it.  rdev is not removed
				 * until all requests are finished.
				 */
				rdev = rdev_pend_deref(conf->disks[i].rdev);
			break;
		}
	}
	pr_debug("end_write_request %llu/%d, count %d, error: %d.\n",
		(unsigned long long)sh->sector, i, atomic_read(&sh->count),
		bi->bi_status);
	if (i == disks) {
		BUG();
		return;
	}

	if (replacement) {
		if (bi->bi_status)
			md_error(conf->mddev, rdev);
		else if (is_badblock(rdev, sh->sector,
				     RAID5_STRIPE_SECTORS(conf),
				     &first_bad, &bad_sectors))
			set_bit(R5_MadeGoodRepl, &sh->dev[i].flags);
	} else {
		if (bi->bi_status) {
			set_bit(STRIPE_DEGRADED, &sh->state);
			set_bit(WriteErrorSeen, &rdev->flags);
			set_bit(R5_WriteError, &sh->dev[i].flags);
			if (!test_and_set_bit(WantReplacement, &rdev->flags))
				set_bit(MD_RECOVERY_NEEDED,
					&rdev->mddev->recovery);
		} else if (is_badblock(rdev, sh->sector,
				       RAID5_STRIPE_SECTORS(conf),
				       &first_bad, &bad_sectors)) {
			set_bit(R5_MadeGood, &sh->dev[i].flags);
			if (test_bit(R5_ReadError, &sh->dev[i].flags))
				/* That was a successful write so make
				 * sure it looks like we already did
				 * a re-write.
				 */
				set_bit(R5_ReWrite, &sh->dev[i].flags);
		}
	}
	rdev_dec_pending(rdev, conf->mddev);

	if (sh->batch_head && bi->bi_status && !replacement)
		set_bit(STRIPE_BATCH_ERR, &sh->batch_head->state);

	bio_uninit(bi);
	if (!test_and_clear_bit(R5_DOUBLE_LOCKED, &sh->dev[i].flags))
		clear_bit(R5_LOCKED, &sh->dev[i].flags);
	set_bit(STRIPE_HANDLE, &sh->state);
	raid5_release_stripe(sh);

	if (sh->batch_head && sh != sh->batch_head)
		raid5_release_stripe(sh->batch_head);
}

static void raid5_error(struct mddev *mddev, struct md_rdev *rdev)
{
	struct r5conf *conf = mddev->private;
	unsigned long flags;
	pr_debug("raid456: error called\n");

<<<<<<< HEAD
	pr_crit("md/raid:%s: Disk failure on %s, disabling device.\n",
		mdname(mddev), bdevname(rdev->bdev, b));
=======
	pr_crit("md/raid:%s: Disk failure on %pg, disabling device.\n",
		mdname(mddev), rdev->bdev);
>>>>>>> 83c1d33b

	spin_lock_irqsave(&conf->device_lock, flags);
	set_bit(Faulty, &rdev->flags);
	clear_bit(In_sync, &rdev->flags);
	mddev->degraded = raid5_calc_degraded(conf);

	if (has_failed(conf)) {
		set_bit(MD_BROKEN, &conf->mddev->flags);
		conf->recovery_disabled = mddev->recovery_disabled;

		pr_crit("md/raid:%s: Cannot continue operation (%d/%d failed).\n",
			mdname(mddev), mddev->degraded, conf->raid_disks);
	} else {
		pr_crit("md/raid:%s: Operation continuing on %d devices.\n",
			mdname(mddev), conf->raid_disks - mddev->degraded);
	}

	spin_unlock_irqrestore(&conf->device_lock, flags);
	set_bit(MD_RECOVERY_INTR, &mddev->recovery);

	set_bit(Blocked, &rdev->flags);
	set_mask_bits(&mddev->sb_flags, 0,
		      BIT(MD_SB_CHANGE_DEVS) | BIT(MD_SB_CHANGE_PENDING));
	r5c_update_on_rdev_error(mddev, rdev);
}

/*
 * Input: a 'big' sector number,
 * Output: index of the data and parity disk, and the sector # in them.
 */
sector_t raid5_compute_sector(struct r5conf *conf, sector_t r_sector,
			      int previous, int *dd_idx,
			      struct stripe_head *sh)
{
	sector_t stripe, stripe2;
	sector_t chunk_number;
	unsigned int chunk_offset;
	int pd_idx, qd_idx;
	int ddf_layout = 0;
	sector_t new_sector;
	int algorithm = previous ? conf->prev_algo
				 : conf->algorithm;
	int sectors_per_chunk = previous ? conf->prev_chunk_sectors
					 : conf->chunk_sectors;
	int raid_disks = previous ? conf->previous_raid_disks
				  : conf->raid_disks;
	int data_disks = raid_disks - conf->max_degraded;

	/* First compute the information on this sector */

	/*
	 * Compute the chunk number and the sector offset inside the chunk
	 */
	chunk_offset = sector_div(r_sector, sectors_per_chunk);
	chunk_number = r_sector;

	/*
	 * Compute the stripe number
	 */
	stripe = chunk_number;
	*dd_idx = sector_div(stripe, data_disks);
	stripe2 = stripe;
	/*
	 * Select the parity disk based on the user selected algorithm.
	 */
	pd_idx = qd_idx = -1;
	switch(conf->level) {
	case 4:
		pd_idx = data_disks;
		break;
	case 5:
		switch (algorithm) {
		case ALGORITHM_LEFT_ASYMMETRIC:
			pd_idx = data_disks - sector_div(stripe2, raid_disks);
			if (*dd_idx >= pd_idx)
				(*dd_idx)++;
			break;
		case ALGORITHM_RIGHT_ASYMMETRIC:
			pd_idx = sector_div(stripe2, raid_disks);
			if (*dd_idx >= pd_idx)
				(*dd_idx)++;
			break;
		case ALGORITHM_LEFT_SYMMETRIC:
			pd_idx = data_disks - sector_div(stripe2, raid_disks);
			*dd_idx = (pd_idx + 1 + *dd_idx) % raid_disks;
			break;
		case ALGORITHM_RIGHT_SYMMETRIC:
			pd_idx = sector_div(stripe2, raid_disks);
			*dd_idx = (pd_idx + 1 + *dd_idx) % raid_disks;
			break;
		case ALGORITHM_PARITY_0:
			pd_idx = 0;
			(*dd_idx)++;
			break;
		case ALGORITHM_PARITY_N:
			pd_idx = data_disks;
			break;
		default:
			BUG();
		}
		break;
	case 6:

		switch (algorithm) {
		case ALGORITHM_LEFT_ASYMMETRIC:
			pd_idx = raid_disks - 1 - sector_div(stripe2, raid_disks);
			qd_idx = pd_idx + 1;
			if (pd_idx == raid_disks-1) {
				(*dd_idx)++;	/* Q D D D P */
				qd_idx = 0;
			} else if (*dd_idx >= pd_idx)
				(*dd_idx) += 2; /* D D P Q D */
			break;
		case ALGORITHM_RIGHT_ASYMMETRIC:
			pd_idx = sector_div(stripe2, raid_disks);
			qd_idx = pd_idx + 1;
			if (pd_idx == raid_disks-1) {
				(*dd_idx)++;	/* Q D D D P */
				qd_idx = 0;
			} else if (*dd_idx >= pd_idx)
				(*dd_idx) += 2; /* D D P Q D */
			break;
		case ALGORITHM_LEFT_SYMMETRIC:
			pd_idx = raid_disks - 1 - sector_div(stripe2, raid_disks);
			qd_idx = (pd_idx + 1) % raid_disks;
			*dd_idx = (pd_idx + 2 + *dd_idx) % raid_disks;
			break;
		case ALGORITHM_RIGHT_SYMMETRIC:
			pd_idx = sector_div(stripe2, raid_disks);
			qd_idx = (pd_idx + 1) % raid_disks;
			*dd_idx = (pd_idx + 2 + *dd_idx) % raid_disks;
			break;

		case ALGORITHM_PARITY_0:
			pd_idx = 0;
			qd_idx = 1;
			(*dd_idx) += 2;
			break;
		case ALGORITHM_PARITY_N:
			pd_idx = data_disks;
			qd_idx = data_disks + 1;
			break;

		case ALGORITHM_ROTATING_ZERO_RESTART:
			/* Exactly the same as RIGHT_ASYMMETRIC, but or
			 * of blocks for computing Q is different.
			 */
			pd_idx = sector_div(stripe2, raid_disks);
			qd_idx = pd_idx + 1;
			if (pd_idx == raid_disks-1) {
				(*dd_idx)++;	/* Q D D D P */
				qd_idx = 0;
			} else if (*dd_idx >= pd_idx)
				(*dd_idx) += 2; /* D D P Q D */
			ddf_layout = 1;
			break;

		case ALGORITHM_ROTATING_N_RESTART:
			/* Same a left_asymmetric, by first stripe is
			 * D D D P Q  rather than
			 * Q D D D P
			 */
			stripe2 += 1;
			pd_idx = raid_disks - 1 - sector_div(stripe2, raid_disks);
			qd_idx = pd_idx + 1;
			if (pd_idx == raid_disks-1) {
				(*dd_idx)++;	/* Q D D D P */
				qd_idx = 0;
			} else if (*dd_idx >= pd_idx)
				(*dd_idx) += 2; /* D D P Q D */
			ddf_layout = 1;
			break;

		case ALGORITHM_ROTATING_N_CONTINUE:
			/* Same as left_symmetric but Q is before P */
			pd_idx = raid_disks - 1 - sector_div(stripe2, raid_disks);
			qd_idx = (pd_idx + raid_disks - 1) % raid_disks;
			*dd_idx = (pd_idx + 1 + *dd_idx) % raid_disks;
			ddf_layout = 1;
			break;

		case ALGORITHM_LEFT_ASYMMETRIC_6:
			/* RAID5 left_asymmetric, with Q on last device */
			pd_idx = data_disks - sector_div(stripe2, raid_disks-1);
			if (*dd_idx >= pd_idx)
				(*dd_idx)++;
			qd_idx = raid_disks - 1;
			break;

		case ALGORITHM_RIGHT_ASYMMETRIC_6:
			pd_idx = sector_div(stripe2, raid_disks-1);
			if (*dd_idx >= pd_idx)
				(*dd_idx)++;
			qd_idx = raid_disks - 1;
			break;

		case ALGORITHM_LEFT_SYMMETRIC_6:
			pd_idx = data_disks - sector_div(stripe2, raid_disks-1);
			*dd_idx = (pd_idx + 1 + *dd_idx) % (raid_disks-1);
			qd_idx = raid_disks - 1;
			break;

		case ALGORITHM_RIGHT_SYMMETRIC_6:
			pd_idx = sector_div(stripe2, raid_disks-1);
			*dd_idx = (pd_idx + 1 + *dd_idx) % (raid_disks-1);
			qd_idx = raid_disks - 1;
			break;

		case ALGORITHM_PARITY_0_6:
			pd_idx = 0;
			(*dd_idx)++;
			qd_idx = raid_disks - 1;
			break;

		default:
			BUG();
		}
		break;
	}

	if (sh) {
		sh->pd_idx = pd_idx;
		sh->qd_idx = qd_idx;
		sh->ddf_layout = ddf_layout;
	}
	/*
	 * Finally, compute the new sector number
	 */
	new_sector = (sector_t)stripe * sectors_per_chunk + chunk_offset;
	return new_sector;
}

sector_t raid5_compute_blocknr(struct stripe_head *sh, int i, int previous)
{
	struct r5conf *conf = sh->raid_conf;
	int raid_disks = sh->disks;
	int data_disks = raid_disks - conf->max_degraded;
	sector_t new_sector = sh->sector, check;
	int sectors_per_chunk = previous ? conf->prev_chunk_sectors
					 : conf->chunk_sectors;
	int algorithm = previous ? conf->prev_algo
				 : conf->algorithm;
	sector_t stripe;
	int chunk_offset;
	sector_t chunk_number;
	int dummy1, dd_idx = i;
	sector_t r_sector;
	struct stripe_head sh2;

	chunk_offset = sector_div(new_sector, sectors_per_chunk);
	stripe = new_sector;

	if (i == sh->pd_idx)
		return 0;
	switch(conf->level) {
	case 4: break;
	case 5:
		switch (algorithm) {
		case ALGORITHM_LEFT_ASYMMETRIC:
		case ALGORITHM_RIGHT_ASYMMETRIC:
			if (i > sh->pd_idx)
				i--;
			break;
		case ALGORITHM_LEFT_SYMMETRIC:
		case ALGORITHM_RIGHT_SYMMETRIC:
			if (i < sh->pd_idx)
				i += raid_disks;
			i -= (sh->pd_idx + 1);
			break;
		case ALGORITHM_PARITY_0:
			i -= 1;
			break;
		case ALGORITHM_PARITY_N:
			break;
		default:
			BUG();
		}
		break;
	case 6:
		if (i == sh->qd_idx)
			return 0; /* It is the Q disk */
		switch (algorithm) {
		case ALGORITHM_LEFT_ASYMMETRIC:
		case ALGORITHM_RIGHT_ASYMMETRIC:
		case ALGORITHM_ROTATING_ZERO_RESTART:
		case ALGORITHM_ROTATING_N_RESTART:
			if (sh->pd_idx == raid_disks-1)
				i--;	/* Q D D D P */
			else if (i > sh->pd_idx)
				i -= 2; /* D D P Q D */
			break;
		case ALGORITHM_LEFT_SYMMETRIC:
		case ALGORITHM_RIGHT_SYMMETRIC:
			if (sh->pd_idx == raid_disks-1)
				i--; /* Q D D D P */
			else {
				/* D D P Q D */
				if (i < sh->pd_idx)
					i += raid_disks;
				i -= (sh->pd_idx + 2);
			}
			break;
		case ALGORITHM_PARITY_0:
			i -= 2;
			break;
		case ALGORITHM_PARITY_N:
			break;
		case ALGORITHM_ROTATING_N_CONTINUE:
			/* Like left_symmetric, but P is before Q */
			if (sh->pd_idx == 0)
				i--;	/* P D D D Q */
			else {
				/* D D Q P D */
				if (i < sh->pd_idx)
					i += raid_disks;
				i -= (sh->pd_idx + 1);
			}
			break;
		case ALGORITHM_LEFT_ASYMMETRIC_6:
		case ALGORITHM_RIGHT_ASYMMETRIC_6:
			if (i > sh->pd_idx)
				i--;
			break;
		case ALGORITHM_LEFT_SYMMETRIC_6:
		case ALGORITHM_RIGHT_SYMMETRIC_6:
			if (i < sh->pd_idx)
				i += data_disks + 1;
			i -= (sh->pd_idx + 1);
			break;
		case ALGORITHM_PARITY_0_6:
			i -= 1;
			break;
		default:
			BUG();
		}
		break;
	}

	chunk_number = stripe * data_disks + i;
	r_sector = chunk_number * sectors_per_chunk + chunk_offset;

	check = raid5_compute_sector(conf, r_sector,
				     previous, &dummy1, &sh2);
	if (check != sh->sector || dummy1 != dd_idx || sh2.pd_idx != sh->pd_idx
		|| sh2.qd_idx != sh->qd_idx) {
		pr_warn("md/raid:%s: compute_blocknr: map not correct\n",
			mdname(conf->mddev));
		return 0;
	}
	return r_sector;
}

/*
 * There are cases where we want handle_stripe_dirtying() and
 * schedule_reconstruction() to delay towrite to some dev of a stripe.
 *
 * This function checks whether we want to delay the towrite. Specifically,
 * we delay the towrite when:
 *
 *   1. degraded stripe has a non-overwrite to the missing dev, AND this
 *      stripe has data in journal (for other devices).
 *
 *      In this case, when reading data for the non-overwrite dev, it is
 *      necessary to handle complex rmw of write back cache (prexor with
 *      orig_page, and xor with page). To keep read path simple, we would
 *      like to flush data in journal to RAID disks first, so complex rmw
 *      is handled in the write patch (handle_stripe_dirtying).
 *
 *   2. when journal space is critical (R5C_LOG_CRITICAL=1)
 *
 *      It is important to be able to flush all stripes in raid5-cache.
 *      Therefore, we need reserve some space on the journal device for
 *      these flushes. If flush operation includes pending writes to the
 *      stripe, we need to reserve (conf->raid_disk + 1) pages per stripe
 *      for the flush out. If we exclude these pending writes from flush
 *      operation, we only need (conf->max_degraded + 1) pages per stripe.
 *      Therefore, excluding pending writes in these cases enables more
 *      efficient use of the journal device.
 *
 *      Note: To make sure the stripe makes progress, we only delay
 *      towrite for stripes with data already in journal (injournal > 0).
 *      When LOG_CRITICAL, stripes with injournal == 0 will be sent to
 *      no_space_stripes list.
 *
 *   3. during journal failure
 *      In journal failure, we try to flush all cached data to raid disks
 *      based on data in stripe cache. The array is read-only to upper
 *      layers, so we would skip all pending writes.
 *
 */
static inline bool delay_towrite(struct r5conf *conf,
				 struct r5dev *dev,
				 struct stripe_head_state *s)
{
	/* case 1 above */
	if (!test_bit(R5_OVERWRITE, &dev->flags) &&
	    !test_bit(R5_Insync, &dev->flags) && s->injournal)
		return true;
	/* case 2 above */
	if (test_bit(R5C_LOG_CRITICAL, &conf->cache_state) &&
	    s->injournal > 0)
		return true;
	/* case 3 above */
	if (s->log_failed && s->injournal)
		return true;
	return false;
}

static void
schedule_reconstruction(struct stripe_head *sh, struct stripe_head_state *s,
			 int rcw, int expand)
{
	int i, pd_idx = sh->pd_idx, qd_idx = sh->qd_idx, disks = sh->disks;
	struct r5conf *conf = sh->raid_conf;
	int level = conf->level;

	if (rcw) {
		/*
		 * In some cases, handle_stripe_dirtying initially decided to
		 * run rmw and allocates extra page for prexor. However, rcw is
		 * cheaper later on. We need to free the extra page now,
		 * because we won't be able to do that in ops_complete_prexor().
		 */
		r5c_release_extra_page(sh);

		for (i = disks; i--; ) {
			struct r5dev *dev = &sh->dev[i];

			if (dev->towrite && !delay_towrite(conf, dev, s)) {
				set_bit(R5_LOCKED, &dev->flags);
				set_bit(R5_Wantdrain, &dev->flags);
				if (!expand)
					clear_bit(R5_UPTODATE, &dev->flags);
				s->locked++;
			} else if (test_bit(R5_InJournal, &dev->flags)) {
				set_bit(R5_LOCKED, &dev->flags);
				s->locked++;
			}
		}
		/* if we are not expanding this is a proper write request, and
		 * there will be bios with new data to be drained into the
		 * stripe cache
		 */
		if (!expand) {
			if (!s->locked)
				/* False alarm, nothing to do */
				return;
			sh->reconstruct_state = reconstruct_state_drain_run;
			set_bit(STRIPE_OP_BIODRAIN, &s->ops_request);
		} else
			sh->reconstruct_state = reconstruct_state_run;

		set_bit(STRIPE_OP_RECONSTRUCT, &s->ops_request);

		if (s->locked + conf->max_degraded == disks)
			if (!test_and_set_bit(STRIPE_FULL_WRITE, &sh->state))
				atomic_inc(&conf->pending_full_writes);
	} else {
		BUG_ON(!(test_bit(R5_UPTODATE, &sh->dev[pd_idx].flags) ||
			test_bit(R5_Wantcompute, &sh->dev[pd_idx].flags)));
		BUG_ON(level == 6 &&
			(!(test_bit(R5_UPTODATE, &sh->dev[qd_idx].flags) ||
			   test_bit(R5_Wantcompute, &sh->dev[qd_idx].flags))));

		for (i = disks; i--; ) {
			struct r5dev *dev = &sh->dev[i];
			if (i == pd_idx || i == qd_idx)
				continue;

			if (dev->towrite &&
			    (test_bit(R5_UPTODATE, &dev->flags) ||
			     test_bit(R5_Wantcompute, &dev->flags))) {
				set_bit(R5_Wantdrain, &dev->flags);
				set_bit(R5_LOCKED, &dev->flags);
				clear_bit(R5_UPTODATE, &dev->flags);
				s->locked++;
			} else if (test_bit(R5_InJournal, &dev->flags)) {
				set_bit(R5_LOCKED, &dev->flags);
				s->locked++;
			}
		}
		if (!s->locked)
			/* False alarm - nothing to do */
			return;
		sh->reconstruct_state = reconstruct_state_prexor_drain_run;
		set_bit(STRIPE_OP_PREXOR, &s->ops_request);
		set_bit(STRIPE_OP_BIODRAIN, &s->ops_request);
		set_bit(STRIPE_OP_RECONSTRUCT, &s->ops_request);
	}

	/* keep the parity disk(s) locked while asynchronous operations
	 * are in flight
	 */
	set_bit(R5_LOCKED, &sh->dev[pd_idx].flags);
	clear_bit(R5_UPTODATE, &sh->dev[pd_idx].flags);
	s->locked++;

	if (level == 6) {
		int qd_idx = sh->qd_idx;
		struct r5dev *dev = &sh->dev[qd_idx];

		set_bit(R5_LOCKED, &dev->flags);
		clear_bit(R5_UPTODATE, &dev->flags);
		s->locked++;
	}

	if (raid5_has_ppl(sh->raid_conf) && sh->ppl_page &&
	    test_bit(STRIPE_OP_BIODRAIN, &s->ops_request) &&
	    !test_bit(STRIPE_FULL_WRITE, &sh->state) &&
	    test_bit(R5_Insync, &sh->dev[pd_idx].flags))
		set_bit(STRIPE_OP_PARTIAL_PARITY, &s->ops_request);

	pr_debug("%s: stripe %llu locked: %d ops_request: %lx\n",
		__func__, (unsigned long long)sh->sector,
		s->locked, s->ops_request);
}

/*
 * Each stripe/dev can have one or more bion attached.
 * toread/towrite point to the first in a chain.
 * The bi_next chain must be in order.
 */
static int add_stripe_bio(struct stripe_head *sh, struct bio *bi, int dd_idx,
			  int forwrite, int previous)
{
	struct bio **bip;
	struct r5conf *conf = sh->raid_conf;
	int firstwrite=0;

	pr_debug("adding bi b#%llu to stripe s#%llu\n",
		(unsigned long long)bi->bi_iter.bi_sector,
		(unsigned long long)sh->sector);

	spin_lock_irq(&sh->stripe_lock);
	/* Don't allow new IO added to stripes in batch list */
	if (sh->batch_head)
		goto overlap;
	if (forwrite) {
		bip = &sh->dev[dd_idx].towrite;
		if (*bip == NULL)
			firstwrite = 1;
	} else
		bip = &sh->dev[dd_idx].toread;
	while (*bip && (*bip)->bi_iter.bi_sector < bi->bi_iter.bi_sector) {
		if (bio_end_sector(*bip) > bi->bi_iter.bi_sector)
			goto overlap;
		bip = & (*bip)->bi_next;
	}
	if (*bip && (*bip)->bi_iter.bi_sector < bio_end_sector(bi))
		goto overlap;

	if (forwrite && raid5_has_ppl(conf)) {
		/*
		 * With PPL only writes to consecutive data chunks within a
		 * stripe are allowed because for a single stripe_head we can
		 * only have one PPL entry at a time, which describes one data
		 * range. Not really an overlap, but wait_for_overlap can be
		 * used to handle this.
		 */
		sector_t sector;
		sector_t first = 0;
		sector_t last = 0;
		int count = 0;
		int i;

		for (i = 0; i < sh->disks; i++) {
			if (i != sh->pd_idx &&
			    (i == dd_idx || sh->dev[i].towrite)) {
				sector = sh->dev[i].sector;
				if (count == 0 || sector < first)
					first = sector;
				if (sector > last)
					last = sector;
				count++;
			}
		}

		if (first + conf->chunk_sectors * (count - 1) != last)
			goto overlap;
	}

	if (!forwrite || previous)
		clear_bit(STRIPE_BATCH_READY, &sh->state);

	BUG_ON(*bip && bi->bi_next && (*bip) != bi->bi_next);
	if (*bip)
		bi->bi_next = *bip;
	*bip = bi;
	bio_inc_remaining(bi);
	md_write_inc(conf->mddev, bi);

	if (forwrite) {
		/* check if page is covered */
		sector_t sector = sh->dev[dd_idx].sector;
		for (bi=sh->dev[dd_idx].towrite;
		     sector < sh->dev[dd_idx].sector + RAID5_STRIPE_SECTORS(conf) &&
			     bi && bi->bi_iter.bi_sector <= sector;
		     bi = r5_next_bio(conf, bi, sh->dev[dd_idx].sector)) {
			if (bio_end_sector(bi) >= sector)
				sector = bio_end_sector(bi);
		}
		if (sector >= sh->dev[dd_idx].sector + RAID5_STRIPE_SECTORS(conf))
			if (!test_and_set_bit(R5_OVERWRITE, &sh->dev[dd_idx].flags))
				sh->overwrite_disks++;
	}

	pr_debug("added bi b#%llu to stripe s#%llu, disk %d.\n",
		(unsigned long long)(*bip)->bi_iter.bi_sector,
		(unsigned long long)sh->sector, dd_idx);

	if (conf->mddev->bitmap && firstwrite) {
		/* Cannot hold spinlock over bitmap_startwrite,
		 * but must ensure this isn't added to a batch until
		 * we have added to the bitmap and set bm_seq.
		 * So set STRIPE_BITMAP_PENDING to prevent
		 * batching.
		 * If multiple add_stripe_bio() calls race here they
		 * much all set STRIPE_BITMAP_PENDING.  So only the first one
		 * to complete "bitmap_startwrite" gets to set
		 * STRIPE_BIT_DELAY.  This is important as once a stripe
		 * is added to a batch, STRIPE_BIT_DELAY cannot be changed
		 * any more.
		 */
		set_bit(STRIPE_BITMAP_PENDING, &sh->state);
		spin_unlock_irq(&sh->stripe_lock);
		md_bitmap_startwrite(conf->mddev->bitmap, sh->sector,
				     RAID5_STRIPE_SECTORS(conf), 0);
		spin_lock_irq(&sh->stripe_lock);
		clear_bit(STRIPE_BITMAP_PENDING, &sh->state);
		if (!sh->batch_head) {
			sh->bm_seq = conf->seq_flush+1;
			set_bit(STRIPE_BIT_DELAY, &sh->state);
		}
	}
	spin_unlock_irq(&sh->stripe_lock);

	if (stripe_can_batch(sh))
		stripe_add_to_batch_list(conf, sh);
	return 1;

 overlap:
	set_bit(R5_Overlap, &sh->dev[dd_idx].flags);
	spin_unlock_irq(&sh->stripe_lock);
	return 0;
}

static void end_reshape(struct r5conf *conf);

static void stripe_set_idx(sector_t stripe, struct r5conf *conf, int previous,
			    struct stripe_head *sh)
{
	int sectors_per_chunk =
		previous ? conf->prev_chunk_sectors : conf->chunk_sectors;
	int dd_idx;
	int chunk_offset = sector_div(stripe, sectors_per_chunk);
	int disks = previous ? conf->previous_raid_disks : conf->raid_disks;

	raid5_compute_sector(conf,
			     stripe * (disks - conf->max_degraded)
			     *sectors_per_chunk + chunk_offset,
			     previous,
			     &dd_idx, sh);
}

static void
handle_failed_stripe(struct r5conf *conf, struct stripe_head *sh,
		     struct stripe_head_state *s, int disks)
{
	int i;
	BUG_ON(sh->batch_head);
	for (i = disks; i--; ) {
		struct bio *bi;
		int bitmap_end = 0;

		if (test_bit(R5_ReadError, &sh->dev[i].flags)) {
			struct md_rdev *rdev;
			rcu_read_lock();
			rdev = rcu_dereference(conf->disks[i].rdev);
			if (rdev && test_bit(In_sync, &rdev->flags) &&
			    !test_bit(Faulty, &rdev->flags))
				atomic_inc(&rdev->nr_pending);
			else
				rdev = NULL;
			rcu_read_unlock();
			if (rdev) {
				if (!rdev_set_badblocks(
					    rdev,
					    sh->sector,
					    RAID5_STRIPE_SECTORS(conf), 0))
					md_error(conf->mddev, rdev);
				rdev_dec_pending(rdev, conf->mddev);
			}
		}
		spin_lock_irq(&sh->stripe_lock);
		/* fail all writes first */
		bi = sh->dev[i].towrite;
		sh->dev[i].towrite = NULL;
		sh->overwrite_disks = 0;
		spin_unlock_irq(&sh->stripe_lock);
		if (bi)
			bitmap_end = 1;

		log_stripe_write_finished(sh);

		if (test_and_clear_bit(R5_Overlap, &sh->dev[i].flags))
			wake_up(&conf->wait_for_overlap);

		while (bi && bi->bi_iter.bi_sector <
			sh->dev[i].sector + RAID5_STRIPE_SECTORS(conf)) {
			struct bio *nextbi = r5_next_bio(conf, bi, sh->dev[i].sector);

			md_write_end(conf->mddev);
			bio_io_error(bi);
			bi = nextbi;
		}
		if (bitmap_end)
			md_bitmap_endwrite(conf->mddev->bitmap, sh->sector,
					   RAID5_STRIPE_SECTORS(conf), 0, 0);
		bitmap_end = 0;
		/* and fail all 'written' */
		bi = sh->dev[i].written;
		sh->dev[i].written = NULL;
		if (test_and_clear_bit(R5_SkipCopy, &sh->dev[i].flags)) {
			WARN_ON(test_bit(R5_UPTODATE, &sh->dev[i].flags));
			sh->dev[i].page = sh->dev[i].orig_page;
		}

		if (bi) bitmap_end = 1;
		while (bi && bi->bi_iter.bi_sector <
		       sh->dev[i].sector + RAID5_STRIPE_SECTORS(conf)) {
			struct bio *bi2 = r5_next_bio(conf, bi, sh->dev[i].sector);

			md_write_end(conf->mddev);
			bio_io_error(bi);
			bi = bi2;
		}

		/* fail any reads if this device is non-operational and
		 * the data has not reached the cache yet.
		 */
		if (!test_bit(R5_Wantfill, &sh->dev[i].flags) &&
		    s->failed > conf->max_degraded &&
		    (!test_bit(R5_Insync, &sh->dev[i].flags) ||
		      test_bit(R5_ReadError, &sh->dev[i].flags))) {
			spin_lock_irq(&sh->stripe_lock);
			bi = sh->dev[i].toread;
			sh->dev[i].toread = NULL;
			spin_unlock_irq(&sh->stripe_lock);
			if (test_and_clear_bit(R5_Overlap, &sh->dev[i].flags))
				wake_up(&conf->wait_for_overlap);
			if (bi)
				s->to_read--;
			while (bi && bi->bi_iter.bi_sector <
			       sh->dev[i].sector + RAID5_STRIPE_SECTORS(conf)) {
				struct bio *nextbi =
					r5_next_bio(conf, bi, sh->dev[i].sector);

				bio_io_error(bi);
				bi = nextbi;
			}
		}
		if (bitmap_end)
			md_bitmap_endwrite(conf->mddev->bitmap, sh->sector,
					   RAID5_STRIPE_SECTORS(conf), 0, 0);
		/* If we were in the middle of a write the parity block might
		 * still be locked - so just clear all R5_LOCKED flags
		 */
		clear_bit(R5_LOCKED, &sh->dev[i].flags);
	}
	s->to_write = 0;
	s->written = 0;

	if (test_and_clear_bit(STRIPE_FULL_WRITE, &sh->state))
		if (atomic_dec_and_test(&conf->pending_full_writes))
			md_wakeup_thread(conf->mddev->thread);
}

static void
handle_failed_sync(struct r5conf *conf, struct stripe_head *sh,
		   struct stripe_head_state *s)
{
	int abort = 0;
	int i;

	BUG_ON(sh->batch_head);
	clear_bit(STRIPE_SYNCING, &sh->state);
	if (test_and_clear_bit(R5_Overlap, &sh->dev[sh->pd_idx].flags))
		wake_up(&conf->wait_for_overlap);
	s->syncing = 0;
	s->replacing = 0;
	/* There is nothing more to do for sync/check/repair.
	 * Don't even need to abort as that is handled elsewhere
	 * if needed, and not always wanted e.g. if there is a known
	 * bad block here.
	 * For recover/replace we need to record a bad block on all
	 * non-sync devices, or abort the recovery
	 */
	if (test_bit(MD_RECOVERY_RECOVER, &conf->mddev->recovery)) {
		/* During recovery devices cannot be removed, so
		 * locking and refcounting of rdevs is not needed
		 */
		rcu_read_lock();
		for (i = 0; i < conf->raid_disks; i++) {
			struct md_rdev *rdev = rcu_dereference(conf->disks[i].rdev);
			if (rdev
			    && !test_bit(Faulty, &rdev->flags)
			    && !test_bit(In_sync, &rdev->flags)
			    && !rdev_set_badblocks(rdev, sh->sector,
						   RAID5_STRIPE_SECTORS(conf), 0))
				abort = 1;
			rdev = rcu_dereference(conf->disks[i].replacement);
			if (rdev
			    && !test_bit(Faulty, &rdev->flags)
			    && !test_bit(In_sync, &rdev->flags)
			    && !rdev_set_badblocks(rdev, sh->sector,
						   RAID5_STRIPE_SECTORS(conf), 0))
				abort = 1;
		}
		rcu_read_unlock();
		if (abort)
			conf->recovery_disabled =
				conf->mddev->recovery_disabled;
	}
	md_done_sync(conf->mddev, RAID5_STRIPE_SECTORS(conf), !abort);
}

static int want_replace(struct stripe_head *sh, int disk_idx)
{
	struct md_rdev *rdev;
	int rv = 0;

	rcu_read_lock();
	rdev = rcu_dereference(sh->raid_conf->disks[disk_idx].replacement);
	if (rdev
	    && !test_bit(Faulty, &rdev->flags)
	    && !test_bit(In_sync, &rdev->flags)
	    && (rdev->recovery_offset <= sh->sector
		|| rdev->mddev->recovery_cp <= sh->sector))
		rv = 1;
	rcu_read_unlock();
	return rv;
}

static int need_this_block(struct stripe_head *sh, struct stripe_head_state *s,
			   int disk_idx, int disks)
{
	struct r5dev *dev = &sh->dev[disk_idx];
	struct r5dev *fdev[2] = { &sh->dev[s->failed_num[0]],
				  &sh->dev[s->failed_num[1]] };
	int i;
	bool force_rcw = (sh->raid_conf->rmw_level == PARITY_DISABLE_RMW);


	if (test_bit(R5_LOCKED, &dev->flags) ||
	    test_bit(R5_UPTODATE, &dev->flags))
		/* No point reading this as we already have it or have
		 * decided to get it.
		 */
		return 0;

	if (dev->toread ||
	    (dev->towrite && !test_bit(R5_OVERWRITE, &dev->flags)))
		/* We need this block to directly satisfy a request */
		return 1;

	if (s->syncing || s->expanding ||
	    (s->replacing && want_replace(sh, disk_idx)))
		/* When syncing, or expanding we read everything.
		 * When replacing, we need the replaced block.
		 */
		return 1;

	if ((s->failed >= 1 && fdev[0]->toread) ||
	    (s->failed >= 2 && fdev[1]->toread))
		/* If we want to read from a failed device, then
		 * we need to actually read every other device.
		 */
		return 1;

	/* Sometimes neither read-modify-write nor reconstruct-write
	 * cycles can work.  In those cases we read every block we
	 * can.  Then the parity-update is certain to have enough to
	 * work with.
	 * This can only be a problem when we need to write something,
	 * and some device has failed.  If either of those tests
	 * fail we need look no further.
	 */
	if (!s->failed || !s->to_write)
		return 0;

	if (test_bit(R5_Insync, &dev->flags) &&
	    !test_bit(STRIPE_PREREAD_ACTIVE, &sh->state))
		/* Pre-reads at not permitted until after short delay
		 * to gather multiple requests.  However if this
		 * device is no Insync, the block could only be computed
		 * and there is no need to delay that.
		 */
		return 0;

	for (i = 0; i < s->failed && i < 2; i++) {
		if (fdev[i]->towrite &&
		    !test_bit(R5_UPTODATE, &fdev[i]->flags) &&
		    !test_bit(R5_OVERWRITE, &fdev[i]->flags))
			/* If we have a partial write to a failed
			 * device, then we will need to reconstruct
			 * the content of that device, so all other
			 * devices must be read.
			 */
			return 1;

		if (s->failed >= 2 &&
		    (fdev[i]->towrite ||
		     s->failed_num[i] == sh->pd_idx ||
		     s->failed_num[i] == sh->qd_idx) &&
		    !test_bit(R5_UPTODATE, &fdev[i]->flags))
			/* In max degraded raid6, If the failed disk is P, Q,
			 * or we want to read the failed disk, we need to do
			 * reconstruct-write.
			 */
			force_rcw = true;
	}

	/* If we are forced to do a reconstruct-write, because parity
	 * cannot be trusted and we are currently recovering it, there
	 * is extra need to be careful.
	 * If one of the devices that we would need to read, because
	 * it is not being overwritten (and maybe not written at all)
	 * is missing/faulty, then we need to read everything we can.
	 */
	if (!force_rcw &&
	    sh->sector < sh->raid_conf->mddev->recovery_cp)
		/* reconstruct-write isn't being forced */
		return 0;
	for (i = 0; i < s->failed && i < 2; i++) {
		if (s->failed_num[i] != sh->pd_idx &&
		    s->failed_num[i] != sh->qd_idx &&
		    !test_bit(R5_UPTODATE, &fdev[i]->flags) &&
		    !test_bit(R5_OVERWRITE, &fdev[i]->flags))
			return 1;
	}

	return 0;
}

/* fetch_block - checks the given member device to see if its data needs
 * to be read or computed to satisfy a request.
 *
 * Returns 1 when no more member devices need to be checked, otherwise returns
 * 0 to tell the loop in handle_stripe_fill to continue
 */
static int fetch_block(struct stripe_head *sh, struct stripe_head_state *s,
		       int disk_idx, int disks)
{
	struct r5dev *dev = &sh->dev[disk_idx];

	/* is the data in this block needed, and can we get it? */
	if (need_this_block(sh, s, disk_idx, disks)) {
		/* we would like to get this block, possibly by computing it,
		 * otherwise read it if the backing disk is insync
		 */
		BUG_ON(test_bit(R5_Wantcompute, &dev->flags));
		BUG_ON(test_bit(R5_Wantread, &dev->flags));
		BUG_ON(sh->batch_head);

		/*
		 * In the raid6 case if the only non-uptodate disk is P
		 * then we already trusted P to compute the other failed
		 * drives. It is safe to compute rather than re-read P.
		 * In other cases we only compute blocks from failed
		 * devices, otherwise check/repair might fail to detect
		 * a real inconsistency.
		 */

		if ((s->uptodate == disks - 1) &&
		    ((sh->qd_idx >= 0 && sh->pd_idx == disk_idx) ||
		    (s->failed && (disk_idx == s->failed_num[0] ||
				   disk_idx == s->failed_num[1])))) {
			/* have disk failed, and we're requested to fetch it;
			 * do compute it
			 */
			pr_debug("Computing stripe %llu block %d\n",
			       (unsigned long long)sh->sector, disk_idx);
			set_bit(STRIPE_COMPUTE_RUN, &sh->state);
			set_bit(STRIPE_OP_COMPUTE_BLK, &s->ops_request);
			set_bit(R5_Wantcompute, &dev->flags);
			sh->ops.target = disk_idx;
			sh->ops.target2 = -1; /* no 2nd target */
			s->req_compute = 1;
			/* Careful: from this point on 'uptodate' is in the eye
			 * of raid_run_ops which services 'compute' operations
			 * before writes. R5_Wantcompute flags a block that will
			 * be R5_UPTODATE by the time it is needed for a
			 * subsequent operation.
			 */
			s->uptodate++;
			return 1;
		} else if (s->uptodate == disks-2 && s->failed >= 2) {
			/* Computing 2-failure is *very* expensive; only
			 * do it if failed >= 2
			 */
			int other;
			for (other = disks; other--; ) {
				if (other == disk_idx)
					continue;
				if (!test_bit(R5_UPTODATE,
				      &sh->dev[other].flags))
					break;
			}
			BUG_ON(other < 0);
			pr_debug("Computing stripe %llu blocks %d,%d\n",
			       (unsigned long long)sh->sector,
			       disk_idx, other);
			set_bit(STRIPE_COMPUTE_RUN, &sh->state);
			set_bit(STRIPE_OP_COMPUTE_BLK, &s->ops_request);
			set_bit(R5_Wantcompute, &sh->dev[disk_idx].flags);
			set_bit(R5_Wantcompute, &sh->dev[other].flags);
			sh->ops.target = disk_idx;
			sh->ops.target2 = other;
			s->uptodate += 2;
			s->req_compute = 1;
			return 1;
		} else if (test_bit(R5_Insync, &dev->flags)) {
			set_bit(R5_LOCKED, &dev->flags);
			set_bit(R5_Wantread, &dev->flags);
			s->locked++;
			pr_debug("Reading block %d (sync=%d)\n",
				disk_idx, s->syncing);
		}
	}

	return 0;
}

/*
 * handle_stripe_fill - read or compute data to satisfy pending requests.
 */
static void handle_stripe_fill(struct stripe_head *sh,
			       struct stripe_head_state *s,
			       int disks)
{
	int i;

	/* look for blocks to read/compute, skip this if a compute
	 * is already in flight, or if the stripe contents are in the
	 * midst of changing due to a write
	 */
	if (!test_bit(STRIPE_COMPUTE_RUN, &sh->state) && !sh->check_state &&
	    !sh->reconstruct_state) {

		/*
		 * For degraded stripe with data in journal, do not handle
		 * read requests yet, instead, flush the stripe to raid
		 * disks first, this avoids handling complex rmw of write
		 * back cache (prexor with orig_page, and then xor with
		 * page) in the read path
		 */
		if (s->injournal && s->failed) {
			if (test_bit(STRIPE_R5C_CACHING, &sh->state))
				r5c_make_stripe_write_out(sh);
			goto out;
		}

		for (i = disks; i--; )
			if (fetch_block(sh, s, i, disks))
				break;
	}
out:
	set_bit(STRIPE_HANDLE, &sh->state);
}

static void break_stripe_batch_list(struct stripe_head *head_sh,
				    unsigned long handle_flags);
/* handle_stripe_clean_event
 * any written block on an uptodate or failed drive can be returned.
 * Note that if we 'wrote' to a failed drive, it will be UPTODATE, but
 * never LOCKED, so we don't need to test 'failed' directly.
 */
static void handle_stripe_clean_event(struct r5conf *conf,
	struct stripe_head *sh, int disks)
{
	int i;
	struct r5dev *dev;
	int discard_pending = 0;
	struct stripe_head *head_sh = sh;
	bool do_endio = false;

	for (i = disks; i--; )
		if (sh->dev[i].written) {
			dev = &sh->dev[i];
			if (!test_bit(R5_LOCKED, &dev->flags) &&
			    (test_bit(R5_UPTODATE, &dev->flags) ||
			     test_bit(R5_Discard, &dev->flags) ||
			     test_bit(R5_SkipCopy, &dev->flags))) {
				/* We can return any write requests */
				struct bio *wbi, *wbi2;
				pr_debug("Return write for disc %d\n", i);
				if (test_and_clear_bit(R5_Discard, &dev->flags))
					clear_bit(R5_UPTODATE, &dev->flags);
				if (test_and_clear_bit(R5_SkipCopy, &dev->flags)) {
					WARN_ON(test_bit(R5_UPTODATE, &dev->flags));
				}
				do_endio = true;

returnbi:
				dev->page = dev->orig_page;
				wbi = dev->written;
				dev->written = NULL;
				while (wbi && wbi->bi_iter.bi_sector <
					dev->sector + RAID5_STRIPE_SECTORS(conf)) {
					wbi2 = r5_next_bio(conf, wbi, dev->sector);
					md_write_end(conf->mddev);
					bio_endio(wbi);
					wbi = wbi2;
				}
				md_bitmap_endwrite(conf->mddev->bitmap, sh->sector,
						   RAID5_STRIPE_SECTORS(conf),
						   !test_bit(STRIPE_DEGRADED, &sh->state),
						   0);
				if (head_sh->batch_head) {
					sh = list_first_entry(&sh->batch_list,
							      struct stripe_head,
							      batch_list);
					if (sh != head_sh) {
						dev = &sh->dev[i];
						goto returnbi;
					}
				}
				sh = head_sh;
				dev = &sh->dev[i];
			} else if (test_bit(R5_Discard, &dev->flags))
				discard_pending = 1;
		}

	log_stripe_write_finished(sh);

	if (!discard_pending &&
	    test_bit(R5_Discard, &sh->dev[sh->pd_idx].flags)) {
		int hash;
		clear_bit(R5_Discard, &sh->dev[sh->pd_idx].flags);
		clear_bit(R5_UPTODATE, &sh->dev[sh->pd_idx].flags);
		if (sh->qd_idx >= 0) {
			clear_bit(R5_Discard, &sh->dev[sh->qd_idx].flags);
			clear_bit(R5_UPTODATE, &sh->dev[sh->qd_idx].flags);
		}
		/* now that discard is done we can proceed with any sync */
		clear_bit(STRIPE_DISCARD, &sh->state);
		/*
		 * SCSI discard will change some bio fields and the stripe has
		 * no updated data, so remove it from hash list and the stripe
		 * will be reinitialized
		 */
unhash:
		hash = sh->hash_lock_index;
		spin_lock_irq(conf->hash_locks + hash);
		remove_hash(sh);
		spin_unlock_irq(conf->hash_locks + hash);
		if (head_sh->batch_head) {
			sh = list_first_entry(&sh->batch_list,
					      struct stripe_head, batch_list);
			if (sh != head_sh)
					goto unhash;
		}
		sh = head_sh;

		if (test_bit(STRIPE_SYNC_REQUESTED, &sh->state))
			set_bit(STRIPE_HANDLE, &sh->state);

	}

	if (test_and_clear_bit(STRIPE_FULL_WRITE, &sh->state))
		if (atomic_dec_and_test(&conf->pending_full_writes))
			md_wakeup_thread(conf->mddev->thread);

	if (head_sh->batch_head && do_endio)
		break_stripe_batch_list(head_sh, STRIPE_EXPAND_SYNC_FLAGS);
}

/*
 * For RMW in write back cache, we need extra page in prexor to store the
 * old data. This page is stored in dev->orig_page.
 *
 * This function checks whether we have data for prexor. The exact logic
 * is:
 *       R5_UPTODATE && (!R5_InJournal || R5_OrigPageUPTDODATE)
 */
static inline bool uptodate_for_rmw(struct r5dev *dev)
{
	return (test_bit(R5_UPTODATE, &dev->flags)) &&
		(!test_bit(R5_InJournal, &dev->flags) ||
		 test_bit(R5_OrigPageUPTDODATE, &dev->flags));
}

static int handle_stripe_dirtying(struct r5conf *conf,
				  struct stripe_head *sh,
				  struct stripe_head_state *s,
				  int disks)
{
	int rmw = 0, rcw = 0, i;
	sector_t recovery_cp = conf->mddev->recovery_cp;

	/* Check whether resync is now happening or should start.
	 * If yes, then the array is dirty (after unclean shutdown or
	 * initial creation), so parity in some stripes might be inconsistent.
	 * In this case, we need to always do reconstruct-write, to ensure
	 * that in case of drive failure or read-error correction, we
	 * generate correct data from the parity.
	 */
	if (conf->rmw_level == PARITY_DISABLE_RMW ||
	    (recovery_cp < MaxSector && sh->sector >= recovery_cp &&
	     s->failed == 0)) {
		/* Calculate the real rcw later - for now make it
		 * look like rcw is cheaper
		 */
		rcw = 1; rmw = 2;
		pr_debug("force RCW rmw_level=%u, recovery_cp=%llu sh->sector=%llu\n",
			 conf->rmw_level, (unsigned long long)recovery_cp,
			 (unsigned long long)sh->sector);
	} else for (i = disks; i--; ) {
		/* would I have to read this buffer for read_modify_write */
		struct r5dev *dev = &sh->dev[i];
		if (((dev->towrite && !delay_towrite(conf, dev, s)) ||
		     i == sh->pd_idx || i == sh->qd_idx ||
		     test_bit(R5_InJournal, &dev->flags)) &&
		    !test_bit(R5_LOCKED, &dev->flags) &&
		    !(uptodate_for_rmw(dev) ||
		      test_bit(R5_Wantcompute, &dev->flags))) {
			if (test_bit(R5_Insync, &dev->flags))
				rmw++;
			else
				rmw += 2*disks;  /* cannot read it */
		}
		/* Would I have to read this buffer for reconstruct_write */
		if (!test_bit(R5_OVERWRITE, &dev->flags) &&
		    i != sh->pd_idx && i != sh->qd_idx &&
		    !test_bit(R5_LOCKED, &dev->flags) &&
		    !(test_bit(R5_UPTODATE, &dev->flags) ||
		      test_bit(R5_Wantcompute, &dev->flags))) {
			if (test_bit(R5_Insync, &dev->flags))
				rcw++;
			else
				rcw += 2*disks;
		}
	}

	pr_debug("for sector %llu state 0x%lx, rmw=%d rcw=%d\n",
		 (unsigned long long)sh->sector, sh->state, rmw, rcw);
	set_bit(STRIPE_HANDLE, &sh->state);
	if ((rmw < rcw || (rmw == rcw && conf->rmw_level == PARITY_PREFER_RMW)) && rmw > 0) {
		/* prefer read-modify-write, but need to get some data */
		if (conf->mddev->queue)
			blk_add_trace_msg(conf->mddev->queue,
					  "raid5 rmw %llu %d",
					  (unsigned long long)sh->sector, rmw);
		for (i = disks; i--; ) {
			struct r5dev *dev = &sh->dev[i];
			if (test_bit(R5_InJournal, &dev->flags) &&
			    dev->page == dev->orig_page &&
			    !test_bit(R5_LOCKED, &sh->dev[sh->pd_idx].flags)) {
				/* alloc page for prexor */
				struct page *p = alloc_page(GFP_NOIO);

				if (p) {
					dev->orig_page = p;
					continue;
				}

				/*
				 * alloc_page() failed, try use
				 * disk_info->extra_page
				 */
				if (!test_and_set_bit(R5C_EXTRA_PAGE_IN_USE,
						      &conf->cache_state)) {
					r5c_use_extra_page(sh);
					break;
				}

				/* extra_page in use, add to delayed_list */
				set_bit(STRIPE_DELAYED, &sh->state);
				s->waiting_extra_page = 1;
				return -EAGAIN;
			}
		}

		for (i = disks; i--; ) {
			struct r5dev *dev = &sh->dev[i];
			if (((dev->towrite && !delay_towrite(conf, dev, s)) ||
			     i == sh->pd_idx || i == sh->qd_idx ||
			     test_bit(R5_InJournal, &dev->flags)) &&
			    !test_bit(R5_LOCKED, &dev->flags) &&
			    !(uptodate_for_rmw(dev) ||
			      test_bit(R5_Wantcompute, &dev->flags)) &&
			    test_bit(R5_Insync, &dev->flags)) {
				if (test_bit(STRIPE_PREREAD_ACTIVE,
					     &sh->state)) {
					pr_debug("Read_old block %d for r-m-w\n",
						 i);
					set_bit(R5_LOCKED, &dev->flags);
					set_bit(R5_Wantread, &dev->flags);
					s->locked++;
				} else
					set_bit(STRIPE_DELAYED, &sh->state);
			}
		}
	}
	if ((rcw < rmw || (rcw == rmw && conf->rmw_level != PARITY_PREFER_RMW)) && rcw > 0) {
		/* want reconstruct write, but need to get some data */
		int qread =0;
		rcw = 0;
		for (i = disks; i--; ) {
			struct r5dev *dev = &sh->dev[i];
			if (!test_bit(R5_OVERWRITE, &dev->flags) &&
			    i != sh->pd_idx && i != sh->qd_idx &&
			    !test_bit(R5_LOCKED, &dev->flags) &&
			    !(test_bit(R5_UPTODATE, &dev->flags) ||
			      test_bit(R5_Wantcompute, &dev->flags))) {
				rcw++;
				if (test_bit(R5_Insync, &dev->flags) &&
				    test_bit(STRIPE_PREREAD_ACTIVE,
					     &sh->state)) {
					pr_debug("Read_old block "
						"%d for Reconstruct\n", i);
					set_bit(R5_LOCKED, &dev->flags);
					set_bit(R5_Wantread, &dev->flags);
					s->locked++;
					qread++;
				} else
					set_bit(STRIPE_DELAYED, &sh->state);
			}
		}
		if (rcw && conf->mddev->queue)
			blk_add_trace_msg(conf->mddev->queue, "raid5 rcw %llu %d %d %d",
					  (unsigned long long)sh->sector,
					  rcw, qread, test_bit(STRIPE_DELAYED, &sh->state));
	}

	if (rcw > disks && rmw > disks &&
	    !test_bit(STRIPE_PREREAD_ACTIVE, &sh->state))
		set_bit(STRIPE_DELAYED, &sh->state);

	/* now if nothing is locked, and if we have enough data,
	 * we can start a write request
	 */
	/* since handle_stripe can be called at any time we need to handle the
	 * case where a compute block operation has been submitted and then a
	 * subsequent call wants to start a write request.  raid_run_ops only
	 * handles the case where compute block and reconstruct are requested
	 * simultaneously.  If this is not the case then new writes need to be
	 * held off until the compute completes.
	 */
	if ((s->req_compute || !test_bit(STRIPE_COMPUTE_RUN, &sh->state)) &&
	    (s->locked == 0 && (rcw == 0 || rmw == 0) &&
	     !test_bit(STRIPE_BIT_DELAY, &sh->state)))
		schedule_reconstruction(sh, s, rcw == 0, 0);
	return 0;
}

static void handle_parity_checks5(struct r5conf *conf, struct stripe_head *sh,
				struct stripe_head_state *s, int disks)
{
	struct r5dev *dev = NULL;

	BUG_ON(sh->batch_head);
	set_bit(STRIPE_HANDLE, &sh->state);

	switch (sh->check_state) {
	case check_state_idle:
		/* start a new check operation if there are no failures */
		if (s->failed == 0) {
			BUG_ON(s->uptodate != disks);
			sh->check_state = check_state_run;
			set_bit(STRIPE_OP_CHECK, &s->ops_request);
			clear_bit(R5_UPTODATE, &sh->dev[sh->pd_idx].flags);
			s->uptodate--;
			break;
		}
		dev = &sh->dev[s->failed_num[0]];
		fallthrough;
	case check_state_compute_result:
		sh->check_state = check_state_idle;
		if (!dev)
			dev = &sh->dev[sh->pd_idx];

		/* check that a write has not made the stripe insync */
		if (test_bit(STRIPE_INSYNC, &sh->state))
			break;

		/* either failed parity check, or recovery is happening */
		BUG_ON(!test_bit(R5_UPTODATE, &dev->flags));
		BUG_ON(s->uptodate != disks);

		set_bit(R5_LOCKED, &dev->flags);
		s->locked++;
		set_bit(R5_Wantwrite, &dev->flags);

		clear_bit(STRIPE_DEGRADED, &sh->state);
		set_bit(STRIPE_INSYNC, &sh->state);
		break;
	case check_state_run:
		break; /* we will be called again upon completion */
	case check_state_check_result:
		sh->check_state = check_state_idle;

		/* if a failure occurred during the check operation, leave
		 * STRIPE_INSYNC not set and let the stripe be handled again
		 */
		if (s->failed)
			break;

		/* handle a successful check operation, if parity is correct
		 * we are done.  Otherwise update the mismatch count and repair
		 * parity if !MD_RECOVERY_CHECK
		 */
		if ((sh->ops.zero_sum_result & SUM_CHECK_P_RESULT) == 0)
			/* parity is correct (on disc,
			 * not in buffer any more)
			 */
			set_bit(STRIPE_INSYNC, &sh->state);
		else {
			atomic64_add(RAID5_STRIPE_SECTORS(conf), &conf->mddev->resync_mismatches);
			if (test_bit(MD_RECOVERY_CHECK, &conf->mddev->recovery)) {
				/* don't try to repair!! */
				set_bit(STRIPE_INSYNC, &sh->state);
				pr_warn_ratelimited("%s: mismatch sector in range "
						    "%llu-%llu\n", mdname(conf->mddev),
						    (unsigned long long) sh->sector,
						    (unsigned long long) sh->sector +
						    RAID5_STRIPE_SECTORS(conf));
			} else {
				sh->check_state = check_state_compute_run;
				set_bit(STRIPE_COMPUTE_RUN, &sh->state);
				set_bit(STRIPE_OP_COMPUTE_BLK, &s->ops_request);
				set_bit(R5_Wantcompute,
					&sh->dev[sh->pd_idx].flags);
				sh->ops.target = sh->pd_idx;
				sh->ops.target2 = -1;
				s->uptodate++;
			}
		}
		break;
	case check_state_compute_run:
		break;
	default:
		pr_err("%s: unknown check_state: %d sector: %llu\n",
		       __func__, sh->check_state,
		       (unsigned long long) sh->sector);
		BUG();
	}
}

static void handle_parity_checks6(struct r5conf *conf, struct stripe_head *sh,
				  struct stripe_head_state *s,
				  int disks)
{
	int pd_idx = sh->pd_idx;
	int qd_idx = sh->qd_idx;
	struct r5dev *dev;

	BUG_ON(sh->batch_head);
	set_bit(STRIPE_HANDLE, &sh->state);

	BUG_ON(s->failed > 2);

	/* Want to check and possibly repair P and Q.
	 * However there could be one 'failed' device, in which
	 * case we can only check one of them, possibly using the
	 * other to generate missing data
	 */

	switch (sh->check_state) {
	case check_state_idle:
		/* start a new check operation if there are < 2 failures */
		if (s->failed == s->q_failed) {
			/* The only possible failed device holds Q, so it
			 * makes sense to check P (If anything else were failed,
			 * we would have used P to recreate it).
			 */
			sh->check_state = check_state_run;
		}
		if (!s->q_failed && s->failed < 2) {
			/* Q is not failed, and we didn't use it to generate
			 * anything, so it makes sense to check it
			 */
			if (sh->check_state == check_state_run)
				sh->check_state = check_state_run_pq;
			else
				sh->check_state = check_state_run_q;
		}

		/* discard potentially stale zero_sum_result */
		sh->ops.zero_sum_result = 0;

		if (sh->check_state == check_state_run) {
			/* async_xor_zero_sum destroys the contents of P */
			clear_bit(R5_UPTODATE, &sh->dev[pd_idx].flags);
			s->uptodate--;
		}
		if (sh->check_state >= check_state_run &&
		    sh->check_state <= check_state_run_pq) {
			/* async_syndrome_zero_sum preserves P and Q, so
			 * no need to mark them !uptodate here
			 */
			set_bit(STRIPE_OP_CHECK, &s->ops_request);
			break;
		}

		/* we have 2-disk failure */
		BUG_ON(s->failed != 2);
		fallthrough;
	case check_state_compute_result:
		sh->check_state = check_state_idle;

		/* check that a write has not made the stripe insync */
		if (test_bit(STRIPE_INSYNC, &sh->state))
			break;

		/* now write out any block on a failed drive,
		 * or P or Q if they were recomputed
		 */
		dev = NULL;
		if (s->failed == 2) {
			dev = &sh->dev[s->failed_num[1]];
			s->locked++;
			set_bit(R5_LOCKED, &dev->flags);
			set_bit(R5_Wantwrite, &dev->flags);
		}
		if (s->failed >= 1) {
			dev = &sh->dev[s->failed_num[0]];
			s->locked++;
			set_bit(R5_LOCKED, &dev->flags);
			set_bit(R5_Wantwrite, &dev->flags);
		}
		if (sh->ops.zero_sum_result & SUM_CHECK_P_RESULT) {
			dev = &sh->dev[pd_idx];
			s->locked++;
			set_bit(R5_LOCKED, &dev->flags);
			set_bit(R5_Wantwrite, &dev->flags);
		}
		if (sh->ops.zero_sum_result & SUM_CHECK_Q_RESULT) {
			dev = &sh->dev[qd_idx];
			s->locked++;
			set_bit(R5_LOCKED, &dev->flags);
			set_bit(R5_Wantwrite, &dev->flags);
		}
		if (WARN_ONCE(dev && !test_bit(R5_UPTODATE, &dev->flags),
			      "%s: disk%td not up to date\n",
			      mdname(conf->mddev),
			      dev - (struct r5dev *) &sh->dev)) {
			clear_bit(R5_LOCKED, &dev->flags);
			clear_bit(R5_Wantwrite, &dev->flags);
			s->locked--;
		}
		clear_bit(STRIPE_DEGRADED, &sh->state);

		set_bit(STRIPE_INSYNC, &sh->state);
		break;
	case check_state_run:
	case check_state_run_q:
	case check_state_run_pq:
		break; /* we will be called again upon completion */
	case check_state_check_result:
		sh->check_state = check_state_idle;

		/* handle a successful check operation, if parity is correct
		 * we are done.  Otherwise update the mismatch count and repair
		 * parity if !MD_RECOVERY_CHECK
		 */
		if (sh->ops.zero_sum_result == 0) {
			/* both parities are correct */
			if (!s->failed)
				set_bit(STRIPE_INSYNC, &sh->state);
			else {
				/* in contrast to the raid5 case we can validate
				 * parity, but still have a failure to write
				 * back
				 */
				sh->check_state = check_state_compute_result;
				/* Returning at this point means that we may go
				 * off and bring p and/or q uptodate again so
				 * we make sure to check zero_sum_result again
				 * to verify if p or q need writeback
				 */
			}
		} else {
			atomic64_add(RAID5_STRIPE_SECTORS(conf), &conf->mddev->resync_mismatches);
			if (test_bit(MD_RECOVERY_CHECK, &conf->mddev->recovery)) {
				/* don't try to repair!! */
				set_bit(STRIPE_INSYNC, &sh->state);
				pr_warn_ratelimited("%s: mismatch sector in range "
						    "%llu-%llu\n", mdname(conf->mddev),
						    (unsigned long long) sh->sector,
						    (unsigned long long) sh->sector +
						    RAID5_STRIPE_SECTORS(conf));
			} else {
				int *target = &sh->ops.target;

				sh->ops.target = -1;
				sh->ops.target2 = -1;
				sh->check_state = check_state_compute_run;
				set_bit(STRIPE_COMPUTE_RUN, &sh->state);
				set_bit(STRIPE_OP_COMPUTE_BLK, &s->ops_request);
				if (sh->ops.zero_sum_result & SUM_CHECK_P_RESULT) {
					set_bit(R5_Wantcompute,
						&sh->dev[pd_idx].flags);
					*target = pd_idx;
					target = &sh->ops.target2;
					s->uptodate++;
				}
				if (sh->ops.zero_sum_result & SUM_CHECK_Q_RESULT) {
					set_bit(R5_Wantcompute,
						&sh->dev[qd_idx].flags);
					*target = qd_idx;
					s->uptodate++;
				}
			}
		}
		break;
	case check_state_compute_run:
		break;
	default:
		pr_warn("%s: unknown check_state: %d sector: %llu\n",
			__func__, sh->check_state,
			(unsigned long long) sh->sector);
		BUG();
	}
}

static void handle_stripe_expansion(struct r5conf *conf, struct stripe_head *sh)
{
	int i;

	/* We have read all the blocks in this stripe and now we need to
	 * copy some of them into a target stripe for expand.
	 */
	struct dma_async_tx_descriptor *tx = NULL;
	BUG_ON(sh->batch_head);
	clear_bit(STRIPE_EXPAND_SOURCE, &sh->state);
	for (i = 0; i < sh->disks; i++)
		if (i != sh->pd_idx && i != sh->qd_idx) {
			int dd_idx, j;
			struct stripe_head *sh2;
			struct async_submit_ctl submit;

			sector_t bn = raid5_compute_blocknr(sh, i, 1);
			sector_t s = raid5_compute_sector(conf, bn, 0,
							  &dd_idx, NULL);
			sh2 = raid5_get_active_stripe(conf, s, 0, 1, 1);
			if (sh2 == NULL)
				/* so far only the early blocks of this stripe
				 * have been requested.  When later blocks
				 * get requested, we will try again
				 */
				continue;
			if (!test_bit(STRIPE_EXPANDING, &sh2->state) ||
			   test_bit(R5_Expanded, &sh2->dev[dd_idx].flags)) {
				/* must have already done this block */
				raid5_release_stripe(sh2);
				continue;
			}

			/* place all the copies on one channel */
			init_async_submit(&submit, 0, tx, NULL, NULL, NULL);
			tx = async_memcpy(sh2->dev[dd_idx].page,
					  sh->dev[i].page, sh2->dev[dd_idx].offset,
					  sh->dev[i].offset, RAID5_STRIPE_SIZE(conf),
					  &submit);

			set_bit(R5_Expanded, &sh2->dev[dd_idx].flags);
			set_bit(R5_UPTODATE, &sh2->dev[dd_idx].flags);
			for (j = 0; j < conf->raid_disks; j++)
				if (j != sh2->pd_idx &&
				    j != sh2->qd_idx &&
				    !test_bit(R5_Expanded, &sh2->dev[j].flags))
					break;
			if (j == conf->raid_disks) {
				set_bit(STRIPE_EXPAND_READY, &sh2->state);
				set_bit(STRIPE_HANDLE, &sh2->state);
			}
			raid5_release_stripe(sh2);

		}
	/* done submitting copies, wait for them to complete */
	async_tx_quiesce(&tx);
}

/*
 * handle_stripe - do things to a stripe.
 *
 * We lock the stripe by setting STRIPE_ACTIVE and then examine the
 * state of various bits to see what needs to be done.
 * Possible results:
 *    return some read requests which now have data
 *    return some write requests which are safely on storage
 *    schedule a read on some buffers
 *    schedule a write of some buffers
 *    return confirmation of parity correctness
 *
 */

static void analyse_stripe(struct stripe_head *sh, struct stripe_head_state *s)
{
	struct r5conf *conf = sh->raid_conf;
	int disks = sh->disks;
	struct r5dev *dev;
	int i;
	int do_recovery = 0;

	memset(s, 0, sizeof(*s));

	s->expanding = test_bit(STRIPE_EXPAND_SOURCE, &sh->state) && !sh->batch_head;
	s->expanded = test_bit(STRIPE_EXPAND_READY, &sh->state) && !sh->batch_head;
	s->failed_num[0] = -1;
	s->failed_num[1] = -1;
	s->log_failed = r5l_log_disk_error(conf);

	/* Now to look around and see what can be done */
	rcu_read_lock();
	for (i=disks; i--; ) {
		struct md_rdev *rdev;
		sector_t first_bad;
		int bad_sectors;
		int is_bad = 0;

		dev = &sh->dev[i];

		pr_debug("check %d: state 0x%lx read %p write %p written %p\n",
			 i, dev->flags,
			 dev->toread, dev->towrite, dev->written);
		/* maybe we can reply to a read
		 *
		 * new wantfill requests are only permitted while
		 * ops_complete_biofill is guaranteed to be inactive
		 */
		if (test_bit(R5_UPTODATE, &dev->flags) && dev->toread &&
		    !test_bit(STRIPE_BIOFILL_RUN, &sh->state))
			set_bit(R5_Wantfill, &dev->flags);

		/* now count some things */
		if (test_bit(R5_LOCKED, &dev->flags))
			s->locked++;
		if (test_bit(R5_UPTODATE, &dev->flags))
			s->uptodate++;
		if (test_bit(R5_Wantcompute, &dev->flags)) {
			s->compute++;
			BUG_ON(s->compute > 2);
		}

		if (test_bit(R5_Wantfill, &dev->flags))
			s->to_fill++;
		else if (dev->toread)
			s->to_read++;
		if (dev->towrite) {
			s->to_write++;
			if (!test_bit(R5_OVERWRITE, &dev->flags))
				s->non_overwrite++;
		}
		if (dev->written)
			s->written++;
		/* Prefer to use the replacement for reads, but only
		 * if it is recovered enough and has no bad blocks.
		 */
		rdev = rcu_dereference(conf->disks[i].replacement);
		if (rdev && !test_bit(Faulty, &rdev->flags) &&
		    rdev->recovery_offset >= sh->sector + RAID5_STRIPE_SECTORS(conf) &&
		    !is_badblock(rdev, sh->sector, RAID5_STRIPE_SECTORS(conf),
				 &first_bad, &bad_sectors))
			set_bit(R5_ReadRepl, &dev->flags);
		else {
			if (rdev && !test_bit(Faulty, &rdev->flags))
				set_bit(R5_NeedReplace, &dev->flags);
			else
				clear_bit(R5_NeedReplace, &dev->flags);
			rdev = rcu_dereference(conf->disks[i].rdev);
			clear_bit(R5_ReadRepl, &dev->flags);
		}
		if (rdev && test_bit(Faulty, &rdev->flags))
			rdev = NULL;
		if (rdev) {
			is_bad = is_badblock(rdev, sh->sector, RAID5_STRIPE_SECTORS(conf),
					     &first_bad, &bad_sectors);
			if (s->blocked_rdev == NULL
			    && (test_bit(Blocked, &rdev->flags)
				|| is_bad < 0)) {
				if (is_bad < 0)
					set_bit(BlockedBadBlocks,
						&rdev->flags);
				s->blocked_rdev = rdev;
				atomic_inc(&rdev->nr_pending);
			}
		}
		clear_bit(R5_Insync, &dev->flags);
		if (!rdev)
			/* Not in-sync */;
		else if (is_bad) {
			/* also not in-sync */
			if (!test_bit(WriteErrorSeen, &rdev->flags) &&
			    test_bit(R5_UPTODATE, &dev->flags)) {
				/* treat as in-sync, but with a read error
				 * which we can now try to correct
				 */
				set_bit(R5_Insync, &dev->flags);
				set_bit(R5_ReadError, &dev->flags);
			}
		} else if (test_bit(In_sync, &rdev->flags))
			set_bit(R5_Insync, &dev->flags);
		else if (sh->sector + RAID5_STRIPE_SECTORS(conf) <= rdev->recovery_offset)
			/* in sync if before recovery_offset */
			set_bit(R5_Insync, &dev->flags);
		else if (test_bit(R5_UPTODATE, &dev->flags) &&
			 test_bit(R5_Expanded, &dev->flags))
			/* If we've reshaped into here, we assume it is Insync.
			 * We will shortly update recovery_offset to make
			 * it official.
			 */
			set_bit(R5_Insync, &dev->flags);

		if (test_bit(R5_WriteError, &dev->flags)) {
			/* This flag does not apply to '.replacement'
			 * only to .rdev, so make sure to check that*/
			struct md_rdev *rdev2 = rcu_dereference(
				conf->disks[i].rdev);
			if (rdev2 == rdev)
				clear_bit(R5_Insync, &dev->flags);
			if (rdev2 && !test_bit(Faulty, &rdev2->flags)) {
				s->handle_bad_blocks = 1;
				atomic_inc(&rdev2->nr_pending);
			} else
				clear_bit(R5_WriteError, &dev->flags);
		}
		if (test_bit(R5_MadeGood, &dev->flags)) {
			/* This flag does not apply to '.replacement'
			 * only to .rdev, so make sure to check that*/
			struct md_rdev *rdev2 = rcu_dereference(
				conf->disks[i].rdev);
			if (rdev2 && !test_bit(Faulty, &rdev2->flags)) {
				s->handle_bad_blocks = 1;
				atomic_inc(&rdev2->nr_pending);
			} else
				clear_bit(R5_MadeGood, &dev->flags);
		}
		if (test_bit(R5_MadeGoodRepl, &dev->flags)) {
			struct md_rdev *rdev2 = rcu_dereference(
				conf->disks[i].replacement);
			if (rdev2 && !test_bit(Faulty, &rdev2->flags)) {
				s->handle_bad_blocks = 1;
				atomic_inc(&rdev2->nr_pending);
			} else
				clear_bit(R5_MadeGoodRepl, &dev->flags);
		}
		if (!test_bit(R5_Insync, &dev->flags)) {
			/* The ReadError flag will just be confusing now */
			clear_bit(R5_ReadError, &dev->flags);
			clear_bit(R5_ReWrite, &dev->flags);
		}
		if (test_bit(R5_ReadError, &dev->flags))
			clear_bit(R5_Insync, &dev->flags);
		if (!test_bit(R5_Insync, &dev->flags)) {
			if (s->failed < 2)
				s->failed_num[s->failed] = i;
			s->failed++;
			if (rdev && !test_bit(Faulty, &rdev->flags))
				do_recovery = 1;
			else if (!rdev) {
				rdev = rcu_dereference(
				    conf->disks[i].replacement);
				if (rdev && !test_bit(Faulty, &rdev->flags))
					do_recovery = 1;
			}
		}

		if (test_bit(R5_InJournal, &dev->flags))
			s->injournal++;
		if (test_bit(R5_InJournal, &dev->flags) && dev->written)
			s->just_cached++;
	}
	if (test_bit(STRIPE_SYNCING, &sh->state)) {
		/* If there is a failed device being replaced,
		 *     we must be recovering.
		 * else if we are after recovery_cp, we must be syncing
		 * else if MD_RECOVERY_REQUESTED is set, we also are syncing.
		 * else we can only be replacing
		 * sync and recovery both need to read all devices, and so
		 * use the same flag.
		 */
		if (do_recovery ||
		    sh->sector >= conf->mddev->recovery_cp ||
		    test_bit(MD_RECOVERY_REQUESTED, &(conf->mddev->recovery)))
			s->syncing = 1;
		else
			s->replacing = 1;
	}
	rcu_read_unlock();
}

/*
 * Return '1' if this is a member of batch, or '0' if it is a lone stripe or
 * a head which can now be handled.
 */
static int clear_batch_ready(struct stripe_head *sh)
{
	struct stripe_head *tmp;
	if (!test_and_clear_bit(STRIPE_BATCH_READY, &sh->state))
		return (sh->batch_head && sh->batch_head != sh);
	spin_lock(&sh->stripe_lock);
	if (!sh->batch_head) {
		spin_unlock(&sh->stripe_lock);
		return 0;
	}

	/*
	 * this stripe could be added to a batch list before we check
	 * BATCH_READY, skips it
	 */
	if (sh->batch_head != sh) {
		spin_unlock(&sh->stripe_lock);
		return 1;
	}
	spin_lock(&sh->batch_lock);
	list_for_each_entry(tmp, &sh->batch_list, batch_list)
		clear_bit(STRIPE_BATCH_READY, &tmp->state);
	spin_unlock(&sh->batch_lock);
	spin_unlock(&sh->stripe_lock);

	/*
	 * BATCH_READY is cleared, no new stripes can be added.
	 * batch_list can be accessed without lock
	 */
	return 0;
}

static void break_stripe_batch_list(struct stripe_head *head_sh,
				    unsigned long handle_flags)
{
	struct stripe_head *sh, *next;
	int i;
	int do_wakeup = 0;

	list_for_each_entry_safe(sh, next, &head_sh->batch_list, batch_list) {

		list_del_init(&sh->batch_list);

		WARN_ONCE(sh->state & ((1 << STRIPE_ACTIVE) |
					  (1 << STRIPE_SYNCING) |
					  (1 << STRIPE_REPLACED) |
					  (1 << STRIPE_DELAYED) |
					  (1 << STRIPE_BIT_DELAY) |
					  (1 << STRIPE_FULL_WRITE) |
					  (1 << STRIPE_BIOFILL_RUN) |
					  (1 << STRIPE_COMPUTE_RUN)  |
					  (1 << STRIPE_DISCARD) |
					  (1 << STRIPE_BATCH_READY) |
					  (1 << STRIPE_BATCH_ERR) |
					  (1 << STRIPE_BITMAP_PENDING)),
			"stripe state: %lx\n", sh->state);
		WARN_ONCE(head_sh->state & ((1 << STRIPE_DISCARD) |
					      (1 << STRIPE_REPLACED)),
			"head stripe state: %lx\n", head_sh->state);

		set_mask_bits(&sh->state, ~(STRIPE_EXPAND_SYNC_FLAGS |
					    (1 << STRIPE_PREREAD_ACTIVE) |
					    (1 << STRIPE_DEGRADED) |
					    (1 << STRIPE_ON_UNPLUG_LIST)),
			      head_sh->state & (1 << STRIPE_INSYNC));

		sh->check_state = head_sh->check_state;
		sh->reconstruct_state = head_sh->reconstruct_state;
		spin_lock_irq(&sh->stripe_lock);
		sh->batch_head = NULL;
		spin_unlock_irq(&sh->stripe_lock);
		for (i = 0; i < sh->disks; i++) {
			if (test_and_clear_bit(R5_Overlap, &sh->dev[i].flags))
				do_wakeup = 1;
			sh->dev[i].flags = head_sh->dev[i].flags &
				(~((1 << R5_WriteError) | (1 << R5_Overlap)));
		}
		if (handle_flags == 0 ||
		    sh->state & handle_flags)
			set_bit(STRIPE_HANDLE, &sh->state);
		raid5_release_stripe(sh);
	}
	spin_lock_irq(&head_sh->stripe_lock);
	head_sh->batch_head = NULL;
	spin_unlock_irq(&head_sh->stripe_lock);
	for (i = 0; i < head_sh->disks; i++)
		if (test_and_clear_bit(R5_Overlap, &head_sh->dev[i].flags))
			do_wakeup = 1;
	if (head_sh->state & handle_flags)
		set_bit(STRIPE_HANDLE, &head_sh->state);

	if (do_wakeup)
		wake_up(&head_sh->raid_conf->wait_for_overlap);
}

static void handle_stripe(struct stripe_head *sh)
{
	struct stripe_head_state s;
	struct r5conf *conf = sh->raid_conf;
	int i;
	int prexor;
	int disks = sh->disks;
	struct r5dev *pdev, *qdev;

	clear_bit(STRIPE_HANDLE, &sh->state);

	/*
	 * handle_stripe should not continue handle the batched stripe, only
	 * the head of batch list or lone stripe can continue. Otherwise we
	 * could see break_stripe_batch_list warns about the STRIPE_ACTIVE
	 * is set for the batched stripe.
	 */
	if (clear_batch_ready(sh))
		return;

	if (test_and_set_bit_lock(STRIPE_ACTIVE, &sh->state)) {
		/* already being handled, ensure it gets handled
		 * again when current action finishes */
		set_bit(STRIPE_HANDLE, &sh->state);
		return;
	}

	if (test_and_clear_bit(STRIPE_BATCH_ERR, &sh->state))
		break_stripe_batch_list(sh, 0);

	if (test_bit(STRIPE_SYNC_REQUESTED, &sh->state) && !sh->batch_head) {
		spin_lock(&sh->stripe_lock);
		/*
		 * Cannot process 'sync' concurrently with 'discard'.
		 * Flush data in r5cache before 'sync'.
		 */
		if (!test_bit(STRIPE_R5C_PARTIAL_STRIPE, &sh->state) &&
		    !test_bit(STRIPE_R5C_FULL_STRIPE, &sh->state) &&
		    !test_bit(STRIPE_DISCARD, &sh->state) &&
		    test_and_clear_bit(STRIPE_SYNC_REQUESTED, &sh->state)) {
			set_bit(STRIPE_SYNCING, &sh->state);
			clear_bit(STRIPE_INSYNC, &sh->state);
			clear_bit(STRIPE_REPLACED, &sh->state);
		}
		spin_unlock(&sh->stripe_lock);
	}
	clear_bit(STRIPE_DELAYED, &sh->state);

	pr_debug("handling stripe %llu, state=%#lx cnt=%d, "
		"pd_idx=%d, qd_idx=%d\n, check:%d, reconstruct:%d\n",
	       (unsigned long long)sh->sector, sh->state,
	       atomic_read(&sh->count), sh->pd_idx, sh->qd_idx,
	       sh->check_state, sh->reconstruct_state);

	analyse_stripe(sh, &s);

	if (test_bit(STRIPE_LOG_TRAPPED, &sh->state))
		goto finish;

	if (s.handle_bad_blocks ||
	    test_bit(MD_SB_CHANGE_PENDING, &conf->mddev->sb_flags)) {
		set_bit(STRIPE_HANDLE, &sh->state);
		goto finish;
	}

	if (unlikely(s.blocked_rdev)) {
		if (s.syncing || s.expanding || s.expanded ||
		    s.replacing || s.to_write || s.written) {
			set_bit(STRIPE_HANDLE, &sh->state);
			goto finish;
		}
		/* There is nothing for the blocked_rdev to block */
		rdev_dec_pending(s.blocked_rdev, conf->mddev);
		s.blocked_rdev = NULL;
	}

	if (s.to_fill && !test_bit(STRIPE_BIOFILL_RUN, &sh->state)) {
		set_bit(STRIPE_OP_BIOFILL, &s.ops_request);
		set_bit(STRIPE_BIOFILL_RUN, &sh->state);
	}

	pr_debug("locked=%d uptodate=%d to_read=%d"
	       " to_write=%d failed=%d failed_num=%d,%d\n",
	       s.locked, s.uptodate, s.to_read, s.to_write, s.failed,
	       s.failed_num[0], s.failed_num[1]);
	/*
	 * check if the array has lost more than max_degraded devices and,
	 * if so, some requests might need to be failed.
	 *
	 * When journal device failed (log_failed), we will only process
	 * the stripe if there is data need write to raid disks
	 */
	if (s.failed > conf->max_degraded ||
	    (s.log_failed && s.injournal == 0)) {
		sh->check_state = 0;
		sh->reconstruct_state = 0;
		break_stripe_batch_list(sh, 0);
		if (s.to_read+s.to_write+s.written)
			handle_failed_stripe(conf, sh, &s, disks);
		if (s.syncing + s.replacing)
			handle_failed_sync(conf, sh, &s);
	}

	/* Now we check to see if any write operations have recently
	 * completed
	 */
	prexor = 0;
	if (sh->reconstruct_state == reconstruct_state_prexor_drain_result)
		prexor = 1;
	if (sh->reconstruct_state == reconstruct_state_drain_result ||
	    sh->reconstruct_state == reconstruct_state_prexor_drain_result) {
		sh->reconstruct_state = reconstruct_state_idle;

		/* All the 'written' buffers and the parity block are ready to
		 * be written back to disk
		 */
		BUG_ON(!test_bit(R5_UPTODATE, &sh->dev[sh->pd_idx].flags) &&
		       !test_bit(R5_Discard, &sh->dev[sh->pd_idx].flags));
		BUG_ON(sh->qd_idx >= 0 &&
		       !test_bit(R5_UPTODATE, &sh->dev[sh->qd_idx].flags) &&
		       !test_bit(R5_Discard, &sh->dev[sh->qd_idx].flags));
		for (i = disks; i--; ) {
			struct r5dev *dev = &sh->dev[i];
			if (test_bit(R5_LOCKED, &dev->flags) &&
				(i == sh->pd_idx || i == sh->qd_idx ||
				 dev->written || test_bit(R5_InJournal,
							  &dev->flags))) {
				pr_debug("Writing block %d\n", i);
				set_bit(R5_Wantwrite, &dev->flags);
				if (prexor)
					continue;
				if (s.failed > 1)
					continue;
				if (!test_bit(R5_Insync, &dev->flags) ||
				    ((i == sh->pd_idx || i == sh->qd_idx)  &&
				     s.failed == 0))
					set_bit(STRIPE_INSYNC, &sh->state);
			}
		}
		if (test_and_clear_bit(STRIPE_PREREAD_ACTIVE, &sh->state))
			s.dec_preread_active = 1;
	}

	/*
	 * might be able to return some write requests if the parity blocks
	 * are safe, or on a failed drive
	 */
	pdev = &sh->dev[sh->pd_idx];
	s.p_failed = (s.failed >= 1 && s.failed_num[0] == sh->pd_idx)
		|| (s.failed >= 2 && s.failed_num[1] == sh->pd_idx);
	qdev = &sh->dev[sh->qd_idx];
	s.q_failed = (s.failed >= 1 && s.failed_num[0] == sh->qd_idx)
		|| (s.failed >= 2 && s.failed_num[1] == sh->qd_idx)
		|| conf->level < 6;

	if (s.written &&
	    (s.p_failed || ((test_bit(R5_Insync, &pdev->flags)
			     && !test_bit(R5_LOCKED, &pdev->flags)
			     && (test_bit(R5_UPTODATE, &pdev->flags) ||
				 test_bit(R5_Discard, &pdev->flags))))) &&
	    (s.q_failed || ((test_bit(R5_Insync, &qdev->flags)
			     && !test_bit(R5_LOCKED, &qdev->flags)
			     && (test_bit(R5_UPTODATE, &qdev->flags) ||
				 test_bit(R5_Discard, &qdev->flags))))))
		handle_stripe_clean_event(conf, sh, disks);

	if (s.just_cached)
		r5c_handle_cached_data_endio(conf, sh, disks);
	log_stripe_write_finished(sh);

	/* Now we might consider reading some blocks, either to check/generate
	 * parity, or to satisfy requests
	 * or to load a block that is being partially written.
	 */
	if (s.to_read || s.non_overwrite
	    || (s.to_write && s.failed)
	    || (s.syncing && (s.uptodate + s.compute < disks))
	    || s.replacing
	    || s.expanding)
		handle_stripe_fill(sh, &s, disks);

	/*
	 * When the stripe finishes full journal write cycle (write to journal
	 * and raid disk), this is the clean up procedure so it is ready for
	 * next operation.
	 */
	r5c_finish_stripe_write_out(conf, sh, &s);

	/*
	 * Now to consider new write requests, cache write back and what else,
	 * if anything should be read.  We do not handle new writes when:
	 * 1/ A 'write' operation (copy+xor) is already in flight.
	 * 2/ A 'check' operation is in flight, as it may clobber the parity
	 *    block.
	 * 3/ A r5c cache log write is in flight.
	 */

	if (!sh->reconstruct_state && !sh->check_state && !sh->log_io) {
		if (!r5c_is_writeback(conf->log)) {
			if (s.to_write)
				handle_stripe_dirtying(conf, sh, &s, disks);
		} else { /* write back cache */
			int ret = 0;

			/* First, try handle writes in caching phase */
			if (s.to_write)
				ret = r5c_try_caching_write(conf, sh, &s,
							    disks);
			/*
			 * If caching phase failed: ret == -EAGAIN
			 *    OR
			 * stripe under reclaim: !caching && injournal
			 *
			 * fall back to handle_stripe_dirtying()
			 */
			if (ret == -EAGAIN ||
			    /* stripe under reclaim: !caching && injournal */
			    (!test_bit(STRIPE_R5C_CACHING, &sh->state) &&
			     s.injournal > 0)) {
				ret = handle_stripe_dirtying(conf, sh, &s,
							     disks);
				if (ret == -EAGAIN)
					goto finish;
			}
		}
	}

	/* maybe we need to check and possibly fix the parity for this stripe
	 * Any reads will already have been scheduled, so we just see if enough
	 * data is available.  The parity check is held off while parity
	 * dependent operations are in flight.
	 */
	if (sh->check_state ||
	    (s.syncing && s.locked == 0 &&
	     !test_bit(STRIPE_COMPUTE_RUN, &sh->state) &&
	     !test_bit(STRIPE_INSYNC, &sh->state))) {
		if (conf->level == 6)
			handle_parity_checks6(conf, sh, &s, disks);
		else
			handle_parity_checks5(conf, sh, &s, disks);
	}

	if ((s.replacing || s.syncing) && s.locked == 0
	    && !test_bit(STRIPE_COMPUTE_RUN, &sh->state)
	    && !test_bit(STRIPE_REPLACED, &sh->state)) {
		/* Write out to replacement devices where possible */
		for (i = 0; i < conf->raid_disks; i++)
			if (test_bit(R5_NeedReplace, &sh->dev[i].flags)) {
				WARN_ON(!test_bit(R5_UPTODATE, &sh->dev[i].flags));
				set_bit(R5_WantReplace, &sh->dev[i].flags);
				set_bit(R5_LOCKED, &sh->dev[i].flags);
				s.locked++;
			}
		if (s.replacing)
			set_bit(STRIPE_INSYNC, &sh->state);
		set_bit(STRIPE_REPLACED, &sh->state);
	}
	if ((s.syncing || s.replacing) && s.locked == 0 &&
	    !test_bit(STRIPE_COMPUTE_RUN, &sh->state) &&
	    test_bit(STRIPE_INSYNC, &sh->state)) {
		md_done_sync(conf->mddev, RAID5_STRIPE_SECTORS(conf), 1);
		clear_bit(STRIPE_SYNCING, &sh->state);
		if (test_and_clear_bit(R5_Overlap, &sh->dev[sh->pd_idx].flags))
			wake_up(&conf->wait_for_overlap);
	}

	/* If the failed drives are just a ReadError, then we might need
	 * to progress the repair/check process
	 */
	if (s.failed <= conf->max_degraded && !conf->mddev->ro)
		for (i = 0; i < s.failed; i++) {
			struct r5dev *dev = &sh->dev[s.failed_num[i]];
			if (test_bit(R5_ReadError, &dev->flags)
			    && !test_bit(R5_LOCKED, &dev->flags)
			    && test_bit(R5_UPTODATE, &dev->flags)
				) {
				if (!test_bit(R5_ReWrite, &dev->flags)) {
					set_bit(R5_Wantwrite, &dev->flags);
					set_bit(R5_ReWrite, &dev->flags);
				} else
					/* let's read it back */
					set_bit(R5_Wantread, &dev->flags);
				set_bit(R5_LOCKED, &dev->flags);
				s.locked++;
			}
		}

	/* Finish reconstruct operations initiated by the expansion process */
	if (sh->reconstruct_state == reconstruct_state_result) {
		struct stripe_head *sh_src
			= raid5_get_active_stripe(conf, sh->sector, 1, 1, 1);
		if (sh_src && test_bit(STRIPE_EXPAND_SOURCE, &sh_src->state)) {
			/* sh cannot be written until sh_src has been read.
			 * so arrange for sh to be delayed a little
			 */
			set_bit(STRIPE_DELAYED, &sh->state);
			set_bit(STRIPE_HANDLE, &sh->state);
			if (!test_and_set_bit(STRIPE_PREREAD_ACTIVE,
					      &sh_src->state))
				atomic_inc(&conf->preread_active_stripes);
			raid5_release_stripe(sh_src);
			goto finish;
		}
		if (sh_src)
			raid5_release_stripe(sh_src);

		sh->reconstruct_state = reconstruct_state_idle;
		clear_bit(STRIPE_EXPANDING, &sh->state);
		for (i = conf->raid_disks; i--; ) {
			set_bit(R5_Wantwrite, &sh->dev[i].flags);
			set_bit(R5_LOCKED, &sh->dev[i].flags);
			s.locked++;
		}
	}

	if (s.expanded && test_bit(STRIPE_EXPANDING, &sh->state) &&
	    !sh->reconstruct_state) {
		/* Need to write out all blocks after computing parity */
		sh->disks = conf->raid_disks;
		stripe_set_idx(sh->sector, conf, 0, sh);
		schedule_reconstruction(sh, &s, 1, 1);
	} else if (s.expanded && !sh->reconstruct_state && s.locked == 0) {
		clear_bit(STRIPE_EXPAND_READY, &sh->state);
		atomic_dec(&conf->reshape_stripes);
		wake_up(&conf->wait_for_overlap);
		md_done_sync(conf->mddev, RAID5_STRIPE_SECTORS(conf), 1);
	}

	if (s.expanding && s.locked == 0 &&
	    !test_bit(STRIPE_COMPUTE_RUN, &sh->state))
		handle_stripe_expansion(conf, sh);

finish:
	/* wait for this device to become unblocked */
	if (unlikely(s.blocked_rdev)) {
		if (conf->mddev->external)
			md_wait_for_blocked_rdev(s.blocked_rdev,
						 conf->mddev);
		else
			/* Internal metadata will immediately
			 * be written by raid5d, so we don't
			 * need to wait here.
			 */
			rdev_dec_pending(s.blocked_rdev,
					 conf->mddev);
	}

	if (s.handle_bad_blocks)
		for (i = disks; i--; ) {
			struct md_rdev *rdev;
			struct r5dev *dev = &sh->dev[i];
			if (test_and_clear_bit(R5_WriteError, &dev->flags)) {
				/* We own a safe reference to the rdev */
				rdev = rdev_pend_deref(conf->disks[i].rdev);
				if (!rdev_set_badblocks(rdev, sh->sector,
							RAID5_STRIPE_SECTORS(conf), 0))
					md_error(conf->mddev, rdev);
				rdev_dec_pending(rdev, conf->mddev);
			}
			if (test_and_clear_bit(R5_MadeGood, &dev->flags)) {
				rdev = rdev_pend_deref(conf->disks[i].rdev);
				rdev_clear_badblocks(rdev, sh->sector,
						     RAID5_STRIPE_SECTORS(conf), 0);
				rdev_dec_pending(rdev, conf->mddev);
			}
			if (test_and_clear_bit(R5_MadeGoodRepl, &dev->flags)) {
				rdev = rdev_pend_deref(conf->disks[i].replacement);
				if (!rdev)
					/* rdev have been moved down */
					rdev = rdev_pend_deref(conf->disks[i].rdev);
				rdev_clear_badblocks(rdev, sh->sector,
						     RAID5_STRIPE_SECTORS(conf), 0);
				rdev_dec_pending(rdev, conf->mddev);
			}
		}

	if (s.ops_request)
		raid_run_ops(sh, s.ops_request);

	ops_run_io(sh, &s);

	if (s.dec_preread_active) {
		/* We delay this until after ops_run_io so that if make_request
		 * is waiting on a flush, it won't continue until the writes
		 * have actually been submitted.
		 */
		atomic_dec(&conf->preread_active_stripes);
		if (atomic_read(&conf->preread_active_stripes) <
		    IO_THRESHOLD)
			md_wakeup_thread(conf->mddev->thread);
	}

	clear_bit_unlock(STRIPE_ACTIVE, &sh->state);
}

static void raid5_activate_delayed(struct r5conf *conf)
	__must_hold(&conf->device_lock)
{
	if (atomic_read(&conf->preread_active_stripes) < IO_THRESHOLD) {
		while (!list_empty(&conf->delayed_list)) {
			struct list_head *l = conf->delayed_list.next;
			struct stripe_head *sh;
			sh = list_entry(l, struct stripe_head, lru);
			list_del_init(l);
			clear_bit(STRIPE_DELAYED, &sh->state);
			if (!test_and_set_bit(STRIPE_PREREAD_ACTIVE, &sh->state))
				atomic_inc(&conf->preread_active_stripes);
			list_add_tail(&sh->lru, &conf->hold_list);
			raid5_wakeup_stripe_thread(sh);
		}
	}
}

static void activate_bit_delay(struct r5conf *conf,
		struct list_head *temp_inactive_list)
	__must_hold(&conf->device_lock)
{
	struct list_head head;
	list_add(&head, &conf->bitmap_list);
	list_del_init(&conf->bitmap_list);
	while (!list_empty(&head)) {
		struct stripe_head *sh = list_entry(head.next, struct stripe_head, lru);
		int hash;
		list_del_init(&sh->lru);
		atomic_inc(&sh->count);
		hash = sh->hash_lock_index;
		__release_stripe(conf, sh, &temp_inactive_list[hash]);
	}
}

static int in_chunk_boundary(struct mddev *mddev, struct bio *bio)
{
	struct r5conf *conf = mddev->private;
	sector_t sector = bio->bi_iter.bi_sector;
	unsigned int chunk_sectors;
	unsigned int bio_sectors = bio_sectors(bio);

	chunk_sectors = min(conf->chunk_sectors, conf->prev_chunk_sectors);
	return  chunk_sectors >=
		((sector & (chunk_sectors - 1)) + bio_sectors);
}

/*
 *  add bio to the retry LIFO  ( in O(1) ... we are in interrupt )
 *  later sampled by raid5d.
 */
static void add_bio_to_retry(struct bio *bi,struct r5conf *conf)
{
	unsigned long flags;

	spin_lock_irqsave(&conf->device_lock, flags);

	bi->bi_next = conf->retry_read_aligned_list;
	conf->retry_read_aligned_list = bi;

	spin_unlock_irqrestore(&conf->device_lock, flags);
	md_wakeup_thread(conf->mddev->thread);
}

static struct bio *remove_bio_from_retry(struct r5conf *conf,
					 unsigned int *offset)
{
	struct bio *bi;

	bi = conf->retry_read_aligned;
	if (bi) {
		*offset = conf->retry_read_offset;
		conf->retry_read_aligned = NULL;
		return bi;
	}
	bi = conf->retry_read_aligned_list;
	if(bi) {
		conf->retry_read_aligned_list = bi->bi_next;
		bi->bi_next = NULL;
		*offset = 0;
	}

	return bi;
}

/*
 *  The "raid5_align_endio" should check if the read succeeded and if it
 *  did, call bio_endio on the original bio (having bio_put the new bio
 *  first).
 *  If the read failed..
 */
static void raid5_align_endio(struct bio *bi)
{
	struct md_io_acct *md_io_acct = bi->bi_private;
	struct bio *raid_bi = md_io_acct->orig_bio;
	struct mddev *mddev;
	struct r5conf *conf;
	struct md_rdev *rdev;
	blk_status_t error = bi->bi_status;
	unsigned long start_time = md_io_acct->start_time;

	bio_put(bi);

	rdev = (void*)raid_bi->bi_next;
	raid_bi->bi_next = NULL;
	mddev = rdev->mddev;
	conf = mddev->private;

	rdev_dec_pending(rdev, conf->mddev);

	if (!error) {
		if (blk_queue_io_stat(raid_bi->bi_bdev->bd_disk->queue))
			bio_end_io_acct(raid_bi, start_time);
		bio_endio(raid_bi);
		if (atomic_dec_and_test(&conf->active_aligned_reads))
			wake_up(&conf->wait_for_quiescent);
		return;
	}

	pr_debug("raid5_align_endio : io error...handing IO for a retry\n");

	add_bio_to_retry(raid_bi, conf);
}

static int raid5_read_one_chunk(struct mddev *mddev, struct bio *raid_bio)
{
	struct r5conf *conf = mddev->private;
	struct bio *align_bio;
	struct md_rdev *rdev;
	sector_t sector, end_sector, first_bad;
	int bad_sectors, dd_idx;
	struct md_io_acct *md_io_acct;
	bool did_inc;

	if (!in_chunk_boundary(mddev, raid_bio)) {
		pr_debug("%s: non aligned\n", __func__);
		return 0;
	}

	sector = raid5_compute_sector(conf, raid_bio->bi_iter.bi_sector, 0,
				      &dd_idx, NULL);
	end_sector = bio_end_sector(raid_bio);

	rcu_read_lock();
	if (r5c_big_stripe_cached(conf, sector))
		goto out_rcu_unlock;

	rdev = rcu_dereference(conf->disks[dd_idx].replacement);
	if (!rdev || test_bit(Faulty, &rdev->flags) ||
	    rdev->recovery_offset < end_sector) {
		rdev = rcu_dereference(conf->disks[dd_idx].rdev);
		if (!rdev)
			goto out_rcu_unlock;
		if (test_bit(Faulty, &rdev->flags) ||
		    !(test_bit(In_sync, &rdev->flags) ||
		      rdev->recovery_offset >= end_sector))
			goto out_rcu_unlock;
	}

	atomic_inc(&rdev->nr_pending);
	rcu_read_unlock();

	if (is_badblock(rdev, sector, bio_sectors(raid_bio), &first_bad,
			&bad_sectors)) {
		bio_put(raid_bio);
		rdev_dec_pending(rdev, mddev);
		return 0;
	}

	align_bio = bio_alloc_clone(rdev->bdev, raid_bio, GFP_NOIO,
				    &mddev->io_acct_set);
	md_io_acct = container_of(align_bio, struct md_io_acct, bio_clone);
	raid_bio->bi_next = (void *)rdev;
	if (blk_queue_io_stat(raid_bio->bi_bdev->bd_disk->queue))
		md_io_acct->start_time = bio_start_io_acct(raid_bio);
	md_io_acct->orig_bio = raid_bio;

	align_bio->bi_end_io = raid5_align_endio;
	align_bio->bi_private = md_io_acct;
	align_bio->bi_iter.bi_sector = sector;

	/* No reshape active, so we can trust rdev->data_offset */
	align_bio->bi_iter.bi_sector += rdev->data_offset;

	did_inc = false;
	if (conf->quiesce == 0) {
		atomic_inc(&conf->active_aligned_reads);
		did_inc = true;
	}
	/* need a memory barrier to detect the race with raid5_quiesce() */
	if (!did_inc || smp_load_acquire(&conf->quiesce) != 0) {
		/* quiesce is in progress, so we need to undo io activation and wait
		 * for it to finish
		 */
		if (did_inc && atomic_dec_and_test(&conf->active_aligned_reads))
			wake_up(&conf->wait_for_quiescent);
		spin_lock_irq(&conf->device_lock);
		wait_event_lock_irq(conf->wait_for_quiescent, conf->quiesce == 0,
				    conf->device_lock);
		atomic_inc(&conf->active_aligned_reads);
		spin_unlock_irq(&conf->device_lock);
	}

	if (mddev->gendisk)
		trace_block_bio_remap(align_bio, disk_devt(mddev->gendisk),
				      raid_bio->bi_iter.bi_sector);
	submit_bio_noacct(align_bio);
	return 1;

out_rcu_unlock:
	rcu_read_unlock();
	return 0;
}

static struct bio *chunk_aligned_read(struct mddev *mddev, struct bio *raid_bio)
{
	struct bio *split;
	sector_t sector = raid_bio->bi_iter.bi_sector;
	unsigned chunk_sects = mddev->chunk_sectors;
	unsigned sectors = chunk_sects - (sector & (chunk_sects-1));

	if (sectors < bio_sectors(raid_bio)) {
		struct r5conf *conf = mddev->private;
		split = bio_split(raid_bio, sectors, GFP_NOIO, &conf->bio_split);
		bio_chain(split, raid_bio);
		submit_bio_noacct(raid_bio);
		raid_bio = split;
	}

	if (!raid5_read_one_chunk(mddev, raid_bio))
		return raid_bio;

	return NULL;
}

/* __get_priority_stripe - get the next stripe to process
 *
 * Full stripe writes are allowed to pass preread active stripes up until
 * the bypass_threshold is exceeded.  In general the bypass_count
 * increments when the handle_list is handled before the hold_list; however, it
 * will not be incremented when STRIPE_IO_STARTED is sampled set signifying a
 * stripe with in flight i/o.  The bypass_count will be reset when the
 * head of the hold_list has changed, i.e. the head was promoted to the
 * handle_list.
 */
static struct stripe_head *__get_priority_stripe(struct r5conf *conf, int group)
	__must_hold(&conf->device_lock)
{
	struct stripe_head *sh, *tmp;
	struct list_head *handle_list = NULL;
	struct r5worker_group *wg;
	bool second_try = !r5c_is_writeback(conf->log) &&
		!r5l_log_disk_error(conf);
	bool try_loprio = test_bit(R5C_LOG_TIGHT, &conf->cache_state) ||
		r5l_log_disk_error(conf);

again:
	wg = NULL;
	sh = NULL;
	if (conf->worker_cnt_per_group == 0) {
		handle_list = try_loprio ? &conf->loprio_list :
					&conf->handle_list;
	} else if (group != ANY_GROUP) {
		handle_list = try_loprio ? &conf->worker_groups[group].loprio_list :
				&conf->worker_groups[group].handle_list;
		wg = &conf->worker_groups[group];
	} else {
		int i;
		for (i = 0; i < conf->group_cnt; i++) {
			handle_list = try_loprio ? &conf->worker_groups[i].loprio_list :
				&conf->worker_groups[i].handle_list;
			wg = &conf->worker_groups[i];
			if (!list_empty(handle_list))
				break;
		}
	}

	pr_debug("%s: handle: %s hold: %s full_writes: %d bypass_count: %d\n",
		  __func__,
		  list_empty(handle_list) ? "empty" : "busy",
		  list_empty(&conf->hold_list) ? "empty" : "busy",
		  atomic_read(&conf->pending_full_writes), conf->bypass_count);

	if (!list_empty(handle_list)) {
		sh = list_entry(handle_list->next, typeof(*sh), lru);

		if (list_empty(&conf->hold_list))
			conf->bypass_count = 0;
		else if (!test_bit(STRIPE_IO_STARTED, &sh->state)) {
			if (conf->hold_list.next == conf->last_hold)
				conf->bypass_count++;
			else {
				conf->last_hold = conf->hold_list.next;
				conf->bypass_count -= conf->bypass_threshold;
				if (conf->bypass_count < 0)
					conf->bypass_count = 0;
			}
		}
	} else if (!list_empty(&conf->hold_list) &&
		   ((conf->bypass_threshold &&
		     conf->bypass_count > conf->bypass_threshold) ||
		    atomic_read(&conf->pending_full_writes) == 0)) {

		list_for_each_entry(tmp, &conf->hold_list,  lru) {
			if (conf->worker_cnt_per_group == 0 ||
			    group == ANY_GROUP ||
			    !cpu_online(tmp->cpu) ||
			    cpu_to_group(tmp->cpu) == group) {
				sh = tmp;
				break;
			}
		}

		if (sh) {
			conf->bypass_count -= conf->bypass_threshold;
			if (conf->bypass_count < 0)
				conf->bypass_count = 0;
		}
		wg = NULL;
	}

	if (!sh) {
		if (second_try)
			return NULL;
		second_try = true;
		try_loprio = !try_loprio;
		goto again;
	}

	if (wg) {
		wg->stripes_cnt--;
		sh->group = NULL;
	}
	list_del_init(&sh->lru);
	BUG_ON(atomic_inc_return(&sh->count) != 1);
	return sh;
}

struct raid5_plug_cb {
	struct blk_plug_cb	cb;
	struct list_head	list;
	struct list_head	temp_inactive_list[NR_STRIPE_HASH_LOCKS];
};

static void raid5_unplug(struct blk_plug_cb *blk_cb, bool from_schedule)
{
	struct raid5_plug_cb *cb = container_of(
		blk_cb, struct raid5_plug_cb, cb);
	struct stripe_head *sh;
	struct mddev *mddev = cb->cb.data;
	struct r5conf *conf = mddev->private;
	int cnt = 0;
	int hash;

	if (cb->list.next && !list_empty(&cb->list)) {
		spin_lock_irq(&conf->device_lock);
		while (!list_empty(&cb->list)) {
			sh = list_first_entry(&cb->list, struct stripe_head, lru);
			list_del_init(&sh->lru);
			/*
			 * avoid race release_stripe_plug() sees
			 * STRIPE_ON_UNPLUG_LIST clear but the stripe
			 * is still in our list
			 */
			smp_mb__before_atomic();
			clear_bit(STRIPE_ON_UNPLUG_LIST, &sh->state);
			/*
			 * STRIPE_ON_RELEASE_LIST could be set here. In that
			 * case, the count is always > 1 here
			 */
			hash = sh->hash_lock_index;
			__release_stripe(conf, sh, &cb->temp_inactive_list[hash]);
			cnt++;
		}
		spin_unlock_irq(&conf->device_lock);
	}
	release_inactive_stripe_list(conf, cb->temp_inactive_list,
				     NR_STRIPE_HASH_LOCKS);
	if (mddev->queue)
		trace_block_unplug(mddev->queue, cnt, !from_schedule);
	kfree(cb);
}

static void release_stripe_plug(struct mddev *mddev,
				struct stripe_head *sh)
{
	struct blk_plug_cb *blk_cb = blk_check_plugged(
		raid5_unplug, mddev,
		sizeof(struct raid5_plug_cb));
	struct raid5_plug_cb *cb;

	if (!blk_cb) {
		raid5_release_stripe(sh);
		return;
	}

	cb = container_of(blk_cb, struct raid5_plug_cb, cb);

	if (cb->list.next == NULL) {
		int i;
		INIT_LIST_HEAD(&cb->list);
		for (i = 0; i < NR_STRIPE_HASH_LOCKS; i++)
			INIT_LIST_HEAD(cb->temp_inactive_list + i);
	}

	if (!test_and_set_bit(STRIPE_ON_UNPLUG_LIST, &sh->state))
		list_add_tail(&sh->lru, &cb->list);
	else
		raid5_release_stripe(sh);
}

static void make_discard_request(struct mddev *mddev, struct bio *bi)
{
	struct r5conf *conf = mddev->private;
	sector_t logical_sector, last_sector;
	struct stripe_head *sh;
	int stripe_sectors;

	/* We need to handle this when io_uring supports discard/trim */
	if (WARN_ON_ONCE(bi->bi_opf & REQ_NOWAIT))
		return;

	if (mddev->reshape_position != MaxSector)
		/* Skip discard while reshape is happening */
		return;

	logical_sector = bi->bi_iter.bi_sector & ~((sector_t)RAID5_STRIPE_SECTORS(conf)-1);
	last_sector = bio_end_sector(bi);

	bi->bi_next = NULL;

	stripe_sectors = conf->chunk_sectors *
		(conf->raid_disks - conf->max_degraded);
	logical_sector = DIV_ROUND_UP_SECTOR_T(logical_sector,
					       stripe_sectors);
	sector_div(last_sector, stripe_sectors);

	logical_sector *= conf->chunk_sectors;
	last_sector *= conf->chunk_sectors;

	for (; logical_sector < last_sector;
	     logical_sector += RAID5_STRIPE_SECTORS(conf)) {
		DEFINE_WAIT(w);
		int d;
	again:
		sh = raid5_get_active_stripe(conf, logical_sector, 0, 0, 0);
		prepare_to_wait(&conf->wait_for_overlap, &w,
				TASK_UNINTERRUPTIBLE);
		set_bit(R5_Overlap, &sh->dev[sh->pd_idx].flags);
		if (test_bit(STRIPE_SYNCING, &sh->state)) {
			raid5_release_stripe(sh);
			schedule();
			goto again;
		}
		clear_bit(R5_Overlap, &sh->dev[sh->pd_idx].flags);
		spin_lock_irq(&sh->stripe_lock);
		for (d = 0; d < conf->raid_disks; d++) {
			if (d == sh->pd_idx || d == sh->qd_idx)
				continue;
			if (sh->dev[d].towrite || sh->dev[d].toread) {
				set_bit(R5_Overlap, &sh->dev[d].flags);
				spin_unlock_irq(&sh->stripe_lock);
				raid5_release_stripe(sh);
				schedule();
				goto again;
			}
		}
		set_bit(STRIPE_DISCARD, &sh->state);
		finish_wait(&conf->wait_for_overlap, &w);
		sh->overwrite_disks = 0;
		for (d = 0; d < conf->raid_disks; d++) {
			if (d == sh->pd_idx || d == sh->qd_idx)
				continue;
			sh->dev[d].towrite = bi;
			set_bit(R5_OVERWRITE, &sh->dev[d].flags);
			bio_inc_remaining(bi);
			md_write_inc(mddev, bi);
			sh->overwrite_disks++;
		}
		spin_unlock_irq(&sh->stripe_lock);
		if (conf->mddev->bitmap) {
			for (d = 0;
			     d < conf->raid_disks - conf->max_degraded;
			     d++)
				md_bitmap_startwrite(mddev->bitmap,
						     sh->sector,
						     RAID5_STRIPE_SECTORS(conf),
						     0);
			sh->bm_seq = conf->seq_flush + 1;
			set_bit(STRIPE_BIT_DELAY, &sh->state);
		}

		set_bit(STRIPE_HANDLE, &sh->state);
		clear_bit(STRIPE_DELAYED, &sh->state);
		if (!test_and_set_bit(STRIPE_PREREAD_ACTIVE, &sh->state))
			atomic_inc(&conf->preread_active_stripes);
		release_stripe_plug(mddev, sh);
	}

	bio_endio(bi);
}

static bool raid5_make_request(struct mddev *mddev, struct bio * bi)
{
	struct r5conf *conf = mddev->private;
	int dd_idx;
	sector_t new_sector;
	sector_t logical_sector, last_sector;
	struct stripe_head *sh;
	const int rw = bio_data_dir(bi);
	DEFINE_WAIT(w);
	bool do_prepare;
	bool do_flush = false;

	if (unlikely(bi->bi_opf & REQ_PREFLUSH)) {
		int ret = log_handle_flush_request(conf, bi);

		if (ret == 0)
			return true;
		if (ret == -ENODEV) {
			if (md_flush_request(mddev, bi))
				return true;
		}
		/* ret == -EAGAIN, fallback */
		/*
		 * if r5l_handle_flush_request() didn't clear REQ_PREFLUSH,
		 * we need to flush journal device
		 */
		do_flush = bi->bi_opf & REQ_PREFLUSH;
	}

	if (!md_write_start(mddev, bi))
		return false;
	/*
	 * If array is degraded, better not do chunk aligned read because
	 * later we might have to read it again in order to reconstruct
	 * data on failed drives.
	 */
	if (rw == READ && mddev->degraded == 0 &&
	    mddev->reshape_position == MaxSector) {
		bi = chunk_aligned_read(mddev, bi);
		if (!bi)
			return true;
	}

	if (unlikely(bio_op(bi) == REQ_OP_DISCARD)) {
		make_discard_request(mddev, bi);
		md_write_end(mddev);
		return true;
	}

	logical_sector = bi->bi_iter.bi_sector & ~((sector_t)RAID5_STRIPE_SECTORS(conf)-1);
	last_sector = bio_end_sector(bi);
	bi->bi_next = NULL;

	/* Bail out if conflicts with reshape and REQ_NOWAIT is set */
	if ((bi->bi_opf & REQ_NOWAIT) &&
	    (conf->reshape_progress != MaxSector) &&
	    (mddev->reshape_backwards
	    ? (logical_sector > conf->reshape_progress && logical_sector <= conf->reshape_safe)
	    : (logical_sector >= conf->reshape_safe && logical_sector < conf->reshape_progress))) {
		bio_wouldblock_error(bi);
		if (rw == WRITE)
			md_write_end(mddev);
		return true;
	}
	md_account_bio(mddev, &bi);
	prepare_to_wait(&conf->wait_for_overlap, &w, TASK_UNINTERRUPTIBLE);
	for (; logical_sector < last_sector; logical_sector += RAID5_STRIPE_SECTORS(conf)) {
		int previous;
		int seq;

		do_prepare = false;
	retry:
		seq = read_seqcount_begin(&conf->gen_lock);
		previous = 0;
		if (do_prepare)
			prepare_to_wait(&conf->wait_for_overlap, &w,
				TASK_UNINTERRUPTIBLE);
		if (unlikely(conf->reshape_progress != MaxSector)) {
			/* spinlock is needed as reshape_progress may be
			 * 64bit on a 32bit platform, and so it might be
			 * possible to see a half-updated value
			 * Of course reshape_progress could change after
			 * the lock is dropped, so once we get a reference
			 * to the stripe that we think it is, we will have
			 * to check again.
			 */
			spin_lock_irq(&conf->device_lock);
			if (mddev->reshape_backwards
			    ? logical_sector < conf->reshape_progress
			    : logical_sector >= conf->reshape_progress) {
				previous = 1;
			} else {
				if (mddev->reshape_backwards
				    ? logical_sector < conf->reshape_safe
				    : logical_sector >= conf->reshape_safe) {
					spin_unlock_irq(&conf->device_lock);
					schedule();
					do_prepare = true;
					goto retry;
				}
			}
			spin_unlock_irq(&conf->device_lock);
		}

		new_sector = raid5_compute_sector(conf, logical_sector,
						  previous,
						  &dd_idx, NULL);
		pr_debug("raid456: raid5_make_request, sector %llu logical %llu\n",
			(unsigned long long)new_sector,
			(unsigned long long)logical_sector);

		sh = raid5_get_active_stripe(conf, new_sector, previous,
				       (bi->bi_opf & REQ_RAHEAD), 0);
		if (sh) {
			if (unlikely(previous)) {
				/* expansion might have moved on while waiting for a
				 * stripe, so we must do the range check again.
				 * Expansion could still move past after this
				 * test, but as we are holding a reference to
				 * 'sh', we know that if that happens,
				 *  STRIPE_EXPANDING will get set and the expansion
				 * won't proceed until we finish with the stripe.
				 */
				int must_retry = 0;
				spin_lock_irq(&conf->device_lock);
				if (mddev->reshape_backwards
				    ? logical_sector >= conf->reshape_progress
				    : logical_sector < conf->reshape_progress)
					/* mismatch, need to try again */
					must_retry = 1;
				spin_unlock_irq(&conf->device_lock);
				if (must_retry) {
					raid5_release_stripe(sh);
					schedule();
					do_prepare = true;
					goto retry;
				}
			}
			if (read_seqcount_retry(&conf->gen_lock, seq)) {
				/* Might have got the wrong stripe_head
				 * by accident
				 */
				raid5_release_stripe(sh);
				goto retry;
			}

			if (test_bit(STRIPE_EXPANDING, &sh->state) ||
			    !add_stripe_bio(sh, bi, dd_idx, rw, previous)) {
				/* Stripe is busy expanding or
				 * add failed due to overlap.  Flush everything
				 * and wait a while
				 */
				md_wakeup_thread(mddev->thread);
				raid5_release_stripe(sh);
				schedule();
				do_prepare = true;
				goto retry;
			}
			if (do_flush) {
				set_bit(STRIPE_R5C_PREFLUSH, &sh->state);
				/* we only need flush for one stripe */
				do_flush = false;
			}

			set_bit(STRIPE_HANDLE, &sh->state);
			clear_bit(STRIPE_DELAYED, &sh->state);
			if ((!sh->batch_head || sh == sh->batch_head) &&
			    (bi->bi_opf & REQ_SYNC) &&
			    !test_and_set_bit(STRIPE_PREREAD_ACTIVE, &sh->state))
				atomic_inc(&conf->preread_active_stripes);
			release_stripe_plug(mddev, sh);
		} else {
			/* cannot get stripe for read-ahead, just give-up */
			bi->bi_status = BLK_STS_IOERR;
			break;
		}
	}
	finish_wait(&conf->wait_for_overlap, &w);

	if (rw == WRITE)
		md_write_end(mddev);
	bio_endio(bi);
	return true;
}

static sector_t raid5_size(struct mddev *mddev, sector_t sectors, int raid_disks);

static sector_t reshape_request(struct mddev *mddev, sector_t sector_nr, int *skipped)
{
	/* reshaping is quite different to recovery/resync so it is
	 * handled quite separately ... here.
	 *
	 * On each call to sync_request, we gather one chunk worth of
	 * destination stripes and flag them as expanding.
	 * Then we find all the source stripes and request reads.
	 * As the reads complete, handle_stripe will copy the data
	 * into the destination stripe and release that stripe.
	 */
	struct r5conf *conf = mddev->private;
	struct stripe_head *sh;
	struct md_rdev *rdev;
	sector_t first_sector, last_sector;
	int raid_disks = conf->previous_raid_disks;
	int data_disks = raid_disks - conf->max_degraded;
	int new_data_disks = conf->raid_disks - conf->max_degraded;
	int i;
	int dd_idx;
	sector_t writepos, readpos, safepos;
	sector_t stripe_addr;
	int reshape_sectors;
	struct list_head stripes;
	sector_t retn;

	if (sector_nr == 0) {
		/* If restarting in the middle, skip the initial sectors */
		if (mddev->reshape_backwards &&
		    conf->reshape_progress < raid5_size(mddev, 0, 0)) {
			sector_nr = raid5_size(mddev, 0, 0)
				- conf->reshape_progress;
		} else if (mddev->reshape_backwards &&
			   conf->reshape_progress == MaxSector) {
			/* shouldn't happen, but just in case, finish up.*/
			sector_nr = MaxSector;
		} else if (!mddev->reshape_backwards &&
			   conf->reshape_progress > 0)
			sector_nr = conf->reshape_progress;
		sector_div(sector_nr, new_data_disks);
		if (sector_nr) {
			mddev->curr_resync_completed = sector_nr;
			sysfs_notify_dirent_safe(mddev->sysfs_completed);
			*skipped = 1;
			retn = sector_nr;
			goto finish;
		}
	}

	/* We need to process a full chunk at a time.
	 * If old and new chunk sizes differ, we need to process the
	 * largest of these
	 */

	reshape_sectors = max(conf->chunk_sectors, conf->prev_chunk_sectors);

	/* We update the metadata at least every 10 seconds, or when
	 * the data about to be copied would over-write the source of
	 * the data at the front of the range.  i.e. one new_stripe
	 * along from reshape_progress new_maps to after where
	 * reshape_safe old_maps to
	 */
	writepos = conf->reshape_progress;
	sector_div(writepos, new_data_disks);
	readpos = conf->reshape_progress;
	sector_div(readpos, data_disks);
	safepos = conf->reshape_safe;
	sector_div(safepos, data_disks);
	if (mddev->reshape_backwards) {
		BUG_ON(writepos < reshape_sectors);
		writepos -= reshape_sectors;
		readpos += reshape_sectors;
		safepos += reshape_sectors;
	} else {
		writepos += reshape_sectors;
		/* readpos and safepos are worst-case calculations.
		 * A negative number is overly pessimistic, and causes
		 * obvious problems for unsigned storage.  So clip to 0.
		 */
		readpos -= min_t(sector_t, reshape_sectors, readpos);
		safepos -= min_t(sector_t, reshape_sectors, safepos);
	}

	/* Having calculated the 'writepos' possibly use it
	 * to set 'stripe_addr' which is where we will write to.
	 */
	if (mddev->reshape_backwards) {
		BUG_ON(conf->reshape_progress == 0);
		stripe_addr = writepos;
		BUG_ON((mddev->dev_sectors &
			~((sector_t)reshape_sectors - 1))
		       - reshape_sectors - stripe_addr
		       != sector_nr);
	} else {
		BUG_ON(writepos != sector_nr + reshape_sectors);
		stripe_addr = sector_nr;
	}

	/* 'writepos' is the most advanced device address we might write.
	 * 'readpos' is the least advanced device address we might read.
	 * 'safepos' is the least address recorded in the metadata as having
	 *     been reshaped.
	 * If there is a min_offset_diff, these are adjusted either by
	 * increasing the safepos/readpos if diff is negative, or
	 * increasing writepos if diff is positive.
	 * If 'readpos' is then behind 'writepos', there is no way that we can
	 * ensure safety in the face of a crash - that must be done by userspace
	 * making a backup of the data.  So in that case there is no particular
	 * rush to update metadata.
	 * Otherwise if 'safepos' is behind 'writepos', then we really need to
	 * update the metadata to advance 'safepos' to match 'readpos' so that
	 * we can be safe in the event of a crash.
	 * So we insist on updating metadata if safepos is behind writepos and
	 * readpos is beyond writepos.
	 * In any case, update the metadata every 10 seconds.
	 * Maybe that number should be configurable, but I'm not sure it is
	 * worth it.... maybe it could be a multiple of safemode_delay???
	 */
	if (conf->min_offset_diff < 0) {
		safepos += -conf->min_offset_diff;
		readpos += -conf->min_offset_diff;
	} else
		writepos += conf->min_offset_diff;

	if ((mddev->reshape_backwards
	     ? (safepos > writepos && readpos < writepos)
	     : (safepos < writepos && readpos > writepos)) ||
	    time_after(jiffies, conf->reshape_checkpoint + 10*HZ)) {
		/* Cannot proceed until we've updated the superblock... */
		wait_event(conf->wait_for_overlap,
			   atomic_read(&conf->reshape_stripes)==0
			   || test_bit(MD_RECOVERY_INTR, &mddev->recovery));
		if (atomic_read(&conf->reshape_stripes) != 0)
			return 0;
		mddev->reshape_position = conf->reshape_progress;
		mddev->curr_resync_completed = sector_nr;
		if (!mddev->reshape_backwards)
			/* Can update recovery_offset */
			rdev_for_each(rdev, mddev)
				if (rdev->raid_disk >= 0 &&
				    !test_bit(Journal, &rdev->flags) &&
				    !test_bit(In_sync, &rdev->flags) &&
				    rdev->recovery_offset < sector_nr)
					rdev->recovery_offset = sector_nr;

		conf->reshape_checkpoint = jiffies;
		set_bit(MD_SB_CHANGE_DEVS, &mddev->sb_flags);
		md_wakeup_thread(mddev->thread);
		wait_event(mddev->sb_wait, mddev->sb_flags == 0 ||
			   test_bit(MD_RECOVERY_INTR, &mddev->recovery));
		if (test_bit(MD_RECOVERY_INTR, &mddev->recovery))
			return 0;
		spin_lock_irq(&conf->device_lock);
		conf->reshape_safe = mddev->reshape_position;
		spin_unlock_irq(&conf->device_lock);
		wake_up(&conf->wait_for_overlap);
		sysfs_notify_dirent_safe(mddev->sysfs_completed);
	}

	INIT_LIST_HEAD(&stripes);
	for (i = 0; i < reshape_sectors; i += RAID5_STRIPE_SECTORS(conf)) {
		int j;
		int skipped_disk = 0;
		sh = raid5_get_active_stripe(conf, stripe_addr+i, 0, 0, 1);
		set_bit(STRIPE_EXPANDING, &sh->state);
		atomic_inc(&conf->reshape_stripes);
		/* If any of this stripe is beyond the end of the old
		 * array, then we need to zero those blocks
		 */
		for (j=sh->disks; j--;) {
			sector_t s;
			if (j == sh->pd_idx)
				continue;
			if (conf->level == 6 &&
			    j == sh->qd_idx)
				continue;
			s = raid5_compute_blocknr(sh, j, 0);
			if (s < raid5_size(mddev, 0, 0)) {
				skipped_disk = 1;
				continue;
			}
			memset(page_address(sh->dev[j].page), 0, RAID5_STRIPE_SIZE(conf));
			set_bit(R5_Expanded, &sh->dev[j].flags);
			set_bit(R5_UPTODATE, &sh->dev[j].flags);
		}
		if (!skipped_disk) {
			set_bit(STRIPE_EXPAND_READY, &sh->state);
			set_bit(STRIPE_HANDLE, &sh->state);
		}
		list_add(&sh->lru, &stripes);
	}
	spin_lock_irq(&conf->device_lock);
	if (mddev->reshape_backwards)
		conf->reshape_progress -= reshape_sectors * new_data_disks;
	else
		conf->reshape_progress += reshape_sectors * new_data_disks;
	spin_unlock_irq(&conf->device_lock);
	/* Ok, those stripe are ready. We can start scheduling
	 * reads on the source stripes.
	 * The source stripes are determined by mapping the first and last
	 * block on the destination stripes.
	 */
	first_sector =
		raid5_compute_sector(conf, stripe_addr*(new_data_disks),
				     1, &dd_idx, NULL);
	last_sector =
		raid5_compute_sector(conf, ((stripe_addr+reshape_sectors)
					    * new_data_disks - 1),
				     1, &dd_idx, NULL);
	if (last_sector >= mddev->dev_sectors)
		last_sector = mddev->dev_sectors - 1;
	while (first_sector <= last_sector) {
		sh = raid5_get_active_stripe(conf, first_sector, 1, 0, 1);
		set_bit(STRIPE_EXPAND_SOURCE, &sh->state);
		set_bit(STRIPE_HANDLE, &sh->state);
		raid5_release_stripe(sh);
		first_sector += RAID5_STRIPE_SECTORS(conf);
	}
	/* Now that the sources are clearly marked, we can release
	 * the destination stripes
	 */
	while (!list_empty(&stripes)) {
		sh = list_entry(stripes.next, struct stripe_head, lru);
		list_del_init(&sh->lru);
		raid5_release_stripe(sh);
	}
	/* If this takes us to the resync_max point where we have to pause,
	 * then we need to write out the superblock.
	 */
	sector_nr += reshape_sectors;
	retn = reshape_sectors;
finish:
	if (mddev->curr_resync_completed > mddev->resync_max ||
	    (sector_nr - mddev->curr_resync_completed) * 2
	    >= mddev->resync_max - mddev->curr_resync_completed) {
		/* Cannot proceed until we've updated the superblock... */
		wait_event(conf->wait_for_overlap,
			   atomic_read(&conf->reshape_stripes) == 0
			   || test_bit(MD_RECOVERY_INTR, &mddev->recovery));
		if (atomic_read(&conf->reshape_stripes) != 0)
			goto ret;
		mddev->reshape_position = conf->reshape_progress;
		mddev->curr_resync_completed = sector_nr;
		if (!mddev->reshape_backwards)
			/* Can update recovery_offset */
			rdev_for_each(rdev, mddev)
				if (rdev->raid_disk >= 0 &&
				    !test_bit(Journal, &rdev->flags) &&
				    !test_bit(In_sync, &rdev->flags) &&
				    rdev->recovery_offset < sector_nr)
					rdev->recovery_offset = sector_nr;
		conf->reshape_checkpoint = jiffies;
		set_bit(MD_SB_CHANGE_DEVS, &mddev->sb_flags);
		md_wakeup_thread(mddev->thread);
		wait_event(mddev->sb_wait,
			   !test_bit(MD_SB_CHANGE_DEVS, &mddev->sb_flags)
			   || test_bit(MD_RECOVERY_INTR, &mddev->recovery));
		if (test_bit(MD_RECOVERY_INTR, &mddev->recovery))
			goto ret;
		spin_lock_irq(&conf->device_lock);
		conf->reshape_safe = mddev->reshape_position;
		spin_unlock_irq(&conf->device_lock);
		wake_up(&conf->wait_for_overlap);
		sysfs_notify_dirent_safe(mddev->sysfs_completed);
	}
ret:
	return retn;
}

static inline sector_t raid5_sync_request(struct mddev *mddev, sector_t sector_nr,
					  int *skipped)
{
	struct r5conf *conf = mddev->private;
	struct stripe_head *sh;
	sector_t max_sector = mddev->dev_sectors;
	sector_t sync_blocks;
	int still_degraded = 0;
	int i;

	if (sector_nr >= max_sector) {
		/* just being told to finish up .. nothing much to do */

		if (test_bit(MD_RECOVERY_RESHAPE, &mddev->recovery)) {
			end_reshape(conf);
			return 0;
		}

		if (mddev->curr_resync < max_sector) /* aborted */
			md_bitmap_end_sync(mddev->bitmap, mddev->curr_resync,
					   &sync_blocks, 1);
		else /* completed sync */
			conf->fullsync = 0;
		md_bitmap_close_sync(mddev->bitmap);

		return 0;
	}

	/* Allow raid5_quiesce to complete */
	wait_event(conf->wait_for_overlap, conf->quiesce != 2);

	if (test_bit(MD_RECOVERY_RESHAPE, &mddev->recovery))
		return reshape_request(mddev, sector_nr, skipped);

	/* No need to check resync_max as we never do more than one
	 * stripe, and as resync_max will always be on a chunk boundary,
	 * if the check in md_do_sync didn't fire, there is no chance
	 * of overstepping resync_max here
	 */

	/* if there is too many failed drives and we are trying
	 * to resync, then assert that we are finished, because there is
	 * nothing we can do.
	 */
	if (mddev->degraded >= conf->max_degraded &&
	    test_bit(MD_RECOVERY_SYNC, &mddev->recovery)) {
		sector_t rv = mddev->dev_sectors - sector_nr;
		*skipped = 1;
		return rv;
	}
	if (!test_bit(MD_RECOVERY_REQUESTED, &mddev->recovery) &&
	    !conf->fullsync &&
	    !md_bitmap_start_sync(mddev->bitmap, sector_nr, &sync_blocks, 1) &&
	    sync_blocks >= RAID5_STRIPE_SECTORS(conf)) {
		/* we can skip this block, and probably more */
		do_div(sync_blocks, RAID5_STRIPE_SECTORS(conf));
		*skipped = 1;
		/* keep things rounded to whole stripes */
		return sync_blocks * RAID5_STRIPE_SECTORS(conf);
	}

	md_bitmap_cond_end_sync(mddev->bitmap, sector_nr, false);

	sh = raid5_get_active_stripe(conf, sector_nr, 0, 1, 0);
	if (sh == NULL) {
		sh = raid5_get_active_stripe(conf, sector_nr, 0, 0, 0);
		/* make sure we don't swamp the stripe cache if someone else
		 * is trying to get access
		 */
		schedule_timeout_uninterruptible(1);
	}
	/* Need to check if array will still be degraded after recovery/resync
	 * Note in case of > 1 drive failures it's possible we're rebuilding
	 * one drive while leaving another faulty drive in array.
	 */
	rcu_read_lock();
	for (i = 0; i < conf->raid_disks; i++) {
		struct md_rdev *rdev = rcu_dereference(conf->disks[i].rdev);

		if (rdev == NULL || test_bit(Faulty, &rdev->flags))
			still_degraded = 1;
	}
	rcu_read_unlock();

	md_bitmap_start_sync(mddev->bitmap, sector_nr, &sync_blocks, still_degraded);

	set_bit(STRIPE_SYNC_REQUESTED, &sh->state);
	set_bit(STRIPE_HANDLE, &sh->state);

	raid5_release_stripe(sh);

	return RAID5_STRIPE_SECTORS(conf);
}

static int  retry_aligned_read(struct r5conf *conf, struct bio *raid_bio,
			       unsigned int offset)
{
	/* We may not be able to submit a whole bio at once as there
	 * may not be enough stripe_heads available.
	 * We cannot pre-allocate enough stripe_heads as we may need
	 * more than exist in the cache (if we allow ever large chunks).
	 * So we do one stripe head at a time and record in
	 * ->bi_hw_segments how many have been done.
	 *
	 * We *know* that this entire raid_bio is in one chunk, so
	 * it will be only one 'dd_idx' and only need one call to raid5_compute_sector.
	 */
	struct stripe_head *sh;
	int dd_idx;
	sector_t sector, logical_sector, last_sector;
	int scnt = 0;
	int handled = 0;

	logical_sector = raid_bio->bi_iter.bi_sector &
		~((sector_t)RAID5_STRIPE_SECTORS(conf)-1);
	sector = raid5_compute_sector(conf, logical_sector,
				      0, &dd_idx, NULL);
	last_sector = bio_end_sector(raid_bio);

	for (; logical_sector < last_sector;
	     logical_sector += RAID5_STRIPE_SECTORS(conf),
		     sector += RAID5_STRIPE_SECTORS(conf),
		     scnt++) {

		if (scnt < offset)
			/* already done this stripe */
			continue;

		sh = raid5_get_active_stripe(conf, sector, 0, 1, 1);

		if (!sh) {
			/* failed to get a stripe - must wait */
			conf->retry_read_aligned = raid_bio;
			conf->retry_read_offset = scnt;
			return handled;
		}

		if (!add_stripe_bio(sh, raid_bio, dd_idx, 0, 0)) {
			raid5_release_stripe(sh);
			conf->retry_read_aligned = raid_bio;
			conf->retry_read_offset = scnt;
			return handled;
		}

		set_bit(R5_ReadNoMerge, &sh->dev[dd_idx].flags);
		handle_stripe(sh);
		raid5_release_stripe(sh);
		handled++;
	}

	bio_endio(raid_bio);

	if (atomic_dec_and_test(&conf->active_aligned_reads))
		wake_up(&conf->wait_for_quiescent);
	return handled;
}

static int handle_active_stripes(struct r5conf *conf, int group,
				 struct r5worker *worker,
				 struct list_head *temp_inactive_list)
		__must_hold(&conf->device_lock)
{
	struct stripe_head *batch[MAX_STRIPE_BATCH], *sh;
	int i, batch_size = 0, hash;
	bool release_inactive = false;

	while (batch_size < MAX_STRIPE_BATCH &&
			(sh = __get_priority_stripe(conf, group)) != NULL)
		batch[batch_size++] = sh;

	if (batch_size == 0) {
		for (i = 0; i < NR_STRIPE_HASH_LOCKS; i++)
			if (!list_empty(temp_inactive_list + i))
				break;
		if (i == NR_STRIPE_HASH_LOCKS) {
			spin_unlock_irq(&conf->device_lock);
			log_flush_stripe_to_raid(conf);
			spin_lock_irq(&conf->device_lock);
			return batch_size;
		}
		release_inactive = true;
	}
	spin_unlock_irq(&conf->device_lock);

	release_inactive_stripe_list(conf, temp_inactive_list,
				     NR_STRIPE_HASH_LOCKS);

	r5l_flush_stripe_to_raid(conf->log);
	if (release_inactive) {
		spin_lock_irq(&conf->device_lock);
		return 0;
	}

	for (i = 0; i < batch_size; i++)
		handle_stripe(batch[i]);
	log_write_stripe_run(conf);

	cond_resched();

	spin_lock_irq(&conf->device_lock);
	for (i = 0; i < batch_size; i++) {
		hash = batch[i]->hash_lock_index;
		__release_stripe(conf, batch[i], &temp_inactive_list[hash]);
	}
	return batch_size;
}

static void raid5_do_work(struct work_struct *work)
{
	struct r5worker *worker = container_of(work, struct r5worker, work);
	struct r5worker_group *group = worker->group;
	struct r5conf *conf = group->conf;
	struct mddev *mddev = conf->mddev;
	int group_id = group - conf->worker_groups;
	int handled;
	struct blk_plug plug;

	pr_debug("+++ raid5worker active\n");

	blk_start_plug(&plug);
	handled = 0;
	spin_lock_irq(&conf->device_lock);
	while (1) {
		int batch_size, released;

		released = release_stripe_list(conf, worker->temp_inactive_list);

		batch_size = handle_active_stripes(conf, group_id, worker,
						   worker->temp_inactive_list);
		worker->working = false;
		if (!batch_size && !released)
			break;
		handled += batch_size;
		wait_event_lock_irq(mddev->sb_wait,
			!test_bit(MD_SB_CHANGE_PENDING, &mddev->sb_flags),
			conf->device_lock);
	}
	pr_debug("%d stripes handled\n", handled);

	spin_unlock_irq(&conf->device_lock);

	flush_deferred_bios(conf);

	r5l_flush_stripe_to_raid(conf->log);

	async_tx_issue_pending_all();
	blk_finish_plug(&plug);

	pr_debug("--- raid5worker inactive\n");
}

/*
 * This is our raid5 kernel thread.
 *
 * We scan the hash table for stripes which can be handled now.
 * During the scan, completed stripes are saved for us by the interrupt
 * handler, so that they will not have to wait for our next wakeup.
 */
static void raid5d(struct md_thread *thread)
{
	struct mddev *mddev = thread->mddev;
	struct r5conf *conf = mddev->private;
	int handled;
	struct blk_plug plug;

	pr_debug("+++ raid5d active\n");

	md_check_recovery(mddev);

	blk_start_plug(&plug);
	handled = 0;
	spin_lock_irq(&conf->device_lock);
	while (1) {
		struct bio *bio;
		int batch_size, released;
		unsigned int offset;

		released = release_stripe_list(conf, conf->temp_inactive_list);
		if (released)
			clear_bit(R5_DID_ALLOC, &conf->cache_state);

		if (
		    !list_empty(&conf->bitmap_list)) {
			/* Now is a good time to flush some bitmap updates */
			conf->seq_flush++;
			spin_unlock_irq(&conf->device_lock);
			md_bitmap_unplug(mddev->bitmap);
			spin_lock_irq(&conf->device_lock);
			conf->seq_write = conf->seq_flush;
			activate_bit_delay(conf, conf->temp_inactive_list);
		}
		raid5_activate_delayed(conf);

		while ((bio = remove_bio_from_retry(conf, &offset))) {
			int ok;
			spin_unlock_irq(&conf->device_lock);
			ok = retry_aligned_read(conf, bio, offset);
			spin_lock_irq(&conf->device_lock);
			if (!ok)
				break;
			handled++;
		}

		batch_size = handle_active_stripes(conf, ANY_GROUP, NULL,
						   conf->temp_inactive_list);
		if (!batch_size && !released)
			break;
		handled += batch_size;

		if (mddev->sb_flags & ~(1 << MD_SB_CHANGE_PENDING)) {
			spin_unlock_irq(&conf->device_lock);
			md_check_recovery(mddev);
			spin_lock_irq(&conf->device_lock);
		}
	}
	pr_debug("%d stripes handled\n", handled);

	spin_unlock_irq(&conf->device_lock);
	if (test_and_clear_bit(R5_ALLOC_MORE, &conf->cache_state) &&
	    mutex_trylock(&conf->cache_size_mutex)) {
		grow_one_stripe(conf, __GFP_NOWARN);
		/* Set flag even if allocation failed.  This helps
		 * slow down allocation requests when mem is short
		 */
		set_bit(R5_DID_ALLOC, &conf->cache_state);
		mutex_unlock(&conf->cache_size_mutex);
	}

	flush_deferred_bios(conf);

	r5l_flush_stripe_to_raid(conf->log);

	async_tx_issue_pending_all();
	blk_finish_plug(&plug);

	pr_debug("--- raid5d inactive\n");
}

static ssize_t
raid5_show_stripe_cache_size(struct mddev *mddev, char *page)
{
	struct r5conf *conf;
	int ret = 0;
	spin_lock(&mddev->lock);
	conf = mddev->private;
	if (conf)
		ret = sprintf(page, "%d\n", conf->min_nr_stripes);
	spin_unlock(&mddev->lock);
	return ret;
}

int
raid5_set_cache_size(struct mddev *mddev, int size)
{
	int result = 0;
	struct r5conf *conf = mddev->private;

	if (size <= 16 || size > 32768)
		return -EINVAL;

	conf->min_nr_stripes = size;
	mutex_lock(&conf->cache_size_mutex);
	while (size < conf->max_nr_stripes &&
	       drop_one_stripe(conf))
		;
	mutex_unlock(&conf->cache_size_mutex);

	md_allow_write(mddev);

	mutex_lock(&conf->cache_size_mutex);
	while (size > conf->max_nr_stripes)
		if (!grow_one_stripe(conf, GFP_KERNEL)) {
			conf->min_nr_stripes = conf->max_nr_stripes;
			result = -ENOMEM;
			break;
		}
	mutex_unlock(&conf->cache_size_mutex);

	return result;
}
EXPORT_SYMBOL(raid5_set_cache_size);

static ssize_t
raid5_store_stripe_cache_size(struct mddev *mddev, const char *page, size_t len)
{
	struct r5conf *conf;
	unsigned long new;
	int err;

	if (len >= PAGE_SIZE)
		return -EINVAL;
	if (kstrtoul(page, 10, &new))
		return -EINVAL;
	err = mddev_lock(mddev);
	if (err)
		return err;
	conf = mddev->private;
	if (!conf)
		err = -ENODEV;
	else
		err = raid5_set_cache_size(mddev, new);
	mddev_unlock(mddev);

	return err ?: len;
}

static struct md_sysfs_entry
raid5_stripecache_size = __ATTR(stripe_cache_size, S_IRUGO | S_IWUSR,
				raid5_show_stripe_cache_size,
				raid5_store_stripe_cache_size);

static ssize_t
raid5_show_rmw_level(struct mddev  *mddev, char *page)
{
	struct r5conf *conf = mddev->private;
	if (conf)
		return sprintf(page, "%d\n", conf->rmw_level);
	else
		return 0;
}

static ssize_t
raid5_store_rmw_level(struct mddev  *mddev, const char *page, size_t len)
{
	struct r5conf *conf = mddev->private;
	unsigned long new;

	if (!conf)
		return -ENODEV;

	if (len >= PAGE_SIZE)
		return -EINVAL;

	if (kstrtoul(page, 10, &new))
		return -EINVAL;

	if (new != PARITY_DISABLE_RMW && !raid6_call.xor_syndrome)
		return -EINVAL;

	if (new != PARITY_DISABLE_RMW &&
	    new != PARITY_ENABLE_RMW &&
	    new != PARITY_PREFER_RMW)
		return -EINVAL;

	conf->rmw_level = new;
	return len;
}

static struct md_sysfs_entry
raid5_rmw_level = __ATTR(rmw_level, S_IRUGO | S_IWUSR,
			 raid5_show_rmw_level,
			 raid5_store_rmw_level);

static ssize_t
raid5_show_stripe_size(struct mddev  *mddev, char *page)
{
	struct r5conf *conf;
	int ret = 0;

	spin_lock(&mddev->lock);
	conf = mddev->private;
	if (conf)
		ret = sprintf(page, "%lu\n", RAID5_STRIPE_SIZE(conf));
	spin_unlock(&mddev->lock);
	return ret;
}

#if PAGE_SIZE != DEFAULT_STRIPE_SIZE
static ssize_t
raid5_store_stripe_size(struct mddev  *mddev, const char *page, size_t len)
{
	struct r5conf *conf;
	unsigned long new;
	int err;
	int size;

	if (len >= PAGE_SIZE)
		return -EINVAL;
	if (kstrtoul(page, 10, &new))
		return -EINVAL;

	/*
	 * The value should not be bigger than PAGE_SIZE. It requires to
	 * be multiple of DEFAULT_STRIPE_SIZE and the value should be power
	 * of two.
	 */
	if (new % DEFAULT_STRIPE_SIZE != 0 ||
			new > PAGE_SIZE || new == 0 ||
			new != roundup_pow_of_two(new))
		return -EINVAL;

	err = mddev_lock(mddev);
	if (err)
		return err;

	conf = mddev->private;
	if (!conf) {
		err = -ENODEV;
		goto out_unlock;
	}

	if (new == conf->stripe_size)
		goto out_unlock;

	pr_debug("md/raid: change stripe_size from %lu to %lu\n",
			conf->stripe_size, new);

	if (mddev->sync_thread ||
		test_bit(MD_RECOVERY_RUNNING, &mddev->recovery) ||
		mddev->reshape_position != MaxSector ||
		mddev->sysfs_active) {
		err = -EBUSY;
		goto out_unlock;
	}

	mddev_suspend(mddev);
	mutex_lock(&conf->cache_size_mutex);
	size = conf->max_nr_stripes;

	shrink_stripes(conf);

	conf->stripe_size = new;
	conf->stripe_shift = ilog2(new) - 9;
	conf->stripe_sectors = new >> 9;
	if (grow_stripes(conf, size)) {
		pr_warn("md/raid:%s: couldn't allocate buffers\n",
				mdname(mddev));
		err = -ENOMEM;
	}
	mutex_unlock(&conf->cache_size_mutex);
	mddev_resume(mddev);

out_unlock:
	mddev_unlock(mddev);
	return err ?: len;
}

static struct md_sysfs_entry
raid5_stripe_size = __ATTR(stripe_size, 0644,
			 raid5_show_stripe_size,
			 raid5_store_stripe_size);
#else
static struct md_sysfs_entry
raid5_stripe_size = __ATTR(stripe_size, 0444,
			 raid5_show_stripe_size,
			 NULL);
#endif

static ssize_t
raid5_show_preread_threshold(struct mddev *mddev, char *page)
{
	struct r5conf *conf;
	int ret = 0;
	spin_lock(&mddev->lock);
	conf = mddev->private;
	if (conf)
		ret = sprintf(page, "%d\n", conf->bypass_threshold);
	spin_unlock(&mddev->lock);
	return ret;
}

static ssize_t
raid5_store_preread_threshold(struct mddev *mddev, const char *page, size_t len)
{
	struct r5conf *conf;
	unsigned long new;
	int err;

	if (len >= PAGE_SIZE)
		return -EINVAL;
	if (kstrtoul(page, 10, &new))
		return -EINVAL;

	err = mddev_lock(mddev);
	if (err)
		return err;
	conf = mddev->private;
	if (!conf)
		err = -ENODEV;
	else if (new > conf->min_nr_stripes)
		err = -EINVAL;
	else
		conf->bypass_threshold = new;
	mddev_unlock(mddev);
	return err ?: len;
}

static struct md_sysfs_entry
raid5_preread_bypass_threshold = __ATTR(preread_bypass_threshold,
					S_IRUGO | S_IWUSR,
					raid5_show_preread_threshold,
					raid5_store_preread_threshold);

static ssize_t
raid5_show_skip_copy(struct mddev *mddev, char *page)
{
	struct r5conf *conf;
	int ret = 0;
	spin_lock(&mddev->lock);
	conf = mddev->private;
	if (conf)
		ret = sprintf(page, "%d\n", conf->skip_copy);
	spin_unlock(&mddev->lock);
	return ret;
}

static ssize_t
raid5_store_skip_copy(struct mddev *mddev, const char *page, size_t len)
{
	struct r5conf *conf;
	unsigned long new;
	int err;

	if (len >= PAGE_SIZE)
		return -EINVAL;
	if (kstrtoul(page, 10, &new))
		return -EINVAL;
	new = !!new;

	err = mddev_lock(mddev);
	if (err)
		return err;
	conf = mddev->private;
	if (!conf)
		err = -ENODEV;
	else if (new != conf->skip_copy) {
		struct request_queue *q = mddev->queue;

		mddev_suspend(mddev);
		conf->skip_copy = new;
		if (new)
			blk_queue_flag_set(QUEUE_FLAG_STABLE_WRITES, q);
		else
			blk_queue_flag_clear(QUEUE_FLAG_STABLE_WRITES, q);
		mddev_resume(mddev);
	}
	mddev_unlock(mddev);
	return err ?: len;
}

static struct md_sysfs_entry
raid5_skip_copy = __ATTR(skip_copy, S_IRUGO | S_IWUSR,
					raid5_show_skip_copy,
					raid5_store_skip_copy);

static ssize_t
stripe_cache_active_show(struct mddev *mddev, char *page)
{
	struct r5conf *conf = mddev->private;
	if (conf)
		return sprintf(page, "%d\n", atomic_read(&conf->active_stripes));
	else
		return 0;
}

static struct md_sysfs_entry
raid5_stripecache_active = __ATTR_RO(stripe_cache_active);

static ssize_t
raid5_show_group_thread_cnt(struct mddev *mddev, char *page)
{
	struct r5conf *conf;
	int ret = 0;
	spin_lock(&mddev->lock);
	conf = mddev->private;
	if (conf)
		ret = sprintf(page, "%d\n", conf->worker_cnt_per_group);
	spin_unlock(&mddev->lock);
	return ret;
}

static int alloc_thread_groups(struct r5conf *conf, int cnt,
			       int *group_cnt,
			       struct r5worker_group **worker_groups);
static ssize_t
raid5_store_group_thread_cnt(struct mddev *mddev, const char *page, size_t len)
{
	struct r5conf *conf;
	unsigned int new;
	int err;
	struct r5worker_group *new_groups, *old_groups;
	int group_cnt;

	if (len >= PAGE_SIZE)
		return -EINVAL;
	if (kstrtouint(page, 10, &new))
		return -EINVAL;
	/* 8192 should be big enough */
	if (new > 8192)
		return -EINVAL;

	err = mddev_lock(mddev);
	if (err)
		return err;
	conf = mddev->private;
	if (!conf)
		err = -ENODEV;
	else if (new != conf->worker_cnt_per_group) {
		mddev_suspend(mddev);

		old_groups = conf->worker_groups;
		if (old_groups)
			flush_workqueue(raid5_wq);

		err = alloc_thread_groups(conf, new, &group_cnt, &new_groups);
		if (!err) {
			spin_lock_irq(&conf->device_lock);
			conf->group_cnt = group_cnt;
			conf->worker_cnt_per_group = new;
			conf->worker_groups = new_groups;
			spin_unlock_irq(&conf->device_lock);

			if (old_groups)
				kfree(old_groups[0].workers);
			kfree(old_groups);
		}
		mddev_resume(mddev);
	}
	mddev_unlock(mddev);

	return err ?: len;
}

static struct md_sysfs_entry
raid5_group_thread_cnt = __ATTR(group_thread_cnt, S_IRUGO | S_IWUSR,
				raid5_show_group_thread_cnt,
				raid5_store_group_thread_cnt);

static struct attribute *raid5_attrs[] =  {
	&raid5_stripecache_size.attr,
	&raid5_stripecache_active.attr,
	&raid5_preread_bypass_threshold.attr,
	&raid5_group_thread_cnt.attr,
	&raid5_skip_copy.attr,
	&raid5_rmw_level.attr,
	&raid5_stripe_size.attr,
	&r5c_journal_mode.attr,
	&ppl_write_hint.attr,
	NULL,
};
static const struct attribute_group raid5_attrs_group = {
	.name = NULL,
	.attrs = raid5_attrs,
};

static int alloc_thread_groups(struct r5conf *conf, int cnt, int *group_cnt,
			       struct r5worker_group **worker_groups)
{
	int i, j, k;
	ssize_t size;
	struct r5worker *workers;

	if (cnt == 0) {
		*group_cnt = 0;
		*worker_groups = NULL;
		return 0;
	}
	*group_cnt = num_possible_nodes();
	size = sizeof(struct r5worker) * cnt;
	workers = kcalloc(size, *group_cnt, GFP_NOIO);
	*worker_groups = kcalloc(*group_cnt, sizeof(struct r5worker_group),
				 GFP_NOIO);
	if (!*worker_groups || !workers) {
		kfree(workers);
		kfree(*worker_groups);
		return -ENOMEM;
	}

	for (i = 0; i < *group_cnt; i++) {
		struct r5worker_group *group;

		group = &(*worker_groups)[i];
		INIT_LIST_HEAD(&group->handle_list);
		INIT_LIST_HEAD(&group->loprio_list);
		group->conf = conf;
		group->workers = workers + i * cnt;

		for (j = 0; j < cnt; j++) {
			struct r5worker *worker = group->workers + j;
			worker->group = group;
			INIT_WORK(&worker->work, raid5_do_work);

			for (k = 0; k < NR_STRIPE_HASH_LOCKS; k++)
				INIT_LIST_HEAD(worker->temp_inactive_list + k);
		}
	}

	return 0;
}

static void free_thread_groups(struct r5conf *conf)
{
	if (conf->worker_groups)
		kfree(conf->worker_groups[0].workers);
	kfree(conf->worker_groups);
	conf->worker_groups = NULL;
}

static sector_t
raid5_size(struct mddev *mddev, sector_t sectors, int raid_disks)
{
	struct r5conf *conf = mddev->private;

	if (!sectors)
		sectors = mddev->dev_sectors;
	if (!raid_disks)
		/* size is defined by the smallest of previous and new size */
		raid_disks = min(conf->raid_disks, conf->previous_raid_disks);

	sectors &= ~((sector_t)conf->chunk_sectors - 1);
	sectors &= ~((sector_t)conf->prev_chunk_sectors - 1);
	return sectors * (raid_disks - conf->max_degraded);
}

static void free_scratch_buffer(struct r5conf *conf, struct raid5_percpu *percpu)
{
	safe_put_page(percpu->spare_page);
	percpu->spare_page = NULL;
	kvfree(percpu->scribble);
	percpu->scribble = NULL;
}

static int alloc_scratch_buffer(struct r5conf *conf, struct raid5_percpu *percpu)
{
	if (conf->level == 6 && !percpu->spare_page) {
		percpu->spare_page = alloc_page(GFP_KERNEL);
		if (!percpu->spare_page)
			return -ENOMEM;
	}

	if (scribble_alloc(percpu,
			   max(conf->raid_disks,
			       conf->previous_raid_disks),
			   max(conf->chunk_sectors,
			       conf->prev_chunk_sectors)
			   / RAID5_STRIPE_SECTORS(conf))) {
		free_scratch_buffer(conf, percpu);
		return -ENOMEM;
	}

	local_lock_init(&percpu->lock);
	return 0;
}

static int raid456_cpu_dead(unsigned int cpu, struct hlist_node *node)
{
	struct r5conf *conf = hlist_entry_safe(node, struct r5conf, node);

	free_scratch_buffer(conf, per_cpu_ptr(conf->percpu, cpu));
	return 0;
}

static void raid5_free_percpu(struct r5conf *conf)
{
	if (!conf->percpu)
		return;

	cpuhp_state_remove_instance(CPUHP_MD_RAID5_PREPARE, &conf->node);
	free_percpu(conf->percpu);
}

static void free_conf(struct r5conf *conf)
{
	int i;

	log_exit(conf);

	unregister_shrinker(&conf->shrinker);
	free_thread_groups(conf);
	shrink_stripes(conf);
	raid5_free_percpu(conf);
	for (i = 0; i < conf->pool_size; i++)
		if (conf->disks[i].extra_page)
			put_page(conf->disks[i].extra_page);
	kfree(conf->disks);
	bioset_exit(&conf->bio_split);
	kfree(conf->stripe_hashtbl);
	kfree(conf->pending_data);
	kfree(conf);
}

static int raid456_cpu_up_prepare(unsigned int cpu, struct hlist_node *node)
{
	struct r5conf *conf = hlist_entry_safe(node, struct r5conf, node);
	struct raid5_percpu *percpu = per_cpu_ptr(conf->percpu, cpu);

	if (alloc_scratch_buffer(conf, percpu)) {
		pr_warn("%s: failed memory allocation for cpu%u\n",
			__func__, cpu);
		return -ENOMEM;
	}
	return 0;
}

static int raid5_alloc_percpu(struct r5conf *conf)
{
	int err = 0;

	conf->percpu = alloc_percpu(struct raid5_percpu);
	if (!conf->percpu)
		return -ENOMEM;

	err = cpuhp_state_add_instance(CPUHP_MD_RAID5_PREPARE, &conf->node);
	if (!err) {
		conf->scribble_disks = max(conf->raid_disks,
			conf->previous_raid_disks);
		conf->scribble_sectors = max(conf->chunk_sectors,
			conf->prev_chunk_sectors);
	}
	return err;
}

static unsigned long raid5_cache_scan(struct shrinker *shrink,
				      struct shrink_control *sc)
{
	struct r5conf *conf = container_of(shrink, struct r5conf, shrinker);
	unsigned long ret = SHRINK_STOP;

	if (mutex_trylock(&conf->cache_size_mutex)) {
		ret= 0;
		while (ret < sc->nr_to_scan &&
		       conf->max_nr_stripes > conf->min_nr_stripes) {
			if (drop_one_stripe(conf) == 0) {
				ret = SHRINK_STOP;
				break;
			}
			ret++;
		}
		mutex_unlock(&conf->cache_size_mutex);
	}
	return ret;
}

static unsigned long raid5_cache_count(struct shrinker *shrink,
				       struct shrink_control *sc)
{
	struct r5conf *conf = container_of(shrink, struct r5conf, shrinker);

	if (conf->max_nr_stripes < conf->min_nr_stripes)
		/* unlikely, but not impossible */
		return 0;
	return conf->max_nr_stripes - conf->min_nr_stripes;
}

static struct r5conf *setup_conf(struct mddev *mddev)
{
	struct r5conf *conf;
	int raid_disk, memory, max_disks;
	struct md_rdev *rdev;
	struct disk_info *disk;
	char pers_name[6];
	int i;
	int group_cnt;
	struct r5worker_group *new_group;
	int ret = -ENOMEM;

	if (mddev->new_level != 5
	    && mddev->new_level != 4
	    && mddev->new_level != 6) {
		pr_warn("md/raid:%s: raid level not set to 4/5/6 (%d)\n",
			mdname(mddev), mddev->new_level);
		return ERR_PTR(-EIO);
	}
	if ((mddev->new_level == 5
	     && !algorithm_valid_raid5(mddev->new_layout)) ||
	    (mddev->new_level == 6
	     && !algorithm_valid_raid6(mddev->new_layout))) {
		pr_warn("md/raid:%s: layout %d not supported\n",
			mdname(mddev), mddev->new_layout);
		return ERR_PTR(-EIO);
	}
	if (mddev->new_level == 6 && mddev->raid_disks < 4) {
		pr_warn("md/raid:%s: not enough configured devices (%d, minimum 4)\n",
			mdname(mddev), mddev->raid_disks);
		return ERR_PTR(-EINVAL);
	}

	if (!mddev->new_chunk_sectors ||
	    (mddev->new_chunk_sectors << 9) % PAGE_SIZE ||
	    !is_power_of_2(mddev->new_chunk_sectors)) {
		pr_warn("md/raid:%s: invalid chunk size %d\n",
			mdname(mddev), mddev->new_chunk_sectors << 9);
		return ERR_PTR(-EINVAL);
	}

	conf = kzalloc(sizeof(struct r5conf), GFP_KERNEL);
	if (conf == NULL)
		goto abort;

#if PAGE_SIZE != DEFAULT_STRIPE_SIZE
	conf->stripe_size = DEFAULT_STRIPE_SIZE;
	conf->stripe_shift = ilog2(DEFAULT_STRIPE_SIZE) - 9;
	conf->stripe_sectors = DEFAULT_STRIPE_SIZE >> 9;
#endif
	INIT_LIST_HEAD(&conf->free_list);
	INIT_LIST_HEAD(&conf->pending_list);
	conf->pending_data = kcalloc(PENDING_IO_MAX,
				     sizeof(struct r5pending_data),
				     GFP_KERNEL);
	if (!conf->pending_data)
		goto abort;
	for (i = 0; i < PENDING_IO_MAX; i++)
		list_add(&conf->pending_data[i].sibling, &conf->free_list);
	/* Don't enable multi-threading by default*/
	if (!alloc_thread_groups(conf, 0, &group_cnt, &new_group)) {
		conf->group_cnt = group_cnt;
		conf->worker_cnt_per_group = 0;
		conf->worker_groups = new_group;
	} else
		goto abort;
	spin_lock_init(&conf->device_lock);
	seqcount_spinlock_init(&conf->gen_lock, &conf->device_lock);
	mutex_init(&conf->cache_size_mutex);

	init_waitqueue_head(&conf->wait_for_quiescent);
	init_waitqueue_head(&conf->wait_for_stripe);
	init_waitqueue_head(&conf->wait_for_overlap);
	INIT_LIST_HEAD(&conf->handle_list);
	INIT_LIST_HEAD(&conf->loprio_list);
	INIT_LIST_HEAD(&conf->hold_list);
	INIT_LIST_HEAD(&conf->delayed_list);
	INIT_LIST_HEAD(&conf->bitmap_list);
	init_llist_head(&conf->released_stripes);
	atomic_set(&conf->active_stripes, 0);
	atomic_set(&conf->preread_active_stripes, 0);
	atomic_set(&conf->active_aligned_reads, 0);
	spin_lock_init(&conf->pending_bios_lock);
	conf->batch_bio_dispatch = true;
	rdev_for_each(rdev, mddev) {
		if (test_bit(Journal, &rdev->flags))
			continue;
		if (bdev_nonrot(rdev->bdev)) {
			conf->batch_bio_dispatch = false;
			break;
		}
	}

	conf->bypass_threshold = BYPASS_THRESHOLD;
	conf->recovery_disabled = mddev->recovery_disabled - 1;

	conf->raid_disks = mddev->raid_disks;
	if (mddev->reshape_position == MaxSector)
		conf->previous_raid_disks = mddev->raid_disks;
	else
		conf->previous_raid_disks = mddev->raid_disks - mddev->delta_disks;
	max_disks = max(conf->raid_disks, conf->previous_raid_disks);

	conf->disks = kcalloc(max_disks, sizeof(struct disk_info),
			      GFP_KERNEL);

	if (!conf->disks)
		goto abort;

	for (i = 0; i < max_disks; i++) {
		conf->disks[i].extra_page = alloc_page(GFP_KERNEL);
		if (!conf->disks[i].extra_page)
			goto abort;
	}

	ret = bioset_init(&conf->bio_split, BIO_POOL_SIZE, 0, 0);
	if (ret)
		goto abort;
	conf->mddev = mddev;

	if ((conf->stripe_hashtbl = kzalloc(PAGE_SIZE, GFP_KERNEL)) == NULL)
		goto abort;

	/* We init hash_locks[0] separately to that it can be used
	 * as the reference lock in the spin_lock_nest_lock() call
	 * in lock_all_device_hash_locks_irq in order to convince
	 * lockdep that we know what we are doing.
	 */
	spin_lock_init(conf->hash_locks);
	for (i = 1; i < NR_STRIPE_HASH_LOCKS; i++)
		spin_lock_init(conf->hash_locks + i);

	for (i = 0; i < NR_STRIPE_HASH_LOCKS; i++)
		INIT_LIST_HEAD(conf->inactive_list + i);

	for (i = 0; i < NR_STRIPE_HASH_LOCKS; i++)
		INIT_LIST_HEAD(conf->temp_inactive_list + i);

	atomic_set(&conf->r5c_cached_full_stripes, 0);
	INIT_LIST_HEAD(&conf->r5c_full_stripe_list);
	atomic_set(&conf->r5c_cached_partial_stripes, 0);
	INIT_LIST_HEAD(&conf->r5c_partial_stripe_list);
	atomic_set(&conf->r5c_flushing_full_stripes, 0);
	atomic_set(&conf->r5c_flushing_partial_stripes, 0);

	conf->level = mddev->new_level;
	conf->chunk_sectors = mddev->new_chunk_sectors;
	ret = raid5_alloc_percpu(conf);
	if (ret)
		goto abort;

	pr_debug("raid456: run(%s) called.\n", mdname(mddev));

	ret = -EIO;
	rdev_for_each(rdev, mddev) {
		raid_disk = rdev->raid_disk;
		if (raid_disk >= max_disks
		    || raid_disk < 0 || test_bit(Journal, &rdev->flags))
			continue;
		disk = conf->disks + raid_disk;

		if (test_bit(Replacement, &rdev->flags)) {
			if (disk->replacement)
				goto abort;
			RCU_INIT_POINTER(disk->replacement, rdev);
		} else {
			if (disk->rdev)
				goto abort;
			RCU_INIT_POINTER(disk->rdev, rdev);
		}

		if (test_bit(In_sync, &rdev->flags)) {
			pr_info("md/raid:%s: device %pg operational as raid disk %d\n",
				mdname(mddev), rdev->bdev, raid_disk);
		} else if (rdev->saved_raid_disk != raid_disk)
			/* Cannot rely on bitmap to complete recovery */
			conf->fullsync = 1;
	}

	conf->level = mddev->new_level;
	if (conf->level == 6) {
		conf->max_degraded = 2;
		if (raid6_call.xor_syndrome)
			conf->rmw_level = PARITY_ENABLE_RMW;
		else
			conf->rmw_level = PARITY_DISABLE_RMW;
	} else {
		conf->max_degraded = 1;
		conf->rmw_level = PARITY_ENABLE_RMW;
	}
	conf->algorithm = mddev->new_layout;
	conf->reshape_progress = mddev->reshape_position;
	if (conf->reshape_progress != MaxSector) {
		conf->prev_chunk_sectors = mddev->chunk_sectors;
		conf->prev_algo = mddev->layout;
	} else {
		conf->prev_chunk_sectors = conf->chunk_sectors;
		conf->prev_algo = conf->algorithm;
	}

	conf->min_nr_stripes = NR_STRIPES;
	if (mddev->reshape_position != MaxSector) {
		int stripes = max_t(int,
			((mddev->chunk_sectors << 9) / RAID5_STRIPE_SIZE(conf)) * 4,
			((mddev->new_chunk_sectors << 9) / RAID5_STRIPE_SIZE(conf)) * 4);
		conf->min_nr_stripes = max(NR_STRIPES, stripes);
		if (conf->min_nr_stripes != NR_STRIPES)
			pr_info("md/raid:%s: force stripe size %d for reshape\n",
				mdname(mddev), conf->min_nr_stripes);
	}
	memory = conf->min_nr_stripes * (sizeof(struct stripe_head) +
		 max_disks * ((sizeof(struct bio) + PAGE_SIZE))) / 1024;
	atomic_set(&conf->empty_inactive_list_nr, NR_STRIPE_HASH_LOCKS);
	if (grow_stripes(conf, conf->min_nr_stripes)) {
		pr_warn("md/raid:%s: couldn't allocate %dkB for buffers\n",
			mdname(mddev), memory);
		ret = -ENOMEM;
		goto abort;
	} else
		pr_debug("md/raid:%s: allocated %dkB\n", mdname(mddev), memory);
	/*
	 * Losing a stripe head costs more than the time to refill it,
	 * it reduces the queue depth and so can hurt throughput.
	 * So set it rather large, scaled by number of devices.
	 */
	conf->shrinker.seeks = DEFAULT_SEEKS * conf->raid_disks * 4;
	conf->shrinker.scan_objects = raid5_cache_scan;
	conf->shrinker.count_objects = raid5_cache_count;
	conf->shrinker.batch = 128;
	conf->shrinker.flags = 0;
	ret = register_shrinker(&conf->shrinker);
	if (ret) {
		pr_warn("md/raid:%s: couldn't register shrinker.\n",
			mdname(mddev));
		goto abort;
	}

	sprintf(pers_name, "raid%d", mddev->new_level);
	conf->thread = md_register_thread(raid5d, mddev, pers_name);
	if (!conf->thread) {
		pr_warn("md/raid:%s: couldn't allocate thread.\n",
			mdname(mddev));
		ret = -ENOMEM;
		goto abort;
	}

	return conf;

 abort:
	if (conf)
		free_conf(conf);
	return ERR_PTR(ret);
}

static int only_parity(int raid_disk, int algo, int raid_disks, int max_degraded)
{
	switch (algo) {
	case ALGORITHM_PARITY_0:
		if (raid_disk < max_degraded)
			return 1;
		break;
	case ALGORITHM_PARITY_N:
		if (raid_disk >= raid_disks - max_degraded)
			return 1;
		break;
	case ALGORITHM_PARITY_0_6:
		if (raid_disk == 0 ||
		    raid_disk == raid_disks - 1)
			return 1;
		break;
	case ALGORITHM_LEFT_ASYMMETRIC_6:
	case ALGORITHM_RIGHT_ASYMMETRIC_6:
	case ALGORITHM_LEFT_SYMMETRIC_6:
	case ALGORITHM_RIGHT_SYMMETRIC_6:
		if (raid_disk == raid_disks - 1)
			return 1;
	}
	return 0;
}

static void raid5_set_io_opt(struct r5conf *conf)
{
	blk_queue_io_opt(conf->mddev->queue, (conf->chunk_sectors << 9) *
			 (conf->raid_disks - conf->max_degraded));
}

static int raid5_run(struct mddev *mddev)
{
	struct r5conf *conf;
	int working_disks = 0;
	int dirty_parity_disks = 0;
	struct md_rdev *rdev;
	struct md_rdev *journal_dev = NULL;
	sector_t reshape_offset = 0;
	int i, ret = 0;
	long long min_offset_diff = 0;
	int first = 1;

	if (acct_bioset_init(mddev)) {
		pr_err("md/raid456:%s: alloc acct bioset failed.\n", mdname(mddev));
		return -ENOMEM;
	}

	if (mddev_init_writes_pending(mddev) < 0) {
		ret = -ENOMEM;
		goto exit_acct_set;
	}

	if (mddev->recovery_cp != MaxSector)
		pr_notice("md/raid:%s: not clean -- starting background reconstruction\n",
			  mdname(mddev));

	rdev_for_each(rdev, mddev) {
		long long diff;

		if (test_bit(Journal, &rdev->flags)) {
			journal_dev = rdev;
			continue;
		}
		if (rdev->raid_disk < 0)
			continue;
		diff = (rdev->new_data_offset - rdev->data_offset);
		if (first) {
			min_offset_diff = diff;
			first = 0;
		} else if (mddev->reshape_backwards &&
			 diff < min_offset_diff)
			min_offset_diff = diff;
		else if (!mddev->reshape_backwards &&
			 diff > min_offset_diff)
			min_offset_diff = diff;
	}

	if ((test_bit(MD_HAS_JOURNAL, &mddev->flags) || journal_dev) &&
	    (mddev->bitmap_info.offset || mddev->bitmap_info.file)) {
		pr_notice("md/raid:%s: array cannot have both journal and bitmap\n",
			  mdname(mddev));
		ret = -EINVAL;
		goto exit_acct_set;
	}

	if (mddev->reshape_position != MaxSector) {
		/* Check that we can continue the reshape.
		 * Difficulties arise if the stripe we would write to
		 * next is at or after the stripe we would read from next.
		 * For a reshape that changes the number of devices, this
		 * is only possible for a very short time, and mdadm makes
		 * sure that time appears to have past before assembling
		 * the array.  So we fail if that time hasn't passed.
		 * For a reshape that keeps the number of devices the same
		 * mdadm must be monitoring the reshape can keeping the
		 * critical areas read-only and backed up.  It will start
		 * the array in read-only mode, so we check for that.
		 */
		sector_t here_new, here_old;
		int old_disks;
		int max_degraded = (mddev->level == 6 ? 2 : 1);
		int chunk_sectors;
		int new_data_disks;

		if (journal_dev) {
			pr_warn("md/raid:%s: don't support reshape with journal - aborting.\n",
				mdname(mddev));
			ret = -EINVAL;
			goto exit_acct_set;
		}

		if (mddev->new_level != mddev->level) {
			pr_warn("md/raid:%s: unsupported reshape required - aborting.\n",
				mdname(mddev));
			ret = -EINVAL;
			goto exit_acct_set;
		}
		old_disks = mddev->raid_disks - mddev->delta_disks;
		/* reshape_position must be on a new-stripe boundary, and one
		 * further up in new geometry must map after here in old
		 * geometry.
		 * If the chunk sizes are different, then as we perform reshape
		 * in units of the largest of the two, reshape_position needs
		 * be a multiple of the largest chunk size times new data disks.
		 */
		here_new = mddev->reshape_position;
		chunk_sectors = max(mddev->chunk_sectors, mddev->new_chunk_sectors);
		new_data_disks = mddev->raid_disks - max_degraded;
		if (sector_div(here_new, chunk_sectors * new_data_disks)) {
			pr_warn("md/raid:%s: reshape_position not on a stripe boundary\n",
				mdname(mddev));
			ret = -EINVAL;
			goto exit_acct_set;
		}
		reshape_offset = here_new * chunk_sectors;
		/* here_new is the stripe we will write to */
		here_old = mddev->reshape_position;
		sector_div(here_old, chunk_sectors * (old_disks-max_degraded));
		/* here_old is the first stripe that we might need to read
		 * from */
		if (mddev->delta_disks == 0) {
			/* We cannot be sure it is safe to start an in-place
			 * reshape.  It is only safe if user-space is monitoring
			 * and taking constant backups.
			 * mdadm always starts a situation like this in
			 * readonly mode so it can take control before
			 * allowing any writes.  So just check for that.
			 */
			if (abs(min_offset_diff) >= mddev->chunk_sectors &&
			    abs(min_offset_diff) >= mddev->new_chunk_sectors)
				/* not really in-place - so OK */;
			else if (mddev->ro == 0) {
				pr_warn("md/raid:%s: in-place reshape must be started in read-only mode - aborting\n",
					mdname(mddev));
				ret = -EINVAL;
				goto exit_acct_set;
			}
		} else if (mddev->reshape_backwards
		    ? (here_new * chunk_sectors + min_offset_diff <=
		       here_old * chunk_sectors)
		    : (here_new * chunk_sectors >=
		       here_old * chunk_sectors + (-min_offset_diff))) {
			/* Reading from the same stripe as writing to - bad */
			pr_warn("md/raid:%s: reshape_position too early for auto-recovery - aborting.\n",
				mdname(mddev));
			ret = -EINVAL;
			goto exit_acct_set;
		}
		pr_debug("md/raid:%s: reshape will continue\n", mdname(mddev));
		/* OK, we should be able to continue; */
	} else {
		BUG_ON(mddev->level != mddev->new_level);
		BUG_ON(mddev->layout != mddev->new_layout);
		BUG_ON(mddev->chunk_sectors != mddev->new_chunk_sectors);
		BUG_ON(mddev->delta_disks != 0);
	}

	if (test_bit(MD_HAS_JOURNAL, &mddev->flags) &&
	    test_bit(MD_HAS_PPL, &mddev->flags)) {
		pr_warn("md/raid:%s: using journal device and PPL not allowed - disabling PPL\n",
			mdname(mddev));
		clear_bit(MD_HAS_PPL, &mddev->flags);
		clear_bit(MD_HAS_MULTIPLE_PPLS, &mddev->flags);
	}

	if (mddev->private == NULL)
		conf = setup_conf(mddev);
	else
		conf = mddev->private;

	if (IS_ERR(conf)) {
		ret = PTR_ERR(conf);
		goto exit_acct_set;
	}

	if (test_bit(MD_HAS_JOURNAL, &mddev->flags)) {
		if (!journal_dev) {
			pr_warn("md/raid:%s: journal disk is missing, force array readonly\n",
				mdname(mddev));
			mddev->ro = 1;
			set_disk_ro(mddev->gendisk, 1);
		} else if (mddev->recovery_cp == MaxSector)
			set_bit(MD_JOURNAL_CLEAN, &mddev->flags);
	}

	conf->min_offset_diff = min_offset_diff;
	mddev->thread = conf->thread;
	conf->thread = NULL;
	mddev->private = conf;

	for (i = 0; i < conf->raid_disks && conf->previous_raid_disks;
	     i++) {
		rdev = rdev_mdlock_deref(mddev, conf->disks[i].rdev);
		if (!rdev && conf->disks[i].replacement) {
			/* The replacement is all we have yet */
			rdev = rdev_mdlock_deref(mddev,
						 conf->disks[i].replacement);
			conf->disks[i].replacement = NULL;
			clear_bit(Replacement, &rdev->flags);
			rcu_assign_pointer(conf->disks[i].rdev, rdev);
		}
		if (!rdev)
			continue;
		if (rcu_access_pointer(conf->disks[i].replacement) &&
		    conf->reshape_progress != MaxSector) {
			/* replacements and reshape simply do not mix. */
			pr_warn("md: cannot handle concurrent replacement and reshape.\n");
			goto abort;
		}
		if (test_bit(In_sync, &rdev->flags)) {
			working_disks++;
			continue;
		}
		/* This disc is not fully in-sync.  However if it
		 * just stored parity (beyond the recovery_offset),
		 * when we don't need to be concerned about the
		 * array being dirty.
		 * When reshape goes 'backwards', we never have
		 * partially completed devices, so we only need
		 * to worry about reshape going forwards.
		 */
		/* Hack because v0.91 doesn't store recovery_offset properly. */
		if (mddev->major_version == 0 &&
		    mddev->minor_version > 90)
			rdev->recovery_offset = reshape_offset;

		if (rdev->recovery_offset < reshape_offset) {
			/* We need to check old and new layout */
			if (!only_parity(rdev->raid_disk,
					 conf->algorithm,
					 conf->raid_disks,
					 conf->max_degraded))
				continue;
		}
		if (!only_parity(rdev->raid_disk,
				 conf->prev_algo,
				 conf->previous_raid_disks,
				 conf->max_degraded))
			continue;
		dirty_parity_disks++;
	}

	/*
	 * 0 for a fully functional array, 1 or 2 for a degraded array.
	 */
	mddev->degraded = raid5_calc_degraded(conf);

	if (has_failed(conf)) {
		pr_crit("md/raid:%s: not enough operational devices (%d/%d failed)\n",
			mdname(mddev), mddev->degraded, conf->raid_disks);
		goto abort;
	}

	/* device size must be a multiple of chunk size */
	mddev->dev_sectors &= ~((sector_t)mddev->chunk_sectors - 1);
	mddev->resync_max_sectors = mddev->dev_sectors;

	if (mddev->degraded > dirty_parity_disks &&
	    mddev->recovery_cp != MaxSector) {
		if (test_bit(MD_HAS_PPL, &mddev->flags))
			pr_crit("md/raid:%s: starting dirty degraded array with PPL.\n",
				mdname(mddev));
		else if (mddev->ok_start_degraded)
			pr_crit("md/raid:%s: starting dirty degraded array - data corruption possible.\n",
				mdname(mddev));
		else {
			pr_crit("md/raid:%s: cannot start dirty degraded array.\n",
				mdname(mddev));
			goto abort;
		}
	}

	pr_info("md/raid:%s: raid level %d active with %d out of %d devices, algorithm %d\n",
		mdname(mddev), conf->level,
		mddev->raid_disks-mddev->degraded, mddev->raid_disks,
		mddev->new_layout);

	print_raid5_conf(conf);

	if (conf->reshape_progress != MaxSector) {
		conf->reshape_safe = conf->reshape_progress;
		atomic_set(&conf->reshape_stripes, 0);
		clear_bit(MD_RECOVERY_SYNC, &mddev->recovery);
		clear_bit(MD_RECOVERY_CHECK, &mddev->recovery);
		set_bit(MD_RECOVERY_RESHAPE, &mddev->recovery);
		set_bit(MD_RECOVERY_RUNNING, &mddev->recovery);
		mddev->sync_thread = md_register_thread(md_do_sync, mddev,
							"reshape");
		if (!mddev->sync_thread)
			goto abort;
	}

	/* Ok, everything is just fine now */
	if (mddev->to_remove == &raid5_attrs_group)
		mddev->to_remove = NULL;
	else if (mddev->kobj.sd &&
	    sysfs_create_group(&mddev->kobj, &raid5_attrs_group))
		pr_warn("raid5: failed to create sysfs attributes for %s\n",
			mdname(mddev));
	md_set_array_sectors(mddev, raid5_size(mddev, 0, 0));

	if (mddev->queue) {
		int chunk_size;
		/* read-ahead size must cover two whole stripes, which
		 * is 2 * (datadisks) * chunksize where 'n' is the
		 * number of raid devices
		 */
		int data_disks = conf->previous_raid_disks - conf->max_degraded;
		int stripe = data_disks *
			((mddev->chunk_sectors << 9) / PAGE_SIZE);

		chunk_size = mddev->chunk_sectors << 9;
		blk_queue_io_min(mddev->queue, chunk_size);
		raid5_set_io_opt(conf);
		mddev->queue->limits.raid_partial_stripes_expensive = 1;
		/*
		 * We can only discard a whole stripe. It doesn't make sense to
		 * discard data disk but write parity disk
		 */
		stripe = stripe * PAGE_SIZE;
		stripe = roundup_pow_of_two(stripe);
		mddev->queue->limits.discard_granularity = stripe;

		blk_queue_max_write_zeroes_sectors(mddev->queue, 0);

		rdev_for_each(rdev, mddev) {
			disk_stack_limits(mddev->gendisk, rdev->bdev,
					  rdev->data_offset << 9);
			disk_stack_limits(mddev->gendisk, rdev->bdev,
					  rdev->new_data_offset << 9);
		}

		/*
		 * zeroing is required, otherwise data
		 * could be lost. Consider a scenario: discard a stripe
		 * (the stripe could be inconsistent if
		 * discard_zeroes_data is 0); write one disk of the
		 * stripe (the stripe could be inconsistent again
		 * depending on which disks are used to calculate
		 * parity); the disk is broken; The stripe data of this
		 * disk is lost.
		 *
		 * We only allow DISCARD if the sysadmin has confirmed that
		 * only safe devices are in use by setting a module parameter.
		 * A better idea might be to turn DISCARD into WRITE_ZEROES
		 * requests, as that is required to be safe.
		 */
		if (!devices_handle_discard_safely ||
		    mddev->queue->limits.max_discard_sectors < (stripe >> 9) ||
		    mddev->queue->limits.discard_granularity < stripe)
			blk_queue_max_discard_sectors(mddev->queue, 0);

		blk_queue_max_hw_sectors(mddev->queue, UINT_MAX);
	}

	if (log_init(conf, journal_dev, raid5_has_ppl(conf)))
		goto abort;

	return 0;
abort:
	md_unregister_thread(&mddev->thread);
	print_raid5_conf(conf);
	free_conf(conf);
	mddev->private = NULL;
	pr_warn("md/raid:%s: failed to run raid set.\n", mdname(mddev));
	ret = -EIO;
exit_acct_set:
	acct_bioset_exit(mddev);
	return ret;
}

static void raid5_free(struct mddev *mddev, void *priv)
{
	struct r5conf *conf = priv;

	free_conf(conf);
	acct_bioset_exit(mddev);
	mddev->to_remove = &raid5_attrs_group;
}

static void raid5_status(struct seq_file *seq, struct mddev *mddev)
{
	struct r5conf *conf = mddev->private;
	int i;

	seq_printf(seq, " level %d, %dk chunk, algorithm %d", mddev->level,
		conf->chunk_sectors / 2, mddev->layout);
	seq_printf (seq, " [%d/%d] [", conf->raid_disks, conf->raid_disks - mddev->degraded);
	rcu_read_lock();
	for (i = 0; i < conf->raid_disks; i++) {
		struct md_rdev *rdev = rcu_dereference(conf->disks[i].rdev);
		seq_printf (seq, "%s", rdev && test_bit(In_sync, &rdev->flags) ? "U" : "_");
	}
	rcu_read_unlock();
	seq_printf (seq, "]");
}

static void print_raid5_conf (struct r5conf *conf)
{
	struct md_rdev *rdev;
	int i;

	pr_debug("RAID conf printout:\n");
	if (!conf) {
		pr_debug("(conf==NULL)\n");
		return;
	}
	pr_debug(" --- level:%d rd:%d wd:%d\n", conf->level,
	       conf->raid_disks,
	       conf->raid_disks - conf->mddev->degraded);

	rcu_read_lock();
	for (i = 0; i < conf->raid_disks; i++) {
<<<<<<< HEAD
		char b[BDEVNAME_SIZE];
		rdev = rcu_dereference(conf->disks[i].rdev);
		if (rdev)
			pr_debug(" disk %d, o:%d, dev:%s\n",
			       i, !test_bit(Faulty, &rdev->flags),
			       bdevname(rdev->bdev, b));
=======
		rdev = rcu_dereference(conf->disks[i].rdev);
		if (rdev)
			pr_debug(" disk %d, o:%d, dev:%pg\n",
			       i, !test_bit(Faulty, &rdev->flags),
			       rdev->bdev);
>>>>>>> 83c1d33b
	}
	rcu_read_unlock();
}

static int raid5_spare_active(struct mddev *mddev)
{
	int i;
	struct r5conf *conf = mddev->private;
	struct md_rdev *rdev, *replacement;
	int count = 0;
	unsigned long flags;

	for (i = 0; i < conf->raid_disks; i++) {
		rdev = rdev_mdlock_deref(mddev, conf->disks[i].rdev);
		replacement = rdev_mdlock_deref(mddev,
						conf->disks[i].replacement);
		if (replacement
		    && replacement->recovery_offset == MaxSector
		    && !test_bit(Faulty, &replacement->flags)
		    && !test_and_set_bit(In_sync, &replacement->flags)) {
			/* Replacement has just become active. */
			if (!rdev
			    || !test_and_clear_bit(In_sync, &rdev->flags))
				count++;
			if (rdev) {
				/* Replaced device not technically faulty,
				 * but we need to be sure it gets removed
				 * and never re-added.
				 */
				set_bit(Faulty, &rdev->flags);
				sysfs_notify_dirent_safe(
					rdev->sysfs_state);
			}
			sysfs_notify_dirent_safe(replacement->sysfs_state);
		} else if (rdev
		    && rdev->recovery_offset == MaxSector
		    && !test_bit(Faulty, &rdev->flags)
		    && !test_and_set_bit(In_sync, &rdev->flags)) {
			count++;
			sysfs_notify_dirent_safe(rdev->sysfs_state);
		}
	}
	spin_lock_irqsave(&conf->device_lock, flags);
	mddev->degraded = raid5_calc_degraded(conf);
	spin_unlock_irqrestore(&conf->device_lock, flags);
	print_raid5_conf(conf);
	return count;
}

static int raid5_remove_disk(struct mddev *mddev, struct md_rdev *rdev)
{
	struct r5conf *conf = mddev->private;
	int err = 0;
	int number = rdev->raid_disk;
	struct md_rdev __rcu **rdevp;
	struct disk_info *p = conf->disks + number;
	struct md_rdev *tmp;

	print_raid5_conf(conf);
	if (test_bit(Journal, &rdev->flags) && conf->log) {
		/*
		 * we can't wait pending write here, as this is called in
		 * raid5d, wait will deadlock.
		 * neilb: there is no locking about new writes here,
		 * so this cannot be safe.
		 */
		if (atomic_read(&conf->active_stripes) ||
		    atomic_read(&conf->r5c_cached_full_stripes) ||
		    atomic_read(&conf->r5c_cached_partial_stripes)) {
			return -EBUSY;
		}
		log_exit(conf);
		return 0;
	}
	if (rdev == rcu_access_pointer(p->rdev))
		rdevp = &p->rdev;
	else if (rdev == rcu_access_pointer(p->replacement))
		rdevp = &p->replacement;
	else
		return 0;

	if (number >= conf->raid_disks &&
	    conf->reshape_progress == MaxSector)
		clear_bit(In_sync, &rdev->flags);

	if (test_bit(In_sync, &rdev->flags) ||
	    atomic_read(&rdev->nr_pending)) {
		err = -EBUSY;
		goto abort;
	}
	/* Only remove non-faulty devices if recovery
	 * isn't possible.
	 */
	if (!test_bit(Faulty, &rdev->flags) &&
	    mddev->recovery_disabled != conf->recovery_disabled &&
	    !has_failed(conf) &&
	    (!rcu_access_pointer(p->replacement) ||
	     rcu_access_pointer(p->replacement) == rdev) &&
	    number < conf->raid_disks) {
		err = -EBUSY;
		goto abort;
	}
	*rdevp = NULL;
	if (!test_bit(RemoveSynchronized, &rdev->flags)) {
		lockdep_assert_held(&mddev->reconfig_mutex);
		synchronize_rcu();
		if (atomic_read(&rdev->nr_pending)) {
			/* lost the race, try later */
			err = -EBUSY;
			rcu_assign_pointer(*rdevp, rdev);
		}
	}
	if (!err) {
		err = log_modify(conf, rdev, false);
		if (err)
			goto abort;
	}

	tmp = rcu_access_pointer(p->replacement);
	if (tmp) {
		/* We must have just cleared 'rdev' */
		rcu_assign_pointer(p->rdev, tmp);
		clear_bit(Replacement, &tmp->flags);
		smp_mb(); /* Make sure other CPUs may see both as identical
			   * but will never see neither - if they are careful
			   */
		rcu_assign_pointer(p->replacement, NULL);

		if (!err)
			err = log_modify(conf, tmp, true);
	}

	clear_bit(WantReplacement, &rdev->flags);
abort:

	print_raid5_conf(conf);
	return err;
}

static int raid5_add_disk(struct mddev *mddev, struct md_rdev *rdev)
{
	struct r5conf *conf = mddev->private;
	int ret, err = -EEXIST;
	int disk;
	struct disk_info *p;
	struct md_rdev *tmp;
	int first = 0;
	int last = conf->raid_disks - 1;

	if (test_bit(Journal, &rdev->flags)) {
		if (conf->log)
			return -EBUSY;

		rdev->raid_disk = 0;
		/*
		 * The array is in readonly mode if journal is missing, so no
		 * write requests running. We should be safe
		 */
		ret = log_init(conf, rdev, false);
		if (ret)
			return ret;

		ret = r5l_start(conf->log);
		if (ret)
			return ret;

		return 0;
	}
	if (mddev->recovery_disabled == conf->recovery_disabled)
		return -EBUSY;

	if (rdev->saved_raid_disk < 0 && has_failed(conf))
		/* no point adding a device */
		return -EINVAL;

	if (rdev->raid_disk >= 0)
		first = last = rdev->raid_disk;

	/*
	 * find the disk ... but prefer rdev->saved_raid_disk
	 * if possible.
	 */
	if (rdev->saved_raid_disk >= 0 &&
	    rdev->saved_raid_disk >= first &&
	    conf->disks[rdev->saved_raid_disk].rdev == NULL)
		first = rdev->saved_raid_disk;

	for (disk = first; disk <= last; disk++) {
		p = conf->disks + disk;
		if (p->rdev == NULL) {
			clear_bit(In_sync, &rdev->flags);
			rdev->raid_disk = disk;
			if (rdev->saved_raid_disk != disk)
				conf->fullsync = 1;
			rcu_assign_pointer(p->rdev, rdev);

			err = log_modify(conf, rdev, true);

			goto out;
		}
	}
	for (disk = first; disk <= last; disk++) {
		p = conf->disks + disk;
		tmp = rdev_mdlock_deref(mddev, p->rdev);
		if (test_bit(WantReplacement, &tmp->flags) &&
		    p->replacement == NULL) {
			clear_bit(In_sync, &rdev->flags);
			set_bit(Replacement, &rdev->flags);
			rdev->raid_disk = disk;
			err = 0;
			conf->fullsync = 1;
			rcu_assign_pointer(p->replacement, rdev);
			break;
		}
	}
out:
	print_raid5_conf(conf);
	return err;
}

static int raid5_resize(struct mddev *mddev, sector_t sectors)
{
	/* no resync is happening, and there is enough space
	 * on all devices, so we can resize.
	 * We need to make sure resync covers any new space.
	 * If the array is shrinking we should possibly wait until
	 * any io in the removed space completes, but it hardly seems
	 * worth it.
	 */
	sector_t newsize;
	struct r5conf *conf = mddev->private;

	if (raid5_has_log(conf) || raid5_has_ppl(conf))
		return -EINVAL;
	sectors &= ~((sector_t)conf->chunk_sectors - 1);
	newsize = raid5_size(mddev, sectors, mddev->raid_disks);
	if (mddev->external_size &&
	    mddev->array_sectors > newsize)
		return -EINVAL;
	if (mddev->bitmap) {
		int ret = md_bitmap_resize(mddev->bitmap, sectors, 0, 0);
		if (ret)
			return ret;
	}
	md_set_array_sectors(mddev, newsize);
	if (sectors > mddev->dev_sectors &&
	    mddev->recovery_cp > mddev->dev_sectors) {
		mddev->recovery_cp = mddev->dev_sectors;
		set_bit(MD_RECOVERY_NEEDED, &mddev->recovery);
	}
	mddev->dev_sectors = sectors;
	mddev->resync_max_sectors = sectors;
	return 0;
}

static int check_stripe_cache(struct mddev *mddev)
{
	/* Can only proceed if there are plenty of stripe_heads.
	 * We need a minimum of one full stripe,, and for sensible progress
	 * it is best to have about 4 times that.
	 * If we require 4 times, then the default 256 4K stripe_heads will
	 * allow for chunk sizes up to 256K, which is probably OK.
	 * If the chunk size is greater, user-space should request more
	 * stripe_heads first.
	 */
	struct r5conf *conf = mddev->private;
	if (((mddev->chunk_sectors << 9) / RAID5_STRIPE_SIZE(conf)) * 4
	    > conf->min_nr_stripes ||
	    ((mddev->new_chunk_sectors << 9) / RAID5_STRIPE_SIZE(conf)) * 4
	    > conf->min_nr_stripes) {
		pr_warn("md/raid:%s: reshape: not enough stripes.  Needed %lu\n",
			mdname(mddev),
			((max(mddev->chunk_sectors, mddev->new_chunk_sectors) << 9)
			 / RAID5_STRIPE_SIZE(conf))*4);
		return 0;
	}
	return 1;
}

static int check_reshape(struct mddev *mddev)
{
	struct r5conf *conf = mddev->private;

	if (raid5_has_log(conf) || raid5_has_ppl(conf))
		return -EINVAL;
	if (mddev->delta_disks == 0 &&
	    mddev->new_layout == mddev->layout &&
	    mddev->new_chunk_sectors == mddev->chunk_sectors)
		return 0; /* nothing to do */
	if (has_failed(conf))
		return -EINVAL;
	if (mddev->delta_disks < 0 && mddev->reshape_position == MaxSector) {
		/* We might be able to shrink, but the devices must
		 * be made bigger first.
		 * For raid6, 4 is the minimum size.
		 * Otherwise 2 is the minimum
		 */
		int min = 2;
		if (mddev->level == 6)
			min = 4;
		if (mddev->raid_disks + mddev->delta_disks < min)
			return -EINVAL;
	}

	if (!check_stripe_cache(mddev))
		return -ENOSPC;

	if (mddev->new_chunk_sectors > mddev->chunk_sectors ||
	    mddev->delta_disks > 0)
		if (resize_chunks(conf,
				  conf->previous_raid_disks
				  + max(0, mddev->delta_disks),
				  max(mddev->new_chunk_sectors,
				      mddev->chunk_sectors)
			    ) < 0)
			return -ENOMEM;

	if (conf->previous_raid_disks + mddev->delta_disks <= conf->pool_size)
		return 0; /* never bother to shrink */
	return resize_stripes(conf, (conf->previous_raid_disks
				     + mddev->delta_disks));
}

static int raid5_start_reshape(struct mddev *mddev)
{
	struct r5conf *conf = mddev->private;
	struct md_rdev *rdev;
	int spares = 0;
	unsigned long flags;

	if (test_bit(MD_RECOVERY_RUNNING, &mddev->recovery))
		return -EBUSY;

	if (!check_stripe_cache(mddev))
		return -ENOSPC;

	if (has_failed(conf))
		return -EINVAL;

	rdev_for_each(rdev, mddev) {
		if (!test_bit(In_sync, &rdev->flags)
		    && !test_bit(Faulty, &rdev->flags))
			spares++;
	}

	if (spares - mddev->degraded < mddev->delta_disks - conf->max_degraded)
		/* Not enough devices even to make a degraded array
		 * of that size
		 */
		return -EINVAL;

	/* Refuse to reduce size of the array.  Any reductions in
	 * array size must be through explicit setting of array_size
	 * attribute.
	 */
	if (raid5_size(mddev, 0, conf->raid_disks + mddev->delta_disks)
	    < mddev->array_sectors) {
		pr_warn("md/raid:%s: array size must be reduced before number of disks\n",
			mdname(mddev));
		return -EINVAL;
	}

	atomic_set(&conf->reshape_stripes, 0);
	spin_lock_irq(&conf->device_lock);
	write_seqcount_begin(&conf->gen_lock);
	conf->previous_raid_disks = conf->raid_disks;
	conf->raid_disks += mddev->delta_disks;
	conf->prev_chunk_sectors = conf->chunk_sectors;
	conf->chunk_sectors = mddev->new_chunk_sectors;
	conf->prev_algo = conf->algorithm;
	conf->algorithm = mddev->new_layout;
	conf->generation++;
	/* Code that selects data_offset needs to see the generation update
	 * if reshape_progress has been set - so a memory barrier needed.
	 */
	smp_mb();
	if (mddev->reshape_backwards)
		conf->reshape_progress = raid5_size(mddev, 0, 0);
	else
		conf->reshape_progress = 0;
	conf->reshape_safe = conf->reshape_progress;
	write_seqcount_end(&conf->gen_lock);
	spin_unlock_irq(&conf->device_lock);

	/* Now make sure any requests that proceeded on the assumption
	 * the reshape wasn't running - like Discard or Read - have
	 * completed.
	 */
	mddev_suspend(mddev);
	mddev_resume(mddev);

	/* Add some new drives, as many as will fit.
	 * We know there are enough to make the newly sized array work.
	 * Don't add devices if we are reducing the number of
	 * devices in the array.  This is because it is not possible
	 * to correctly record the "partially reconstructed" state of
	 * such devices during the reshape and confusion could result.
	 */
	if (mddev->delta_disks >= 0) {
		rdev_for_each(rdev, mddev)
			if (rdev->raid_disk < 0 &&
			    !test_bit(Faulty, &rdev->flags)) {
				if (raid5_add_disk(mddev, rdev) == 0) {
					if (rdev->raid_disk
					    >= conf->previous_raid_disks)
						set_bit(In_sync, &rdev->flags);
					else
						rdev->recovery_offset = 0;

					/* Failure here is OK */
					sysfs_link_rdev(mddev, rdev);
				}
			} else if (rdev->raid_disk >= conf->previous_raid_disks
				   && !test_bit(Faulty, &rdev->flags)) {
				/* This is a spare that was manually added */
				set_bit(In_sync, &rdev->flags);
			}

		/* When a reshape changes the number of devices,
		 * ->degraded is measured against the larger of the
		 * pre and post number of devices.
		 */
		spin_lock_irqsave(&conf->device_lock, flags);
		mddev->degraded = raid5_calc_degraded(conf);
		spin_unlock_irqrestore(&conf->device_lock, flags);
	}
	mddev->raid_disks = conf->raid_disks;
	mddev->reshape_position = conf->reshape_progress;
	set_bit(MD_SB_CHANGE_DEVS, &mddev->sb_flags);

	clear_bit(MD_RECOVERY_SYNC, &mddev->recovery);
	clear_bit(MD_RECOVERY_CHECK, &mddev->recovery);
	clear_bit(MD_RECOVERY_DONE, &mddev->recovery);
	set_bit(MD_RECOVERY_RESHAPE, &mddev->recovery);
	set_bit(MD_RECOVERY_RUNNING, &mddev->recovery);
	mddev->sync_thread = md_register_thread(md_do_sync, mddev,
						"reshape");
	if (!mddev->sync_thread) {
		mddev->recovery = 0;
		spin_lock_irq(&conf->device_lock);
		write_seqcount_begin(&conf->gen_lock);
		mddev->raid_disks = conf->raid_disks = conf->previous_raid_disks;
		mddev->new_chunk_sectors =
			conf->chunk_sectors = conf->prev_chunk_sectors;
		mddev->new_layout = conf->algorithm = conf->prev_algo;
		rdev_for_each(rdev, mddev)
			rdev->new_data_offset = rdev->data_offset;
		smp_wmb();
		conf->generation --;
		conf->reshape_progress = MaxSector;
		mddev->reshape_position = MaxSector;
		write_seqcount_end(&conf->gen_lock);
		spin_unlock_irq(&conf->device_lock);
		return -EAGAIN;
	}
	conf->reshape_checkpoint = jiffies;
	md_wakeup_thread(mddev->sync_thread);
	md_new_event();
	return 0;
}

/* This is called from the reshape thread and should make any
 * changes needed in 'conf'
 */
static void end_reshape(struct r5conf *conf)
{

	if (!test_bit(MD_RECOVERY_INTR, &conf->mddev->recovery)) {
		struct md_rdev *rdev;

		spin_lock_irq(&conf->device_lock);
		conf->previous_raid_disks = conf->raid_disks;
		md_finish_reshape(conf->mddev);
		smp_wmb();
		conf->reshape_progress = MaxSector;
		conf->mddev->reshape_position = MaxSector;
		rdev_for_each(rdev, conf->mddev)
			if (rdev->raid_disk >= 0 &&
			    !test_bit(Journal, &rdev->flags) &&
			    !test_bit(In_sync, &rdev->flags))
				rdev->recovery_offset = MaxSector;
		spin_unlock_irq(&conf->device_lock);
		wake_up(&conf->wait_for_overlap);

		if (conf->mddev->queue)
			raid5_set_io_opt(conf);
	}
}

/* This is called from the raid5d thread with mddev_lock held.
 * It makes config changes to the device.
 */
static void raid5_finish_reshape(struct mddev *mddev)
{
	struct r5conf *conf = mddev->private;
	struct md_rdev *rdev;

	if (!test_bit(MD_RECOVERY_INTR, &mddev->recovery)) {

		if (mddev->delta_disks <= 0) {
			int d;
			spin_lock_irq(&conf->device_lock);
			mddev->degraded = raid5_calc_degraded(conf);
			spin_unlock_irq(&conf->device_lock);
			for (d = conf->raid_disks ;
			     d < conf->raid_disks - mddev->delta_disks;
			     d++) {
				rdev = rdev_mdlock_deref(mddev,
							 conf->disks[d].rdev);
				if (rdev)
					clear_bit(In_sync, &rdev->flags);
				rdev = rdev_mdlock_deref(mddev,
						conf->disks[d].replacement);
				if (rdev)
					clear_bit(In_sync, &rdev->flags);
			}
		}
		mddev->layout = conf->algorithm;
		mddev->chunk_sectors = conf->chunk_sectors;
		mddev->reshape_position = MaxSector;
		mddev->delta_disks = 0;
		mddev->reshape_backwards = 0;
	}
}

static void raid5_quiesce(struct mddev *mddev, int quiesce)
{
	struct r5conf *conf = mddev->private;

	if (quiesce) {
		/* stop all writes */
		lock_all_device_hash_locks_irq(conf);
		/* '2' tells resync/reshape to pause so that all
		 * active stripes can drain
		 */
		r5c_flush_cache(conf, INT_MAX);
		/* need a memory barrier to make sure read_one_chunk() sees
		 * quiesce started and reverts to slow (locked) path.
		 */
		smp_store_release(&conf->quiesce, 2);
		wait_event_cmd(conf->wait_for_quiescent,
				    atomic_read(&conf->active_stripes) == 0 &&
				    atomic_read(&conf->active_aligned_reads) == 0,
				    unlock_all_device_hash_locks_irq(conf),
				    lock_all_device_hash_locks_irq(conf));
		conf->quiesce = 1;
		unlock_all_device_hash_locks_irq(conf);
		/* allow reshape to continue */
		wake_up(&conf->wait_for_overlap);
	} else {
		/* re-enable writes */
		lock_all_device_hash_locks_irq(conf);
		conf->quiesce = 0;
		wake_up(&conf->wait_for_quiescent);
		wake_up(&conf->wait_for_overlap);
		unlock_all_device_hash_locks_irq(conf);
	}
	log_quiesce(conf, quiesce);
}

static void *raid45_takeover_raid0(struct mddev *mddev, int level)
{
	struct r0conf *raid0_conf = mddev->private;
	sector_t sectors;

	/* for raid0 takeover only one zone is supported */
	if (raid0_conf->nr_strip_zones > 1) {
		pr_warn("md/raid:%s: cannot takeover raid0 with more than one zone.\n",
			mdname(mddev));
		return ERR_PTR(-EINVAL);
	}

	sectors = raid0_conf->strip_zone[0].zone_end;
	sector_div(sectors, raid0_conf->strip_zone[0].nb_dev);
	mddev->dev_sectors = sectors;
	mddev->new_level = level;
	mddev->new_layout = ALGORITHM_PARITY_N;
	mddev->new_chunk_sectors = mddev->chunk_sectors;
	mddev->raid_disks += 1;
	mddev->delta_disks = 1;
	/* make sure it will be not marked as dirty */
	mddev->recovery_cp = MaxSector;

	return setup_conf(mddev);
}

static void *raid5_takeover_raid1(struct mddev *mddev)
{
	int chunksect;
	void *ret;

	if (mddev->raid_disks != 2 ||
	    mddev->degraded > 1)
		return ERR_PTR(-EINVAL);

	/* Should check if there are write-behind devices? */

	chunksect = 64*2; /* 64K by default */

	/* The array must be an exact multiple of chunksize */
	while (chunksect && (mddev->array_sectors & (chunksect-1)))
		chunksect >>= 1;

	if ((chunksect<<9) < RAID5_STRIPE_SIZE((struct r5conf *)mddev->private))
		/* array size does not allow a suitable chunk size */
		return ERR_PTR(-EINVAL);

	mddev->new_level = 5;
	mddev->new_layout = ALGORITHM_LEFT_SYMMETRIC;
	mddev->new_chunk_sectors = chunksect;

	ret = setup_conf(mddev);
	if (!IS_ERR(ret))
		mddev_clear_unsupported_flags(mddev,
			UNSUPPORTED_MDDEV_FLAGS);
	return ret;
}

static void *raid5_takeover_raid6(struct mddev *mddev)
{
	int new_layout;

	switch (mddev->layout) {
	case ALGORITHM_LEFT_ASYMMETRIC_6:
		new_layout = ALGORITHM_LEFT_ASYMMETRIC;
		break;
	case ALGORITHM_RIGHT_ASYMMETRIC_6:
		new_layout = ALGORITHM_RIGHT_ASYMMETRIC;
		break;
	case ALGORITHM_LEFT_SYMMETRIC_6:
		new_layout = ALGORITHM_LEFT_SYMMETRIC;
		break;
	case ALGORITHM_RIGHT_SYMMETRIC_6:
		new_layout = ALGORITHM_RIGHT_SYMMETRIC;
		break;
	case ALGORITHM_PARITY_0_6:
		new_layout = ALGORITHM_PARITY_0;
		break;
	case ALGORITHM_PARITY_N:
		new_layout = ALGORITHM_PARITY_N;
		break;
	default:
		return ERR_PTR(-EINVAL);
	}
	mddev->new_level = 5;
	mddev->new_layout = new_layout;
	mddev->delta_disks = -1;
	mddev->raid_disks -= 1;
	return setup_conf(mddev);
}

static int raid5_check_reshape(struct mddev *mddev)
{
	/* For a 2-drive array, the layout and chunk size can be changed
	 * immediately as not restriping is needed.
	 * For larger arrays we record the new value - after validation
	 * to be used by a reshape pass.
	 */
	struct r5conf *conf = mddev->private;
	int new_chunk = mddev->new_chunk_sectors;

	if (mddev->new_layout >= 0 && !algorithm_valid_raid5(mddev->new_layout))
		return -EINVAL;
	if (new_chunk > 0) {
		if (!is_power_of_2(new_chunk))
			return -EINVAL;
		if (new_chunk < (PAGE_SIZE>>9))
			return -EINVAL;
		if (mddev->array_sectors & (new_chunk-1))
			/* not factor of array size */
			return -EINVAL;
	}

	/* They look valid */

	if (mddev->raid_disks == 2) {
		/* can make the change immediately */
		if (mddev->new_layout >= 0) {
			conf->algorithm = mddev->new_layout;
			mddev->layout = mddev->new_layout;
		}
		if (new_chunk > 0) {
			conf->chunk_sectors = new_chunk ;
			mddev->chunk_sectors = new_chunk;
		}
		set_bit(MD_SB_CHANGE_DEVS, &mddev->sb_flags);
		md_wakeup_thread(mddev->thread);
	}
	return check_reshape(mddev);
}

static int raid6_check_reshape(struct mddev *mddev)
{
	int new_chunk = mddev->new_chunk_sectors;

	if (mddev->new_layout >= 0 && !algorithm_valid_raid6(mddev->new_layout))
		return -EINVAL;
	if (new_chunk > 0) {
		if (!is_power_of_2(new_chunk))
			return -EINVAL;
		if (new_chunk < (PAGE_SIZE >> 9))
			return -EINVAL;
		if (mddev->array_sectors & (new_chunk-1))
			/* not factor of array size */
			return -EINVAL;
	}

	/* They look valid */
	return check_reshape(mddev);
}

static void *raid5_takeover(struct mddev *mddev)
{
	/* raid5 can take over:
	 *  raid0 - if there is only one strip zone - make it a raid4 layout
	 *  raid1 - if there are two drives.  We need to know the chunk size
	 *  raid4 - trivial - just use a raid4 layout.
	 *  raid6 - Providing it is a *_6 layout
	 */
	if (mddev->level == 0)
		return raid45_takeover_raid0(mddev, 5);
	if (mddev->level == 1)
		return raid5_takeover_raid1(mddev);
	if (mddev->level == 4) {
		mddev->new_layout = ALGORITHM_PARITY_N;
		mddev->new_level = 5;
		return setup_conf(mddev);
	}
	if (mddev->level == 6)
		return raid5_takeover_raid6(mddev);

	return ERR_PTR(-EINVAL);
}

static void *raid4_takeover(struct mddev *mddev)
{
	/* raid4 can take over:
	 *  raid0 - if there is only one strip zone
	 *  raid5 - if layout is right
	 */
	if (mddev->level == 0)
		return raid45_takeover_raid0(mddev, 4);
	if (mddev->level == 5 &&
	    mddev->layout == ALGORITHM_PARITY_N) {
		mddev->new_layout = 0;
		mddev->new_level = 4;
		return setup_conf(mddev);
	}
	return ERR_PTR(-EINVAL);
}

static struct md_personality raid5_personality;

static void *raid6_takeover(struct mddev *mddev)
{
	/* Currently can only take over a raid5.  We map the
	 * personality to an equivalent raid6 personality
	 * with the Q block at the end.
	 */
	int new_layout;

	if (mddev->pers != &raid5_personality)
		return ERR_PTR(-EINVAL);
	if (mddev->degraded > 1)
		return ERR_PTR(-EINVAL);
	if (mddev->raid_disks > 253)
		return ERR_PTR(-EINVAL);
	if (mddev->raid_disks < 3)
		return ERR_PTR(-EINVAL);

	switch (mddev->layout) {
	case ALGORITHM_LEFT_ASYMMETRIC:
		new_layout = ALGORITHM_LEFT_ASYMMETRIC_6;
		break;
	case ALGORITHM_RIGHT_ASYMMETRIC:
		new_layout = ALGORITHM_RIGHT_ASYMMETRIC_6;
		break;
	case ALGORITHM_LEFT_SYMMETRIC:
		new_layout = ALGORITHM_LEFT_SYMMETRIC_6;
		break;
	case ALGORITHM_RIGHT_SYMMETRIC:
		new_layout = ALGORITHM_RIGHT_SYMMETRIC_6;
		break;
	case ALGORITHM_PARITY_0:
		new_layout = ALGORITHM_PARITY_0_6;
		break;
	case ALGORITHM_PARITY_N:
		new_layout = ALGORITHM_PARITY_N;
		break;
	default:
		return ERR_PTR(-EINVAL);
	}
	mddev->new_level = 6;
	mddev->new_layout = new_layout;
	mddev->delta_disks = 1;
	mddev->raid_disks += 1;
	return setup_conf(mddev);
}

static int raid5_change_consistency_policy(struct mddev *mddev, const char *buf)
{
	struct r5conf *conf;
	int err;

	err = mddev_lock(mddev);
	if (err)
		return err;
	conf = mddev->private;
	if (!conf) {
		mddev_unlock(mddev);
		return -ENODEV;
	}

	if (strncmp(buf, "ppl", 3) == 0) {
		/* ppl only works with RAID 5 */
		if (!raid5_has_ppl(conf) && conf->level == 5) {
			err = log_init(conf, NULL, true);
			if (!err) {
				err = resize_stripes(conf, conf->pool_size);
				if (err)
					log_exit(conf);
			}
		} else
			err = -EINVAL;
	} else if (strncmp(buf, "resync", 6) == 0) {
		if (raid5_has_ppl(conf)) {
			mddev_suspend(mddev);
			log_exit(conf);
			mddev_resume(mddev);
			err = resize_stripes(conf, conf->pool_size);
		} else if (test_bit(MD_HAS_JOURNAL, &conf->mddev->flags) &&
			   r5l_log_disk_error(conf)) {
			bool journal_dev_exists = false;
			struct md_rdev *rdev;

			rdev_for_each(rdev, mddev)
				if (test_bit(Journal, &rdev->flags)) {
					journal_dev_exists = true;
					break;
				}

			if (!journal_dev_exists) {
				mddev_suspend(mddev);
				clear_bit(MD_HAS_JOURNAL, &mddev->flags);
				mddev_resume(mddev);
			} else  /* need remove journal device first */
				err = -EBUSY;
		} else
			err = -EINVAL;
	} else {
		err = -EINVAL;
	}

	if (!err)
		md_update_sb(mddev, 1);

	mddev_unlock(mddev);

	return err;
}

static int raid5_start(struct mddev *mddev)
{
	struct r5conf *conf = mddev->private;

	return r5l_start(conf->log);
}

static struct md_personality raid6_personality =
{
	.name		= "raid6",
	.level		= 6,
	.owner		= THIS_MODULE,
	.make_request	= raid5_make_request,
	.run		= raid5_run,
	.start		= raid5_start,
	.free		= raid5_free,
	.status		= raid5_status,
	.error_handler	= raid5_error,
	.hot_add_disk	= raid5_add_disk,
	.hot_remove_disk= raid5_remove_disk,
	.spare_active	= raid5_spare_active,
	.sync_request	= raid5_sync_request,
	.resize		= raid5_resize,
	.size		= raid5_size,
	.check_reshape	= raid6_check_reshape,
	.start_reshape  = raid5_start_reshape,
	.finish_reshape = raid5_finish_reshape,
	.quiesce	= raid5_quiesce,
	.takeover	= raid6_takeover,
	.change_consistency_policy = raid5_change_consistency_policy,
};
static struct md_personality raid5_personality =
{
	.name		= "raid5",
	.level		= 5,
	.owner		= THIS_MODULE,
	.make_request	= raid5_make_request,
	.run		= raid5_run,
	.start		= raid5_start,
	.free		= raid5_free,
	.status		= raid5_status,
	.error_handler	= raid5_error,
	.hot_add_disk	= raid5_add_disk,
	.hot_remove_disk= raid5_remove_disk,
	.spare_active	= raid5_spare_active,
	.sync_request	= raid5_sync_request,
	.resize		= raid5_resize,
	.size		= raid5_size,
	.check_reshape	= raid5_check_reshape,
	.start_reshape  = raid5_start_reshape,
	.finish_reshape = raid5_finish_reshape,
	.quiesce	= raid5_quiesce,
	.takeover	= raid5_takeover,
	.change_consistency_policy = raid5_change_consistency_policy,
};

static struct md_personality raid4_personality =
{
	.name		= "raid4",
	.level		= 4,
	.owner		= THIS_MODULE,
	.make_request	= raid5_make_request,
	.run		= raid5_run,
	.start		= raid5_start,
	.free		= raid5_free,
	.status		= raid5_status,
	.error_handler	= raid5_error,
	.hot_add_disk	= raid5_add_disk,
	.hot_remove_disk= raid5_remove_disk,
	.spare_active	= raid5_spare_active,
	.sync_request	= raid5_sync_request,
	.resize		= raid5_resize,
	.size		= raid5_size,
	.check_reshape	= raid5_check_reshape,
	.start_reshape  = raid5_start_reshape,
	.finish_reshape = raid5_finish_reshape,
	.quiesce	= raid5_quiesce,
	.takeover	= raid4_takeover,
	.change_consistency_policy = raid5_change_consistency_policy,
};

static int __init raid5_init(void)
{
	int ret;

	raid5_wq = alloc_workqueue("raid5wq",
		WQ_UNBOUND|WQ_MEM_RECLAIM|WQ_CPU_INTENSIVE|WQ_SYSFS, 0);
	if (!raid5_wq)
		return -ENOMEM;

	ret = cpuhp_setup_state_multi(CPUHP_MD_RAID5_PREPARE,
				      "md/raid5:prepare",
				      raid456_cpu_up_prepare,
				      raid456_cpu_dead);
	if (ret) {
		destroy_workqueue(raid5_wq);
		return ret;
	}
	register_md_personality(&raid6_personality);
	register_md_personality(&raid5_personality);
	register_md_personality(&raid4_personality);
	return 0;
}

static void raid5_exit(void)
{
	unregister_md_personality(&raid6_personality);
	unregister_md_personality(&raid5_personality);
	unregister_md_personality(&raid4_personality);
	cpuhp_remove_multi_state(CPUHP_MD_RAID5_PREPARE);
	destroy_workqueue(raid5_wq);
}

module_init(raid5_init);
module_exit(raid5_exit);
MODULE_LICENSE("GPL");
MODULE_DESCRIPTION("RAID4/5/6 (striping with parity) personality for MD");
MODULE_ALIAS("md-personality-4"); /* RAID5 */
MODULE_ALIAS("md-raid5");
MODULE_ALIAS("md-raid4");
MODULE_ALIAS("md-level-5");
MODULE_ALIAS("md-level-4");
MODULE_ALIAS("md-personality-8"); /* RAID6 */
MODULE_ALIAS("md-raid6");
MODULE_ALIAS("md-level-6");

/* This used to be two separate modules, they were: */
MODULE_ALIAS("raid5");
MODULE_ALIAS("raid6");<|MERGE_RESOLUTION|>--- conflicted
+++ resolved
@@ -2893,13 +2893,8 @@
 	unsigned long flags;
 	pr_debug("raid456: error called\n");
 
-<<<<<<< HEAD
-	pr_crit("md/raid:%s: Disk failure on %s, disabling device.\n",
-		mdname(mddev), bdevname(rdev->bdev, b));
-=======
 	pr_crit("md/raid:%s: Disk failure on %pg, disabling device.\n",
 		mdname(mddev), rdev->bdev);
->>>>>>> 83c1d33b
 
 	spin_lock_irqsave(&conf->device_lock, flags);
 	set_bit(Faulty, &rdev->flags);
@@ -7878,20 +7873,11 @@
 
 	rcu_read_lock();
 	for (i = 0; i < conf->raid_disks; i++) {
-<<<<<<< HEAD
-		char b[BDEVNAME_SIZE];
-		rdev = rcu_dereference(conf->disks[i].rdev);
-		if (rdev)
-			pr_debug(" disk %d, o:%d, dev:%s\n",
-			       i, !test_bit(Faulty, &rdev->flags),
-			       bdevname(rdev->bdev, b));
-=======
 		rdev = rcu_dereference(conf->disks[i].rdev);
 		if (rdev)
 			pr_debug(" disk %d, o:%d, dev:%pg\n",
 			       i, !test_bit(Faulty, &rdev->flags),
 			       rdev->bdev);
->>>>>>> 83c1d33b
 	}
 	rcu_read_unlock();
 }
