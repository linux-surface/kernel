--- conflicted
+++ resolved
@@ -3762,11 +3762,7 @@
 			 */
 			get_page(vmf->page);
 			pte_unmap_unlock(vmf->pte, vmf->ptl);
-<<<<<<< HEAD
-			vmf->page->pgmap->ops->migrate_to_ram(vmf);
-=======
 			ret = vmf->page->pgmap->ops->migrate_to_ram(vmf);
->>>>>>> 0ee29814
 			put_page(vmf->page);
 		} else if (is_hwpoison_entry(entry)) {
 			ret = VM_FAULT_HWPOISON;
