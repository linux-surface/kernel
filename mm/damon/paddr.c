// SPDX-License-Identifier: GPL-2.0
/*
 * DAMON Primitives for The Physical Address Space
 *
 * Author: SeongJae Park <sj@kernel.org>
 */

#define pr_fmt(fmt) "damon-pa: " fmt

#include <linux/mmu_notifier.h>
#include <linux/page_idle.h>
#include <linux/pagemap.h>
#include <linux/rmap.h>
#include <linux/swap.h>

#include "../internal.h"
#include "ops-common.h"

static bool __damon_pa_mkold(struct folio *folio, struct vm_area_struct *vma,
		unsigned long addr, void *arg)
{
	DEFINE_FOLIO_VMA_WALK(pvmw, folio, vma, addr, 0);

	while (page_vma_mapped_walk(&pvmw)) {
		addr = pvmw.address;
		if (pvmw.pte)
			damon_ptep_mkold(pvmw.pte, vma->vm_mm, addr);
		else
			damon_pmdp_mkold(pvmw.pmd, vma->vm_mm, addr);
	}
	return true;
}

static void damon_pa_mkold(unsigned long paddr)
{
	struct folio *folio = damon_get_folio(PHYS_PFN(paddr));
	struct rmap_walk_control rwc = {
		.rmap_one = __damon_pa_mkold,
		.anon_lock = folio_lock_anon_vma_read,
	};
	bool need_lock;

	if (!folio)
		return;

	if (!folio_mapped(folio) || !folio_raw_mapping(folio)) {
		folio_set_idle(folio);
		goto out;
	}

	need_lock = !folio_test_anon(folio) || folio_test_ksm(folio);
	if (need_lock && !folio_trylock(folio))
		goto out;

	rmap_walk(folio, &rwc);

	if (need_lock)
		folio_unlock(folio);

out:
	folio_put(folio);
}

static void __damon_pa_prepare_access_check(struct damon_region *r)
{
	r->sampling_addr = damon_rand(r->ar.start, r->ar.end);

	damon_pa_mkold(r->sampling_addr);
}

static void damon_pa_prepare_access_checks(struct damon_ctx *ctx)
{
	struct damon_target *t;
	struct damon_region *r;

	damon_for_each_target(t, ctx) {
		damon_for_each_region(r, t)
			__damon_pa_prepare_access_check(r);
	}
}

static bool __damon_pa_young(struct folio *folio, struct vm_area_struct *vma,
		unsigned long addr, void *arg)
{
	bool *accessed = arg;
	DEFINE_FOLIO_VMA_WALK(pvmw, folio, vma, addr, 0);

	*accessed = false;
	while (page_vma_mapped_walk(&pvmw)) {
		addr = pvmw.address;
		if (pvmw.pte) {
			*accessed = pte_young(*pvmw.pte) ||
				!folio_test_idle(folio) ||
				mmu_notifier_test_young(vma->vm_mm, addr);
		} else {
#ifdef CONFIG_TRANSPARENT_HUGEPAGE
			*accessed = pmd_young(*pvmw.pmd) ||
				!folio_test_idle(folio) ||
				mmu_notifier_test_young(vma->vm_mm, addr);
#else
			WARN_ON_ONCE(1);
#endif	/* CONFIG_TRANSPARENT_HUGEPAGE */
		}
		if (*accessed) {
			page_vma_mapped_walk_done(&pvmw);
			break;
		}
	}

	/* If accessed, stop walking */
	return *accessed == false;
}

static bool damon_pa_young(unsigned long paddr, unsigned long *folio_sz)
{
	struct folio *folio = damon_get_folio(PHYS_PFN(paddr));
	bool accessed = false;
	struct rmap_walk_control rwc = {
		.arg = &accessed,
		.rmap_one = __damon_pa_young,
		.anon_lock = folio_lock_anon_vma_read,
	};
	bool need_lock;

	if (!folio)
		return false;

	if (!folio_mapped(folio) || !folio_raw_mapping(folio)) {
		if (folio_test_idle(folio))
			accessed = false;
		else
			accessed = true;
		folio_put(folio);
		goto out;
	}

	need_lock = !folio_test_anon(folio) || folio_test_ksm(folio);
	if (need_lock && !folio_trylock(folio)) {
		folio_put(folio);
		return false;
	}

	rmap_walk(folio, &rwc);

	if (need_lock)
		folio_unlock(folio);
	folio_put(folio);

out:
	*folio_sz = folio_size(folio);
	return accessed;
}

static void __damon_pa_check_access(struct damon_region *r)
{
	static unsigned long last_addr;
	static unsigned long last_folio_sz = PAGE_SIZE;
	static bool last_accessed;

	/* If the region is in the last checked page, reuse the result */
	if (ALIGN_DOWN(last_addr, last_folio_sz) ==
				ALIGN_DOWN(r->sampling_addr, last_folio_sz)) {
		if (last_accessed)
			r->nr_accesses++;
		return;
	}

	last_accessed = damon_pa_young(r->sampling_addr, &last_folio_sz);
	if (last_accessed)
		r->nr_accesses++;

	last_addr = r->sampling_addr;
}

static unsigned int damon_pa_check_accesses(struct damon_ctx *ctx)
{
	struct damon_target *t;
	struct damon_region *r;
	unsigned int max_nr_accesses = 0;

	damon_for_each_target(t, ctx) {
		damon_for_each_region(r, t) {
			__damon_pa_check_access(r);
			max_nr_accesses = max(r->nr_accesses, max_nr_accesses);
		}
	}

	return max_nr_accesses;
}

static bool __damos_pa_filter_out(struct damos_filter *filter,
		struct folio *folio)
{
	bool matched = false;
	struct mem_cgroup *memcg;

	switch (filter->type) {
	case DAMOS_FILTER_TYPE_ANON:
		matched = folio_test_anon(folio);
		break;
	case DAMOS_FILTER_TYPE_MEMCG:
		rcu_read_lock();
		memcg = folio_memcg_check(folio);
		if (!memcg)
			matched = false;
		else
			matched = filter->memcg_id == mem_cgroup_id(memcg);
		rcu_read_unlock();
		break;
	default:
		break;
	}

	return matched == filter->matching;
}

/*
 * damos_pa_filter_out - Return true if the page should be filtered out.
 */
static bool damos_pa_filter_out(struct damos *scheme, struct folio *folio)
{
	struct damos_filter *filter;

	damos_for_each_filter(filter, scheme) {
		if (__damos_pa_filter_out(filter, folio))
			return true;
	}
	return false;
}

static unsigned long damon_pa_pageout(struct damon_region *r, struct damos *s)
{
	unsigned long addr, applied;
	LIST_HEAD(folio_list);

	for (addr = r->ar.start; addr < r->ar.end; addr += PAGE_SIZE) {
		struct folio *folio = damon_get_folio(PHYS_PFN(addr));
<<<<<<< HEAD

		if (!folio)
			continue;

		if (damos_pa_filter_out(s, folio)) {
			folio_put(folio);
=======

		if (!folio)
>>>>>>> c8044dd0
			continue;
		}

<<<<<<< HEAD
		folio_clear_referenced(folio);
		folio_test_clear_young(folio);
		if (!folio_isolate_lru(folio)) {
			folio_put(folio);
			continue;
		}
		if (folio_test_unevictable(folio)) {
			folio_putback_lru(folio);
		} else {
			list_add(&folio->lru, &folio_list);
			folio_put(folio);
=======
		if (damos_pa_filter_out(s, folio)) {
			folio_put(folio);
			continue;
		}

		folio_clear_referenced(folio);
		folio_test_clear_young(folio);
		if (!folio_isolate_lru(folio)) {
			folio_put(folio);
			continue;
>>>>>>> c8044dd0
		}
		if (folio_test_unevictable(folio))
			folio_putback_lru(folio);
		else
			list_add(&folio->lru, &folio_list);
		folio_put(folio);
	}
	applied = reclaim_pages(&folio_list);
	cond_resched();
	return applied * PAGE_SIZE;
}

static inline unsigned long damon_pa_mark_accessed_or_deactivate(
		struct damon_region *r, struct damos *s, bool mark_accessed)
{
	unsigned long addr, applied = 0;

	for (addr = r->ar.start; addr < r->ar.end; addr += PAGE_SIZE) {
		struct folio *folio = damon_get_folio(PHYS_PFN(addr));

		if (!folio)
			continue;

		if (damos_pa_filter_out(s, folio)) {
			folio_put(folio);
			continue;
		}

		if (mark_accessed)
			folio_mark_accessed(folio);
		else
			folio_deactivate(folio);
		folio_put(folio);
		applied += folio_nr_pages(folio);
	}
	return applied * PAGE_SIZE;
}

static unsigned long damon_pa_mark_accessed(struct damon_region *r,
	struct damos *s)
{
	return damon_pa_mark_accessed_or_deactivate(r, s, true);
}

static unsigned long damon_pa_deactivate_pages(struct damon_region *r,
	struct damos *s)
{
	return damon_pa_mark_accessed_or_deactivate(r, s, false);
}

static unsigned long damon_pa_apply_scheme(struct damon_ctx *ctx,
		struct damon_target *t, struct damon_region *r,
		struct damos *scheme)
{
	switch (scheme->action) {
	case DAMOS_PAGEOUT:
		return damon_pa_pageout(r, scheme);
	case DAMOS_LRU_PRIO:
		return damon_pa_mark_accessed(r, scheme);
	case DAMOS_LRU_DEPRIO:
		return damon_pa_deactivate_pages(r, scheme);
	case DAMOS_STAT:
		break;
	default:
		/* DAMOS actions that not yet supported by 'paddr'. */
		break;
	}
	return 0;
}

static int damon_pa_scheme_score(struct damon_ctx *context,
		struct damon_target *t, struct damon_region *r,
		struct damos *scheme)
{
	switch (scheme->action) {
	case DAMOS_PAGEOUT:
		return damon_cold_score(context, r, scheme);
	case DAMOS_LRU_PRIO:
		return damon_hot_score(context, r, scheme);
	case DAMOS_LRU_DEPRIO:
		return damon_cold_score(context, r, scheme);
	default:
		break;
	}

	return DAMOS_MAX_SCORE;
}

static int __init damon_pa_initcall(void)
{
	struct damon_operations ops = {
		.id = DAMON_OPS_PADDR,
		.init = NULL,
		.update = NULL,
		.prepare_access_checks = damon_pa_prepare_access_checks,
		.check_accesses = damon_pa_check_accesses,
		.reset_aggregated = NULL,
		.target_valid = NULL,
		.cleanup = NULL,
		.apply_scheme = damon_pa_apply_scheme,
		.get_scheme_score = damon_pa_scheme_score,
	};

	return damon_register_ops(&ops);
};

subsys_initcall(damon_pa_initcall);<|MERGE_RESOLUTION|>--- conflicted
+++ resolved
@@ -235,44 +235,20 @@
 
 	for (addr = r->ar.start; addr < r->ar.end; addr += PAGE_SIZE) {
 		struct folio *folio = damon_get_folio(PHYS_PFN(addr));
-<<<<<<< HEAD
 
 		if (!folio)
 			continue;
 
 		if (damos_pa_filter_out(s, folio)) {
 			folio_put(folio);
-=======
-
-		if (!folio)
->>>>>>> c8044dd0
-			continue;
-		}
-
-<<<<<<< HEAD
+			continue;
+		}
+
 		folio_clear_referenced(folio);
 		folio_test_clear_young(folio);
 		if (!folio_isolate_lru(folio)) {
 			folio_put(folio);
 			continue;
-		}
-		if (folio_test_unevictable(folio)) {
-			folio_putback_lru(folio);
-		} else {
-			list_add(&folio->lru, &folio_list);
-			folio_put(folio);
-=======
-		if (damos_pa_filter_out(s, folio)) {
-			folio_put(folio);
-			continue;
-		}
-
-		folio_clear_referenced(folio);
-		folio_test_clear_young(folio);
-		if (!folio_isolate_lru(folio)) {
-			folio_put(folio);
-			continue;
->>>>>>> c8044dd0
 		}
 		if (folio_test_unevictable(folio))
 			folio_putback_lru(folio);
