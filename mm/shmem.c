--- conflicted
+++ resolved
@@ -1175,13 +1175,10 @@
 			continue;
 
 		entry = radix_to_swp_entry(folio);
-<<<<<<< HEAD
-=======
 		/*
 		 * swapin error entries can be found in the mapping. But they're
 		 * deliberately ignored here as we've done everything we can do.
 		 */
->>>>>>> ca228447
 		if (swp_type(entry) != type)
 			continue;
 
@@ -1731,12 +1728,9 @@
 	VM_BUG_ON(!*foliop || !xa_is_value(*foliop));
 	swap = radix_to_swp_entry(*foliop);
 	*foliop = NULL;
-<<<<<<< HEAD
-=======
 
 	if (is_swapin_error_entry(swap))
 		return -EIO;
->>>>>>> ca228447
 
 	/* Look it up and read it in.. */
 	page = lookup_swap_cache(swap, NULL, 0);
