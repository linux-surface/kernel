/*
 * mm/rmap.c - physical to virtual reverse mappings
 *
 * Copyright 2001, Rik van Riel <riel@conectiva.com.br>
 * Released under the General Public License (GPL).
 *
 * Simple, low overhead reverse mapping scheme.
 * Please try to keep this thing as modular as possible.
 *
 * Provides methods for unmapping each kind of mapped page:
 * the anon methods track anonymous pages, and
 * the file methods track pages belonging to an inode.
 *
 * Original design by Rik van Riel <riel@conectiva.com.br> 2001
 * File methods by Dave McCracken <dmccr@us.ibm.com> 2003, 2004
 * Anonymous methods by Andrea Arcangeli <andrea@suse.de> 2004
 * Contributions by Hugh Dickins 2003, 2004
 */

/*
 * Lock ordering in mm:
 *
 * inode->i_rwsem	(while writing or truncating, not reading or faulting)
 *   mm->mmap_lock
 *     mapping->invalidate_lock (in filemap_fault)
 *       page->flags PG_locked (lock_page)
 *         hugetlbfs_i_mmap_rwsem_key (in huge_pmd_share, see hugetlbfs below)
 *           mapping->i_mmap_rwsem
 *             anon_vma->rwsem
 *               mm->page_table_lock or pte_lock
 *                 swap_lock (in swap_duplicate, swap_info_get)
 *                   mmlist_lock (in mmput, drain_mmlist and others)
 *                   mapping->private_lock (in block_dirty_folio)
 *                     folio_lock_memcg move_lock (in block_dirty_folio)
 *                       i_pages lock (widely used)
 *                         lruvec->lru_lock (in folio_lruvec_lock_irq)
 *                   inode->i_lock (in set_page_dirty's __mark_inode_dirty)
 *                   bdi.wb->list_lock (in set_page_dirty's __mark_inode_dirty)
 *                     sb_lock (within inode_lock in fs/fs-writeback.c)
 *                     i_pages lock (widely used, in set_page_dirty,
 *                               in arch-dependent flush_dcache_mmap_lock,
 *                               within bdi.wb->list_lock in __sync_single_inode)
 *
 * anon_vma->rwsem,mapping->i_mmap_rwsem   (memory_failure, collect_procs_anon)
 *   ->tasklist_lock
 *     pte map lock
 *
 * hugetlbfs PageHuge() take locks in this order:
 *   hugetlb_fault_mutex (hugetlbfs specific page fault mutex)
 *     vma_lock (hugetlb specific lock for pmd_sharing)
 *       mapping->i_mmap_rwsem (also used for hugetlb pmd sharing)
 *         page->flags PG_locked (lock_page)
 */

#include <linux/mm.h>
#include <linux/sched/mm.h>
#include <linux/sched/task.h>
#include <linux/pagemap.h>
#include <linux/swap.h>
#include <linux/swapops.h>
#include <linux/slab.h>
#include <linux/init.h>
#include <linux/ksm.h>
#include <linux/rmap.h>
#include <linux/rcupdate.h>
#include <linux/export.h>
#include <linux/memcontrol.h>
#include <linux/mmu_notifier.h>
#include <linux/migrate.h>
#include <linux/hugetlb.h>
#include <linux/huge_mm.h>
#include <linux/backing-dev.h>
#include <linux/page_idle.h>
#include <linux/memremap.h>
#include <linux/userfaultfd_k.h>
#include <linux/mm_inline.h>

#include <asm/tlbflush.h>

#define CREATE_TRACE_POINTS
#include <trace/events/tlb.h>
#include <trace/events/migrate.h>

#include "internal.h"

static struct kmem_cache *anon_vma_cachep;
static struct kmem_cache *anon_vma_chain_cachep;

static inline struct anon_vma *anon_vma_alloc(void)
{
	struct anon_vma *anon_vma;

	anon_vma = kmem_cache_alloc(anon_vma_cachep, GFP_KERNEL);
	if (anon_vma) {
		atomic_set(&anon_vma->refcount, 1);
		anon_vma->num_children = 0;
		anon_vma->num_active_vmas = 0;
		anon_vma->parent = anon_vma;
		/*
		 * Initialise the anon_vma root to point to itself. If called
		 * from fork, the root will be reset to the parents anon_vma.
		 */
		anon_vma->root = anon_vma;
	}

	return anon_vma;
}

static inline void anon_vma_free(struct anon_vma *anon_vma)
{
	VM_BUG_ON(atomic_read(&anon_vma->refcount));

	/*
	 * Synchronize against folio_lock_anon_vma_read() such that
	 * we can safely hold the lock without the anon_vma getting
	 * freed.
	 *
	 * Relies on the full mb implied by the atomic_dec_and_test() from
	 * put_anon_vma() against the acquire barrier implied by
	 * down_read_trylock() from folio_lock_anon_vma_read(). This orders:
	 *
	 * folio_lock_anon_vma_read()	VS	put_anon_vma()
	 *   down_read_trylock()		  atomic_dec_and_test()
	 *   LOCK				  MB
	 *   atomic_read()			  rwsem_is_locked()
	 *
	 * LOCK should suffice since the actual taking of the lock must
	 * happen _before_ what follows.
	 */
	might_sleep();
	if (rwsem_is_locked(&anon_vma->root->rwsem)) {
		anon_vma_lock_write(anon_vma);
		anon_vma_unlock_write(anon_vma);
	}

	kmem_cache_free(anon_vma_cachep, anon_vma);
}

static inline struct anon_vma_chain *anon_vma_chain_alloc(gfp_t gfp)
{
	return kmem_cache_alloc(anon_vma_chain_cachep, gfp);
}

static void anon_vma_chain_free(struct anon_vma_chain *anon_vma_chain)
{
	kmem_cache_free(anon_vma_chain_cachep, anon_vma_chain);
}

static void anon_vma_chain_link(struct vm_area_struct *vma,
				struct anon_vma_chain *avc,
				struct anon_vma *anon_vma)
{
	avc->vma = vma;
	avc->anon_vma = anon_vma;
	list_add(&avc->same_vma, &vma->anon_vma_chain);
	anon_vma_interval_tree_insert(avc, &anon_vma->rb_root);
}

/**
 * __anon_vma_prepare - attach an anon_vma to a memory region
 * @vma: the memory region in question
 *
 * This makes sure the memory mapping described by 'vma' has
 * an 'anon_vma' attached to it, so that we can associate the
 * anonymous pages mapped into it with that anon_vma.
 *
 * The common case will be that we already have one, which
 * is handled inline by anon_vma_prepare(). But if
 * not we either need to find an adjacent mapping that we
 * can re-use the anon_vma from (very common when the only
 * reason for splitting a vma has been mprotect()), or we
 * allocate a new one.
 *
 * Anon-vma allocations are very subtle, because we may have
 * optimistically looked up an anon_vma in folio_lock_anon_vma_read()
 * and that may actually touch the rwsem even in the newly
 * allocated vma (it depends on RCU to make sure that the
 * anon_vma isn't actually destroyed).
 *
 * As a result, we need to do proper anon_vma locking even
 * for the new allocation. At the same time, we do not want
 * to do any locking for the common case of already having
 * an anon_vma.
 *
 * This must be called with the mmap_lock held for reading.
 */
int __anon_vma_prepare(struct vm_area_struct *vma)
{
	struct mm_struct *mm = vma->vm_mm;
	struct anon_vma *anon_vma, *allocated;
	struct anon_vma_chain *avc;

	might_sleep();

	avc = anon_vma_chain_alloc(GFP_KERNEL);
	if (!avc)
		goto out_enomem;

	anon_vma = find_mergeable_anon_vma(vma);
	allocated = NULL;
	if (!anon_vma) {
		anon_vma = anon_vma_alloc();
		if (unlikely(!anon_vma))
			goto out_enomem_free_avc;
		anon_vma->num_children++; /* self-parent link for new root */
		allocated = anon_vma;
	}

	anon_vma_lock_write(anon_vma);
	/* page_table_lock to protect against threads */
	spin_lock(&mm->page_table_lock);
	if (likely(!vma->anon_vma)) {
		vma->anon_vma = anon_vma;
		anon_vma_chain_link(vma, avc, anon_vma);
		anon_vma->num_active_vmas++;
		allocated = NULL;
		avc = NULL;
	}
	spin_unlock(&mm->page_table_lock);
	anon_vma_unlock_write(anon_vma);

	if (unlikely(allocated))
		put_anon_vma(allocated);
	if (unlikely(avc))
		anon_vma_chain_free(avc);

	return 0;

 out_enomem_free_avc:
	anon_vma_chain_free(avc);
 out_enomem:
	return -ENOMEM;
}

/*
 * This is a useful helper function for locking the anon_vma root as
 * we traverse the vma->anon_vma_chain, looping over anon_vma's that
 * have the same vma.
 *
 * Such anon_vma's should have the same root, so you'd expect to see
 * just a single mutex_lock for the whole traversal.
 */
static inline struct anon_vma *lock_anon_vma_root(struct anon_vma *root, struct anon_vma *anon_vma)
{
	struct anon_vma *new_root = anon_vma->root;
	if (new_root != root) {
		if (WARN_ON_ONCE(root))
			up_write(&root->rwsem);
		root = new_root;
		down_write(&root->rwsem);
	}
	return root;
}

static inline void unlock_anon_vma_root(struct anon_vma *root)
{
	if (root)
		up_write(&root->rwsem);
}

/*
 * Attach the anon_vmas from src to dst.
 * Returns 0 on success, -ENOMEM on failure.
 *
 * anon_vma_clone() is called by __vma_adjust(), __split_vma(), copy_vma() and
 * anon_vma_fork(). The first three want an exact copy of src, while the last
 * one, anon_vma_fork(), may try to reuse an existing anon_vma to prevent
 * endless growth of anon_vma. Since dst->anon_vma is set to NULL before call,
 * we can identify this case by checking (!dst->anon_vma && src->anon_vma).
 *
 * If (!dst->anon_vma && src->anon_vma) is true, this function tries to find
 * and reuse existing anon_vma which has no vmas and only one child anon_vma.
 * This prevents degradation of anon_vma hierarchy to endless linear chain in
 * case of constantly forking task. On the other hand, an anon_vma with more
 * than one child isn't reused even if there was no alive vma, thus rmap
 * walker has a good chance of avoiding scanning the whole hierarchy when it
 * searches where page is mapped.
 */
int anon_vma_clone(struct vm_area_struct *dst, struct vm_area_struct *src)
{
	struct anon_vma_chain *avc, *pavc;
	struct anon_vma *root = NULL;

	list_for_each_entry_reverse(pavc, &src->anon_vma_chain, same_vma) {
		struct anon_vma *anon_vma;

		avc = anon_vma_chain_alloc(GFP_NOWAIT | __GFP_NOWARN);
		if (unlikely(!avc)) {
			unlock_anon_vma_root(root);
			root = NULL;
			avc = anon_vma_chain_alloc(GFP_KERNEL);
			if (!avc)
				goto enomem_failure;
		}
		anon_vma = pavc->anon_vma;
		root = lock_anon_vma_root(root, anon_vma);
		anon_vma_chain_link(dst, avc, anon_vma);

		/*
		 * Reuse existing anon_vma if it has no vma and only one
		 * anon_vma child.
		 *
		 * Root anon_vma is never reused:
		 * it has self-parent reference and at least one child.
		 */
		if (!dst->anon_vma && src->anon_vma &&
		    anon_vma->num_children < 2 &&
		    anon_vma->num_active_vmas == 0)
			dst->anon_vma = anon_vma;
	}
	if (dst->anon_vma)
		dst->anon_vma->num_active_vmas++;
	unlock_anon_vma_root(root);
	return 0;

 enomem_failure:
	/*
	 * dst->anon_vma is dropped here otherwise its num_active_vmas can
	 * be incorrectly decremented in unlink_anon_vmas().
	 * We can safely do this because callers of anon_vma_clone() don't care
	 * about dst->anon_vma if anon_vma_clone() failed.
	 */
	dst->anon_vma = NULL;
	unlink_anon_vmas(dst);
	return -ENOMEM;
}

/*
 * Attach vma to its own anon_vma, as well as to the anon_vmas that
 * the corresponding VMA in the parent process is attached to.
 * Returns 0 on success, non-zero on failure.
 */
int anon_vma_fork(struct vm_area_struct *vma, struct vm_area_struct *pvma)
{
	struct anon_vma_chain *avc;
	struct anon_vma *anon_vma;
	int error;

	/* Don't bother if the parent process has no anon_vma here. */
	if (!pvma->anon_vma)
		return 0;

	/* Drop inherited anon_vma, we'll reuse existing or allocate new. */
	vma->anon_vma = NULL;

	/*
	 * First, attach the new VMA to the parent VMA's anon_vmas,
	 * so rmap can find non-COWed pages in child processes.
	 */
	error = anon_vma_clone(vma, pvma);
	if (error)
		return error;

	/* An existing anon_vma has been reused, all done then. */
	if (vma->anon_vma)
		return 0;

	/* Then add our own anon_vma. */
	anon_vma = anon_vma_alloc();
	if (!anon_vma)
		goto out_error;
	anon_vma->num_active_vmas++;
	avc = anon_vma_chain_alloc(GFP_KERNEL);
	if (!avc)
		goto out_error_free_anon_vma;

	/*
	 * The root anon_vma's rwsem is the lock actually used when we
	 * lock any of the anon_vmas in this anon_vma tree.
	 */
	anon_vma->root = pvma->anon_vma->root;
	anon_vma->parent = pvma->anon_vma;
	/*
	 * With refcounts, an anon_vma can stay around longer than the
	 * process it belongs to. The root anon_vma needs to be pinned until
	 * this anon_vma is freed, because the lock lives in the root.
	 */
	get_anon_vma(anon_vma->root);
	/* Mark this anon_vma as the one where our new (COWed) pages go. */
	vma->anon_vma = anon_vma;
	anon_vma_lock_write(anon_vma);
	anon_vma_chain_link(vma, avc, anon_vma);
	anon_vma->parent->num_children++;
	anon_vma_unlock_write(anon_vma);

	return 0;

 out_error_free_anon_vma:
	put_anon_vma(anon_vma);
 out_error:
	unlink_anon_vmas(vma);
	return -ENOMEM;
}

void unlink_anon_vmas(struct vm_area_struct *vma)
{
	struct anon_vma_chain *avc, *next;
	struct anon_vma *root = NULL;

	/*
	 * Unlink each anon_vma chained to the VMA.  This list is ordered
	 * from newest to oldest, ensuring the root anon_vma gets freed last.
	 */
	list_for_each_entry_safe(avc, next, &vma->anon_vma_chain, same_vma) {
		struct anon_vma *anon_vma = avc->anon_vma;

		root = lock_anon_vma_root(root, anon_vma);
		anon_vma_interval_tree_remove(avc, &anon_vma->rb_root);

		/*
		 * Leave empty anon_vmas on the list - we'll need
		 * to free them outside the lock.
		 */
		if (RB_EMPTY_ROOT(&anon_vma->rb_root.rb_root)) {
			anon_vma->parent->num_children--;
			continue;
		}

		list_del(&avc->same_vma);
		anon_vma_chain_free(avc);
	}
	if (vma->anon_vma) {
		vma->anon_vma->num_active_vmas--;

		/*
		 * vma would still be needed after unlink, and anon_vma will be prepared
		 * when handle fault.
		 */
		vma->anon_vma = NULL;
	}
	unlock_anon_vma_root(root);

	/*
	 * Iterate the list once more, it now only contains empty and unlinked
	 * anon_vmas, destroy them. Could not do before due to __put_anon_vma()
	 * needing to write-acquire the anon_vma->root->rwsem.
	 */
	list_for_each_entry_safe(avc, next, &vma->anon_vma_chain, same_vma) {
		struct anon_vma *anon_vma = avc->anon_vma;

		VM_WARN_ON(anon_vma->num_children);
		VM_WARN_ON(anon_vma->num_active_vmas);
		put_anon_vma(anon_vma);

		list_del(&avc->same_vma);
		anon_vma_chain_free(avc);
	}
}

static void anon_vma_ctor(void *data)
{
	struct anon_vma *anon_vma = data;

	init_rwsem(&anon_vma->rwsem);
	atomic_set(&anon_vma->refcount, 0);
	anon_vma->rb_root = RB_ROOT_CACHED;
}

void __init anon_vma_init(void)
{
	anon_vma_cachep = kmem_cache_create("anon_vma", sizeof(struct anon_vma),
			0, SLAB_TYPESAFE_BY_RCU|SLAB_PANIC|SLAB_ACCOUNT,
			anon_vma_ctor);
	anon_vma_chain_cachep = KMEM_CACHE(anon_vma_chain,
			SLAB_PANIC|SLAB_ACCOUNT);
}

/*
 * Getting a lock on a stable anon_vma from a page off the LRU is tricky!
 *
 * Since there is no serialization what so ever against page_remove_rmap()
 * the best this function can do is return a refcount increased anon_vma
 * that might have been relevant to this page.
 *
 * The page might have been remapped to a different anon_vma or the anon_vma
 * returned may already be freed (and even reused).
 *
 * In case it was remapped to a different anon_vma, the new anon_vma will be a
 * child of the old anon_vma, and the anon_vma lifetime rules will therefore
 * ensure that any anon_vma obtained from the page will still be valid for as
 * long as we observe page_mapped() [ hence all those page_mapped() tests ].
 *
 * All users of this function must be very careful when walking the anon_vma
 * chain and verify that the page in question is indeed mapped in it
 * [ something equivalent to page_mapped_in_vma() ].
 *
 * Since anon_vma's slab is SLAB_TYPESAFE_BY_RCU and we know from
 * page_remove_rmap() that the anon_vma pointer from page->mapping is valid
 * if there is a mapcount, we can dereference the anon_vma after observing
 * those.
 */
struct anon_vma *folio_get_anon_vma(struct folio *folio)
{
	struct anon_vma *anon_vma = NULL;
	unsigned long anon_mapping;

	rcu_read_lock();
	anon_mapping = (unsigned long)READ_ONCE(folio->mapping);
	if ((anon_mapping & PAGE_MAPPING_FLAGS) != PAGE_MAPPING_ANON)
		goto out;
	if (!folio_mapped(folio))
		goto out;

	anon_vma = (struct anon_vma *) (anon_mapping - PAGE_MAPPING_ANON);
	if (!atomic_inc_not_zero(&anon_vma->refcount)) {
		anon_vma = NULL;
		goto out;
	}

	/*
	 * If this folio is still mapped, then its anon_vma cannot have been
	 * freed.  But if it has been unmapped, we have no security against the
	 * anon_vma structure being freed and reused (for another anon_vma:
	 * SLAB_TYPESAFE_BY_RCU guarantees that - so the atomic_inc_not_zero()
	 * above cannot corrupt).
	 */
	if (!folio_mapped(folio)) {
		rcu_read_unlock();
		put_anon_vma(anon_vma);
		return NULL;
	}
out:
	rcu_read_unlock();

	return anon_vma;
}

/*
 * Similar to folio_get_anon_vma() except it locks the anon_vma.
 *
 * Its a little more complex as it tries to keep the fast path to a single
 * atomic op -- the trylock. If we fail the trylock, we fall back to getting a
 * reference like with folio_get_anon_vma() and then block on the mutex
 * on !rwc->try_lock case.
 */
struct anon_vma *folio_lock_anon_vma_read(struct folio *folio,
					  struct rmap_walk_control *rwc)
{
	struct anon_vma *anon_vma = NULL;
	struct anon_vma *root_anon_vma;
	unsigned long anon_mapping;

	rcu_read_lock();
	anon_mapping = (unsigned long)READ_ONCE(folio->mapping);
	if ((anon_mapping & PAGE_MAPPING_FLAGS) != PAGE_MAPPING_ANON)
		goto out;
	if (!folio_mapped(folio))
		goto out;

	anon_vma = (struct anon_vma *) (anon_mapping - PAGE_MAPPING_ANON);
	root_anon_vma = READ_ONCE(anon_vma->root);
	if (down_read_trylock(&root_anon_vma->rwsem)) {
		/*
		 * If the folio is still mapped, then this anon_vma is still
		 * its anon_vma, and holding the mutex ensures that it will
		 * not go away, see anon_vma_free().
		 */
		if (!folio_mapped(folio)) {
			up_read(&root_anon_vma->rwsem);
			anon_vma = NULL;
		}
		goto out;
	}

	if (rwc && rwc->try_lock) {
		anon_vma = NULL;
		rwc->contended = true;
		goto out;
	}

	/* trylock failed, we got to sleep */
	if (!atomic_inc_not_zero(&anon_vma->refcount)) {
		anon_vma = NULL;
		goto out;
	}

	if (!folio_mapped(folio)) {
		rcu_read_unlock();
		put_anon_vma(anon_vma);
		return NULL;
	}

	/* we pinned the anon_vma, its safe to sleep */
	rcu_read_unlock();
	anon_vma_lock_read(anon_vma);

	if (atomic_dec_and_test(&anon_vma->refcount)) {
		/*
		 * Oops, we held the last refcount, release the lock
		 * and bail -- can't simply use put_anon_vma() because
		 * we'll deadlock on the anon_vma_lock_write() recursion.
		 */
		anon_vma_unlock_read(anon_vma);
		__put_anon_vma(anon_vma);
		anon_vma = NULL;
	}

	return anon_vma;

out:
	rcu_read_unlock();
	return anon_vma;
}

#ifdef CONFIG_ARCH_WANT_BATCHED_UNMAP_TLB_FLUSH
/*
 * Flush TLB entries for recently unmapped pages from remote CPUs. It is
 * important if a PTE was dirty when it was unmapped that it's flushed
 * before any IO is initiated on the page to prevent lost writes. Similarly,
 * it must be flushed before freeing to prevent data leakage.
 */
void try_to_unmap_flush(void)
{
	struct tlbflush_unmap_batch *tlb_ubc = &current->tlb_ubc;

	if (!tlb_ubc->flush_required)
		return;

	arch_tlbbatch_flush(&tlb_ubc->arch);
	tlb_ubc->flush_required = false;
	tlb_ubc->writable = false;
}

/* Flush iff there are potentially writable TLB entries that can race with IO */
void try_to_unmap_flush_dirty(void)
{
	struct tlbflush_unmap_batch *tlb_ubc = &current->tlb_ubc;

	if (tlb_ubc->writable)
		try_to_unmap_flush();
}

/*
 * Bits 0-14 of mm->tlb_flush_batched record pending generations.
 * Bits 16-30 of mm->tlb_flush_batched bit record flushed generations.
 */
#define TLB_FLUSH_BATCH_FLUSHED_SHIFT	16
#define TLB_FLUSH_BATCH_PENDING_MASK			\
	((1 << (TLB_FLUSH_BATCH_FLUSHED_SHIFT - 1)) - 1)
#define TLB_FLUSH_BATCH_PENDING_LARGE			\
	(TLB_FLUSH_BATCH_PENDING_MASK / 2)

static void set_tlb_ubc_flush_pending(struct mm_struct *mm, bool writable)
{
	struct tlbflush_unmap_batch *tlb_ubc = &current->tlb_ubc;
	int batch, nbatch;

	arch_tlbbatch_add_mm(&tlb_ubc->arch, mm);
	tlb_ubc->flush_required = true;

	/*
	 * Ensure compiler does not re-order the setting of tlb_flush_batched
	 * before the PTE is cleared.
	 */
	barrier();
	batch = atomic_read(&mm->tlb_flush_batched);
retry:
	if ((batch & TLB_FLUSH_BATCH_PENDING_MASK) > TLB_FLUSH_BATCH_PENDING_LARGE) {
		/*
		 * Prevent `pending' from catching up with `flushed' because of
		 * overflow.  Reset `pending' and `flushed' to be 1 and 0 if
		 * `pending' becomes large.
		 */
		nbatch = atomic_cmpxchg(&mm->tlb_flush_batched, batch, 1);
		if (nbatch != batch) {
			batch = nbatch;
			goto retry;
		}
	} else {
		atomic_inc(&mm->tlb_flush_batched);
	}

	/*
	 * If the PTE was dirty then it's best to assume it's writable. The
	 * caller must use try_to_unmap_flush_dirty() or try_to_unmap_flush()
	 * before the page is queued for IO.
	 */
	if (writable)
		tlb_ubc->writable = true;
}

/*
 * Returns true if the TLB flush should be deferred to the end of a batch of
 * unmap operations to reduce IPIs.
 */
static bool should_defer_flush(struct mm_struct *mm, enum ttu_flags flags)
{
	bool should_defer = false;

	if (!(flags & TTU_BATCH_FLUSH))
		return false;

	/* If remote CPUs need to be flushed then defer batch the flush */
	if (cpumask_any_but(mm_cpumask(mm), get_cpu()) < nr_cpu_ids)
		should_defer = true;
	put_cpu();

	return should_defer;
}

/*
 * Reclaim unmaps pages under the PTL but do not flush the TLB prior to
 * releasing the PTL if TLB flushes are batched. It's possible for a parallel
 * operation such as mprotect or munmap to race between reclaim unmapping
 * the page and flushing the page. If this race occurs, it potentially allows
 * access to data via a stale TLB entry. Tracking all mm's that have TLB
 * batching in flight would be expensive during reclaim so instead track
 * whether TLB batching occurred in the past and if so then do a flush here
 * if required. This will cost one additional flush per reclaim cycle paid
 * by the first operation at risk such as mprotect and mumap.
 *
 * This must be called under the PTL so that an access to tlb_flush_batched
 * that is potentially a "reclaim vs mprotect/munmap/etc" race will synchronise
 * via the PTL.
 */
void flush_tlb_batched_pending(struct mm_struct *mm)
{
	int batch = atomic_read(&mm->tlb_flush_batched);
	int pending = batch & TLB_FLUSH_BATCH_PENDING_MASK;
	int flushed = batch >> TLB_FLUSH_BATCH_FLUSHED_SHIFT;

	if (pending != flushed) {
		flush_tlb_mm(mm);
		/*
		 * If the new TLB flushing is pending during flushing, leave
		 * mm->tlb_flush_batched as is, to avoid losing flushing.
		 */
		atomic_cmpxchg(&mm->tlb_flush_batched, batch,
			       pending | (pending << TLB_FLUSH_BATCH_FLUSHED_SHIFT));
	}
}
#else
static void set_tlb_ubc_flush_pending(struct mm_struct *mm, bool writable)
{
}

static bool should_defer_flush(struct mm_struct *mm, enum ttu_flags flags)
{
	return false;
}
#endif /* CONFIG_ARCH_WANT_BATCHED_UNMAP_TLB_FLUSH */

/*
 * At what user virtual address is page expected in vma?
 * Caller should check the page is actually part of the vma.
 */
unsigned long page_address_in_vma(struct page *page, struct vm_area_struct *vma)
{
	struct folio *folio = page_folio(page);
	if (folio_test_anon(folio)) {
		struct anon_vma *page__anon_vma = folio_anon_vma(folio);
		/*
		 * Note: swapoff's unuse_vma() is more efficient with this
		 * check, and needs it to match anon_vma when KSM is active.
		 */
		if (!vma->anon_vma || !page__anon_vma ||
		    vma->anon_vma->root != page__anon_vma->root)
			return -EFAULT;
	} else if (!vma->vm_file) {
		return -EFAULT;
	} else if (vma->vm_file->f_mapping != folio->mapping) {
		return -EFAULT;
	}

	return vma_address(page, vma);
}

/*
 * Returns the actual pmd_t* where we expect 'address' to be mapped from, or
 * NULL if it doesn't exist.  No guarantees / checks on what the pmd_t*
 * represents.
 */
pmd_t *mm_find_pmd(struct mm_struct *mm, unsigned long address)
{
	pgd_t *pgd;
	p4d_t *p4d;
	pud_t *pud;
	pmd_t *pmd = NULL;

	pgd = pgd_offset(mm, address);
	if (!pgd_present(*pgd))
		goto out;

	p4d = p4d_offset(pgd, address);
	if (!p4d_present(*p4d))
		goto out;

	pud = pud_offset(p4d, address);
	if (!pud_present(*pud))
		goto out;

	pmd = pmd_offset(pud, address);
out:
	return pmd;
}

struct folio_referenced_arg {
	int mapcount;
	int referenced;
	unsigned long vm_flags;
	struct mem_cgroup *memcg;
};
/*
 * arg: folio_referenced_arg will be passed
 */
static bool folio_referenced_one(struct folio *folio,
		struct vm_area_struct *vma, unsigned long address, void *arg)
{
	struct folio_referenced_arg *pra = arg;
	DEFINE_FOLIO_VMA_WALK(pvmw, folio, vma, address, 0);
	int referenced = 0;

	while (page_vma_mapped_walk(&pvmw)) {
		address = pvmw.address;

		if ((vma->vm_flags & VM_LOCKED) &&
		    (!folio_test_large(folio) || !pvmw.pte)) {
			/* Restore the mlock which got missed */
			mlock_vma_folio(folio, vma, !pvmw.pte);
			page_vma_mapped_walk_done(&pvmw);
			pra->vm_flags |= VM_LOCKED;
			return false; /* To break the loop */
		}

		if (pvmw.pte) {
			if (lru_gen_enabled() && pte_young(*pvmw.pte)) {
				lru_gen_look_around(&pvmw);
				referenced++;
			}

			if (ptep_clear_flush_young_notify(vma, address,
						pvmw.pte))
				referenced++;
		} else if (IS_ENABLED(CONFIG_TRANSPARENT_HUGEPAGE)) {
			if (pmdp_clear_flush_young_notify(vma, address,
						pvmw.pmd))
				referenced++;
		} else {
			/* unexpected pmd-mapped folio? */
			WARN_ON_ONCE(1);
		}

		pra->mapcount--;
	}

	if (referenced)
		folio_clear_idle(folio);
	if (folio_test_clear_young(folio))
		referenced++;

	if (referenced) {
		pra->referenced++;
		pra->vm_flags |= vma->vm_flags & ~VM_LOCKED;
	}

	if (!pra->mapcount)
		return false; /* To break the loop */

	return true;
}

static bool invalid_folio_referenced_vma(struct vm_area_struct *vma, void *arg)
{
	struct folio_referenced_arg *pra = arg;
	struct mem_cgroup *memcg = pra->memcg;

	/*
	 * Ignore references from this mapping if it has no recency. If the
	 * folio has been used in another mapping, we will catch it; if this
	 * other mapping is already gone, the unmap path will have set the
	 * referenced flag or activated the folio in zap_pte_range().
	 */
	if (!vma_has_recency(vma))
		return true;

	/*
	 * If we are reclaiming on behalf of a cgroup, skip counting on behalf
	 * of references from different cgroups.
	 */
	if (memcg && !mm_match_cgroup(vma->vm_mm, memcg))
		return true;

	return false;
}

/**
 * folio_referenced() - Test if the folio was referenced.
 * @folio: The folio to test.
 * @is_locked: Caller holds lock on the folio.
 * @memcg: target memory cgroup
 * @vm_flags: A combination of all the vma->vm_flags which referenced the folio.
 *
 * Quick test_and_clear_referenced for all mappings of a folio,
 *
 * Return: The number of mappings which referenced the folio. Return -1 if
 * the function bailed out due to rmap lock contention.
 */
int folio_referenced(struct folio *folio, int is_locked,
		     struct mem_cgroup *memcg, unsigned long *vm_flags)
{
	int we_locked = 0;
	struct folio_referenced_arg pra = {
		.mapcount = folio_mapcount(folio),
		.memcg = memcg,
	};
	struct rmap_walk_control rwc = {
		.rmap_one = folio_referenced_one,
		.arg = (void *)&pra,
		.anon_lock = folio_lock_anon_vma_read,
		.try_lock = true,
		.invalid_vma = invalid_folio_referenced_vma,
	};

	*vm_flags = 0;
	if (!pra.mapcount)
		return 0;

	if (!folio_raw_mapping(folio))
		return 0;

	if (!is_locked && (!folio_test_anon(folio) || folio_test_ksm(folio))) {
		we_locked = folio_trylock(folio);
		if (!we_locked)
			return 1;
	}

	rmap_walk(folio, &rwc);
	*vm_flags = pra.vm_flags;

	if (we_locked)
		folio_unlock(folio);

	return rwc.contended ? -1 : pra.referenced;
}

static int page_vma_mkclean_one(struct page_vma_mapped_walk *pvmw)
{
	int cleaned = 0;
	struct vm_area_struct *vma = pvmw->vma;
	struct mmu_notifier_range range;
	unsigned long address = pvmw->address;

	/*
	 * We have to assume the worse case ie pmd for invalidation. Note that
	 * the folio can not be freed from this function.
	 */
	mmu_notifier_range_init(&range, MMU_NOTIFY_PROTECTION_PAGE, 0,
				vma->vm_mm, address, vma_address_end(pvmw));
	mmu_notifier_invalidate_range_start(&range);

	while (page_vma_mapped_walk(pvmw)) {
		int ret = 0;

		address = pvmw->address;
		if (pvmw->pte) {
			pte_t entry;
			pte_t *pte = pvmw->pte;

			if (!pte_dirty(*pte) && !pte_write(*pte))
				continue;

			flush_cache_page(vma, address, pte_pfn(*pte));
			entry = ptep_clear_flush(vma, address, pte);
			entry = pte_wrprotect(entry);
			entry = pte_mkclean(entry);
			set_pte_at(vma->vm_mm, address, pte, entry);
			ret = 1;
		} else {
#ifdef CONFIG_TRANSPARENT_HUGEPAGE
			pmd_t *pmd = pvmw->pmd;
			pmd_t entry;

			if (!pmd_dirty(*pmd) && !pmd_write(*pmd))
				continue;

			flush_cache_range(vma, address,
					  address + HPAGE_PMD_SIZE);
			entry = pmdp_invalidate(vma, address, pmd);
			entry = pmd_wrprotect(entry);
			entry = pmd_mkclean(entry);
			set_pmd_at(vma->vm_mm, address, pmd, entry);
			ret = 1;
#else
			/* unexpected pmd-mapped folio? */
			WARN_ON_ONCE(1);
#endif
		}

		/*
		 * No need to call mmu_notifier_invalidate_range() as we are
		 * downgrading page table protection not changing it to point
		 * to a new page.
		 *
		 * See Documentation/mm/mmu_notifier.rst
		 */
		if (ret)
			cleaned++;
	}

	mmu_notifier_invalidate_range_end(&range);

	return cleaned;
}

static bool page_mkclean_one(struct folio *folio, struct vm_area_struct *vma,
			     unsigned long address, void *arg)
{
	DEFINE_FOLIO_VMA_WALK(pvmw, folio, vma, address, PVMW_SYNC);
	int *cleaned = arg;

	*cleaned += page_vma_mkclean_one(&pvmw);

	return true;
}

static bool invalid_mkclean_vma(struct vm_area_struct *vma, void *arg)
{
	if (vma->vm_flags & VM_SHARED)
		return false;

	return true;
}

int folio_mkclean(struct folio *folio)
{
	int cleaned = 0;
	struct address_space *mapping;
	struct rmap_walk_control rwc = {
		.arg = (void *)&cleaned,
		.rmap_one = page_mkclean_one,
		.invalid_vma = invalid_mkclean_vma,
	};

	BUG_ON(!folio_test_locked(folio));

	if (!folio_mapped(folio))
		return 0;

	mapping = folio_mapping(folio);
	if (!mapping)
		return 0;

	rmap_walk(folio, &rwc);

	return cleaned;
}
EXPORT_SYMBOL_GPL(folio_mkclean);

/**
 * pfn_mkclean_range - Cleans the PTEs (including PMDs) mapped with range of
 *                     [@pfn, @pfn + @nr_pages) at the specific offset (@pgoff)
 *                     within the @vma of shared mappings. And since clean PTEs
 *                     should also be readonly, write protects them too.
 * @pfn: start pfn.
 * @nr_pages: number of physically contiguous pages srarting with @pfn.
 * @pgoff: page offset that the @pfn mapped with.
 * @vma: vma that @pfn mapped within.
 *
 * Returns the number of cleaned PTEs (including PMDs).
 */
int pfn_mkclean_range(unsigned long pfn, unsigned long nr_pages, pgoff_t pgoff,
		      struct vm_area_struct *vma)
{
	struct page_vma_mapped_walk pvmw = {
		.pfn		= pfn,
		.nr_pages	= nr_pages,
		.pgoff		= pgoff,
		.vma		= vma,
		.flags		= PVMW_SYNC,
	};

	if (invalid_mkclean_vma(vma, NULL))
		return 0;

	pvmw.address = vma_pgoff_address(pgoff, nr_pages, vma);
	VM_BUG_ON_VMA(pvmw.address == -EFAULT, vma);

	return page_vma_mkclean_one(&pvmw);
}

int folio_total_mapcount(struct folio *folio)
{
	int mapcount = folio_entire_mapcount(folio);
	int nr_pages;
	int i;

	/* In the common case, avoid the loop when no pages mapped by PTE */
	if (folio_nr_pages_mapped(folio) == 0)
		return mapcount;
	/*
	 * Add all the PTE mappings of those pages mapped by PTE.
	 * Limit the loop to folio_nr_pages_mapped()?
	 * Perhaps: given all the raciness, that may be a good or a bad idea.
	 */
	nr_pages = folio_nr_pages(folio);
	for (i = 0; i < nr_pages; i++)
		mapcount += atomic_read(&folio_page(folio, i)->_mapcount);

	/* But each of those _mapcounts was based on -1 */
	mapcount += nr_pages;
	return mapcount;
}

/**
 * page_move_anon_rmap - move a page to our anon_vma
 * @page:	the page to move to our anon_vma
 * @vma:	the vma the page belongs to
 *
 * When a page belongs exclusively to one process after a COW event,
 * that page can be moved into the anon_vma that belongs to just that
 * process, so the rmap code will not search the parent or sibling
 * processes.
 */
void page_move_anon_rmap(struct page *page, struct vm_area_struct *vma)
{
	void *anon_vma = vma->anon_vma;
	struct folio *folio = page_folio(page);

	VM_BUG_ON_FOLIO(!folio_test_locked(folio), folio);
	VM_BUG_ON_VMA(!anon_vma, vma);

	anon_vma += PAGE_MAPPING_ANON;
	/*
	 * Ensure that anon_vma and the PAGE_MAPPING_ANON bit are written
	 * simultaneously, so a concurrent reader (eg folio_referenced()'s
	 * folio_test_anon()) will not see one without the other.
	 */
	WRITE_ONCE(folio->mapping, anon_vma);
	SetPageAnonExclusive(page);
}

/**
 * __page_set_anon_rmap - set up new anonymous rmap
 * @folio:	Folio which contains page.
 * @page:	Page to add to rmap.
 * @vma:	VM area to add page to.
 * @address:	User virtual address of the mapping	
 * @exclusive:	the page is exclusively owned by the current process
 */
static void __page_set_anon_rmap(struct folio *folio, struct page *page,
	struct vm_area_struct *vma, unsigned long address, int exclusive)
{
	struct anon_vma *anon_vma = vma->anon_vma;

	BUG_ON(!anon_vma);

	if (folio_test_anon(folio))
		goto out;

	/*
	 * If the page isn't exclusively mapped into this vma,
	 * we must use the _oldest_ possible anon_vma for the
	 * page mapping!
	 */
	if (!exclusive)
		anon_vma = anon_vma->root;

	/*
	 * page_idle does a lockless/optimistic rmap scan on folio->mapping.
	 * Make sure the compiler doesn't split the stores of anon_vma and
	 * the PAGE_MAPPING_ANON type identifier, otherwise the rmap code
	 * could mistake the mapping for a struct address_space and crash.
	 */
	anon_vma = (void *) anon_vma + PAGE_MAPPING_ANON;
	WRITE_ONCE(folio->mapping, (struct address_space *) anon_vma);
	folio->index = linear_page_index(vma, address);
out:
	if (exclusive)
		SetPageAnonExclusive(page);
}

/**
 * __page_check_anon_rmap - sanity check anonymous rmap addition
 * @page:	the page to add the mapping to
 * @vma:	the vm area in which the mapping is added
 * @address:	the user virtual address mapped
 */
static void __page_check_anon_rmap(struct page *page,
	struct vm_area_struct *vma, unsigned long address)
{
	struct folio *folio = page_folio(page);
	/*
	 * The page's anon-rmap details (mapping and index) are guaranteed to
	 * be set up correctly at this point.
	 *
	 * We have exclusion against page_add_anon_rmap because the caller
	 * always holds the page locked.
	 *
	 * We have exclusion against page_add_new_anon_rmap because those pages
	 * are initially only visible via the pagetables, and the pte is locked
	 * over the call to page_add_new_anon_rmap.
	 */
	VM_BUG_ON_FOLIO(folio_anon_vma(folio)->root != vma->anon_vma->root,
			folio);
	VM_BUG_ON_PAGE(page_to_pgoff(page) != linear_page_index(vma, address),
		       page);
}

/**
 * page_add_anon_rmap - add pte mapping to an anonymous page
 * @page:	the page to add the mapping to
 * @vma:	the vm area in which the mapping is added
 * @address:	the user virtual address mapped
 * @flags:	the rmap flags
 *
 * The caller needs to hold the pte lock, and the page must be locked in
 * the anon_vma case: to serialize mapping,index checking after setting,
 * and to ensure that PageAnon is not being upgraded racily to PageKsm
 * (but PageKsm is never downgraded to PageAnon).
 */
void page_add_anon_rmap(struct page *page, struct vm_area_struct *vma,
		unsigned long address, rmap_t flags)
{
	struct folio *folio = page_folio(page);
	atomic_t *mapped = &folio->_nr_pages_mapped;
	int nr = 0, nr_pmdmapped = 0;
	bool compound = flags & RMAP_COMPOUND;
	bool first = true;

	/* Is page being mapped by PTE? Is this its first map to be added? */
	if (likely(!compound)) {
		first = atomic_inc_and_test(&page->_mapcount);
		nr = first;
		if (first && folio_test_large(folio)) {
			nr = atomic_inc_return_relaxed(mapped);
			nr = (nr < COMPOUND_MAPPED);
		}
	} else if (folio_test_pmd_mappable(folio)) {
		/* That test is redundant: it's for safety or to optimize out */

		first = atomic_inc_and_test(&folio->_entire_mapcount);
		if (first) {
			nr = atomic_add_return_relaxed(COMPOUND_MAPPED, mapped);
			if (likely(nr < COMPOUND_MAPPED + COMPOUND_MAPPED)) {
				nr_pmdmapped = folio_nr_pages(folio);
				nr = nr_pmdmapped - (nr & FOLIO_PAGES_MAPPED);
				/* Raced ahead of a remove and another add? */
				if (unlikely(nr < 0))
					nr = 0;
			} else {
				/* Raced ahead of a remove of COMPOUND_MAPPED */
				nr = 0;
			}
		}
	}

	VM_BUG_ON_PAGE(!first && (flags & RMAP_EXCLUSIVE), page);
	VM_BUG_ON_PAGE(!first && PageAnonExclusive(page), page);

	if (nr_pmdmapped)
		__lruvec_stat_mod_folio(folio, NR_ANON_THPS, nr_pmdmapped);
	if (nr)
		__lruvec_stat_mod_folio(folio, NR_ANON_MAPPED, nr);

<<<<<<< HEAD
	if (likely(!PageKsm(page))) {
		/* address might be in next vma when migration races vma_adjust */
		if (first)
			__page_set_anon_rmap(page, vma, address,
=======
	if (likely(!folio_test_ksm(folio))) {
		/* address might be in next vma when migration races vma_adjust */
		if (first)
			__page_set_anon_rmap(folio, page, vma, address,
>>>>>>> 41c457e9
					     !!(flags & RMAP_EXCLUSIVE));
		else
			__page_check_anon_rmap(page, vma, address);
	}

	mlock_vma_folio(folio, vma, compound);
}

/**
 * folio_add_new_anon_rmap - Add mapping to a new anonymous folio.
 * @folio:	The folio to add the mapping to.
 * @vma:	the vm area in which the mapping is added
 * @address:	the user virtual address mapped
 *
 * Like page_add_anon_rmap() but must only be called on *new* folios.
 * This means the inc-and-test can be bypassed.
 * The folio does not have to be locked.
 *
 * If the folio is large, it is accounted as a THP.  As the folio
 * is new, it's assumed to be mapped exclusively by a single process.
 */
void folio_add_new_anon_rmap(struct folio *folio, struct vm_area_struct *vma,
		unsigned long address)
{
	int nr;

	VM_BUG_ON_VMA(address < vma->vm_start || address >= vma->vm_end, vma);
	__folio_set_swapbacked(folio);

	if (likely(!folio_test_pmd_mappable(folio))) {
		/* increment count (starts at -1) */
		atomic_set(&folio->_mapcount, 0);
		nr = 1;
	} else {
		/* increment count (starts at -1) */
		atomic_set(&folio->_entire_mapcount, 0);
		atomic_set(&folio->_nr_pages_mapped, COMPOUND_MAPPED);
		nr = folio_nr_pages(folio);
		__lruvec_stat_mod_folio(folio, NR_ANON_THPS, nr);
	}

	__lruvec_stat_mod_folio(folio, NR_ANON_MAPPED, nr);
	__page_set_anon_rmap(folio, &folio->page, vma, address, 1);
}

/**
 * page_add_file_rmap - add pte mapping to a file page
 * @page:	the page to add the mapping to
 * @vma:	the vm area in which the mapping is added
 * @compound:	charge the page as compound or small page
 *
 * The caller needs to hold the pte lock.
 */
void page_add_file_rmap(struct page *page, struct vm_area_struct *vma,
		bool compound)
{
	struct folio *folio = page_folio(page);
	atomic_t *mapped = &folio->_nr_pages_mapped;
	int nr = 0, nr_pmdmapped = 0;
	bool first;

	VM_BUG_ON_PAGE(compound && !PageTransHuge(page), page);

	/* Is page being mapped by PTE? Is this its first map to be added? */
	if (likely(!compound)) {
		first = atomic_inc_and_test(&page->_mapcount);
		nr = first;
		if (first && folio_test_large(folio)) {
			nr = atomic_inc_return_relaxed(mapped);
			nr = (nr < COMPOUND_MAPPED);
		}
	} else if (folio_test_pmd_mappable(folio)) {
		/* That test is redundant: it's for safety or to optimize out */

		first = atomic_inc_and_test(&folio->_entire_mapcount);
		if (first) {
			nr = atomic_add_return_relaxed(COMPOUND_MAPPED, mapped);
			if (likely(nr < COMPOUND_MAPPED + COMPOUND_MAPPED)) {
				nr_pmdmapped = folio_nr_pages(folio);
				nr = nr_pmdmapped - (nr & FOLIO_PAGES_MAPPED);
				/* Raced ahead of a remove and another add? */
				if (unlikely(nr < 0))
					nr = 0;
			} else {
				/* Raced ahead of a remove of COMPOUND_MAPPED */
				nr = 0;
			}
		}
	}

	if (nr_pmdmapped)
		__lruvec_stat_mod_folio(folio, folio_test_swapbacked(folio) ?
			NR_SHMEM_PMDMAPPED : NR_FILE_PMDMAPPED, nr_pmdmapped);
	if (nr)
<<<<<<< HEAD
		__mod_lruvec_page_state(page, NR_FILE_MAPPED, nr);
=======
		__lruvec_stat_mod_folio(folio, NR_FILE_MAPPED, nr);
>>>>>>> 41c457e9

	mlock_vma_folio(folio, vma, compound);
}

/**
 * page_remove_rmap - take down pte mapping from a page
 * @page:	page to remove mapping from
 * @vma:	the vm area from which the mapping is removed
 * @compound:	uncharge the page as compound or small page
 *
 * The caller needs to hold the pte lock.
 */
void page_remove_rmap(struct page *page, struct vm_area_struct *vma,
		bool compound)
{
	struct folio *folio = page_folio(page);
	atomic_t *mapped = &folio->_nr_pages_mapped;
	int nr = 0, nr_pmdmapped = 0;
	bool last;
	enum node_stat_item idx;

	VM_BUG_ON_PAGE(compound && !PageHead(page), page);

	/* Hugetlb pages are not counted in NR_*MAPPED */
	if (unlikely(folio_test_hugetlb(folio))) {
		/* hugetlb pages are always mapped with pmds */
		atomic_dec(&folio->_entire_mapcount);
		return;
	}

	/* Is page being unmapped by PTE? Is this its last map to be removed? */
	if (likely(!compound)) {
		last = atomic_add_negative(-1, &page->_mapcount);
		nr = last;
		if (last && folio_test_large(folio)) {
			nr = atomic_dec_return_relaxed(mapped);
			nr = (nr < COMPOUND_MAPPED);
		}
	} else if (folio_test_pmd_mappable(folio)) {
		/* That test is redundant: it's for safety or to optimize out */

		last = atomic_add_negative(-1, &folio->_entire_mapcount);
		if (last) {
			nr = atomic_sub_return_relaxed(COMPOUND_MAPPED, mapped);
			if (likely(nr < COMPOUND_MAPPED)) {
				nr_pmdmapped = folio_nr_pages(folio);
				nr = nr_pmdmapped - (nr & FOLIO_PAGES_MAPPED);
				/* Raced ahead of another remove and an add? */
				if (unlikely(nr < 0))
					nr = 0;
			} else {
				/* An add of COMPOUND_MAPPED raced ahead */
				nr = 0;
			}
		}
	}

	if (nr_pmdmapped) {
		if (folio_test_anon(folio))
			idx = NR_ANON_THPS;
		else if (folio_test_swapbacked(folio))
			idx = NR_SHMEM_PMDMAPPED;
		else
			idx = NR_FILE_PMDMAPPED;
		__lruvec_stat_mod_folio(folio, idx, -nr_pmdmapped);
	}
	if (nr) {
		idx = folio_test_anon(folio) ? NR_ANON_MAPPED : NR_FILE_MAPPED;
		__lruvec_stat_mod_folio(folio, idx, -nr);

		/*
		 * Queue anon THP for deferred split if at least one
		 * page of the folio is unmapped and at least one page
		 * is still mapped.
		 */
		if (folio_test_pmd_mappable(folio) && folio_test_anon(folio))
			if (!compound || nr < nr_pmdmapped)
				deferred_split_folio(folio);
	}

	/*
	 * It would be tidy to reset folio_test_anon mapping when fully
	 * unmapped, but that might overwrite a racing page_add_anon_rmap
	 * which increments mapcount after us but sets mapping before us:
	 * so leave the reset to free_pages_prepare, and remember that
	 * it's only reliable while mapped.
	 */

<<<<<<< HEAD
	munlock_vma_page(page, vma, compound);
=======
	munlock_vma_folio(folio, vma, compound);
>>>>>>> 41c457e9
}

/*
 * @arg: enum ttu_flags will be passed to this argument
 */
static bool try_to_unmap_one(struct folio *folio, struct vm_area_struct *vma,
		     unsigned long address, void *arg)
{
	struct mm_struct *mm = vma->vm_mm;
	DEFINE_FOLIO_VMA_WALK(pvmw, folio, vma, address, 0);
	pte_t pteval;
	struct page *subpage;
	bool anon_exclusive, ret = true;
	struct mmu_notifier_range range;
	enum ttu_flags flags = (enum ttu_flags)(long)arg;

	/*
	 * When racing against e.g. zap_pte_range() on another cpu,
	 * in between its ptep_get_and_clear_full() and page_remove_rmap(),
	 * try_to_unmap() may return before page_mapped() has become false,
	 * if page table locking is skipped: use TTU_SYNC to wait for that.
	 */
	if (flags & TTU_SYNC)
		pvmw.flags = PVMW_SYNC;

	if (flags & TTU_SPLIT_HUGE_PMD)
		split_huge_pmd_address(vma, address, false, folio);

	/*
	 * For THP, we have to assume the worse case ie pmd for invalidation.
	 * For hugetlb, it could be much worse if we need to do pud
	 * invalidation in the case of pmd sharing.
	 *
	 * Note that the folio can not be freed in this function as call of
	 * try_to_unmap() must hold a reference on the folio.
	 */
	range.end = vma_address_end(&pvmw);
	mmu_notifier_range_init(&range, MMU_NOTIFY_CLEAR, 0, vma->vm_mm,
				address, range.end);
	if (folio_test_hugetlb(folio)) {
		/*
		 * If sharing is possible, start and end will be adjusted
		 * accordingly.
		 */
		adjust_range_if_pmd_sharing_possible(vma, &range.start,
						     &range.end);
	}
	mmu_notifier_invalidate_range_start(&range);

	while (page_vma_mapped_walk(&pvmw)) {
		/* Unexpected PMD-mapped THP? */
		VM_BUG_ON_FOLIO(!pvmw.pte, folio);

		/*
		 * If the folio is in an mlock()d vma, we must not swap it out.
		 */
		if (!(flags & TTU_IGNORE_MLOCK) &&
		    (vma->vm_flags & VM_LOCKED)) {
			/* Restore the mlock which got missed */
			mlock_vma_folio(folio, vma, false);
			page_vma_mapped_walk_done(&pvmw);
			ret = false;
			break;
		}

		subpage = folio_page(folio,
					pte_pfn(*pvmw.pte) - folio_pfn(folio));
		address = pvmw.address;
		anon_exclusive = folio_test_anon(folio) &&
				 PageAnonExclusive(subpage);

		if (folio_test_hugetlb(folio)) {
			bool anon = folio_test_anon(folio);

			/*
			 * The try_to_unmap() is only passed a hugetlb page
			 * in the case where the hugetlb page is poisoned.
			 */
			VM_BUG_ON_PAGE(!PageHWPoison(subpage), subpage);
			/*
			 * huge_pmd_unshare may unmap an entire PMD page.
			 * There is no way of knowing exactly which PMDs may
			 * be cached for this mm, so we must flush them all.
			 * start/end were already adjusted above to cover this
			 * range.
			 */
			flush_cache_range(vma, range.start, range.end);

			/*
			 * To call huge_pmd_unshare, i_mmap_rwsem must be
			 * held in write mode.  Caller needs to explicitly
			 * do this outside rmap routines.
			 *
			 * We also must hold hugetlb vma_lock in write mode.
			 * Lock order dictates acquiring vma_lock BEFORE
			 * i_mmap_rwsem.  We can only try lock here and fail
			 * if unsuccessful.
			 */
			if (!anon) {
				VM_BUG_ON(!(flags & TTU_RMAP_LOCKED));
				if (!hugetlb_vma_trylock_write(vma)) {
					page_vma_mapped_walk_done(&pvmw);
					ret = false;
					break;
				}
				if (huge_pmd_unshare(mm, vma, address, pvmw.pte)) {
					hugetlb_vma_unlock_write(vma);
					flush_tlb_range(vma,
						range.start, range.end);
					mmu_notifier_invalidate_range(mm,
						range.start, range.end);
					/*
					 * The ref count of the PMD page was
					 * dropped which is part of the way map
					 * counting is done for shared PMDs.
					 * Return 'true' here.  When there is
					 * no other sharing, huge_pmd_unshare
					 * returns false and we will unmap the
					 * actual page and drop map count
					 * to zero.
					 */
					page_vma_mapped_walk_done(&pvmw);
					break;
				}
				hugetlb_vma_unlock_write(vma);
			}
			pteval = huge_ptep_clear_flush(vma, address, pvmw.pte);
		} else {
			flush_cache_page(vma, address, pte_pfn(*pvmw.pte));
			/* Nuke the page table entry. */
			if (should_defer_flush(mm, flags)) {
				/*
				 * We clear the PTE but do not flush so potentially
				 * a remote CPU could still be writing to the folio.
				 * If the entry was previously clean then the
				 * architecture must guarantee that a clear->dirty
				 * transition on a cached TLB entry is written through
				 * and traps if the PTE is unmapped.
				 */
				pteval = ptep_get_and_clear(mm, address, pvmw.pte);

				set_tlb_ubc_flush_pending(mm, pte_dirty(pteval));
			} else {
				pteval = ptep_clear_flush(vma, address, pvmw.pte);
			}
		}

		/*
		 * Now the pte is cleared. If this pte was uffd-wp armed,
		 * we may want to replace a none pte with a marker pte if
		 * it's file-backed, so we don't lose the tracking info.
		 */
		pte_install_uffd_wp_if_needed(vma, address, pvmw.pte, pteval);

		/* Set the dirty flag on the folio now the pte is gone. */
		if (pte_dirty(pteval))
			folio_mark_dirty(folio);

		/* Update high watermark before we lower rss */
		update_hiwater_rss(mm);

		if (PageHWPoison(subpage) && !(flags & TTU_IGNORE_HWPOISON)) {
			pteval = swp_entry_to_pte(make_hwpoison_entry(subpage));
			if (folio_test_hugetlb(folio)) {
				hugetlb_count_sub(folio_nr_pages(folio), mm);
				set_huge_pte_at(mm, address, pvmw.pte, pteval);
			} else {
				dec_mm_counter(mm, mm_counter(&folio->page));
				set_pte_at(mm, address, pvmw.pte, pteval);
			}

		} else if (pte_unused(pteval) && !userfaultfd_armed(vma)) {
			/*
			 * The guest indicated that the page content is of no
			 * interest anymore. Simply discard the pte, vmscan
			 * will take care of the rest.
			 * A future reference will then fault in a new zero
			 * page. When userfaultfd is active, we must not drop
			 * this page though, as its main user (postcopy
			 * migration) will not expect userfaults on already
			 * copied pages.
			 */
			dec_mm_counter(mm, mm_counter(&folio->page));
			/* We have to invalidate as we cleared the pte */
			mmu_notifier_invalidate_range(mm, address,
						      address + PAGE_SIZE);
		} else if (folio_test_anon(folio)) {
			swp_entry_t entry = { .val = page_private(subpage) };
			pte_t swp_pte;
			/*
			 * Store the swap location in the pte.
			 * See handle_pte_fault() ...
			 */
			if (unlikely(folio_test_swapbacked(folio) !=
					folio_test_swapcache(folio))) {
				WARN_ON_ONCE(1);
				ret = false;
				/* We have to invalidate as we cleared the pte */
				mmu_notifier_invalidate_range(mm, address,
							address + PAGE_SIZE);
				page_vma_mapped_walk_done(&pvmw);
				break;
			}

			/* MADV_FREE page check */
			if (!folio_test_swapbacked(folio)) {
				int ref_count, map_count;

				/*
				 * Synchronize with gup_pte_range():
				 * - clear PTE; barrier; read refcount
				 * - inc refcount; barrier; read PTE
				 */
				smp_mb();

				ref_count = folio_ref_count(folio);
				map_count = folio_mapcount(folio);

				/*
				 * Order reads for page refcount and dirty flag
				 * (see comments in __remove_mapping()).
				 */
				smp_rmb();

				/*
				 * The only page refs must be one from isolation
				 * plus the rmap(s) (dropped by discard:).
				 */
				if (ref_count == 1 + map_count &&
				    !folio_test_dirty(folio)) {
					/* Invalidate as we cleared the pte */
					mmu_notifier_invalidate_range(mm,
						address, address + PAGE_SIZE);
					dec_mm_counter(mm, MM_ANONPAGES);
					goto discard;
				}

				/*
				 * If the folio was redirtied, it cannot be
				 * discarded. Remap the page to page table.
				 */
				set_pte_at(mm, address, pvmw.pte, pteval);
				folio_set_swapbacked(folio);
				ret = false;
				page_vma_mapped_walk_done(&pvmw);
				break;
			}

			if (swap_duplicate(entry) < 0) {
				set_pte_at(mm, address, pvmw.pte, pteval);
				ret = false;
				page_vma_mapped_walk_done(&pvmw);
				break;
			}
			if (arch_unmap_one(mm, vma, address, pteval) < 0) {
				swap_free(entry);
				set_pte_at(mm, address, pvmw.pte, pteval);
				ret = false;
				page_vma_mapped_walk_done(&pvmw);
				break;
			}

			/* See page_try_share_anon_rmap(): clear PTE first. */
			if (anon_exclusive &&
			    page_try_share_anon_rmap(subpage)) {
				swap_free(entry);
				set_pte_at(mm, address, pvmw.pte, pteval);
				ret = false;
				page_vma_mapped_walk_done(&pvmw);
				break;
			}
			if (list_empty(&mm->mmlist)) {
				spin_lock(&mmlist_lock);
				if (list_empty(&mm->mmlist))
					list_add(&mm->mmlist, &init_mm.mmlist);
				spin_unlock(&mmlist_lock);
			}
			dec_mm_counter(mm, MM_ANONPAGES);
			inc_mm_counter(mm, MM_SWAPENTS);
			swp_pte = swp_entry_to_pte(entry);
			if (anon_exclusive)
				swp_pte = pte_swp_mkexclusive(swp_pte);
			if (pte_soft_dirty(pteval))
				swp_pte = pte_swp_mksoft_dirty(swp_pte);
			if (pte_uffd_wp(pteval))
				swp_pte = pte_swp_mkuffd_wp(swp_pte);
			set_pte_at(mm, address, pvmw.pte, swp_pte);
			/* Invalidate as we cleared the pte */
			mmu_notifier_invalidate_range(mm, address,
						      address + PAGE_SIZE);
		} else {
			/*
			 * This is a locked file-backed folio,
			 * so it cannot be removed from the page
			 * cache and replaced by a new folio before
			 * mmu_notifier_invalidate_range_end, so no
			 * concurrent thread might update its page table
			 * to point at a new folio while a device is
			 * still using this folio.
			 *
			 * See Documentation/mm/mmu_notifier.rst
			 */
			dec_mm_counter(mm, mm_counter_file(&folio->page));
		}
discard:
		/*
		 * No need to call mmu_notifier_invalidate_range() it has be
		 * done above for all cases requiring it to happen under page
		 * table lock before mmu_notifier_invalidate_range_end()
		 *
		 * See Documentation/mm/mmu_notifier.rst
		 */
		page_remove_rmap(subpage, vma, folio_test_hugetlb(folio));
		if (vma->vm_flags & VM_LOCKED)
			mlock_drain_local();
		folio_put(folio);
	}

	mmu_notifier_invalidate_range_end(&range);

	return ret;
}

static bool invalid_migration_vma(struct vm_area_struct *vma, void *arg)
{
	return vma_is_temporary_stack(vma);
}

static int folio_not_mapped(struct folio *folio)
{
	return !folio_mapped(folio);
}

/**
 * try_to_unmap - Try to remove all page table mappings to a folio.
 * @folio: The folio to unmap.
 * @flags: action and flags
 *
 * Tries to remove all the page table entries which are mapping this
 * folio.  It is the caller's responsibility to check if the folio is
 * still mapped if needed (use TTU_SYNC to prevent accounting races).
 *
 * Context: Caller must hold the folio lock.
 */
void try_to_unmap(struct folio *folio, enum ttu_flags flags)
{
	struct rmap_walk_control rwc = {
		.rmap_one = try_to_unmap_one,
		.arg = (void *)flags,
		.done = folio_not_mapped,
		.anon_lock = folio_lock_anon_vma_read,
	};

	if (flags & TTU_RMAP_LOCKED)
		rmap_walk_locked(folio, &rwc);
	else
		rmap_walk(folio, &rwc);
}

/*
 * @arg: enum ttu_flags will be passed to this argument.
 *
 * If TTU_SPLIT_HUGE_PMD is specified any PMD mappings will be split into PTEs
 * containing migration entries.
 */
static bool try_to_migrate_one(struct folio *folio, struct vm_area_struct *vma,
		     unsigned long address, void *arg)
{
	struct mm_struct *mm = vma->vm_mm;
	DEFINE_FOLIO_VMA_WALK(pvmw, folio, vma, address, 0);
	pte_t pteval;
	struct page *subpage;
	bool anon_exclusive, ret = true;
	struct mmu_notifier_range range;
	enum ttu_flags flags = (enum ttu_flags)(long)arg;

	/*
	 * When racing against e.g. zap_pte_range() on another cpu,
	 * in between its ptep_get_and_clear_full() and page_remove_rmap(),
	 * try_to_migrate() may return before page_mapped() has become false,
	 * if page table locking is skipped: use TTU_SYNC to wait for that.
	 */
	if (flags & TTU_SYNC)
		pvmw.flags = PVMW_SYNC;

	/*
	 * unmap_page() in mm/huge_memory.c is the only user of migration with
	 * TTU_SPLIT_HUGE_PMD and it wants to freeze.
	 */
	if (flags & TTU_SPLIT_HUGE_PMD)
		split_huge_pmd_address(vma, address, true, folio);

	/*
	 * For THP, we have to assume the worse case ie pmd for invalidation.
	 * For hugetlb, it could be much worse if we need to do pud
	 * invalidation in the case of pmd sharing.
	 *
	 * Note that the page can not be free in this function as call of
	 * try_to_unmap() must hold a reference on the page.
	 */
	range.end = vma_address_end(&pvmw);
	mmu_notifier_range_init(&range, MMU_NOTIFY_CLEAR, 0, vma->vm_mm,
				address, range.end);
	if (folio_test_hugetlb(folio)) {
		/*
		 * If sharing is possible, start and end will be adjusted
		 * accordingly.
		 */
		adjust_range_if_pmd_sharing_possible(vma, &range.start,
						     &range.end);
	}
	mmu_notifier_invalidate_range_start(&range);

	while (page_vma_mapped_walk(&pvmw)) {
#ifdef CONFIG_ARCH_ENABLE_THP_MIGRATION
		/* PMD-mapped THP migration entry */
		if (!pvmw.pte) {
			subpage = folio_page(folio,
				pmd_pfn(*pvmw.pmd) - folio_pfn(folio));
			VM_BUG_ON_FOLIO(folio_test_hugetlb(folio) ||
					!folio_test_pmd_mappable(folio), folio);

			if (set_pmd_migration_entry(&pvmw, subpage)) {
				ret = false;
				page_vma_mapped_walk_done(&pvmw);
				break;
			}
			continue;
		}
#endif

		/* Unexpected PMD-mapped THP? */
		VM_BUG_ON_FOLIO(!pvmw.pte, folio);

		if (folio_is_zone_device(folio)) {
			/*
			 * Our PTE is a non-present device exclusive entry and
			 * calculating the subpage as for the common case would
			 * result in an invalid pointer.
			 *
			 * Since only PAGE_SIZE pages can currently be
			 * migrated, just set it to page. This will need to be
			 * changed when hugepage migrations to device private
			 * memory are supported.
			 */
			VM_BUG_ON_FOLIO(folio_nr_pages(folio) > 1, folio);
			subpage = &folio->page;
		} else {
			subpage = folio_page(folio,
					pte_pfn(*pvmw.pte) - folio_pfn(folio));
		}
		address = pvmw.address;
		anon_exclusive = folio_test_anon(folio) &&
				 PageAnonExclusive(subpage);

		if (folio_test_hugetlb(folio)) {
			bool anon = folio_test_anon(folio);

			/*
			 * huge_pmd_unshare may unmap an entire PMD page.
			 * There is no way of knowing exactly which PMDs may
			 * be cached for this mm, so we must flush them all.
			 * start/end were already adjusted above to cover this
			 * range.
			 */
			flush_cache_range(vma, range.start, range.end);

			/*
			 * To call huge_pmd_unshare, i_mmap_rwsem must be
			 * held in write mode.  Caller needs to explicitly
			 * do this outside rmap routines.
			 *
			 * We also must hold hugetlb vma_lock in write mode.
			 * Lock order dictates acquiring vma_lock BEFORE
			 * i_mmap_rwsem.  We can only try lock here and
			 * fail if unsuccessful.
			 */
			if (!anon) {
				VM_BUG_ON(!(flags & TTU_RMAP_LOCKED));
				if (!hugetlb_vma_trylock_write(vma)) {
					page_vma_mapped_walk_done(&pvmw);
					ret = false;
					break;
				}
				if (huge_pmd_unshare(mm, vma, address, pvmw.pte)) {
					hugetlb_vma_unlock_write(vma);
					flush_tlb_range(vma,
						range.start, range.end);
					mmu_notifier_invalidate_range(mm,
						range.start, range.end);

					/*
					 * The ref count of the PMD page was
					 * dropped which is part of the way map
					 * counting is done for shared PMDs.
					 * Return 'true' here.  When there is
					 * no other sharing, huge_pmd_unshare
					 * returns false and we will unmap the
					 * actual page and drop map count
					 * to zero.
					 */
					page_vma_mapped_walk_done(&pvmw);
					break;
				}
				hugetlb_vma_unlock_write(vma);
			}
			/* Nuke the hugetlb page table entry */
			pteval = huge_ptep_clear_flush(vma, address, pvmw.pte);
		} else {
			flush_cache_page(vma, address, pte_pfn(*pvmw.pte));
			/* Nuke the page table entry. */
			if (should_defer_flush(mm, flags)) {
				/*
				 * We clear the PTE but do not flush so potentially
				 * a remote CPU could still be writing to the folio.
				 * If the entry was previously clean then the
				 * architecture must guarantee that a clear->dirty
				 * transition on a cached TLB entry is written through
				 * and traps if the PTE is unmapped.
				 */
				pteval = ptep_get_and_clear(mm, address, pvmw.pte);

				set_tlb_ubc_flush_pending(mm, pte_dirty(pteval));
			} else {
				pteval = ptep_clear_flush(vma, address, pvmw.pte);
			}
		}

		/* Set the dirty flag on the folio now the pte is gone. */
		if (pte_dirty(pteval))
			folio_mark_dirty(folio);

		/* Update high watermark before we lower rss */
		update_hiwater_rss(mm);

		if (folio_is_device_private(folio)) {
			unsigned long pfn = folio_pfn(folio);
			swp_entry_t entry;
			pte_t swp_pte;

			if (anon_exclusive)
				BUG_ON(page_try_share_anon_rmap(subpage));

			/*
			 * Store the pfn of the page in a special migration
			 * pte. do_swap_page() will wait until the migration
			 * pte is removed and then restart fault handling.
			 */
			entry = pte_to_swp_entry(pteval);
			if (is_writable_device_private_entry(entry))
				entry = make_writable_migration_entry(pfn);
			else if (anon_exclusive)
				entry = make_readable_exclusive_migration_entry(pfn);
			else
				entry = make_readable_migration_entry(pfn);
			swp_pte = swp_entry_to_pte(entry);

			/*
			 * pteval maps a zone device page and is therefore
			 * a swap pte.
			 */
			if (pte_swp_soft_dirty(pteval))
				swp_pte = pte_swp_mksoft_dirty(swp_pte);
			if (pte_swp_uffd_wp(pteval))
				swp_pte = pte_swp_mkuffd_wp(swp_pte);
			set_pte_at(mm, pvmw.address, pvmw.pte, swp_pte);
			trace_set_migration_pte(pvmw.address, pte_val(swp_pte),
						compound_order(&folio->page));
			/*
			 * No need to invalidate here it will synchronize on
			 * against the special swap migration pte.
			 */
		} else if (PageHWPoison(subpage)) {
			pteval = swp_entry_to_pte(make_hwpoison_entry(subpage));
			if (folio_test_hugetlb(folio)) {
				hugetlb_count_sub(folio_nr_pages(folio), mm);
				set_huge_pte_at(mm, address, pvmw.pte, pteval);
			} else {
				dec_mm_counter(mm, mm_counter(&folio->page));
				set_pte_at(mm, address, pvmw.pte, pteval);
			}

		} else if (pte_unused(pteval) && !userfaultfd_armed(vma)) {
			/*
			 * The guest indicated that the page content is of no
			 * interest anymore. Simply discard the pte, vmscan
			 * will take care of the rest.
			 * A future reference will then fault in a new zero
			 * page. When userfaultfd is active, we must not drop
			 * this page though, as its main user (postcopy
			 * migration) will not expect userfaults on already
			 * copied pages.
			 */
			dec_mm_counter(mm, mm_counter(&folio->page));
			/* We have to invalidate as we cleared the pte */
			mmu_notifier_invalidate_range(mm, address,
						      address + PAGE_SIZE);
		} else {
			swp_entry_t entry;
			pte_t swp_pte;

			if (arch_unmap_one(mm, vma, address, pteval) < 0) {
				if (folio_test_hugetlb(folio))
					set_huge_pte_at(mm, address, pvmw.pte, pteval);
				else
					set_pte_at(mm, address, pvmw.pte, pteval);
				ret = false;
				page_vma_mapped_walk_done(&pvmw);
				break;
			}
			VM_BUG_ON_PAGE(pte_write(pteval) && folio_test_anon(folio) &&
				       !anon_exclusive, subpage);

			/* See page_try_share_anon_rmap(): clear PTE first. */
			if (anon_exclusive &&
			    page_try_share_anon_rmap(subpage)) {
				if (folio_test_hugetlb(folio))
					set_huge_pte_at(mm, address, pvmw.pte, pteval);
				else
					set_pte_at(mm, address, pvmw.pte, pteval);
				ret = false;
				page_vma_mapped_walk_done(&pvmw);
				break;
			}

			/*
			 * Store the pfn of the page in a special migration
			 * pte. do_swap_page() will wait until the migration
			 * pte is removed and then restart fault handling.
			 */
			if (pte_write(pteval))
				entry = make_writable_migration_entry(
							page_to_pfn(subpage));
			else if (anon_exclusive)
				entry = make_readable_exclusive_migration_entry(
							page_to_pfn(subpage));
			else
				entry = make_readable_migration_entry(
							page_to_pfn(subpage));
			if (pte_young(pteval))
				entry = make_migration_entry_young(entry);
			if (pte_dirty(pteval))
				entry = make_migration_entry_dirty(entry);
			swp_pte = swp_entry_to_pte(entry);
			if (pte_soft_dirty(pteval))
				swp_pte = pte_swp_mksoft_dirty(swp_pte);
			if (pte_uffd_wp(pteval))
				swp_pte = pte_swp_mkuffd_wp(swp_pte);
			if (folio_test_hugetlb(folio))
				set_huge_pte_at(mm, address, pvmw.pte, swp_pte);
			else
				set_pte_at(mm, address, pvmw.pte, swp_pte);
			trace_set_migration_pte(address, pte_val(swp_pte),
						compound_order(&folio->page));
			/*
			 * No need to invalidate here it will synchronize on
			 * against the special swap migration pte.
			 */
		}

		/*
		 * No need to call mmu_notifier_invalidate_range() it has be
		 * done above for all cases requiring it to happen under page
		 * table lock before mmu_notifier_invalidate_range_end()
		 *
		 * See Documentation/mm/mmu_notifier.rst
		 */
		page_remove_rmap(subpage, vma, folio_test_hugetlb(folio));
		if (vma->vm_flags & VM_LOCKED)
			mlock_drain_local();
		folio_put(folio);
	}

	mmu_notifier_invalidate_range_end(&range);

	return ret;
}

/**
 * try_to_migrate - try to replace all page table mappings with swap entries
 * @folio: the folio to replace page table entries for
 * @flags: action and flags
 *
 * Tries to remove all the page table entries which are mapping this folio and
 * replace them with special swap entries. Caller must hold the folio lock.
 */
void try_to_migrate(struct folio *folio, enum ttu_flags flags)
{
	struct rmap_walk_control rwc = {
		.rmap_one = try_to_migrate_one,
		.arg = (void *)flags,
		.done = folio_not_mapped,
		.anon_lock = folio_lock_anon_vma_read,
	};

	/*
	 * Migration always ignores mlock and only supports TTU_RMAP_LOCKED and
	 * TTU_SPLIT_HUGE_PMD, TTU_SYNC, and TTU_BATCH_FLUSH flags.
	 */
	if (WARN_ON_ONCE(flags & ~(TTU_RMAP_LOCKED | TTU_SPLIT_HUGE_PMD |
					TTU_SYNC | TTU_BATCH_FLUSH)))
		return;

	if (folio_is_zone_device(folio) &&
	    (!folio_is_device_private(folio) && !folio_is_device_coherent(folio)))
		return;

	/*
	 * During exec, a temporary VMA is setup and later moved.
	 * The VMA is moved under the anon_vma lock but not the
	 * page tables leading to a race where migration cannot
	 * find the migration ptes. Rather than increasing the
	 * locking requirements of exec(), migration skips
	 * temporary VMAs until after exec() completes.
	 */
	if (!folio_test_ksm(folio) && folio_test_anon(folio))
		rwc.invalid_vma = invalid_migration_vma;

	if (flags & TTU_RMAP_LOCKED)
		rmap_walk_locked(folio, &rwc);
	else
		rmap_walk(folio, &rwc);
}

#ifdef CONFIG_DEVICE_PRIVATE
struct make_exclusive_args {
	struct mm_struct *mm;
	unsigned long address;
	void *owner;
	bool valid;
};

static bool page_make_device_exclusive_one(struct folio *folio,
		struct vm_area_struct *vma, unsigned long address, void *priv)
{
	struct mm_struct *mm = vma->vm_mm;
	DEFINE_FOLIO_VMA_WALK(pvmw, folio, vma, address, 0);
	struct make_exclusive_args *args = priv;
	pte_t pteval;
	struct page *subpage;
	bool ret = true;
	struct mmu_notifier_range range;
	swp_entry_t entry;
	pte_t swp_pte;

	mmu_notifier_range_init_owner(&range, MMU_NOTIFY_EXCLUSIVE, 0,
				      vma->vm_mm, address, min(vma->vm_end,
				      address + folio_size(folio)),
				      args->owner);
	mmu_notifier_invalidate_range_start(&range);

	while (page_vma_mapped_walk(&pvmw)) {
		/* Unexpected PMD-mapped THP? */
		VM_BUG_ON_FOLIO(!pvmw.pte, folio);

		if (!pte_present(*pvmw.pte)) {
			ret = false;
			page_vma_mapped_walk_done(&pvmw);
			break;
		}

		subpage = folio_page(folio,
				pte_pfn(*pvmw.pte) - folio_pfn(folio));
		address = pvmw.address;

		/* Nuke the page table entry. */
		flush_cache_page(vma, address, pte_pfn(*pvmw.pte));
		pteval = ptep_clear_flush(vma, address, pvmw.pte);

		/* Set the dirty flag on the folio now the pte is gone. */
		if (pte_dirty(pteval))
			folio_mark_dirty(folio);

		/*
		 * Check that our target page is still mapped at the expected
		 * address.
		 */
		if (args->mm == mm && args->address == address &&
		    pte_write(pteval))
			args->valid = true;

		/*
		 * Store the pfn of the page in a special migration
		 * pte. do_swap_page() will wait until the migration
		 * pte is removed and then restart fault handling.
		 */
		if (pte_write(pteval))
			entry = make_writable_device_exclusive_entry(
							page_to_pfn(subpage));
		else
			entry = make_readable_device_exclusive_entry(
							page_to_pfn(subpage));
		swp_pte = swp_entry_to_pte(entry);
		if (pte_soft_dirty(pteval))
			swp_pte = pte_swp_mksoft_dirty(swp_pte);
		if (pte_uffd_wp(pteval))
			swp_pte = pte_swp_mkuffd_wp(swp_pte);

		set_pte_at(mm, address, pvmw.pte, swp_pte);

		/*
		 * There is a reference on the page for the swap entry which has
		 * been removed, so shouldn't take another.
		 */
		page_remove_rmap(subpage, vma, false);
	}

	mmu_notifier_invalidate_range_end(&range);

	return ret;
}

/**
 * folio_make_device_exclusive - Mark the folio exclusively owned by a device.
 * @folio: The folio to replace page table entries for.
 * @mm: The mm_struct where the folio is expected to be mapped.
 * @address: Address where the folio is expected to be mapped.
 * @owner: passed to MMU_NOTIFY_EXCLUSIVE range notifier callbacks
 *
 * Tries to remove all the page table entries which are mapping this
 * folio and replace them with special device exclusive swap entries to
 * grant a device exclusive access to the folio.
 *
 * Context: Caller must hold the folio lock.
 * Return: false if the page is still mapped, or if it could not be unmapped
 * from the expected address. Otherwise returns true (success).
 */
static bool folio_make_device_exclusive(struct folio *folio,
		struct mm_struct *mm, unsigned long address, void *owner)
{
	struct make_exclusive_args args = {
		.mm = mm,
		.address = address,
		.owner = owner,
		.valid = false,
	};
	struct rmap_walk_control rwc = {
		.rmap_one = page_make_device_exclusive_one,
		.done = folio_not_mapped,
		.anon_lock = folio_lock_anon_vma_read,
		.arg = &args,
	};

	/*
	 * Restrict to anonymous folios for now to avoid potential writeback
	 * issues.
	 */
	if (!folio_test_anon(folio))
		return false;

	rmap_walk(folio, &rwc);

	return args.valid && !folio_mapcount(folio);
}

/**
 * make_device_exclusive_range() - Mark a range for exclusive use by a device
 * @mm: mm_struct of associated target process
 * @start: start of the region to mark for exclusive device access
 * @end: end address of region
 * @pages: returns the pages which were successfully marked for exclusive access
 * @owner: passed to MMU_NOTIFY_EXCLUSIVE range notifier to allow filtering
 *
 * Returns: number of pages found in the range by GUP. A page is marked for
 * exclusive access only if the page pointer is non-NULL.
 *
 * This function finds ptes mapping page(s) to the given address range, locks
 * them and replaces mappings with special swap entries preventing userspace CPU
 * access. On fault these entries are replaced with the original mapping after
 * calling MMU notifiers.
 *
 * A driver using this to program access from a device must use a mmu notifier
 * critical section to hold a device specific lock during programming. Once
 * programming is complete it should drop the page lock and reference after
 * which point CPU access to the page will revoke the exclusive access.
 */
int make_device_exclusive_range(struct mm_struct *mm, unsigned long start,
				unsigned long end, struct page **pages,
				void *owner)
{
	long npages = (end - start) >> PAGE_SHIFT;
	long i;

	npages = get_user_pages_remote(mm, start, npages,
				       FOLL_GET | FOLL_WRITE | FOLL_SPLIT_PMD,
				       pages, NULL, NULL);
	if (npages < 0)
		return npages;

	for (i = 0; i < npages; i++, start += PAGE_SIZE) {
		struct folio *folio = page_folio(pages[i]);
		if (PageTail(pages[i]) || !folio_trylock(folio)) {
			folio_put(folio);
			pages[i] = NULL;
			continue;
		}

		if (!folio_make_device_exclusive(folio, mm, start, owner)) {
			folio_unlock(folio);
			folio_put(folio);
			pages[i] = NULL;
		}
	}

	return npages;
}
EXPORT_SYMBOL_GPL(make_device_exclusive_range);
#endif

void __put_anon_vma(struct anon_vma *anon_vma)
{
	struct anon_vma *root = anon_vma->root;

	anon_vma_free(anon_vma);
	if (root != anon_vma && atomic_dec_and_test(&root->refcount))
		anon_vma_free(root);
}

static struct anon_vma *rmap_walk_anon_lock(struct folio *folio,
					    struct rmap_walk_control *rwc)
{
	struct anon_vma *anon_vma;

	if (rwc->anon_lock)
		return rwc->anon_lock(folio, rwc);

	/*
	 * Note: remove_migration_ptes() cannot use folio_lock_anon_vma_read()
	 * because that depends on page_mapped(); but not all its usages
	 * are holding mmap_lock. Users without mmap_lock are required to
	 * take a reference count to prevent the anon_vma disappearing
	 */
	anon_vma = folio_anon_vma(folio);
	if (!anon_vma)
		return NULL;

	if (anon_vma_trylock_read(anon_vma))
		goto out;

	if (rwc->try_lock) {
		anon_vma = NULL;
		rwc->contended = true;
		goto out;
	}

	anon_vma_lock_read(anon_vma);
out:
	return anon_vma;
}

/*
 * rmap_walk_anon - do something to anonymous page using the object-based
 * rmap method
 * @page: the page to be handled
 * @rwc: control variable according to each walk type
 *
 * Find all the mappings of a page using the mapping pointer and the vma chains
 * contained in the anon_vma struct it points to.
 */
static void rmap_walk_anon(struct folio *folio,
		struct rmap_walk_control *rwc, bool locked)
{
	struct anon_vma *anon_vma;
	pgoff_t pgoff_start, pgoff_end;
	struct anon_vma_chain *avc;

	if (locked) {
		anon_vma = folio_anon_vma(folio);
		/* anon_vma disappear under us? */
		VM_BUG_ON_FOLIO(!anon_vma, folio);
	} else {
		anon_vma = rmap_walk_anon_lock(folio, rwc);
	}
	if (!anon_vma)
		return;

	pgoff_start = folio_pgoff(folio);
	pgoff_end = pgoff_start + folio_nr_pages(folio) - 1;
	anon_vma_interval_tree_foreach(avc, &anon_vma->rb_root,
			pgoff_start, pgoff_end) {
		struct vm_area_struct *vma = avc->vma;
		unsigned long address = vma_address(&folio->page, vma);

		VM_BUG_ON_VMA(address == -EFAULT, vma);
		cond_resched();

		if (rwc->invalid_vma && rwc->invalid_vma(vma, rwc->arg))
			continue;

		if (!rwc->rmap_one(folio, vma, address, rwc->arg))
			break;
		if (rwc->done && rwc->done(folio))
			break;
	}

	if (!locked)
		anon_vma_unlock_read(anon_vma);
}

/*
 * rmap_walk_file - do something to file page using the object-based rmap method
 * @page: the page to be handled
 * @rwc: control variable according to each walk type
 *
 * Find all the mappings of a page using the mapping pointer and the vma chains
 * contained in the address_space struct it points to.
 */
static void rmap_walk_file(struct folio *folio,
		struct rmap_walk_control *rwc, bool locked)
{
	struct address_space *mapping = folio_mapping(folio);
	pgoff_t pgoff_start, pgoff_end;
	struct vm_area_struct *vma;

	/*
	 * The page lock not only makes sure that page->mapping cannot
	 * suddenly be NULLified by truncation, it makes sure that the
	 * structure at mapping cannot be freed and reused yet,
	 * so we can safely take mapping->i_mmap_rwsem.
	 */
	VM_BUG_ON_FOLIO(!folio_test_locked(folio), folio);

	if (!mapping)
		return;

	pgoff_start = folio_pgoff(folio);
	pgoff_end = pgoff_start + folio_nr_pages(folio) - 1;
	if (!locked) {
		if (i_mmap_trylock_read(mapping))
			goto lookup;

		if (rwc->try_lock) {
			rwc->contended = true;
			return;
		}

		i_mmap_lock_read(mapping);
	}
lookup:
	vma_interval_tree_foreach(vma, &mapping->i_mmap,
			pgoff_start, pgoff_end) {
		unsigned long address = vma_address(&folio->page, vma);

		VM_BUG_ON_VMA(address == -EFAULT, vma);
		cond_resched();

		if (rwc->invalid_vma && rwc->invalid_vma(vma, rwc->arg))
			continue;

		if (!rwc->rmap_one(folio, vma, address, rwc->arg))
			goto done;
		if (rwc->done && rwc->done(folio))
			goto done;
	}

done:
	if (!locked)
		i_mmap_unlock_read(mapping);
}

void rmap_walk(struct folio *folio, struct rmap_walk_control *rwc)
{
	if (unlikely(folio_test_ksm(folio)))
		rmap_walk_ksm(folio, rwc);
	else if (folio_test_anon(folio))
		rmap_walk_anon(folio, rwc, false);
	else
		rmap_walk_file(folio, rwc, false);
}

/* Like rmap_walk, but caller holds relevant rmap lock */
void rmap_walk_locked(struct folio *folio, struct rmap_walk_control *rwc)
{
	/* no ksm support for now */
	VM_BUG_ON_FOLIO(folio_test_ksm(folio), folio);
	if (folio_test_anon(folio))
		rmap_walk_anon(folio, rwc, true);
	else
		rmap_walk_file(folio, rwc, true);
}

#ifdef CONFIG_HUGETLB_PAGE
/*
 * The following two functions are for anonymous (private mapped) hugepages.
 * Unlike common anonymous pages, anonymous hugepages have no accounting code
 * and no lru code, because we handle hugepages differently from common pages.
 *
 * RMAP_COMPOUND is ignored.
 */
void hugepage_add_anon_rmap(struct page *page, struct vm_area_struct *vma,
			    unsigned long address, rmap_t flags)
{
	struct folio *folio = page_folio(page);
	struct anon_vma *anon_vma = vma->anon_vma;
	int first;

	BUG_ON(!folio_test_locked(folio));
	BUG_ON(!anon_vma);
	/* address might be in next vma when migration races vma_adjust */
	first = atomic_inc_and_test(&folio->_entire_mapcount);
	VM_BUG_ON_PAGE(!first && (flags & RMAP_EXCLUSIVE), page);
	VM_BUG_ON_PAGE(!first && PageAnonExclusive(page), page);
	if (first)
		__page_set_anon_rmap(folio, page, vma, address,
				     !!(flags & RMAP_EXCLUSIVE));
}

void hugepage_add_new_anon_rmap(struct folio *folio,
			struct vm_area_struct *vma, unsigned long address)
{
	BUG_ON(address < vma->vm_start || address >= vma->vm_end);
	/* increment count (starts at -1) */
	atomic_set(&folio->_entire_mapcount, 0);
	folio_clear_hugetlb_restore_reserve(folio);
	__page_set_anon_rmap(folio, &folio->page, vma, address, 1);
}
#endif /* CONFIG_HUGETLB_PAGE */<|MERGE_RESOLUTION|>--- conflicted
+++ resolved
@@ -1252,17 +1252,10 @@
 	if (nr)
 		__lruvec_stat_mod_folio(folio, NR_ANON_MAPPED, nr);
 
-<<<<<<< HEAD
-	if (likely(!PageKsm(page))) {
-		/* address might be in next vma when migration races vma_adjust */
-		if (first)
-			__page_set_anon_rmap(page, vma, address,
-=======
 	if (likely(!folio_test_ksm(folio))) {
 		/* address might be in next vma when migration races vma_adjust */
 		if (first)
 			__page_set_anon_rmap(folio, page, vma, address,
->>>>>>> 41c457e9
 					     !!(flags & RMAP_EXCLUSIVE));
 		else
 			__page_check_anon_rmap(page, vma, address);
@@ -1357,11 +1350,7 @@
 		__lruvec_stat_mod_folio(folio, folio_test_swapbacked(folio) ?
 			NR_SHMEM_PMDMAPPED : NR_FILE_PMDMAPPED, nr_pmdmapped);
 	if (nr)
-<<<<<<< HEAD
-		__mod_lruvec_page_state(page, NR_FILE_MAPPED, nr);
-=======
 		__lruvec_stat_mod_folio(folio, NR_FILE_MAPPED, nr);
->>>>>>> 41c457e9
 
 	mlock_vma_folio(folio, vma, compound);
 }
@@ -1450,11 +1439,7 @@
 	 * it's only reliable while mapped.
 	 */
 
-<<<<<<< HEAD
-	munlock_vma_page(page, vma, compound);
-=======
 	munlock_vma_folio(folio, vma, compound);
->>>>>>> 41c457e9
 }
 
 /*
