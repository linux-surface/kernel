--- conflicted
+++ resolved
@@ -476,17 +476,8 @@
 	struct mem_cgroup_tree_per_node *mctz;
 
 	if (lru_gen_enabled()) {
-<<<<<<< HEAD
-		struct lruvec *lruvec = &memcg->nodeinfo[nid]->lruvec;
-
-		/* see the comment on MEMCG_NR_GENS */
-		if (soft_limit_excess(memcg) && lru_gen_memcg_seg(lruvec) != MEMCG_LRU_HEAD)
-			lru_gen_rotate_memcg(lruvec, MEMCG_LRU_HEAD);
-
-=======
 		if (soft_limit_excess(memcg))
 			lru_gen_soft_reclaim(&memcg->nodeinfo[nid]->lruvec);
->>>>>>> 864d8bcf
 		return;
 	}
 
