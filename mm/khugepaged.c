// SPDX-License-Identifier: GPL-2.0
#define pr_fmt(fmt) KBUILD_MODNAME ": " fmt

#include <linux/mm.h>
#include <linux/sched.h>
#include <linux/sched/mm.h>
#include <linux/sched/coredump.h>
#include <linux/mmu_notifier.h>
#include <linux/rmap.h>
#include <linux/swap.h>
#include <linux/mm_inline.h>
#include <linux/kthread.h>
#include <linux/khugepaged.h>
#include <linux/freezer.h>
#include <linux/mman.h>
#include <linux/hashtable.h>
#include <linux/userfaultfd_k.h>
#include <linux/page_idle.h>
#include <linux/page_table_check.h>
#include <linux/swapops.h>
#include <linux/shmem_fs.h>

#include <asm/tlb.h>
#include <asm/pgalloc.h>
#include "internal.h"

enum scan_result {
	SCAN_FAIL,
	SCAN_SUCCEED,
	SCAN_PMD_NULL,
	SCAN_PMD_MAPPED,
	SCAN_EXCEED_NONE_PTE,
	SCAN_EXCEED_SWAP_PTE,
	SCAN_EXCEED_SHARED_PTE,
	SCAN_PTE_NON_PRESENT,
	SCAN_PTE_UFFD_WP,
	SCAN_PAGE_RO,
	SCAN_LACK_REFERENCED_PAGE,
	SCAN_PAGE_NULL,
	SCAN_SCAN_ABORT,
	SCAN_PAGE_COUNT,
	SCAN_PAGE_LRU,
	SCAN_PAGE_LOCK,
	SCAN_PAGE_ANON,
	SCAN_PAGE_COMPOUND,
	SCAN_ANY_PROCESS,
	SCAN_VMA_NULL,
	SCAN_VMA_CHECK,
	SCAN_ADDRESS_RANGE,
	SCAN_DEL_PAGE_LRU,
	SCAN_ALLOC_HUGE_PAGE_FAIL,
	SCAN_CGROUP_CHARGE_FAIL,
	SCAN_TRUNCATED,
	SCAN_PAGE_HAS_PRIVATE,
};

#define CREATE_TRACE_POINTS
#include <trace/events/huge_memory.h>

static struct task_struct *khugepaged_thread __read_mostly;
static DEFINE_MUTEX(khugepaged_mutex);

/* default scan 8*512 pte (or vmas) every 30 second */
static unsigned int khugepaged_pages_to_scan __read_mostly;
static unsigned int khugepaged_pages_collapsed;
static unsigned int khugepaged_full_scans;
static unsigned int khugepaged_scan_sleep_millisecs __read_mostly = 10000;
/* during fragmentation poll the hugepage allocator once every minute */
static unsigned int khugepaged_alloc_sleep_millisecs __read_mostly = 60000;
static unsigned long khugepaged_sleep_expire;
static DEFINE_SPINLOCK(khugepaged_mm_lock);
static DECLARE_WAIT_QUEUE_HEAD(khugepaged_wait);
/*
 * default collapse hugepages if there is at least one pte mapped like
 * it would have happened if the vma was large enough during page
 * fault.
 *
 * Note that these are only respected if collapse was initiated by khugepaged.
 */
static unsigned int khugepaged_max_ptes_none __read_mostly;
static unsigned int khugepaged_max_ptes_swap __read_mostly;
static unsigned int khugepaged_max_ptes_shared __read_mostly;

#define MM_SLOTS_HASH_BITS 10
static __read_mostly DEFINE_HASHTABLE(mm_slots_hash, MM_SLOTS_HASH_BITS);

static struct kmem_cache *mm_slot_cache __read_mostly;

#define MAX_PTE_MAPPED_THP 8

struct collapse_control {
	bool is_khugepaged;

	/* Num pages scanned per node */
	int node_load[MAX_NUMNODES];

	/* Last target selected in hpage_collapse_find_target_node() */
	int last_target_node;
};

/**
 * struct mm_slot - hash lookup from mm to mm_slot
 * @hash: hash collision list
 * @mm_node: khugepaged scan list headed in khugepaged_scan.mm_head
 * @mm: the mm that this information is valid for
 * @nr_pte_mapped_thp: number of pte mapped THP
 * @pte_mapped_thp: address array corresponding pte mapped THP
 */
struct mm_slot {
	struct hlist_node hash;
	struct list_head mm_node;
	struct mm_struct *mm;

	/* pte-mapped THP in this mm */
	int nr_pte_mapped_thp;
	unsigned long pte_mapped_thp[MAX_PTE_MAPPED_THP];
};

/**
 * struct khugepaged_scan - cursor for scanning
 * @mm_head: the head of the mm list to scan
 * @mm_slot: the current mm_slot we are scanning
 * @address: the next address inside that to be scanned
 *
 * There is only the one khugepaged_scan instance of this cursor structure.
 */
struct khugepaged_scan {
	struct list_head mm_head;
	struct mm_slot *mm_slot;
	unsigned long address;
};

static struct khugepaged_scan khugepaged_scan = {
	.mm_head = LIST_HEAD_INIT(khugepaged_scan.mm_head),
};

#ifdef CONFIG_SYSFS
static ssize_t scan_sleep_millisecs_show(struct kobject *kobj,
					 struct kobj_attribute *attr,
					 char *buf)
{
	return sysfs_emit(buf, "%u\n", khugepaged_scan_sleep_millisecs);
}

static ssize_t scan_sleep_millisecs_store(struct kobject *kobj,
					  struct kobj_attribute *attr,
					  const char *buf, size_t count)
{
	unsigned int msecs;
	int err;

	err = kstrtouint(buf, 10, &msecs);
	if (err)
		return -EINVAL;

	khugepaged_scan_sleep_millisecs = msecs;
	khugepaged_sleep_expire = 0;
	wake_up_interruptible(&khugepaged_wait);

	return count;
}
static struct kobj_attribute scan_sleep_millisecs_attr =
	__ATTR_RW(scan_sleep_millisecs);

static ssize_t alloc_sleep_millisecs_show(struct kobject *kobj,
					  struct kobj_attribute *attr,
					  char *buf)
{
	return sysfs_emit(buf, "%u\n", khugepaged_alloc_sleep_millisecs);
}

static ssize_t alloc_sleep_millisecs_store(struct kobject *kobj,
					   struct kobj_attribute *attr,
					   const char *buf, size_t count)
{
	unsigned int msecs;
	int err;

	err = kstrtouint(buf, 10, &msecs);
	if (err)
		return -EINVAL;

	khugepaged_alloc_sleep_millisecs = msecs;
	khugepaged_sleep_expire = 0;
	wake_up_interruptible(&khugepaged_wait);

	return count;
}
static struct kobj_attribute alloc_sleep_millisecs_attr =
	__ATTR_RW(alloc_sleep_millisecs);

static ssize_t pages_to_scan_show(struct kobject *kobj,
				  struct kobj_attribute *attr,
				  char *buf)
{
	return sysfs_emit(buf, "%u\n", khugepaged_pages_to_scan);
}
static ssize_t pages_to_scan_store(struct kobject *kobj,
				   struct kobj_attribute *attr,
				   const char *buf, size_t count)
{
	unsigned int pages;
	int err;

	err = kstrtouint(buf, 10, &pages);
	if (err || !pages)
		return -EINVAL;

	khugepaged_pages_to_scan = pages;

	return count;
}
static struct kobj_attribute pages_to_scan_attr =
	__ATTR_RW(pages_to_scan);

static ssize_t pages_collapsed_show(struct kobject *kobj,
				    struct kobj_attribute *attr,
				    char *buf)
{
	return sysfs_emit(buf, "%u\n", khugepaged_pages_collapsed);
}
static struct kobj_attribute pages_collapsed_attr =
	__ATTR_RO(pages_collapsed);

static ssize_t full_scans_show(struct kobject *kobj,
			       struct kobj_attribute *attr,
			       char *buf)
{
	return sysfs_emit(buf, "%u\n", khugepaged_full_scans);
}
static struct kobj_attribute full_scans_attr =
	__ATTR_RO(full_scans);

static ssize_t defrag_show(struct kobject *kobj,
			   struct kobj_attribute *attr, char *buf)
{
	return single_hugepage_flag_show(kobj, attr, buf,
					 TRANSPARENT_HUGEPAGE_DEFRAG_KHUGEPAGED_FLAG);
}
static ssize_t defrag_store(struct kobject *kobj,
			    struct kobj_attribute *attr,
			    const char *buf, size_t count)
{
	return single_hugepage_flag_store(kobj, attr, buf, count,
				 TRANSPARENT_HUGEPAGE_DEFRAG_KHUGEPAGED_FLAG);
}
static struct kobj_attribute khugepaged_defrag_attr =
	__ATTR_RW(defrag);

/*
 * max_ptes_none controls if khugepaged should collapse hugepages over
 * any unmapped ptes in turn potentially increasing the memory
 * footprint of the vmas. When max_ptes_none is 0 khugepaged will not
 * reduce the available free memory in the system as it
 * runs. Increasing max_ptes_none will instead potentially reduce the
 * free memory in the system during the khugepaged scan.
 */
static ssize_t max_ptes_none_show(struct kobject *kobj,
				  struct kobj_attribute *attr,
				  char *buf)
{
	return sysfs_emit(buf, "%u\n", khugepaged_max_ptes_none);
}
static ssize_t max_ptes_none_store(struct kobject *kobj,
				   struct kobj_attribute *attr,
				   const char *buf, size_t count)
{
	int err;
	unsigned long max_ptes_none;

	err = kstrtoul(buf, 10, &max_ptes_none);
	if (err || max_ptes_none > HPAGE_PMD_NR - 1)
		return -EINVAL;

	khugepaged_max_ptes_none = max_ptes_none;

	return count;
}
static struct kobj_attribute khugepaged_max_ptes_none_attr =
	__ATTR_RW(max_ptes_none);

static ssize_t max_ptes_swap_show(struct kobject *kobj,
				  struct kobj_attribute *attr,
				  char *buf)
{
	return sysfs_emit(buf, "%u\n", khugepaged_max_ptes_swap);
}

static ssize_t max_ptes_swap_store(struct kobject *kobj,
				   struct kobj_attribute *attr,
				   const char *buf, size_t count)
{
	int err;
	unsigned long max_ptes_swap;

	err  = kstrtoul(buf, 10, &max_ptes_swap);
	if (err || max_ptes_swap > HPAGE_PMD_NR - 1)
		return -EINVAL;

	khugepaged_max_ptes_swap = max_ptes_swap;

	return count;
}

static struct kobj_attribute khugepaged_max_ptes_swap_attr =
	__ATTR_RW(max_ptes_swap);

static ssize_t max_ptes_shared_show(struct kobject *kobj,
				    struct kobj_attribute *attr,
				    char *buf)
{
	return sysfs_emit(buf, "%u\n", khugepaged_max_ptes_shared);
}

static ssize_t max_ptes_shared_store(struct kobject *kobj,
				     struct kobj_attribute *attr,
				     const char *buf, size_t count)
{
	int err;
	unsigned long max_ptes_shared;

	err  = kstrtoul(buf, 10, &max_ptes_shared);
	if (err || max_ptes_shared > HPAGE_PMD_NR - 1)
		return -EINVAL;

	khugepaged_max_ptes_shared = max_ptes_shared;

	return count;
}

static struct kobj_attribute khugepaged_max_ptes_shared_attr =
	__ATTR_RW(max_ptes_shared);

static struct attribute *khugepaged_attr[] = {
	&khugepaged_defrag_attr.attr,
	&khugepaged_max_ptes_none_attr.attr,
	&khugepaged_max_ptes_swap_attr.attr,
	&khugepaged_max_ptes_shared_attr.attr,
	&pages_to_scan_attr.attr,
	&pages_collapsed_attr.attr,
	&full_scans_attr.attr,
	&scan_sleep_millisecs_attr.attr,
	&alloc_sleep_millisecs_attr.attr,
	NULL,
};

struct attribute_group khugepaged_attr_group = {
	.attrs = khugepaged_attr,
	.name = "khugepaged",
};
#endif /* CONFIG_SYSFS */

int hugepage_madvise(struct vm_area_struct *vma,
		     unsigned long *vm_flags, int advice)
{
	switch (advice) {
	case MADV_HUGEPAGE:
#ifdef CONFIG_S390
		/*
		 * qemu blindly sets MADV_HUGEPAGE on all allocations, but s390
		 * can't handle this properly after s390_enable_sie, so we simply
		 * ignore the madvise to prevent qemu from causing a SIGSEGV.
		 */
		if (mm_has_pgste(vma->vm_mm))
			return 0;
#endif
		*vm_flags &= ~VM_NOHUGEPAGE;
		*vm_flags |= VM_HUGEPAGE;
		/*
		 * If the vma become good for khugepaged to scan,
		 * register it here without waiting a page fault that
		 * may not happen any time soon.
		 */
		khugepaged_enter_vma(vma, *vm_flags);
		break;
	case MADV_NOHUGEPAGE:
		*vm_flags &= ~VM_HUGEPAGE;
		*vm_flags |= VM_NOHUGEPAGE;
		/*
		 * Setting VM_NOHUGEPAGE will prevent khugepaged from scanning
		 * this vma even if we leave the mm registered in khugepaged if
		 * it got registered before VM_NOHUGEPAGE was set.
		 */
		break;
	}

	return 0;
}

int __init khugepaged_init(void)
{
	mm_slot_cache = kmem_cache_create("khugepaged_mm_slot",
					  sizeof(struct mm_slot),
					  __alignof__(struct mm_slot), 0, NULL);
	if (!mm_slot_cache)
		return -ENOMEM;

	khugepaged_pages_to_scan = HPAGE_PMD_NR * 8;
	khugepaged_max_ptes_none = HPAGE_PMD_NR - 1;
	khugepaged_max_ptes_swap = HPAGE_PMD_NR / 8;
	khugepaged_max_ptes_shared = HPAGE_PMD_NR / 2;

	return 0;
}

void __init khugepaged_destroy(void)
{
	kmem_cache_destroy(mm_slot_cache);
}

static inline struct mm_slot *alloc_mm_slot(void)
{
	if (!mm_slot_cache)	/* initialization failed */
		return NULL;
	return kmem_cache_zalloc(mm_slot_cache, GFP_KERNEL);
}

static inline void free_mm_slot(struct mm_slot *mm_slot)
{
	kmem_cache_free(mm_slot_cache, mm_slot);
}

static struct mm_slot *get_mm_slot(struct mm_struct *mm)
{
	struct mm_slot *mm_slot;

	hash_for_each_possible(mm_slots_hash, mm_slot, hash, (unsigned long)mm)
		if (mm == mm_slot->mm)
			return mm_slot;

	return NULL;
}

static void insert_to_mm_slots_hash(struct mm_struct *mm,
				    struct mm_slot *mm_slot)
{
	mm_slot->mm = mm;
	hash_add(mm_slots_hash, &mm_slot->hash, (long)mm);
}

static inline int hpage_collapse_test_exit(struct mm_struct *mm)
{
	return atomic_read(&mm->mm_users) == 0;
}

void __khugepaged_enter(struct mm_struct *mm)
{
	struct mm_slot *mm_slot;
	int wakeup;

	mm_slot = alloc_mm_slot();
	if (!mm_slot)
		return;

	/* __khugepaged_exit() must not run from under us */
	VM_BUG_ON_MM(hpage_collapse_test_exit(mm), mm);
	if (unlikely(test_and_set_bit(MMF_VM_HUGEPAGE, &mm->flags))) {
		free_mm_slot(mm_slot);
		return;
	}

	spin_lock(&khugepaged_mm_lock);
	insert_to_mm_slots_hash(mm, mm_slot);
	/*
	 * Insert just behind the scanning cursor, to let the area settle
	 * down a little.
	 */
	wakeup = list_empty(&khugepaged_scan.mm_head);
	list_add_tail(&mm_slot->mm_node, &khugepaged_scan.mm_head);
	spin_unlock(&khugepaged_mm_lock);

	mmgrab(mm);
	if (wakeup)
		wake_up_interruptible(&khugepaged_wait);
}

void khugepaged_enter_vma(struct vm_area_struct *vma,
			  unsigned long vm_flags)
{
	if (!test_bit(MMF_VM_HUGEPAGE, &vma->vm_mm->flags) &&
	    hugepage_flags_enabled()) {
		if (hugepage_vma_check(vma, vm_flags, false, false, true))
			__khugepaged_enter(vma->vm_mm);
	}
}

void __khugepaged_exit(struct mm_struct *mm)
{
	struct mm_slot *mm_slot;
	int free = 0;

	spin_lock(&khugepaged_mm_lock);
	mm_slot = get_mm_slot(mm);
	if (mm_slot && khugepaged_scan.mm_slot != mm_slot) {
		hash_del(&mm_slot->hash);
		list_del(&mm_slot->mm_node);
		free = 1;
	}
	spin_unlock(&khugepaged_mm_lock);

	if (free) {
		clear_bit(MMF_VM_HUGEPAGE, &mm->flags);
		free_mm_slot(mm_slot);
		mmdrop(mm);
	} else if (mm_slot) {
		/*
		 * This is required to serialize against
		 * hpage_collapse_test_exit() (which is guaranteed to run
		 * under mmap sem read mode). Stop here (after we return all
		 * pagetables will be destroyed) until khugepaged has finished
		 * working on the pagetables under the mmap_lock.
		 */
		mmap_write_lock(mm);
		mmap_write_unlock(mm);
	}
}

static void release_pte_page(struct page *page)
{
	mod_node_page_state(page_pgdat(page),
			NR_ISOLATED_ANON + page_is_file_lru(page),
			-compound_nr(page));
	unlock_page(page);
	putback_lru_page(page);
}

static void release_pte_pages(pte_t *pte, pte_t *_pte,
		struct list_head *compound_pagelist)
{
	struct page *page, *tmp;

	while (--_pte >= pte) {
		pte_t pteval = *_pte;

		page = pte_page(pteval);
		if (!pte_none(pteval) && !is_zero_pfn(pte_pfn(pteval)) &&
				!PageCompound(page))
			release_pte_page(page);
	}

	list_for_each_entry_safe(page, tmp, compound_pagelist, lru) {
		list_del(&page->lru);
		release_pte_page(page);
	}
}

static bool is_refcount_suitable(struct page *page)
{
	int expected_refcount;

	expected_refcount = total_mapcount(page);
	if (PageSwapCache(page))
		expected_refcount += compound_nr(page);

	return page_count(page) == expected_refcount;
}

static int __collapse_huge_page_isolate(struct vm_area_struct *vma,
					unsigned long address,
					pte_t *pte,
					struct collapse_control *cc,
					struct list_head *compound_pagelist)
{
	struct page *page = NULL;
	pte_t *_pte;
	int none_or_zero = 0, shared = 0, result = SCAN_FAIL, referenced = 0;
	bool writable = false;

	for (_pte = pte; _pte < pte + HPAGE_PMD_NR;
	     _pte++, address += PAGE_SIZE) {
		pte_t pteval = *_pte;
		if (pte_none(pteval) || (pte_present(pteval) &&
				is_zero_pfn(pte_pfn(pteval)))) {
			if (!userfaultfd_armed(vma) &&
			    (++none_or_zero <= khugepaged_max_ptes_none ||
			     !cc->is_khugepaged)) {
				continue;
			} else {
				result = SCAN_EXCEED_NONE_PTE;
				count_vm_event(THP_SCAN_EXCEED_NONE_PTE);
				goto out;
			}
		}
		if (!pte_present(pteval)) {
			result = SCAN_PTE_NON_PRESENT;
			goto out;
		}
		page = vm_normal_page(vma, address, pteval);
		if (unlikely(!page) || unlikely(is_zone_device_page(page))) {
			result = SCAN_PAGE_NULL;
			goto out;
		}

		VM_BUG_ON_PAGE(!PageAnon(page), page);

		if (cc->is_khugepaged && page_mapcount(page) > 1 &&
		    ++shared > khugepaged_max_ptes_shared) {
			result = SCAN_EXCEED_SHARED_PTE;
			count_vm_event(THP_SCAN_EXCEED_SHARED_PTE);
			goto out;
		}

		if (PageCompound(page)) {
			struct page *p;
			page = compound_head(page);

			/*
			 * Check if we have dealt with the compound page
			 * already
			 */
			list_for_each_entry(p, compound_pagelist, lru) {
				if (page == p)
					goto next;
			}
		}

		/*
		 * We can do it before isolate_lru_page because the
		 * page can't be freed from under us. NOTE: PG_lock
		 * is needed to serialize against split_huge_page
		 * when invoked from the VM.
		 */
		if (!trylock_page(page)) {
			result = SCAN_PAGE_LOCK;
			goto out;
		}

		/*
		 * Check if the page has any GUP (or other external) pins.
		 *
		 * The page table that maps the page has been already unlinked
		 * from the page table tree and this process cannot get
		 * an additional pin on the page.
		 *
		 * New pins can come later if the page is shared across fork,
		 * but not from this process. The other process cannot write to
		 * the page, only trigger CoW.
		 */
		if (!is_refcount_suitable(page)) {
			unlock_page(page);
			result = SCAN_PAGE_COUNT;
			goto out;
		}

		/*
		 * Isolate the page to avoid collapsing an hugepage
		 * currently in use by the VM.
		 */
		if (isolate_lru_page(page)) {
			unlock_page(page);
			result = SCAN_DEL_PAGE_LRU;
			goto out;
		}
		mod_node_page_state(page_pgdat(page),
				NR_ISOLATED_ANON + page_is_file_lru(page),
				compound_nr(page));
		VM_BUG_ON_PAGE(!PageLocked(page), page);
		VM_BUG_ON_PAGE(PageLRU(page), page);

		if (PageCompound(page))
			list_add_tail(&page->lru, compound_pagelist);
next:
		/*
		 * If collapse was initiated by khugepaged, check that there is
		 * enough young pte to justify collapsing the page
		 */
		if (cc->is_khugepaged &&
		    (pte_young(pteval) || page_is_young(page) ||
		     PageReferenced(page) || mmu_notifier_test_young(vma->vm_mm,
								     address)))
			referenced++;

		if (pte_write(pteval))
			writable = true;
	}

	if (unlikely(!writable)) {
		result = SCAN_PAGE_RO;
	} else if (unlikely(cc->is_khugepaged && !referenced)) {
		result = SCAN_LACK_REFERENCED_PAGE;
	} else {
		result = SCAN_SUCCEED;
		trace_mm_collapse_huge_page_isolate(page, none_or_zero,
						    referenced, writable, result);
		return result;
	}
out:
	release_pte_pages(pte, _pte, compound_pagelist);
	trace_mm_collapse_huge_page_isolate(page, none_or_zero,
					    referenced, writable, result);
	return result;
}

static void __collapse_huge_page_copy(pte_t *pte, struct page *page,
				      struct vm_area_struct *vma,
				      unsigned long address,
				      spinlock_t *ptl,
				      struct list_head *compound_pagelist)
{
	struct page *src_page, *tmp;
	pte_t *_pte;
	for (_pte = pte; _pte < pte + HPAGE_PMD_NR;
				_pte++, page++, address += PAGE_SIZE) {
		pte_t pteval = *_pte;

		if (pte_none(pteval) || is_zero_pfn(pte_pfn(pteval))) {
			clear_user_highpage(page, address);
			add_mm_counter(vma->vm_mm, MM_ANONPAGES, 1);
			if (is_zero_pfn(pte_pfn(pteval))) {
				/*
				 * ptl mostly unnecessary.
				 */
				spin_lock(ptl);
				ptep_clear(vma->vm_mm, address, _pte);
				spin_unlock(ptl);
			}
		} else {
			src_page = pte_page(pteval);
			copy_user_highpage(page, src_page, address, vma);
			if (!PageCompound(src_page))
				release_pte_page(src_page);
			/*
			 * ptl mostly unnecessary, but preempt has to
			 * be disabled to update the per-cpu stats
			 * inside page_remove_rmap().
			 */
			spin_lock(ptl);
			ptep_clear(vma->vm_mm, address, _pte);
			page_remove_rmap(src_page, vma, false);
			spin_unlock(ptl);
			free_page_and_swap_cache(src_page);
		}
	}

	list_for_each_entry_safe(src_page, tmp, compound_pagelist, lru) {
		list_del(&src_page->lru);
		mod_node_page_state(page_pgdat(src_page),
				    NR_ISOLATED_ANON + page_is_file_lru(src_page),
				    -compound_nr(src_page));
		unlock_page(src_page);
		free_swap_cache(src_page);
		putback_lru_page(src_page);
	}
}

static void khugepaged_alloc_sleep(void)
{
	DEFINE_WAIT(wait);

	add_wait_queue(&khugepaged_wait, &wait);
	freezable_schedule_timeout_interruptible(
		msecs_to_jiffies(khugepaged_alloc_sleep_millisecs));
	remove_wait_queue(&khugepaged_wait, &wait);
}

struct collapse_control khugepaged_collapse_control = {
	.is_khugepaged = true,
	.last_target_node = NUMA_NO_NODE,
};

static bool hpage_collapse_scan_abort(int nid, struct collapse_control *cc)
{
	int i;

	/*
	 * If node_reclaim_mode is disabled, then no extra effort is made to
	 * allocate memory locally.
	 */
	if (!node_reclaim_enabled())
		return false;

	/* If there is a count for this node already, it must be acceptable */
	if (cc->node_load[nid])
		return false;

	for (i = 0; i < MAX_NUMNODES; i++) {
		if (!cc->node_load[i])
			continue;
		if (node_distance(nid, i) > node_reclaim_distance)
			return true;
	}
	return false;
}

#define khugepaged_defrag()					\
	(transparent_hugepage_flags &				\
	 (1<<TRANSPARENT_HUGEPAGE_DEFRAG_KHUGEPAGED_FLAG))

/* Defrag for khugepaged will enter direct reclaim/compaction if necessary */
static inline gfp_t alloc_hugepage_khugepaged_gfpmask(void)
{
	return khugepaged_defrag() ? GFP_TRANSHUGE : GFP_TRANSHUGE_LIGHT;
}

#ifdef CONFIG_NUMA
static int hpage_collapse_find_target_node(struct collapse_control *cc)
{
	int nid, target_node = 0, max_value = 0;

	/* find first node with max normal pages hit */
	for (nid = 0; nid < MAX_NUMNODES; nid++)
		if (cc->node_load[nid] > max_value) {
			max_value = cc->node_load[nid];
			target_node = nid;
		}

	/* do some balance if several nodes have the same hit record */
	if (target_node <= cc->last_target_node)
		for (nid = cc->last_target_node + 1; nid < MAX_NUMNODES;
		     nid++)
			if (max_value == cc->node_load[nid]) {
				target_node = nid;
				break;
			}

	cc->last_target_node = target_node;
	return target_node;
}
#else
static int hpage_collapse_find_target_node(struct collapse_control *cc)
{
	return 0;
}
#endif

static bool hpage_collapse_alloc_page(struct page **hpage, gfp_t gfp, int node)
{
	*hpage = __alloc_pages_node(node, gfp, HPAGE_PMD_ORDER);
	if (unlikely(!*hpage)) {
		count_vm_event(THP_COLLAPSE_ALLOC_FAILED);
		return false;
	}

	prep_transhuge_page(*hpage);
	count_vm_event(THP_COLLAPSE_ALLOC);
	return true;
}

/*
 * If mmap_lock temporarily dropped, revalidate vma
 * before taking mmap_lock.
 * Returns enum scan_result value.
 */

static int hugepage_vma_revalidate(struct mm_struct *mm, unsigned long address,
				   struct vm_area_struct **vmap,
				   struct collapse_control *cc)
{
	struct vm_area_struct *vma;

	if (unlikely(hpage_collapse_test_exit(mm)))
		return SCAN_ANY_PROCESS;

	*vmap = vma = find_vma(mm, address);
	if (!vma)
		return SCAN_VMA_NULL;

	if (!hugepage_vma_check(vma, vma->vm_flags, false, false,
				cc->is_khugepaged))
		return SCAN_VMA_CHECK;
	/*
	 * Anon VMA expected, the address may be unmapped then
	 * remapped to file after khugepaged reaquired the mmap_lock.
	 *
	 * hugepage_vma_check may return true for qualified file
	 * vmas.
	 */
	if (!vma->anon_vma || !vma_is_anonymous(vma))
		return SCAN_VMA_CHECK;
	return SCAN_SUCCEED;
}

static int find_pmd_or_thp_or_none(struct mm_struct *mm,
				   unsigned long address,
				   pmd_t **pmd)
{
	pmd_t pmde;

	*pmd = mm_find_pmd(mm, address);
	if (!*pmd)
		return SCAN_PMD_NULL;

	pmde = pmd_read_atomic(*pmd);

#ifdef CONFIG_TRANSPARENT_HUGEPAGE
	/* See comments in pmd_none_or_trans_huge_or_clear_bad() */
	barrier();
#endif
	if (!pmd_present(pmde))
		return SCAN_PMD_NULL;
	if (pmd_trans_huge(pmde))
		return SCAN_PMD_MAPPED;
	if (pmd_bad(pmde))
		return SCAN_PMD_NULL;
	return SCAN_SUCCEED;
}

static int check_pmd_still_valid(struct mm_struct *mm,
				 unsigned long address,
				 pmd_t *pmd)
{
	pmd_t *new_pmd;
	int result = find_pmd_or_thp_or_none(mm, address, &new_pmd);

	if (result != SCAN_SUCCEED)
		return result;
	if (new_pmd != pmd)
		return SCAN_FAIL;
	return SCAN_SUCCEED;
}

/*
 * Bring missing pages in from swap, to complete THP collapse.
 * Only done if hpage_collapse_scan_pmd believes it is worthwhile.
 *
 * Called and returns without pte mapped or spinlocks held.
 * Note that if false is returned, mmap_lock will be released.
 */

static int __collapse_huge_page_swapin(struct mm_struct *mm,
				       struct vm_area_struct *vma,
				       unsigned long haddr, pmd_t *pmd,
				       int referenced)
{
	int swapped_in = 0;
	vm_fault_t ret = 0;
	unsigned long address, end = haddr + (HPAGE_PMD_NR * PAGE_SIZE);

	for (address = haddr; address < end; address += PAGE_SIZE) {
		struct vm_fault vmf = {
			.vma = vma,
			.address = address,
			.pgoff = linear_page_index(vma, haddr),
			.flags = FAULT_FLAG_ALLOW_RETRY,
			.pmd = pmd,
		};

		vmf.pte = pte_offset_map(pmd, address);
		vmf.orig_pte = *vmf.pte;
		if (!is_swap_pte(vmf.orig_pte)) {
			pte_unmap(vmf.pte);
			continue;
		}
		ret = do_swap_page(&vmf);

		/*
		 * do_swap_page returns VM_FAULT_RETRY with released mmap_lock.
		 * Note we treat VM_FAULT_RETRY as VM_FAULT_ERROR here because
		 * we do not retry here and swap entry will remain in pagetable
		 * resulting in later failure.
		 */
		if (ret & VM_FAULT_RETRY) {
			trace_mm_collapse_huge_page_swapin(mm, swapped_in, referenced, 0);
<<<<<<< HEAD
			return false;
=======
			/* Likely, but not guaranteed, that page lock failed */
			return SCAN_PAGE_LOCK;
>>>>>>> 1c473006
		}
		if (ret & VM_FAULT_ERROR) {
			mmap_read_unlock(mm);
			trace_mm_collapse_huge_page_swapin(mm, swapped_in, referenced, 0);
			return SCAN_FAIL;
		}
		swapped_in++;
	}

	/* Drain LRU add pagevec to remove extra pin on the swapped in pages */
	if (swapped_in)
		lru_add_drain();

	trace_mm_collapse_huge_page_swapin(mm, swapped_in, referenced, 1);
	return SCAN_SUCCEED;
}

static int alloc_charge_hpage(struct page **hpage, struct mm_struct *mm,
			      struct collapse_control *cc)
{
	/* Only allocate from the target node */
	gfp_t gfp = (cc->is_khugepaged ? alloc_hugepage_khugepaged_gfpmask() :
		     GFP_TRANSHUGE) | __GFP_THISNODE;
	int node = hpage_collapse_find_target_node(cc);

	if (!hpage_collapse_alloc_page(hpage, gfp, node))
		return SCAN_ALLOC_HUGE_PAGE_FAIL;
	if (unlikely(mem_cgroup_charge(page_folio(*hpage), mm, gfp)))
		return SCAN_CGROUP_CHARGE_FAIL;
	count_memcg_page_event(*hpage, THP_COLLAPSE_ALLOC);
	return SCAN_SUCCEED;
}

static int collapse_huge_page(struct mm_struct *mm, unsigned long address,
			      int referenced, int unmapped,
			      struct collapse_control *cc)
{
	LIST_HEAD(compound_pagelist);
	pmd_t *pmd, _pmd;
	pte_t *pte;
	pgtable_t pgtable;
	struct page *hpage;
	spinlock_t *pmd_ptl, *pte_ptl;
	int result = SCAN_FAIL;
	struct vm_area_struct *vma;
	struct mmu_notifier_range range;

	VM_BUG_ON(address & ~HPAGE_PMD_MASK);

	/*
	 * Before allocating the hugepage, release the mmap_lock read lock.
	 * The allocation can take potentially a long time if it involves
	 * sync compaction, and we do not need to hold the mmap_lock during
	 * that. We will recheck the vma after taking it again in write mode.
	 */
	mmap_read_unlock(mm);

	result = alloc_charge_hpage(&hpage, mm, cc);
	if (result != SCAN_SUCCEED)
		goto out_nolock;

	mmap_read_lock(mm);
	result = hugepage_vma_revalidate(mm, address, &vma, cc);
	if (result != SCAN_SUCCEED) {
		mmap_read_unlock(mm);
		goto out_nolock;
	}

	result = find_pmd_or_thp_or_none(mm, address, &pmd);
	if (result != SCAN_SUCCEED) {
		mmap_read_unlock(mm);
		goto out_nolock;
	}

<<<<<<< HEAD
	/*
	 * __collapse_huge_page_swapin will return with mmap_lock released
	 * when it fails. So we jump out_nolock directly in that case.
	 * Continuing to collapse causes inconsistency.
	 */
	if (unmapped && !__collapse_huge_page_swapin(mm, vma, address,
						     pmd, referenced)) {
		goto out_nolock;
=======
	if (unmapped) {
		/*
		 * __collapse_huge_page_swapin will return with mmap_lock
		 * released when it fails. So we jump out_nolock directly in
		 * that case.  Continuing to collapse causes inconsistency.
		 */
		result = __collapse_huge_page_swapin(mm, vma, address, pmd,
						     referenced);
		if (result != SCAN_SUCCEED)
			goto out_nolock;
>>>>>>> 1c473006
	}

	mmap_read_unlock(mm);
	/*
	 * Prevent all access to pagetables with the exception of
	 * gup_fast later handled by the ptep_clear_flush and the VM
	 * handled by the anon_vma lock + PG_lock.
	 */
	mmap_write_lock(mm);
	result = hugepage_vma_revalidate(mm, address, &vma, cc);
	if (result != SCAN_SUCCEED)
		goto out_up_write;
	/* check if the pmd is still valid */
	result = check_pmd_still_valid(mm, address, pmd);
	if (result != SCAN_SUCCEED)
		goto out_up_write;

	anon_vma_lock_write(vma->anon_vma);

	mmu_notifier_range_init(&range, MMU_NOTIFY_CLEAR, 0, NULL, mm,
				address, address + HPAGE_PMD_SIZE);
	mmu_notifier_invalidate_range_start(&range);

	pte = pte_offset_map(pmd, address);
	pte_ptl = pte_lockptr(mm, pmd);

	pmd_ptl = pmd_lock(mm, pmd); /* probably unnecessary */
	/*
	 * After this gup_fast can't run anymore. This also removes
	 * any huge TLB entry from the CPU so we won't allow
	 * huge and small TLB entries for the same virtual address
	 * to avoid the risk of CPU bugs in that area.
	 */
	_pmd = pmdp_collapse_flush(vma, address, pmd);
	spin_unlock(pmd_ptl);
	mmu_notifier_invalidate_range_end(&range);

	spin_lock(pte_ptl);
	result =  __collapse_huge_page_isolate(vma, address, pte, cc,
					       &compound_pagelist);
	spin_unlock(pte_ptl);

	if (unlikely(result != SCAN_SUCCEED)) {
		pte_unmap(pte);
		spin_lock(pmd_ptl);
		BUG_ON(!pmd_none(*pmd));
		/*
		 * We can only use set_pmd_at when establishing
		 * hugepmds and never for establishing regular pmds that
		 * points to regular pagetables. Use pmd_populate for that
		 */
		pmd_populate(mm, pmd, pmd_pgtable(_pmd));
		spin_unlock(pmd_ptl);
		anon_vma_unlock_write(vma->anon_vma);
		goto out_up_write;
	}

	/*
	 * All pages are isolated and locked so anon_vma rmap
	 * can't run anymore.
	 */
	anon_vma_unlock_write(vma->anon_vma);

	__collapse_huge_page_copy(pte, hpage, vma, address, pte_ptl,
				  &compound_pagelist);
	pte_unmap(pte);
	/*
	 * spin_lock() below is not the equivalent of smp_wmb(), but
	 * the smp_wmb() inside __SetPageUptodate() can be reused to
	 * avoid the copy_huge_page writes to become visible after
	 * the set_pmd_at() write.
	 */
	__SetPageUptodate(hpage);
	pgtable = pmd_pgtable(_pmd);

	_pmd = mk_huge_pmd(hpage, vma->vm_page_prot);
	_pmd = maybe_pmd_mkwrite(pmd_mkdirty(_pmd), vma);

	spin_lock(pmd_ptl);
	BUG_ON(!pmd_none(*pmd));
	page_add_new_anon_rmap(hpage, vma, address);
	lru_cache_add_inactive_or_unevictable(hpage, vma);
	pgtable_trans_huge_deposit(mm, pmd, pgtable);
	set_pmd_at(mm, address, pmd, _pmd);
	update_mmu_cache_pmd(vma, address, pmd);
	spin_unlock(pmd_ptl);

	hpage = NULL;

	result = SCAN_SUCCEED;
out_up_write:
	mmap_write_unlock(mm);
out_nolock:
	if (hpage) {
		mem_cgroup_uncharge(page_folio(hpage));
		put_page(hpage);
	}
	trace_mm_collapse_huge_page(mm, result == SCAN_SUCCEED, result);
	return result;
}

static int hpage_collapse_scan_pmd(struct mm_struct *mm,
				   struct vm_area_struct *vma,
				   unsigned long address, bool *mmap_locked,
				   struct collapse_control *cc)
{
	pmd_t *pmd;
	pte_t *pte, *_pte;
	int result = SCAN_FAIL, referenced = 0;
	int none_or_zero = 0, shared = 0;
	struct page *page = NULL;
	unsigned long _address;
	spinlock_t *ptl;
	int node = NUMA_NO_NODE, unmapped = 0;
	bool writable = false;

	VM_BUG_ON(address & ~HPAGE_PMD_MASK);

	result = find_pmd_or_thp_or_none(mm, address, &pmd);
	if (result != SCAN_SUCCEED)
		goto out;

	memset(cc->node_load, 0, sizeof(cc->node_load));
	pte = pte_offset_map_lock(mm, pmd, address, &ptl);
	for (_address = address, _pte = pte; _pte < pte + HPAGE_PMD_NR;
	     _pte++, _address += PAGE_SIZE) {
		pte_t pteval = *_pte;
		if (is_swap_pte(pteval)) {
			if (++unmapped <= khugepaged_max_ptes_swap ||
			    !cc->is_khugepaged) {
				/*
				 * Always be strict with uffd-wp
				 * enabled swap entries.  Please see
				 * comment below for pte_uffd_wp().
				 */
				if (pte_swp_uffd_wp(pteval)) {
					result = SCAN_PTE_UFFD_WP;
					goto out_unmap;
				}
				continue;
			} else {
				result = SCAN_EXCEED_SWAP_PTE;
				count_vm_event(THP_SCAN_EXCEED_SWAP_PTE);
				goto out_unmap;
			}
		}
		if (pte_none(pteval) || is_zero_pfn(pte_pfn(pteval))) {
			if (!userfaultfd_armed(vma) &&
			    (++none_or_zero <= khugepaged_max_ptes_none ||
			     !cc->is_khugepaged)) {
				continue;
			} else {
				result = SCAN_EXCEED_NONE_PTE;
				count_vm_event(THP_SCAN_EXCEED_NONE_PTE);
				goto out_unmap;
			}
		}
		if (pte_uffd_wp(pteval)) {
			/*
			 * Don't collapse the page if any of the small
			 * PTEs are armed with uffd write protection.
			 * Here we can also mark the new huge pmd as
			 * write protected if any of the small ones is
			 * marked but that could bring unknown
			 * userfault messages that falls outside of
			 * the registered range.  So, just be simple.
			 */
			result = SCAN_PTE_UFFD_WP;
			goto out_unmap;
		}
		if (pte_write(pteval))
			writable = true;

		page = vm_normal_page(vma, _address, pteval);
		if (unlikely(!page) || unlikely(is_zone_device_page(page))) {
			result = SCAN_PAGE_NULL;
			goto out_unmap;
		}

		if (cc->is_khugepaged &&
		    page_mapcount(page) > 1 &&
		    ++shared > khugepaged_max_ptes_shared) {
			result = SCAN_EXCEED_SHARED_PTE;
			count_vm_event(THP_SCAN_EXCEED_SHARED_PTE);
			goto out_unmap;
		}

		page = compound_head(page);

		/*
		 * Record which node the original page is from and save this
		 * information to cc->node_load[].
		 * Khugepaged will allocate hugepage from the node has the max
		 * hit record.
		 */
		node = page_to_nid(page);
		if (hpage_collapse_scan_abort(node, cc)) {
			result = SCAN_SCAN_ABORT;
			goto out_unmap;
		}
		cc->node_load[node]++;
		if (!PageLRU(page)) {
			result = SCAN_PAGE_LRU;
			goto out_unmap;
		}
		if (PageLocked(page)) {
			result = SCAN_PAGE_LOCK;
			goto out_unmap;
		}
		if (!PageAnon(page)) {
			result = SCAN_PAGE_ANON;
			goto out_unmap;
		}

		/*
		 * Check if the page has any GUP (or other external) pins.
		 *
		 * Here the check is racy it may see total_mapcount > refcount
		 * in some cases.
		 * For example, one process with one forked child process.
		 * The parent has the PMD split due to MADV_DONTNEED, then
		 * the child is trying unmap the whole PMD, but khugepaged
		 * may be scanning the parent between the child has
		 * PageDoubleMap flag cleared and dec the mapcount.  So
		 * khugepaged may see total_mapcount > refcount.
		 *
		 * But such case is ephemeral we could always retry collapse
		 * later.  However it may report false positive if the page
		 * has excessive GUP pins (i.e. 512).  Anyway the same check
		 * will be done again later the risk seems low.
		 */
		if (!is_refcount_suitable(page)) {
			result = SCAN_PAGE_COUNT;
			goto out_unmap;
		}

		/*
		 * If collapse was initiated by khugepaged, check that there is
		 * enough young pte to justify collapsing the page
		 */
		if (cc->is_khugepaged &&
		    (pte_young(pteval) || page_is_young(page) ||
		     PageReferenced(page) || mmu_notifier_test_young(vma->vm_mm,
								     address)))
			referenced++;
	}
	if (!writable) {
		result = SCAN_PAGE_RO;
	} else if (cc->is_khugepaged &&
		   (!referenced ||
		    (unmapped && referenced < HPAGE_PMD_NR / 2))) {
		result = SCAN_LACK_REFERENCED_PAGE;
	} else {
		result = SCAN_SUCCEED;
	}
out_unmap:
	pte_unmap_unlock(pte, ptl);
	if (result == SCAN_SUCCEED) {
		result = collapse_huge_page(mm, address, referenced,
					    unmapped, cc);
		/* collapse_huge_page will return with the mmap_lock released */
		*mmap_locked = false;
	}
out:
	trace_mm_khugepaged_scan_pmd(mm, page, writable, referenced,
				     none_or_zero, result, unmapped);
	return result;
}

static void collect_mm_slot(struct mm_slot *mm_slot)
{
	struct mm_struct *mm = mm_slot->mm;

	lockdep_assert_held(&khugepaged_mm_lock);

	if (hpage_collapse_test_exit(mm)) {
		/* free mm_slot */
		hash_del(&mm_slot->hash);
		list_del(&mm_slot->mm_node);

		/*
		 * Not strictly needed because the mm exited already.
		 *
		 * clear_bit(MMF_VM_HUGEPAGE, &mm->flags);
		 */

		/* khugepaged_mm_lock actually not necessary for the below */
		free_mm_slot(mm_slot);
		mmdrop(mm);
	}
}

#ifdef CONFIG_SHMEM
/*
 * Notify khugepaged that given addr of the mm is pte-mapped THP. Then
 * khugepaged should try to collapse the page table.
 */
static void khugepaged_add_pte_mapped_thp(struct mm_struct *mm,
					  unsigned long addr)
{
	struct mm_slot *mm_slot;

	VM_BUG_ON(addr & ~HPAGE_PMD_MASK);

	spin_lock(&khugepaged_mm_lock);
	mm_slot = get_mm_slot(mm);
	if (likely(mm_slot && mm_slot->nr_pte_mapped_thp < MAX_PTE_MAPPED_THP))
		mm_slot->pte_mapped_thp[mm_slot->nr_pte_mapped_thp++] = addr;
	spin_unlock(&khugepaged_mm_lock);
}

static void collapse_and_free_pmd(struct mm_struct *mm, struct vm_area_struct *vma,
				  unsigned long addr, pmd_t *pmdp)
{
	spinlock_t *ptl;
	pmd_t pmd;

	mmap_assert_write_locked(mm);
	ptl = pmd_lock(vma->vm_mm, pmdp);
	pmd = pmdp_collapse_flush(vma, addr, pmdp);
	spin_unlock(ptl);
	mm_dec_nr_ptes(mm);
	page_table_check_pte_clear_range(mm, addr, pmd);
	pte_free(mm, pmd_pgtable(pmd));
}

/**
 * collapse_pte_mapped_thp - Try to collapse a pte-mapped THP for mm at
 * address haddr.
 *
 * @mm: process address space where collapse happens
 * @addr: THP collapse address
 *
 * This function checks whether all the PTEs in the PMD are pointing to the
 * right THP. If so, retract the page table so the THP can refault in with
 * as pmd-mapped.
 */
void collapse_pte_mapped_thp(struct mm_struct *mm, unsigned long addr)
{
	unsigned long haddr = addr & HPAGE_PMD_MASK;
	struct vm_area_struct *vma = vma_lookup(mm, haddr);
	struct page *hpage;
	pte_t *start_pte, *pte;
	pmd_t *pmd;
	spinlock_t *ptl;
	int count = 0;
	int i;

	if (!vma || !vma->vm_file ||
	    !range_in_vma(vma, haddr, haddr + HPAGE_PMD_SIZE))
		return;

	/*
	 * If we are here, we've succeeded in replacing all the native pages
	 * in the page cache with a single hugepage. If a mm were to fault-in
	 * this memory (mapped by a suitably aligned VMA), we'd get the hugepage
	 * and map it by a PMD, regardless of sysfs THP settings. As such, let's
	 * analogously elide sysfs THP settings here.
	 */
	if (!hugepage_vma_check(vma, vma->vm_flags, false, false, false))
		return;

	/* Keep pmd pgtable for uffd-wp; see comment in retract_page_tables() */
	if (userfaultfd_wp(vma))
		return;

	hpage = find_lock_page(vma->vm_file->f_mapping,
			       linear_page_index(vma, haddr));
	if (!hpage)
		return;

	if (!PageHead(hpage))
		goto drop_hpage;

	if (find_pmd_or_thp_or_none(mm, haddr, &pmd) != SCAN_SUCCEED)
		goto drop_hpage;

	start_pte = pte_offset_map_lock(mm, pmd, haddr, &ptl);

	/* step 1: check all mapped PTEs are to the right huge page */
	for (i = 0, addr = haddr, pte = start_pte;
	     i < HPAGE_PMD_NR; i++, addr += PAGE_SIZE, pte++) {
		struct page *page;

		/* empty pte, skip */
		if (pte_none(*pte))
			continue;

		/* page swapped out, abort */
		if (!pte_present(*pte))
			goto abort;

		page = vm_normal_page(vma, addr, *pte);
		if (WARN_ON_ONCE(page && is_zone_device_page(page)))
			page = NULL;
		/*
		 * Note that uprobe, debugger, or MAP_PRIVATE may change the
		 * page table, but the new page will not be a subpage of hpage.
		 */
		if (hpage + i != page)
			goto abort;
		count++;
	}

	/* step 2: adjust rmap */
	for (i = 0, addr = haddr, pte = start_pte;
	     i < HPAGE_PMD_NR; i++, addr += PAGE_SIZE, pte++) {
		struct page *page;

		if (pte_none(*pte))
			continue;
		page = vm_normal_page(vma, addr, *pte);
		if (WARN_ON_ONCE(page && is_zone_device_page(page)))
			goto abort;
		page_remove_rmap(page, vma, false);
	}

	pte_unmap_unlock(start_pte, ptl);

	/* step 3: set proper refcount and mm_counters. */
	if (count) {
		page_ref_sub(hpage, count);
		add_mm_counter(vma->vm_mm, mm_counter_file(hpage), -count);
	}

	/* step 4: collapse pmd */
	collapse_and_free_pmd(mm, vma, haddr, pmd);
drop_hpage:
	unlock_page(hpage);
	put_page(hpage);
	return;

abort:
	pte_unmap_unlock(start_pte, ptl);
	goto drop_hpage;
}

static void khugepaged_collapse_pte_mapped_thps(struct mm_slot *mm_slot)
{
	struct mm_struct *mm = mm_slot->mm;
	int i;

	if (likely(mm_slot->nr_pte_mapped_thp == 0))
		return;

	if (!mmap_write_trylock(mm))
		return;

	if (unlikely(hpage_collapse_test_exit(mm)))
		goto out;

	for (i = 0; i < mm_slot->nr_pte_mapped_thp; i++)
		collapse_pte_mapped_thp(mm, mm_slot->pte_mapped_thp[i]);

out:
	mm_slot->nr_pte_mapped_thp = 0;
	mmap_write_unlock(mm);
}

static void retract_page_tables(struct address_space *mapping, pgoff_t pgoff)
{
	struct vm_area_struct *vma;
	struct mm_struct *mm;
	unsigned long addr;
	pmd_t *pmd;

	i_mmap_lock_write(mapping);
	vma_interval_tree_foreach(vma, &mapping->i_mmap, pgoff, pgoff) {
		/*
		 * Check vma->anon_vma to exclude MAP_PRIVATE mappings that
		 * got written to. These VMAs are likely not worth investing
		 * mmap_write_lock(mm) as PMD-mapping is likely to be split
		 * later.
		 *
		 * Note that vma->anon_vma check is racy: it can be set up after
		 * the check but before we took mmap_lock by the fault path.
		 * But page lock would prevent establishing any new ptes of the
		 * page, so we are safe.
		 *
		 * An alternative would be drop the check, but check that page
		 * table is clear before calling pmdp_collapse_flush() under
		 * ptl. It has higher chance to recover THP for the VMA, but
		 * has higher cost too.
		 */
		if (vma->anon_vma)
			continue;
		addr = vma->vm_start + ((pgoff - vma->vm_pgoff) << PAGE_SHIFT);
		if (addr & ~HPAGE_PMD_MASK)
			continue;
		if (vma->vm_end < addr + HPAGE_PMD_SIZE)
			continue;
		mm = vma->vm_mm;
		if (find_pmd_or_thp_or_none(mm, addr, &pmd) != SCAN_SUCCEED)
			continue;
		/*
		 * We need exclusive mmap_lock to retract page table.
		 *
		 * We use trylock due to lock inversion: we need to acquire
		 * mmap_lock while holding page lock. Fault path does it in
		 * reverse order. Trylock is a way to avoid deadlock.
		 */
		if (mmap_write_trylock(mm)) {
			/*
			 * When a vma is registered with uffd-wp, we can't
			 * recycle the pmd pgtable because there can be pte
			 * markers installed.  Skip it only, so the rest mm/vma
			 * can still have the same file mapped hugely, however
			 * it'll always mapped in small page size for uffd-wp
			 * registered ranges.
			 */
			if (!hpage_collapse_test_exit(mm) &&
			    !userfaultfd_wp(vma))
				collapse_and_free_pmd(mm, vma, addr, pmd);
			mmap_write_unlock(mm);
		} else {
			/* Try again later */
			khugepaged_add_pte_mapped_thp(mm, addr);
		}
	}
	i_mmap_unlock_write(mapping);
}

/**
 * collapse_file - collapse filemap/tmpfs/shmem pages into huge one.
 *
 * @mm: process address space where collapse happens
 * @file: file that collapse on
 * @start: collapse start address
 * @cc: collapse context and scratchpad
 *
 * Basic scheme is simple, details are more complex:
 *  - allocate and lock a new huge page;
 *  - scan page cache replacing old pages with the new one
 *    + swap/gup in pages if necessary;
 *    + fill in gaps;
 *    + keep old pages around in case rollback is required;
 *  - if replacing succeeds:
 *    + copy data over;
 *    + free old pages;
 *    + unlock huge page;
 *  - if replacing failed;
 *    + put all pages back and unfreeze them;
 *    + restore gaps in the page cache;
 *    + unlock and free huge page;
 */
static int collapse_file(struct mm_struct *mm, struct file *file,
			 pgoff_t start, struct collapse_control *cc)
{
	struct address_space *mapping = file->f_mapping;
	struct page *hpage;
	pgoff_t index, end = start + HPAGE_PMD_NR;
	LIST_HEAD(pagelist);
	XA_STATE_ORDER(xas, &mapping->i_pages, start, HPAGE_PMD_ORDER);
	int nr_none = 0, result = SCAN_SUCCEED;
	bool is_shmem = shmem_file(file);
	int nr;

	VM_BUG_ON(!IS_ENABLED(CONFIG_READ_ONLY_THP_FOR_FS) && !is_shmem);
	VM_BUG_ON(start & (HPAGE_PMD_NR - 1));

	result = alloc_charge_hpage(&hpage, mm, cc);
	if (result != SCAN_SUCCEED)
		goto out;

	/*
	 * Ensure we have slots for all the pages in the range.  This is
	 * almost certainly a no-op because most of the pages must be present
	 */
	do {
		xas_lock_irq(&xas);
		xas_create_range(&xas);
		if (!xas_error(&xas))
			break;
		xas_unlock_irq(&xas);
		if (!xas_nomem(&xas, GFP_KERNEL)) {
			result = SCAN_FAIL;
			goto out;
		}
	} while (1);

	__SetPageLocked(hpage);
	if (is_shmem)
		__SetPageSwapBacked(hpage);
	hpage->index = start;
	hpage->mapping = mapping;

	/*
	 * At this point the hpage is locked and not up-to-date.
	 * It's safe to insert it into the page cache, because nobody would
	 * be able to map it or use it in another way until we unlock it.
	 */

	xas_set(&xas, start);
	for (index = start; index < end; index++) {
		struct page *page = xas_next(&xas);

		VM_BUG_ON(index != xas.xa_index);
		if (is_shmem) {
			if (!page) {
				/*
				 * Stop if extent has been truncated or
				 * hole-punched, and is now completely
				 * empty.
				 */
				if (index == start) {
					if (!xas_next_entry(&xas, end - 1)) {
						result = SCAN_TRUNCATED;
						goto xa_locked;
					}
					xas_set(&xas, index);
				}
				if (!shmem_charge(mapping->host, 1)) {
					result = SCAN_FAIL;
					goto xa_locked;
				}
				xas_store(&xas, hpage);
				nr_none++;
				continue;
			}

			if (xa_is_value(page) || !PageUptodate(page)) {
				xas_unlock_irq(&xas);
				/* swap in or instantiate fallocated page */
				if (shmem_getpage(mapping->host, index, &page,
						  SGP_NOALLOC)) {
					result = SCAN_FAIL;
					goto xa_unlocked;
				}
			} else if (trylock_page(page)) {
				get_page(page);
				xas_unlock_irq(&xas);
			} else {
				result = SCAN_PAGE_LOCK;
				goto xa_locked;
			}
		} else {	/* !is_shmem */
			if (!page || xa_is_value(page)) {
				xas_unlock_irq(&xas);
				page_cache_sync_readahead(mapping, &file->f_ra,
							  file, index,
							  end - index);
				/* drain pagevecs to help isolate_lru_page() */
				lru_add_drain();
				page = find_lock_page(mapping, index);
				if (unlikely(page == NULL)) {
					result = SCAN_FAIL;
					goto xa_unlocked;
				}
			} else if (PageDirty(page)) {
				/*
				 * khugepaged only works on read-only fd,
				 * so this page is dirty because it hasn't
				 * been flushed since first write. There
				 * won't be new dirty pages.
				 *
				 * Trigger async flush here and hope the
				 * writeback is done when khugepaged
				 * revisits this page.
				 *
				 * This is a one-off situation. We are not
				 * forcing writeback in loop.
				 */
				xas_unlock_irq(&xas);
				filemap_flush(mapping);
				result = SCAN_FAIL;
				goto xa_unlocked;
			} else if (PageWriteback(page)) {
				xas_unlock_irq(&xas);
				result = SCAN_FAIL;
				goto xa_unlocked;
			} else if (trylock_page(page)) {
				get_page(page);
				xas_unlock_irq(&xas);
			} else {
				result = SCAN_PAGE_LOCK;
				goto xa_locked;
			}
		}

		/*
		 * The page must be locked, so we can drop the i_pages lock
		 * without racing with truncate.
		 */
		VM_BUG_ON_PAGE(!PageLocked(page), page);

		/* make sure the page is up to date */
		if (unlikely(!PageUptodate(page))) {
			result = SCAN_FAIL;
			goto out_unlock;
		}

		/*
		 * If file was truncated then extended, or hole-punched, before
		 * we locked the first page, then a THP might be there already.
		 */
		if (PageTransCompound(page)) {
			result = SCAN_PAGE_COMPOUND;
			goto out_unlock;
		}

		if (page_mapping(page) != mapping) {
			result = SCAN_TRUNCATED;
			goto out_unlock;
		}

		if (!is_shmem && (PageDirty(page) ||
				  PageWriteback(page))) {
			/*
			 * khugepaged only works on read-only fd, so this
			 * page is dirty because it hasn't been flushed
			 * since first write.
			 */
			result = SCAN_FAIL;
			goto out_unlock;
		}

		if (isolate_lru_page(page)) {
			result = SCAN_DEL_PAGE_LRU;
			goto out_unlock;
		}

		if (page_has_private(page) &&
		    !try_to_release_page(page, GFP_KERNEL)) {
			result = SCAN_PAGE_HAS_PRIVATE;
			putback_lru_page(page);
			goto out_unlock;
		}

		if (page_mapped(page))
			try_to_unmap(page_folio(page),
					TTU_IGNORE_MLOCK | TTU_BATCH_FLUSH);

		xas_lock_irq(&xas);
		xas_set(&xas, index);

		VM_BUG_ON_PAGE(page != xas_load(&xas), page);

		/*
		 * The page is expected to have page_count() == 3:
		 *  - we hold a pin on it;
		 *  - one reference from page cache;
		 *  - one from isolate_lru_page;
		 */
		if (!page_ref_freeze(page, 3)) {
			result = SCAN_PAGE_COUNT;
			xas_unlock_irq(&xas);
			putback_lru_page(page);
			goto out_unlock;
		}

		/*
		 * Add the page to the list to be able to undo the collapse if
		 * something go wrong.
		 */
		list_add_tail(&page->lru, &pagelist);

		/* Finally, replace with the new page. */
		xas_store(&xas, hpage);
		continue;
out_unlock:
		unlock_page(page);
		put_page(page);
		goto xa_unlocked;
	}
	nr = thp_nr_pages(hpage);

	if (is_shmem)
		__mod_lruvec_page_state(hpage, NR_SHMEM_THPS, nr);
	else {
		__mod_lruvec_page_state(hpage, NR_FILE_THPS, nr);
		filemap_nr_thps_inc(mapping);
		/*
		 * Paired with smp_mb() in do_dentry_open() to ensure
		 * i_writecount is up to date and the update to nr_thps is
		 * visible. Ensures the page cache will be truncated if the
		 * file is opened writable.
		 */
		smp_mb();
		if (inode_is_open_for_write(mapping->host)) {
			result = SCAN_FAIL;
			__mod_lruvec_page_state(hpage, NR_FILE_THPS, -nr);
			filemap_nr_thps_dec(mapping);
			goto xa_locked;
		}
	}

	if (nr_none) {
<<<<<<< HEAD
		__mod_lruvec_page_state(new_page, NR_FILE_PAGES, nr_none);
		/* nr_none is always 0 for non-shmem. */
		__mod_lruvec_page_state(new_page, NR_SHMEM, nr_none);
=======
		__mod_lruvec_page_state(hpage, NR_FILE_PAGES, nr_none);
		/* nr_none is always 0 for non-shmem. */
		__mod_lruvec_page_state(hpage, NR_SHMEM, nr_none);
>>>>>>> 1c473006
	}

	/* Join all the small entries into a single multi-index entry */
	xas_set_order(&xas, start, HPAGE_PMD_ORDER);
	xas_store(&xas, hpage);
xa_locked:
	xas_unlock_irq(&xas);
xa_unlocked:

	/*
	 * If collapse is successful, flush must be done now before copying.
	 * If collapse is unsuccessful, does flush actually need to be done?
	 * Do it anyway, to clear the state.
	 */
	try_to_unmap_flush();

	if (result == SCAN_SUCCEED) {
		struct page *page, *tmp;

		/*
		 * Replacing old pages with new one has succeeded, now we
		 * need to copy the content and free the old pages.
		 */
		index = start;
		list_for_each_entry_safe(page, tmp, &pagelist, lru) {
			while (index < page->index) {
				clear_highpage(hpage + (index % HPAGE_PMD_NR));
				index++;
			}
			copy_highpage(hpage + (page->index % HPAGE_PMD_NR),
				      page);
			list_del(&page->lru);
			page->mapping = NULL;
			page_ref_unfreeze(page, 1);
			ClearPageActive(page);
			ClearPageUnevictable(page);
			unlock_page(page);
			put_page(page);
			index++;
		}
		while (index < end) {
			clear_highpage(hpage + (index % HPAGE_PMD_NR));
			index++;
		}

		SetPageUptodate(hpage);
		page_ref_add(hpage, HPAGE_PMD_NR - 1);
		if (is_shmem)
			set_page_dirty(hpage);
		lru_cache_add(hpage);

		/*
		 * Remove pte page tables, so we can re-fault the page as huge.
		 */
		retract_page_tables(mapping, start);
		unlock_page(hpage);
		hpage = NULL;
	} else {
		struct page *page;

		/* Something went wrong: roll back page cache changes */
		xas_lock_irq(&xas);
		if (nr_none) {
			mapping->nrpages -= nr_none;
			shmem_uncharge(mapping->host, nr_none);
		}

		xas_set(&xas, start);
		xas_for_each(&xas, page, end - 1) {
			page = list_first_entry_or_null(&pagelist,
					struct page, lru);
			if (!page || xas.xa_index < page->index) {
				if (!nr_none)
					break;
				nr_none--;
				/* Put holes back where they were */
				xas_store(&xas, NULL);
				continue;
			}

			VM_BUG_ON_PAGE(page->index != xas.xa_index, page);

			/* Unfreeze the page. */
			list_del(&page->lru);
			page_ref_unfreeze(page, 2);
			xas_store(&xas, page);
			xas_pause(&xas);
			xas_unlock_irq(&xas);
			unlock_page(page);
			putback_lru_page(page);
			xas_lock_irq(&xas);
		}
		VM_BUG_ON(nr_none);
		xas_unlock_irq(&xas);

		hpage->mapping = NULL;
	}

	if (hpage)
		unlock_page(hpage);
out:
	VM_BUG_ON(!list_empty(&pagelist));
	if (hpage) {
		mem_cgroup_uncharge(page_folio(hpage));
		put_page(hpage);
	}
	/* TODO: tracepoints */
	return result;
}

static int khugepaged_scan_file(struct mm_struct *mm, struct file *file,
				pgoff_t start, struct collapse_control *cc)
{
	struct page *page = NULL;
	struct address_space *mapping = file->f_mapping;
	XA_STATE(xas, &mapping->i_pages, start);
	int present, swap;
	int node = NUMA_NO_NODE;
	int result = SCAN_SUCCEED;

	present = 0;
	swap = 0;
	memset(cc->node_load, 0, sizeof(cc->node_load));
	rcu_read_lock();
	xas_for_each(&xas, page, start + HPAGE_PMD_NR - 1) {
		if (xas_retry(&xas, page))
			continue;

		if (xa_is_value(page)) {
			if (cc->is_khugepaged &&
			    ++swap > khugepaged_max_ptes_swap) {
				result = SCAN_EXCEED_SWAP_PTE;
				count_vm_event(THP_SCAN_EXCEED_SWAP_PTE);
				break;
			}
			continue;
		}

		/*
		 * XXX: khugepaged should compact smaller compound pages
		 * into a PMD sized page
		 */
		if (PageTransCompound(page)) {
			result = SCAN_PAGE_COMPOUND;
			break;
		}

		node = page_to_nid(page);
		if (hpage_collapse_scan_abort(node, cc)) {
			result = SCAN_SCAN_ABORT;
			break;
		}
		cc->node_load[node]++;

		if (!PageLRU(page)) {
			result = SCAN_PAGE_LRU;
			break;
		}

		if (page_count(page) !=
		    1 + page_mapcount(page) + page_has_private(page)) {
			result = SCAN_PAGE_COUNT;
			break;
		}

		/*
		 * We probably should check if the page is referenced here, but
		 * nobody would transfer pte_young() to PageReferenced() for us.
		 * And rmap walk here is just too costly...
		 */

		present++;

		if (need_resched()) {
			xas_pause(&xas);
			cond_resched_rcu();
		}
	}
	rcu_read_unlock();

	if (result == SCAN_SUCCEED) {
		if (present < HPAGE_PMD_NR - khugepaged_max_ptes_none &&
		    cc->is_khugepaged) {
			result = SCAN_EXCEED_NONE_PTE;
			count_vm_event(THP_SCAN_EXCEED_NONE_PTE);
		} else {
			result = collapse_file(mm, file, start, cc);
		}
	}

	/* TODO: tracepoints */
	return result;
}
#else
static int khugepaged_scan_file(struct mm_struct *mm, struct file *file,
				pgoff_t start, struct collapse_control *cc)
{
	BUILD_BUG();
}

static void khugepaged_collapse_pte_mapped_thps(struct mm_slot *mm_slot)
{
}
#endif

static unsigned int khugepaged_scan_mm_slot(unsigned int pages, int *result,
					    struct collapse_control *cc)
	__releases(&khugepaged_mm_lock)
	__acquires(&khugepaged_mm_lock)
{
	struct vma_iterator vmi;
	struct mm_slot *mm_slot;
	struct mm_struct *mm;
	struct vm_area_struct *vma;
	int progress = 0;
	unsigned long address;

	VM_BUG_ON(!pages);
	lockdep_assert_held(&khugepaged_mm_lock);
	*result = SCAN_FAIL;

	if (khugepaged_scan.mm_slot)
		mm_slot = khugepaged_scan.mm_slot;
	else {
		mm_slot = list_entry(khugepaged_scan.mm_head.next,
				     struct mm_slot, mm_node);
		khugepaged_scan.address = 0;
		khugepaged_scan.mm_slot = mm_slot;
	}
	spin_unlock(&khugepaged_mm_lock);
	khugepaged_collapse_pte_mapped_thps(mm_slot);

	mm = mm_slot->mm;
	/*
	 * Don't wait for semaphore (to avoid long wait times).  Just move to
	 * the next mm on the list.
	 */
	vma = NULL;
	if (unlikely(!mmap_read_trylock(mm)))
		goto breakouterloop_mmap_lock;

	progress++;
	if (unlikely(hpage_collapse_test_exit(mm)))
		goto breakouterloop;

	address = khugepaged_scan.address;
	vma_iter_init(&vmi, mm, address);
	for_each_vma(vmi, vma) {
		unsigned long hstart, hend;

		cond_resched();
		if (unlikely(hpage_collapse_test_exit(mm))) {
			progress++;
			break;
		}
		if (!hugepage_vma_check(vma, vma->vm_flags, false, false, true)) {
skip:
			progress++;
			continue;
		}
		hstart = round_up(vma->vm_start, HPAGE_PMD_SIZE);
		hend = round_down(vma->vm_end, HPAGE_PMD_SIZE);
		if (khugepaged_scan.address > hend)
			goto skip;
		if (khugepaged_scan.address < hstart)
			khugepaged_scan.address = hstart;
		VM_BUG_ON(khugepaged_scan.address & ~HPAGE_PMD_MASK);

		while (khugepaged_scan.address < hend) {
			bool mmap_locked = true;

			cond_resched();
			if (unlikely(hpage_collapse_test_exit(mm)))
				goto breakouterloop;

			VM_BUG_ON(khugepaged_scan.address < hstart ||
				  khugepaged_scan.address + HPAGE_PMD_SIZE >
				  hend);
			if (IS_ENABLED(CONFIG_SHMEM) && vma->vm_file) {
				struct file *file = get_file(vma->vm_file);
				pgoff_t pgoff = linear_page_index(vma,
						khugepaged_scan.address);

				mmap_read_unlock(mm);
				*result = khugepaged_scan_file(mm, file, pgoff,
							       cc);
				mmap_locked = false;
				fput(file);
			} else {
				*result = hpage_collapse_scan_pmd(mm, vma,
								  khugepaged_scan.address,
								  &mmap_locked,
								  cc);
			}
			if (*result == SCAN_SUCCEED)
				++khugepaged_pages_collapsed;
			/* move to next address */
			khugepaged_scan.address += HPAGE_PMD_SIZE;
			progress += HPAGE_PMD_NR;
			if (!mmap_locked)
				/*
				 * We released mmap_lock so break loop.  Note
				 * that we drop mmap_lock before all hugepage
				 * allocations, so if allocation fails, we are
				 * guaranteed to break here and report the
				 * correct result back to caller.
				 */
				goto breakouterloop_mmap_lock;
			if (progress >= pages)
				goto breakouterloop;
		}
	}
breakouterloop:
	mmap_read_unlock(mm); /* exit_mmap will destroy ptes after this */
breakouterloop_mmap_lock:

	spin_lock(&khugepaged_mm_lock);
	VM_BUG_ON(khugepaged_scan.mm_slot != mm_slot);
	/*
	 * Release the current mm_slot if this mm is about to die, or
	 * if we scanned all vmas of this mm.
	 */
	if (hpage_collapse_test_exit(mm) || !vma) {
		/*
		 * Make sure that if mm_users is reaching zero while
		 * khugepaged runs here, khugepaged_exit will find
		 * mm_slot not pointing to the exiting mm.
		 */
		if (mm_slot->mm_node.next != &khugepaged_scan.mm_head) {
			khugepaged_scan.mm_slot = list_entry(
				mm_slot->mm_node.next,
				struct mm_slot, mm_node);
			khugepaged_scan.address = 0;
		} else {
			khugepaged_scan.mm_slot = NULL;
			khugepaged_full_scans++;
		}

		collect_mm_slot(mm_slot);
	}

	return progress;
}

static int khugepaged_has_work(void)
{
	return !list_empty(&khugepaged_scan.mm_head) &&
		hugepage_flags_enabled();
}

static int khugepaged_wait_event(void)
{
	return !list_empty(&khugepaged_scan.mm_head) ||
		kthread_should_stop();
}

static void khugepaged_do_scan(struct collapse_control *cc)
{
	unsigned int progress = 0, pass_through_head = 0;
	unsigned int pages = READ_ONCE(khugepaged_pages_to_scan);
	bool wait = true;
	int result = SCAN_SUCCEED;

	lru_add_drain_all();

	while (true) {
		cond_resched();

		if (unlikely(kthread_should_stop() || try_to_freeze()))
			break;

		spin_lock(&khugepaged_mm_lock);
		if (!khugepaged_scan.mm_slot)
			pass_through_head++;
		if (khugepaged_has_work() &&
		    pass_through_head < 2)
			progress += khugepaged_scan_mm_slot(pages - progress,
							    &result, cc);
		else
			progress = pages;
		spin_unlock(&khugepaged_mm_lock);

		if (progress >= pages)
			break;

		if (result == SCAN_ALLOC_HUGE_PAGE_FAIL) {
			/*
			 * If fail to allocate the first time, try to sleep for
			 * a while.  When hit again, cancel the scan.
			 */
			if (!wait)
				break;
			wait = false;
			khugepaged_alloc_sleep();
		}
	}
}

static bool khugepaged_should_wakeup(void)
{
	return kthread_should_stop() ||
	       time_after_eq(jiffies, khugepaged_sleep_expire);
}

static void khugepaged_wait_work(void)
{
	if (khugepaged_has_work()) {
		const unsigned long scan_sleep_jiffies =
			msecs_to_jiffies(khugepaged_scan_sleep_millisecs);

		if (!scan_sleep_jiffies)
			return;

		khugepaged_sleep_expire = jiffies + scan_sleep_jiffies;
		wait_event_freezable_timeout(khugepaged_wait,
					     khugepaged_should_wakeup(),
					     scan_sleep_jiffies);
		return;
	}

	if (hugepage_flags_enabled())
		wait_event_freezable(khugepaged_wait, khugepaged_wait_event());
}

static int khugepaged(void *none)
{
	struct mm_slot *mm_slot;

	set_freezable();
	set_user_nice(current, MAX_NICE);

	while (!kthread_should_stop()) {
		khugepaged_do_scan(&khugepaged_collapse_control);
		khugepaged_wait_work();
	}

	spin_lock(&khugepaged_mm_lock);
	mm_slot = khugepaged_scan.mm_slot;
	khugepaged_scan.mm_slot = NULL;
	if (mm_slot)
		collect_mm_slot(mm_slot);
	spin_unlock(&khugepaged_mm_lock);
	return 0;
}

static void set_recommended_min_free_kbytes(void)
{
	struct zone *zone;
	int nr_zones = 0;
	unsigned long recommended_min;

	if (!hugepage_flags_enabled()) {
		calculate_min_free_kbytes();
		goto update_wmarks;
	}

	for_each_populated_zone(zone) {
		/*
		 * We don't need to worry about fragmentation of
		 * ZONE_MOVABLE since it only has movable pages.
		 */
		if (zone_idx(zone) > gfp_zone(GFP_USER))
			continue;

		nr_zones++;
	}

	/* Ensure 2 pageblocks are free to assist fragmentation avoidance */
	recommended_min = pageblock_nr_pages * nr_zones * 2;

	/*
	 * Make sure that on average at least two pageblocks are almost free
	 * of another type, one for a migratetype to fall back to and a
	 * second to avoid subsequent fallbacks of other types There are 3
	 * MIGRATE_TYPES we care about.
	 */
	recommended_min += pageblock_nr_pages * nr_zones *
			   MIGRATE_PCPTYPES * MIGRATE_PCPTYPES;

	/* don't ever allow to reserve more than 5% of the lowmem */
	recommended_min = min(recommended_min,
			      (unsigned long) nr_free_buffer_pages() / 20);
	recommended_min <<= (PAGE_SHIFT-10);

	if (recommended_min > min_free_kbytes) {
		if (user_min_free_kbytes >= 0)
			pr_info("raising min_free_kbytes from %d to %lu to help transparent hugepage allocations\n",
				min_free_kbytes, recommended_min);

		min_free_kbytes = recommended_min;
	}

update_wmarks:
	setup_per_zone_wmarks();
}

int start_stop_khugepaged(void)
{
	int err = 0;

	mutex_lock(&khugepaged_mutex);
	if (hugepage_flags_enabled()) {
		if (!khugepaged_thread)
			khugepaged_thread = kthread_run(khugepaged, NULL,
							"khugepaged");
		if (IS_ERR(khugepaged_thread)) {
			pr_err("khugepaged: kthread_run(khugepaged) failed\n");
			err = PTR_ERR(khugepaged_thread);
			khugepaged_thread = NULL;
			goto fail;
		}

		if (!list_empty(&khugepaged_scan.mm_head))
			wake_up_interruptible(&khugepaged_wait);
	} else if (khugepaged_thread) {
		kthread_stop(khugepaged_thread);
		khugepaged_thread = NULL;
	}
	set_recommended_min_free_kbytes();
fail:
	mutex_unlock(&khugepaged_mutex);
	return err;
}

void khugepaged_min_free_kbytes_update(void)
{
	mutex_lock(&khugepaged_mutex);
	if (hugepage_flags_enabled() && khugepaged_thread)
		set_recommended_min_free_kbytes();
	mutex_unlock(&khugepaged_mutex);
}

static int madvise_collapse_errno(enum scan_result r)
{
	/*
	 * MADV_COLLAPSE breaks from existing madvise(2) conventions to provide
	 * actionable feedback to caller, so they may take an appropriate
	 * fallback measure depending on the nature of the failure.
	 */
	switch (r) {
	case SCAN_ALLOC_HUGE_PAGE_FAIL:
		return -ENOMEM;
	case SCAN_CGROUP_CHARGE_FAIL:
		return -EBUSY;
	/* Resource temporary unavailable - trying again might succeed */
	case SCAN_PAGE_LOCK:
	case SCAN_PAGE_LRU:
		return -EAGAIN;
	/*
	 * Other: Trying again likely not to succeed / error intrinsic to
	 * specified memory range. khugepaged likely won't be able to collapse
	 * either.
	 */
	default:
		return -EINVAL;
	}
}

int madvise_collapse(struct vm_area_struct *vma, struct vm_area_struct **prev,
		     unsigned long start, unsigned long end)
{
	struct collapse_control *cc;
	struct mm_struct *mm = vma->vm_mm;
	unsigned long hstart, hend, addr;
	int thps = 0, last_fail = SCAN_FAIL;
	bool mmap_locked = true;

	BUG_ON(vma->vm_start > start);
	BUG_ON(vma->vm_end < end);

	*prev = vma;

	/* TODO: Support file/shmem */
	if (!vma->anon_vma || !vma_is_anonymous(vma))
		return -EINVAL;

	hstart = (start + ~HPAGE_PMD_MASK) & HPAGE_PMD_MASK;
	hend = end & HPAGE_PMD_MASK;

	if (!hugepage_vma_check(vma, vma->vm_flags, false, false, false))
		return -EINVAL;

	cc = kmalloc(sizeof(*cc), GFP_KERNEL);
	if (!cc)
		return -ENOMEM;
	cc->is_khugepaged = false;
	cc->last_target_node = NUMA_NO_NODE;

	mmgrab(mm);
	lru_add_drain_all();

	for (addr = hstart; addr < hend; addr += HPAGE_PMD_SIZE) {
		int result = SCAN_FAIL;

		if (!mmap_locked) {
			cond_resched();
			mmap_read_lock(mm);
			mmap_locked = true;
			result = hugepage_vma_revalidate(mm, addr, &vma, cc);
			if (result  != SCAN_SUCCEED) {
				last_fail = result;
				goto out_nolock;
			}
		}
		mmap_assert_locked(mm);
		memset(cc->node_load, 0, sizeof(cc->node_load));
		result = hpage_collapse_scan_pmd(mm, vma, addr, &mmap_locked,
						 cc);
		if (!mmap_locked)
			*prev = NULL;  /* Tell caller we dropped mmap_lock */

		trace_mm_madvise_collapse(mm, addr, result);

		switch (result) {
		case SCAN_SUCCEED:
		case SCAN_PMD_MAPPED:
			++thps;
			break;
		/* Whitelisted set of results where continuing OK */
		case SCAN_PMD_NULL:
		case SCAN_PTE_NON_PRESENT:
		case SCAN_PTE_UFFD_WP:
		case SCAN_PAGE_RO:
		case SCAN_LACK_REFERENCED_PAGE:
		case SCAN_PAGE_NULL:
		case SCAN_PAGE_COUNT:
		case SCAN_PAGE_LOCK:
		case SCAN_PAGE_COMPOUND:
		case SCAN_PAGE_LRU:
			last_fail = result;
			break;
		default:
			last_fail = result;
			/* Other error, exit */
			goto out_maybelock;
		}
	}

out_maybelock:
	/* Caller expects us to hold mmap_lock on return */
	if (!mmap_locked)
		mmap_read_lock(mm);
out_nolock:
	mmap_assert_locked(mm);
	mmdrop(mm);
	kfree(cc);

	return thps == ((hend - hstart) >> HPAGE_PMD_SHIFT) ? 0
			: madvise_collapse_errno(last_fail);
}<|MERGE_RESOLUTION|>--- conflicted
+++ resolved
@@ -951,12 +951,8 @@
 		 */
 		if (ret & VM_FAULT_RETRY) {
 			trace_mm_collapse_huge_page_swapin(mm, swapped_in, referenced, 0);
-<<<<<<< HEAD
-			return false;
-=======
 			/* Likely, but not guaranteed, that page lock failed */
 			return SCAN_PAGE_LOCK;
->>>>>>> 1c473006
 		}
 		if (ret & VM_FAULT_ERROR) {
 			mmap_read_unlock(mm);
@@ -1031,16 +1027,6 @@
 		goto out_nolock;
 	}
 
-<<<<<<< HEAD
-	/*
-	 * __collapse_huge_page_swapin will return with mmap_lock released
-	 * when it fails. So we jump out_nolock directly in that case.
-	 * Continuing to collapse causes inconsistency.
-	 */
-	if (unmapped && !__collapse_huge_page_swapin(mm, vma, address,
-						     pmd, referenced)) {
-		goto out_nolock;
-=======
 	if (unmapped) {
 		/*
 		 * __collapse_huge_page_swapin will return with mmap_lock
@@ -1051,7 +1037,6 @@
 						     referenced);
 		if (result != SCAN_SUCCEED)
 			goto out_nolock;
->>>>>>> 1c473006
 	}
 
 	mmap_read_unlock(mm);
@@ -1839,15 +1824,9 @@
 	}
 
 	if (nr_none) {
-<<<<<<< HEAD
-		__mod_lruvec_page_state(new_page, NR_FILE_PAGES, nr_none);
-		/* nr_none is always 0 for non-shmem. */
-		__mod_lruvec_page_state(new_page, NR_SHMEM, nr_none);
-=======
 		__mod_lruvec_page_state(hpage, NR_FILE_PAGES, nr_none);
 		/* nr_none is always 0 for non-shmem. */
 		__mod_lruvec_page_state(hpage, NR_SHMEM, nr_none);
->>>>>>> 1c473006
 	}
 
 	/* Join all the small entries into a single multi-index entry */
